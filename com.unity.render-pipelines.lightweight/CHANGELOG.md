# Changelog
All notable changes to this package will be documented in this file.

The format is based on [Keep a Changelog](http://keepachangelog.com/en/1.0.0/)
and this project adheres to [Semantic Versioning](http://semver.org/spec/v2.0.0.html).

## [6.0.0] - 2019-xx-xx
### Added
- You can now implement a custom renderer for LWRP. To do so, implement an `IRendererData` that contains all resources used in rendering. Then create an `IRendererSetup` that creates and queues `ScriptableRenderPass`. Change the renderer type either in the Pipeline Asset or in the Camera Inspector.
- LWRP now uses the Unity recorder extension. You can use this to capture the output of Cameras.
- You can now inject a custom render pass before LWRP renders opaque objects. To do so, implement an `IBeforeRender` interface.
<<<<<<< HEAD
- You can now implement a custom renderer for LWRP. To do so implement an `IRendererData` that contains all resources used in rendering and `IRendererSetup` that creates and enqueue `ScriptableRenderPass`. Change the renderer type either in the Pipeline Asset or in the Camera inspector.
=======
- Distortion support in all Particle Shaders.
- An upgrade system for LWRP Materials with `MaterialPostprocessor`.
- An upgrade path for Unlit shaders
- Tooltips for Shaders.
- SRP Batcher support for Particle Shaders.
- Docs for these Shaders: Baked Lit, Particles Lit, Particles Simple Lit, and Particles Unlit.
- LWRP now supports dynamic resolution scaling. The target platform must also support it.
- LWRP now includes version defines for both C# and Shaders in the format of `LWRP_X_Y_Z_OR_NEWER`. For example, `LWRP_5_3_0_OR_NEWER` defines version 5.3.0.
- The Terrain Lit Shader now samples Spherical Harmonics if you haven't baked any lightmaps for terrain.
- Added a __Priority__ option, which you can use to tweak the rendering order. This is similar to render queue in the built-in render pipeline. These Shaders now have this option: Lit, Simple Lit, Baked Lit, Unlit, and all three Particle Shaders.
- Added support for overriding terrain detail rendering shaders, via the render pipeline editor resources asset.
>>>>>>> 5db85c6c

### Changed
- You can now only initialize a camera by setting a Background Type. The supported options are Skybox, Solid Color, and Don't Care.
- LWRP now uses non-square shadowmap textures when it renders directional shadows with 2 shadow cascades. 
- LWRP now uses RGB111110 as the HDR format on mobile devices, when this format is supported.
- Removed `IAfterDepthPrePass` interface.
- We’ve redesigned the Shader GUI. For example, all property names in Shaders are now inline across the board
- The Simple Lit Shader now has Smoothness, which can be stored in the alpha of specular or albedo maps.
- The Simple Lit and Particles Simple Lit Shaders now take shininess from the length (brightness) of the specular map.
- The __Double sided__ property is now __Render Face__. This means you can also do front face culling.
- Changed the docs for Lit Shader, Simple Lit Shader and Unlit Shader according to Shader GUI changes.
- When you create a new LWRP Asset, it will now be initialized with settings that favor performance on mobile platforms.

### Fixed
- Several tweaks to reduce bandwidth consumption on mobile devices.
- The foldouts in the Lightweight Asset inspector UI now remember their state.
- Added missing meta file for GizmosRenderingPass.cs.
- Fixed artifacts when using multiple or Depth Only cameras. [Case 1072615](https://issuetracker.unity3d.com/issues/ios-using-multiple-cameras-in-the-scene-in-lightweight-render-pipeline-gives-corrupted-image-in-ios-device)
- Fixed a typo in ERROR_ON_UNSUPPORTED_FUNCTION() that was causing the shader compiler to run out of memory in GLES2. [Case 1104271](https://issuetracker.unity3d.com/issues/mobile-os-restarts-because-of-high-memory-usage-when-compiling-shaders-for-opengles2)
- LWRP now renders shadows on scaled objects correctly. [Case 1109017](https://issuetracker.unity3d.com/issues/scaled-objects-render-shadows-and-specularity-incorrectly-in-the-lwrp-on-device)
- LWRP now allows some Asset settings to be changed at runtime. [Case 1105552](https://issuetracker.unity3d.com/issues/lwrp-changing-render-scale-in-runtime-has-no-effect-since-lwrp-3-dot-3-0)
- Realtime shadows now work in GLES2. [Case 1087251](https://issuetracker.unity3d.com/issues/android-lwrp-no-real-time-light-and-shadows-using-gles2)
- Framedebugger now renders correctly when stepping through drawcalls.
- Cameras that request MSAA and Opaque Textures now use less frame bandwidth when they render.
- Fixed rendering in the gamma color space, so it doesn't appear darker.
- Particles SImple Lit and Particles Unlit Shaders now work correctly.
- __Soft Particles__ now work correctly.
- Camera fading for particles.
- Fixed a typo in the Unlit `IgnoreProjector` tag.
- Particles render in both eyes with stereo instancing
- Fixed specular issues on mobile. [case 1109017](https://issuetracker.unity3d.com/issues/scaled-objects-render-shadows-and-specularity-incorrectly-in-the-lwrp-on-device)
- Fixed issue causing LWRP to create MSAA framebuffer even when MSAA setting was disabled.
- Post-processing in mobile VR is now forced to be disabled. It was causing many rendering issues.
- Fixed Editor Previews breaking in Play Mode when VR is enabled. [Case 1109009](https://issuetracker.unity3d.com/issues/lwrp-editor-previews-break-in-play-mode-if-vr-is-enabled)
- A camera's HDR enable flag is now respected when rendering in XR.
- Terrain detail rendering now works correctly when LWRP is installed but inactive.

## [5.2.0] - 2018-11-27
### Added
- LWRP now handles blits that are required by the device when rendering to the backbuffer.
- You can now enable the SRP Batcher. To do so, go to the `Pipeline Asset`. Under `Advanced`, toggle `SRP Batcher`.

### Changed
- Renamed shader variable `unity_LightIndicesOffsetAndCount` to `unity_PerObjectLightData`.
- Shader variables `unity_4LightIndices0` and `unity_4LightIndices1` are now declared as `unity_PerObjectLightIndices` array.

## [5.1.0] - 2018-11-19
### Added
- The user documentation for LWRP is now in this GitHub repo, instead of in the separate GitHub wiki. You can find the most up-to-date pages in the [TableOfContents.md](TableOfCotents.md) file. Pages not listed in that file are still in progress.

### Changed
- The LWRP package is no longer in preview.
- LWRP built-in render passes are now internal.
- Changed namespace from `UnityEngine.Experimental.Rendering.LightweightPipeline` to `UnityEngine.Rendering.LWRP`.
- Changed namespace from `UnityEditor.Experimental.Rendering.LightweightPipeline` to `UnityEditor.Rendering.LWRP`.

### Fixed
- LWRP now respects the iOS Player setting **Force hard shadows**. When you enable this setting, hardware filtering of shadows is disabled.
- Scene view mode now renders baked lightmaps correctly. [Case 1092227](https://issuetracker.unity3d.com/issues/lwrp-scene-view-modes-render-objects-black)
- Shadow bias calculations are now correct for both Shader Graph and Terrain shaders.
- Blit shader now ignores culling.
- When you select __Per Vertex__ option for __Additional Lights__, the __Per Object Limit__ option is not greyed out anymore.
- When you change camera viewport height to values above 1.0, the Unity Editor doesn't freeze anymore. [Case 1097497](https://issuetracker.unity3d.com/issues/macos-lwrp-editor-freezes-after-changing-cameras-viewport-rect-values)
- When you use AR with LWRP, the following error message is not displayed in the console anymore: "The camera list passed to the render pipeline is either null or empty."

## [5.0.0-preview] - 2018-09-28
### Added
- Added occlusion mesh rendering/hookup for VR
- You can now configure default depth and normal shadow bias values in the pipeline asset.
- You can now add the `LWRPAdditionalLightData` component to a `Light` to override the default depth and normal shadow bias.
- You can now log the amount of shader variants in your build. To do so, go to the `Pipeline Asset`. Under `Advanced`, select and set the `Shader Variant Log Level`.
### Changed
- Removed the `supportedShaderFeatures` property from LWRP core. The shader stripper now figures out which variants to strip based on the current assigned pipeline Asset in the Graphics settings.
### Fixed
- The following error does not appear in console anymore: ("Begin/End Profiler section mismatch")
- When you select a material with the Lit shader, this no longer causes the following error in the console: ("Material doesn't have..."). [case 1092354](https://fogbugz.unity3d.com/f/cases/1092354/)
- In the Simple Lit shader, per-vertex additional lights are now shaded properly.
- Shader variant stripping now works when you're building a Project with Cloud Build. This greatly reduces build times from Cloud Build.
- Dynamic Objects now receive lighting when the light mode is set to mixed.
- MSAA now works on Desktop platforms.
- The shadow bias value is now computed correctly for shadow cascades and different shadow resolutions. [case 1076285](https://issuetracker.unity3d.com/issues/lwrp-realtime-directional-light-shadow-maps-exhibit-artifacts)
- When you use __Area Light__ with LWRP, __Cast Shadows__ no longer overlaps with other UI elements in the Inspector. [case 1085363](https://issuetracker.unity3d.com/issues/inspector-area-light-cast-shadows-ui-option-is-obscured-by-render-mode-for-lwrp-regression-in-2018-dot-3a3)

### Changed
Read/write XRGraphicsConfig -> Read-only XRGraphics interface to XRSettings. 

## [4.0.0-preview] - 2018-09-28
### Added
- When you have enabled Gizmos, they now appear correctly in the Game view.
- Added requiresDepthPrepass field to RenderingData struct to tell if the runtime platform requires a depth prepass to generate a camera depth texture.
- The `RenderingData` struct now holds a reference to `CullResults`.
- When __HDR__ is enabled in the Camera but disabled in the Asset, an information box in the Camera Inspector informs you about it.
- When __MSAA__ is enabled in the Camera but disabled in the Asset, an information box in the Camera Inspector informs you about it.
- Enabled instancing on the terrain shader.
- Sorting of opaque objects now respects camera `opaqueSortMode` setting.
- Sorting of opaque objects disables front-to-back sorting flag, when camera settings allow that and the GPU has hidden surface removal.
- LWRP now has a Custom Light Explorer that suits its feature set.
- LWRP now supports Vertex Lit shaders for detail meshes on terrain.
- LWRP now has three interactive Autodesk shaders: Autodesk Interactive, Autodesk Interactive Masked and Autodesk Interactive Transparent.
- [Shader API] The `GetMainLight` and `GetAdditionalLight` functions can now compute shadow attenuation and store it in the new `shadowAttenuation` field in `LightData` struct.
- [Shader API] Added a `VertexPositionInputs` struct that contains vertex position in difference spaces (world, view, hclip).
- [Shader API] Added a `GetVertexPositionInputs` function to get an initialized `VertexPositionInputs`.
- [Shader API] Added a `GetPerObjectLightIndex` function to return the per-object index given a for-loop index.
- [Shader API] Added a `GetShadowCoord` function that takes a `VertexPositionInputs` as input.
- [ShaderLibrary] Added VertexNormalInputs struct that contains data for per-pixel normal computation.
- [ShaderLibrary] Added GetVertexNormalInputs function to return an initialized VertexNormalInputs.

### Changed
- The `RenderingData` struct is now read-only.
- `ScriptableRenderer`always performs a Clear before calling `IRendererSetup::Setup.` 
- `ScriptableRenderPass::Execute` no longer takes `CullResults` as input. Instead, use `RenderingData`as input, since that references `CullResults`.
- `IRendererSetup_Setup` no longer takes `ScriptableRenderContext` and `CullResults` as input.
- Shader includes are now referenced via package relative paths instead of via the deprecated shader export path mechanism https://docs.unity3d.com/2018.3/Documentation/ScriptReference/ShaderIncludePathAttribute.html.
- The LWRP Asset settings were re-organized to be more clear.
- Vertex lighting now controls if additional lights should be shaded per-vertex or per-pixel.
- Renamed all `Local Lights` nomenclature to `Additional Lights`.
- Changed shader naming to conform to our SRP shader code convention.
- [Shader API] Renamed `SpotAttenuation` function to `AngleAttenuation`.
- [Shader API] Renamed `_SHADOWS_ENABLED` keyword to `_MAIN_LIGHT_SHADOWS`
- [Shader API] Renamed `_SHADOWS_CASCADE` keyword to `_MAIN_LIGHT_SHADOWS_CASCADE`
- [Shader API] Renamed `_VERTEX_LIGHTS` keyword to `_ADDITIONAL_LIGHTS_VERTEX`.
- [Shader API] Renamed `_LOCAL_SHADOWS_ENABLED` to `_ADDITIONAL_LIGHT_SHADOWS`
- [Shader API] Renamed `GetLight` function to `GetAdditionalLight`.
- [Shader API] Renamed `GetPixelLightCount` function to `GetAdditionalLightsCount`.
- [Shader API] Renamed `attenuation` to `distanceAttenuation` in `LightData`.
- [Shader API] Renamed `GetLocalLightShadowStrength` function to `GetAdditionalLightShadowStrength`.
- [Shader API] Renamed `SampleScreenSpaceShadowMap` functions to `SampleScreenSpaceShadowmap`.
- [Shader API] Renamed `MainLightRealtimeShadowAttenuation` function to `MainLightRealtimeShadow`.
- [Shader API] Renamed light constants from `Directional` and `Local` to `MainLight` and `AdditionalLights`.
- [Shader API] Renamed `GetLocalLightShadowSamplingData` function to `GetAdditionalLightShadowSamplingData`.
- [Shader API] Removed OUTPUT_NORMAL macro.
- [Shader API] Removed `lightIndex` and `substractiveAttenuation` from `LightData`.
- [Shader API] Removed `ComputeShadowCoord` function. `GetShadowCoord` is provided instead.
- All `LightweightPipeline` references in API and classes are now named `LightweightRenderPipeline`.
- Files no longer have the `Lightweight` prefix.
- Renamed Physically Based shaders to `Lit`, `ParticlesLit`, and `TerrainLit`.
- Renamed Simple Lighting shaders to `SimpleLit`, and `ParticlesSimpleLit`.
- [ShaderLibrary] Renamed `InputSurfacePBR.hlsl`, `InputSurfaceSimple.hlsl`, and `InputSurfaceUnlit` to `LitInput.hlsl`, `SimpleLitInput.hlsl`, and `UnlitInput.hlsl`. These files were moved from the `ShaderLibrary` folder to the`Shaders`.
- [ShaderLibrary] Renamed `LightweightPassLit.hlsl` and `LightweightPassLitSimple.hlsl` to `LitForwardPass.hlsl` and `SimpleLitForwardPass.hlsl`. These files were moved from the `ShaderLibrary` folder to `Shaders`.
- [ShaderLibrary] Renamed `LightweightPassMetaPBR.hlsl`, `LightweightPassMetaSimple.hlsl` and `LighweightPassMetaUnlit` to `LitMetaPass.hlsl`, `SimpleLitMetaPass.hlsl` and `UnlitMetaPass.hlsl`. These files were moved from the `ShaderLibrary` folder to `Shaders`.
- [ShaderLibrary] Renamed `LightweightPassShadow.hlsl` to `ShadowCasterPass.hlsl`. This file was moved to the `Shaders` folder.
- [ShaderLibrary] Renamed `LightweightPassDepthOnly.hlsl` to `DepthOnlyPass.hlsl`. This file was moved to the `Shaders` folder.
- [ShaderLibrary] Renamed `InputSurfaceTerrain.hlsl` to `TerrainLitInput.hlsl`. This file was moved to the `Shaders` folder.
- [ShaderLibrary] Renamed `LightweightPassLitTerrain.hlsl` to `TerrainLitPases.hlsl`. This file was moved to the `Shaders` folder.
- [ShaderLibrary] Renamed `ParticlesPBR.hlsl` to `ParticlesLitInput.hlsl`. This file was moved to the `Shaders` folder.
- [ShaderLibrary] Renamed `InputSurfacePBR.hlsl` to `LitInput.hlsl`. This file was moved to the `Shaders` folder.
- [ShaderLibrary] Renamed `InputSurfaceUnlit.hlsl` to `UnlitInput.hlsl`. This file was moved to the `Shaders` folder.
- [ShaderLibrary] Renamed `InputBuiltin.hlsl` to `UnityInput.hlsl`.
- [ShaderLibrary] Renamed `LightweightPassMetaCommon.hlsl` to `MetaInput.hlsl`.
- [ShaderLibrary] Renamed `InputSurfaceCommon.hlsl` to `SurfaceInput.hlsl`.
- [ShaderLibrary] Removed LightInput struct and GetLightDirectionAndAttenuation. Use GetAdditionalLight function instead.
- [ShaderLibrary] Removed ApplyFog and ApplyFogColor functions. Use MixFog and MixFogColor instead.
- [ShaderLibrary] Removed TangentWorldToNormal function. Use TransformTangentToWorld instead.
- [ShaderLibrary] Removed view direction normalization functions. View direction should always be normalized per pixel for accurate results.
- [ShaderLibrary] Renamed FragmentNormalWS function to NormalizeNormalPerPixel.

### Fixed
- If you have more than 16 lights in a scene, LWRP no longer causes random glitches while rendering lights.
- The Unlit shader now samples Global Illumination correctly.
- The Inspector window for the Unlit shader now displays correctly.
- Reduced GC pressure by removing several per-frame memory allocations.
- The tooltip for the the camera __MSAA__ property now appears correctly.
- Fixed multiple C# code analysis rule violations.
- The fullscreen mesh is no longer recreated upon every call to `ScriptableRenderer.fullscreenMesh`.

## [3.3.0-preview]
### Added
- Added callbacks to LWRP that can be attached to a camera (IBeforeCameraRender, IAfterDepthPrePass, IAfterOpaquePass, IAfterOpaquePostProcess, IAfterSkyboxPass, IAfterTransparentPass, IAfterRender)

###Changed
- Clean up LWRP creation of render textures. If we are not going straight to screen ensure that we create both depth and color targets.
- UNITY_DECLARE_FRAMEBUFFER_INPUT and UNITY_READ_FRAMEBUFFER_INPUT macros were added. They are necessary for reading transient attachments.
- UNITY_MATRIX_I_VP is now defined.
- Renamed LightweightForwardRenderer to ScriptableRenderer.
- Moved all light constants to _LightBuffer CBUFFER. Now _PerCamera CBUFFER contains all other per camera constants.
- Change real-time attenuation to inverse square.
- Change attenuation for baked GI to inverse square, to match real-time attenuation.
- Small optimization in light attenuation shader code.

### Fixed
- Lightweight Unlit shader UI doesn't throw an error about missing receive shadow property anymore.

## [3.2.0-preview]
### Changed
- Receive Shadows property is now exposed in the material instead of in the renderer.
- The UI for Lightweight asset has been updated with new categories. A more clean structure and foldouts has been added to keep things organized.

### Fixed
- Shadow casters are now properly culled per cascade. (case 1059142)
- Rendering no longer breaks when Android platform is selected in Build Settings. (case 1058812)
- Scriptable passes no longer have missing material references. Now they access cached materials in the renderer.(case 1061353)
- When you change a Shadow Cascade option in the Pipeline Asset, this no longer warns you that you've exceeded the array size for the _WorldToShadow property.
- Terrain shader optimizations.

## [3.1.0-preview]

### Fixed
- Fixed assert errors caused by multi spot lights
- Fixed LWRP-DirectionalShadowConstantBuffer params setting

## [3.0.0-preview]
### Added
- Added camera additional data component to control shadows, depth and color texture.
- pipeline now uses XRSEttings.eyeTextureResolutionScale as renderScale when in XR.
- New pass architecture. Allows for custom passes to be written and then used on a per camera basis in LWRP

### Changed
- Shadow rendering has been optimized for the Mali Utgard architecture by removing indexing and avoiding divisions for orthographic projections. This reduces the frame time by 25% on the Overdraw benchmark.
- Removed 7x7 tent filtering when using cascades.
- Screenspace shadow resolve is now only done when rendering shadow cascades.
- Updated the UI for the Lighweight pipeline asset.
- Update assembly definitions to output assemblies that match Unity naming convention (Unity.*).

### Fixed
- Post-processing now works with VR on PC.
- PS4 compiler error
- Fixed VR multiview rendering by forcing MSAA to be off. There's a current issue in engine that breaks MSAA and Texture2DArray.
- Fixed UnityPerDraw CB layout
- GLCore compute buffer compiler error
- Occlusion strength not being applied on LW standard shaders
- CopyDepth pass is being called even when a depth from prepass is available
- GLES2 shader compiler error in IntegrationTests
- Can't set RenderScale and ShadowDistance by script
- VR Single Pass Instancing shadows
- Fixed compilation errors on Nintendo Switch (limited XRSetting support).

## [2.0.0-preview]

### Added
- Explicit render target load/store actions were added to improve tile utilization
- Camera opaque color can be requested on the pipeline asset. It can be accessed in the shader by defining a _CameraOpaqueTexture. This can be used as an alternative to GrabPass.
- Dynamic Batching can be enabled in the pipeline asset
- Pipeline now strips unused or invalid variants and passes based on selected pipeline capabilities in the asset. This reduces build and memory consuption on target.
- Shader stripping settings were added to pipeline asset

### Changed
#### Pipeline
- Pipeline code is now more modular and extensible. A ForwardRenderer class is initialized by the pipeline with RenderingData and it's responsible for enqueueing and executing passes. In the future pluggable renderers will be supported.
- On mobile 1 directional light + up to 4 local lights (point or spot) are computed
- On other platforms 1 directional light + up to 8 local lights are computed
- Multiple shadow casting lights are supported. Currently only 1 directional + 4 spots light shadows.
#### Shading Framework
- Directional Lights are always considered a main light in shader. They have a fast shading path with no branching and no indexing.
- GetMainLight() is provided in shader to initialize Light struct with main light shading data. 
- Directional lights have a dedicated shadowmap for performance reasons. Shadow coord always comes from interpolator.
- MainLigthRealtimeShadowAttenuation(float4 shadowCoord) is provided to compute main light realtime shadows.
- Spot and Point lights are always shaded in the light loop. Branching on uniform and indexing happens when shading them.
- GetLight(half index, float3 positionWS) is provided in shader to initialize Light struct for spot and point lights.
- Spot light shadows are baked into a single shadow atlas.
- Shadow coord for spot lights is always computed on fragment.
- Use LocalLightShadowAttenuation(int lightIndex, float3 positionWS) to comppute realtime shadows for spot lights.

### Fixed
- Issue that was causing VR on Android to render black
- Camera viewport issues
- UWP build issues
- Prevent nested camera rendering in the pipeline

## [1.1.4-preview]

### Added
 - Terrain and grass shaders ported
 - Updated materials and shader default albedo and specular color to midgrey.
 - Exposed _ScaledScreenParams to shader. It works the same as _ScreenParams but takes pipeline RenderScale into consideration
 - Performance Improvements in mobile

### Fixed
 - SRP Shader library issue that was causing all constants to be highp in mobile
 - shader error that prevented LWRP to build to UWP
 - shader compilation errors in Linux due to case sensitive includes
 - Rendering Texture flipping issue
 - Standard Particles shader cutout and blending modes
 - crash caused by using projectors
 - issue that was causing Shadow Strength to not be computed on mobile
 - Material Upgrader issue that caused editor to SoftLocks
 - GI in Unlit shader
 - Null reference in the Unlit material shader GUI

## [1.1.2-preview]

### Changed
 - Performance improvements in mobile  

### Fixed
 - Shadows on GLES 2.0
 - CPU performance regression in shadow rendering
 - Alpha clip shadow issues
 - Unmatched command buffer error message
 - Null reference exception caused by missing resource in LWRP
 - Issue that was causing Camera clear flags was being ignored in mobile


## [1.1.1-preview]

### Added
 - Added Cascade Split selection UI
 - Added SHADER_HINT_NICE_QUALITY. If user defines this to 1 in the shader Lightweight pipeline will favor quality even on mobile platforms.
 
### Changed
 - Shadowmap uses 16bit format instead of 32bit.
 - Small shader performance improvements

### Fixed
 - Subtractive Mode
 - Shadow Distance does not accept negative values anymore

 
## [0.1.24]

### Added
 - Added Light abstraction layer on lightweight shader library.
 - Added HDR global setting on pipeline asset. 
 - Added Soft Particles settings on pipeline asset.
 - Ported particles shaders to SRP library
 
### Changed
 - HDR RT now uses what format is configured in Tier settings.
 - Refactored lightweight standard shaders and shader library to improve ease of use.
 - Optimized tile LOAD op on mobile.
 - Reduced GC pressure
 - Reduced shader variant count by ~56% by improving fog and lightmap keywords
 - Converted LW shader library files to use real/half when necessary.
 
### Fixed
 - Realtime shadows on OpenGL
 - Shader compiler errors in GLES 2.0
 - Issue sorting issues when BeforeTransparent custom fx was enabled.
 - VR single pass rendering.
 - Viewport rendering issues when rendering to backbuffer.
 - Viewport rendering issues when rendering to with MSAA turned off.
 - Multi-camera rendering.

## [0.1.23]

### Added
 - UI Improvements (Rendering features not supported by LW are hidden)

### Changed
 - Shaders were ported to the new SRP shader library. 
 - Constant Buffer refactor to use new Batcher
 - Shadow filtering and bias improved.
 - Pipeline now updates color constants in gamma when in Gamma colorspace.
 - Optimized ALU and CB usage on Shadows.
 - Reduced shader variant count by ~33% by improving shadow and light classification keywords
 - Default resources were removed from the pipeline asset.

### Fixed
 - Fixed shader include path when using SRP from package manager.
 - Fixed spot light attenuation to match Unity Built-in pipeline.
 - Fixed depth pre-pass clearing issue.

## [0.1.12]

### Added
 - Standard Unlit shader now has an option to sample GI.
 - Added Material Upgrader for stock Unity Mobile and Legacy Shaders.
 - UI improvements

### Changed
- Realtime shadow filtering was improved. 

### Fixed
 - Fixed an issue that was including unreferenced shaders in the build.
 - Fixed a null reference caused by Particle System component lights.


## [0.1.11]
 Initial Release.<|MERGE_RESOLUTION|>--- conflicted
+++ resolved
@@ -9,9 +9,6 @@
 - You can now implement a custom renderer for LWRP. To do so, implement an `IRendererData` that contains all resources used in rendering. Then create an `IRendererSetup` that creates and queues `ScriptableRenderPass`. Change the renderer type either in the Pipeline Asset or in the Camera Inspector.
 - LWRP now uses the Unity recorder extension. You can use this to capture the output of Cameras.
 - You can now inject a custom render pass before LWRP renders opaque objects. To do so, implement an `IBeforeRender` interface.
-<<<<<<< HEAD
-- You can now implement a custom renderer for LWRP. To do so implement an `IRendererData` that contains all resources used in rendering and `IRendererSetup` that creates and enqueue `ScriptableRenderPass`. Change the renderer type either in the Pipeline Asset or in the Camera inspector.
-=======
 - Distortion support in all Particle Shaders.
 - An upgrade system for LWRP Materials with `MaterialPostprocessor`.
 - An upgrade path for Unlit shaders
@@ -23,7 +20,6 @@
 - The Terrain Lit Shader now samples Spherical Harmonics if you haven't baked any lightmaps for terrain.
 - Added a __Priority__ option, which you can use to tweak the rendering order. This is similar to render queue in the built-in render pipeline. These Shaders now have this option: Lit, Simple Lit, Baked Lit, Unlit, and all three Particle Shaders.
 - Added support for overriding terrain detail rendering shaders, via the render pipeline editor resources asset.
->>>>>>> 5db85c6c
 
 ### Changed
 - You can now only initialize a camera by setting a Background Type. The supported options are Skybox, Solid Color, and Don't Care.
