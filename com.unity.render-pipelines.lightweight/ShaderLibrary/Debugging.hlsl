--- conflicted
+++ resolved
@@ -76,8 +76,7 @@
     float2 uv;
 };
 
-<<<<<<< HEAD
-// TODO: Set of colors that should still provide contrast for the Color-blind
+// Set of colors that should still provide contrast for the Color-blind
 #define kPurpleColor half4(156.0 / 255.0, 79.0 / 255.0, 255.0 / 255.0, 1.0) // #9C4FFF
 #define kRedColor half4(203.0 / 255.0, 48.0 / 255.0, 34.0 / 255.0, 1.0) // #CB3022
 #define kGreenColor = half4(8.0 / 255.0, 215.0 / 255.0, 139.0 / 255.0, 1.0) // #08D78B
@@ -88,19 +87,13 @@
 
 half4 GetShadowCascadeColor(float4 shadowCoord, float3 positionWS);
 
-DebugData CreateDebugData(half3 brdfDiffuse, half3 brdfSpecular)
-=======
 DebugData CreateDebugData(half3 brdfDiffuse, half3 brdfSpecular, float2 uv)
->>>>>>> 1420ba37
 {
     DebugData debugData;
 
     debugData.brdfDiffuse = brdfDiffuse;
     debugData.brdfSpecular = brdfSpecular;
-<<<<<<< HEAD
-=======
     debugData.uv = uv;
->>>>>>> 1420ba37
 
     return debugData;
 }
@@ -365,15 +358,12 @@
 bool CalculateColorForDebugMaterial(InputData inputData, SurfaceData surfaceData, DebugData debugData, out half4 color)
 {
     color = half4(0.0, 0.0, 0.0, 1.0);
-<<<<<<< HEAD
-=======
-    
+
     if (_DebugMipIndex != 0)
     {
         color = GetMipInfoColor(inputData, debugData.uv);
         return true;
     }
->>>>>>> 1420ba37
 
     // Debug materials...
     switch(_DebugMaterialIndex)
