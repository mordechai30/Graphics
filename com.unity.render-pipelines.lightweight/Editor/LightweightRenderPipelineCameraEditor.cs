using System;
using System.Linq;
using UnityEditor.AnimatedValues;
using UnityEngine;
using UnityEngine.Rendering;
using UnityEngine.Rendering.LWRP;
using UnityEngine.Rendering.PostProcessing;

namespace UnityEditor.Rendering.LWRP
{
    [CustomEditorForRenderPipeline(typeof(Camera), typeof(LightweightRenderPipelineAsset))]
    [CanEditMultipleObjects]
    class LightweightRenderPipelineCameraEditor : CameraEditor
    {
        internal enum BackgroundType
        {
            Skybox = 0,
            SolidColor,
            DontInitialize,
        }

        internal class Styles
        {
            public readonly GUIContent renderingPathLabel = EditorGUIUtility.TrTextContent("Rendering Path", "The Lightweight Render Pipeline only supports Forward rendering path.");
            public static GUIContent backgroundType = EditorGUIUtility.TrTextContent("Background Type", "Controls how to initialize the Camera's background.\n\nSkybox initializes camera with Skybox, defaulting to a background color if no skybox is found.\n\nSolid Color initializes background with the background color.\n\nDon't initialize have undefined values for camera background. Use this only if you are rendering all pixels in the Camera's view.");
            public static GUIContent renderingShadows = EditorGUIUtility.TrTextContent("Render Shadows", "Enable this to make this camera render shadows.");
            public static GUIContent requireDepthTexture = EditorGUIUtility.TrTextContent("Depth Texture", "On makes this camera create a _CameraDepthTexture, which is a copy of the rendered depth values.\nOff makes the camera not create a depth texture.\nUse Pipeline Settings applies settings from the Render Pipeline Asset.");
            public static GUIContent requireOpaqueTexture = EditorGUIUtility.TrTextContent("Opaque Texture", "On makes this camera create a _CameraOpaqueTexture, which is a copy of the rendered view.\nOff makes the camera does not create an opaque texture.\nUse Pipeline Settings applies settings from the Render Pipeline Asset.");
            public static GUIContent allowMSAA = EditorGUIUtility.TrTextContent("MSAA", "Use Multi Sample Anti-Aliasing to reduce aliasing.");
            public static GUIContent allowHDR = EditorGUIUtility.TrTextContent("HDR", "High Dynamic Range gives you a wider range of light intensities, so your lighting looks more realistic. With it, you can still see details and experience less saturation even with bright light.", (Texture) null);

            public static GUIContent rendererType = EditorGUIUtility.TrTextContent("Renderer Type", "Renderer Type");
            public static GUIContent rendererData = EditorGUIUtility.TrTextContent("Renderer Data", "Renderer Data");

            public readonly GUIContent[] renderingPathOptions = { EditorGUIUtility.TrTextContent("Forward") };
            public readonly string hdrDisabledWarning = "HDR rendering is disabled in the Lightweight Render Pipeline asset.";
            public readonly string mssaDisabledWarning = "Anti-aliasing is disabled in the Lightweight Render Pipeline asset.";

<<<<<<< HEAD
            public static GUIContent[] displayedRendererTypeOverride =
            {
                new GUIContent("Custom"),
                new GUIContent("Use Pipeline Settings"),
            };

            public static int[] rendererTypeOptions = Enum.GetValues(typeof(RendererOverrideOption)).Cast<int>().ToArray();
=======
            public static GUIContent[] cameraBackgroundType =
            {
                new GUIContent("Skybox"),
                new GUIContent("Solid Color"),
                new GUIContent("Don't Initialize"),
            };

            public static int[] cameraBackgroundValues = { 0, 1, 2};
>>>>>>> fa70f1b8

            // This is for adding more data like Pipeline Asset option
            public static GUIContent[] displayedAdditionalDataOptions =
            {
                new GUIContent("Off"),
                new GUIContent("On"),
                new GUIContent("Use Pipeline Settings"),
            };

            public static GUIContent[] displayedDepthTextureOverride =
            {
                new GUIContent("On (Forced due to Post Processing)"),
            };

            public static int[] additionalDataOptions = Enum.GetValues(typeof(CameraOverrideOption)).Cast<int>().ToArray();

            // Using the pipeline Settings
            public static GUIContent[] displayedCameraOptions =
            {
                new GUIContent("Off"),
                new GUIContent("Use Pipeline Settings"),
            };
            public static int[] cameraOptions = { 0, 1 };
        };

        public Camera camera { get { return target as Camera; } }

        // Animation Properties
        public bool isSameClearFlags { get { return !settings.clearFlags.hasMultipleDifferentValues; } }
        public bool isSameOrthographic { get { return !settings.orthographic.hasMultipleDifferentValues; } }

        static readonly int[] s_RenderingPathValues = {0};
        static Styles s_Styles;
        LightweightRenderPipelineAsset m_LightweightRenderPipeline;
        LWRPAdditionalCameraData m_AdditionalCameraData;
        SerializedObject m_AdditionalCameraDataSO;

        readonly AnimBool m_ShowBGColorAnim = new AnimBool();
        readonly AnimBool m_ShowOrthoAnim = new AnimBool();
        readonly AnimBool m_ShowTargetEyeAnim = new AnimBool();

        SerializedProperty m_AdditionalCameraDataRenderShadowsProp;
        SerializedProperty m_AdditionalCameraDataRenderDepthProp;
        SerializedProperty m_AdditionalCameraDataRenderOpaqueProp;
        SerializedProperty m_AdditionalCameraDataRendererProp;
        SerializedProperty m_AdditionalCameraDataRendererDataProp;

        void SetAnimationTarget(AnimBool anim, bool initialize, bool targetValue)
        {
            if (initialize)
            {
                anim.value = targetValue;
                anim.valueChanged.AddListener(Repaint);
            }
            else
            {
                anim.target = targetValue;
            }
        }

        void UpdateAnimationValues(bool initialize)
        {
            SetAnimationTarget(m_ShowBGColorAnim, initialize, isSameClearFlags && (camera.clearFlags == CameraClearFlags.SolidColor || camera.clearFlags == CameraClearFlags.Skybox));
            SetAnimationTarget(m_ShowOrthoAnim, initialize, isSameOrthographic && camera.orthographic);
            SetAnimationTarget(m_ShowTargetEyeAnim, initialize, settings.targetEye.intValue != (int)StereoTargetEyeMask.Both || PlayerSettings.virtualRealitySupported);
        }

        public new void OnEnable()
        {
            m_LightweightRenderPipeline = GraphicsSettings.renderPipelineAsset as LightweightRenderPipelineAsset;

            m_AdditionalCameraData = camera.gameObject.GetComponent<LWRPAdditionalCameraData>();
            settings.OnEnable();
            init(m_AdditionalCameraData);

            UpdateAnimationValues(true);
        }

        void init(LWRPAdditionalCameraData additionalCameraData)
        {
            if(additionalCameraData == null)
                return;

            m_AdditionalCameraDataSO = new SerializedObject(additionalCameraData);
            m_AdditionalCameraDataRenderShadowsProp = m_AdditionalCameraDataSO.FindProperty("m_RenderShadows");
            m_AdditionalCameraDataRenderDepthProp = m_AdditionalCameraDataSO.FindProperty("m_RequiresDepthTextureOption");
            m_AdditionalCameraDataRenderOpaqueProp = m_AdditionalCameraDataSO.FindProperty("m_RequiresOpaqueTextureOption");
            m_AdditionalCameraDataRendererProp = m_AdditionalCameraDataSO.FindProperty("m_RendererOverrideOption");
            m_AdditionalCameraDataRendererDataProp = m_AdditionalCameraDataSO.FindProperty("m_RendererData");
        }

        public void OnDisable()
        {
            m_ShowBGColorAnim.valueChanged.RemoveListener(Repaint);
            m_ShowOrthoAnim.valueChanged.RemoveListener(Repaint);
            m_ShowTargetEyeAnim.valueChanged.RemoveListener(Repaint);

            m_LightweightRenderPipeline = null;
        }

        public override void OnInspectorGUI()
        {
            if (s_Styles == null)
                s_Styles = new Styles();

            settings.Update();
            UpdateAnimationValues(false);

            DrawClearFlags();
            using (var group = new EditorGUILayout.FadeGroupScope(m_ShowBGColorAnim.faded))
                if (group.visible) settings.DrawBackgroundColor();

            settings.DrawCullingMask();

            EditorGUILayout.Space();

            settings.DrawProjection();
            settings.DrawClippingPlanes();
            settings.DrawNormalizedViewPort();

            EditorGUILayout.Space();
            settings.DrawDepth();
            DrawRenderingPath();
            DrawTargetTexture();
            settings.DrawOcclusionCulling();
            DrawHDR();
            DrawMSAA();
            DrawAdditionalData();
            settings.DrawVR();
            settings.DrawMultiDisplay();

            using (var group = new EditorGUILayout.FadeGroupScope(m_ShowTargetEyeAnim.faded))
                if (group.visible) settings.DrawTargetEye();

            EditorGUILayout.Space();
            EditorGUILayout.Space();
            settings.ApplyModifiedProperties();
        }

        BackgroundType GetBackgroundType(CameraClearFlags clearFlags)
        {
            switch (clearFlags)
            {
                case CameraClearFlags.Skybox:
                    return BackgroundType.Skybox;
                case CameraClearFlags.Nothing:
                    return BackgroundType.DontInitialize;

                // DepthOnly is not supported by design in LWRP. We upgrade it to SolidColor
                default:
                    return BackgroundType.SolidColor;
            }
        }

        void DrawClearFlags()
        {
            // Converts between ClearFlags and Background Type.
            BackgroundType backgroundType = GetBackgroundType((CameraClearFlags) settings.clearFlags.intValue);

            EditorGUI.BeginChangeCheck();
            BackgroundType selectedType = (BackgroundType)EditorGUILayout.IntPopup(Styles.backgroundType, (int)backgroundType,
                Styles.cameraBackgroundType, Styles.cameraBackgroundValues);

            if (EditorGUI.EndChangeCheck())
            {
                CameraClearFlags selectedClearFlags;
                switch (selectedType)
                {
                    case BackgroundType.Skybox:
                        selectedClearFlags = CameraClearFlags.Skybox;
                        break;

                    case BackgroundType.DontInitialize:
                        selectedClearFlags = CameraClearFlags.Nothing;
                        break;

                    default:
                        selectedClearFlags = CameraClearFlags.SolidColor;
                        break;
                }

                settings.clearFlags.intValue = (int) selectedClearFlags;
            }
        }

        void DrawRenderingPath()
        {
            using (new EditorGUI.DisabledScope(true))
            {
                EditorGUILayout.IntPopup(s_Styles.renderingPathLabel, 0, s_Styles.renderingPathOptions, s_RenderingPathValues);
            }
        }

        void DrawHDR()
        {
            Rect controlRect = EditorGUILayout.GetControlRect(true);
            EditorGUI.BeginProperty(controlRect, Styles.allowHDR, settings.HDR);
            int selectedValue = !settings.HDR.boolValue ? 0 : 1;
            settings.HDR.boolValue = EditorGUI.IntPopup(controlRect, Styles.allowHDR, selectedValue, Styles.displayedCameraOptions, Styles.cameraOptions) == 1;
            EditorGUI.EndProperty();
        }

        void DrawMSAA()
        {
            Rect controlRect = EditorGUILayout.GetControlRect(true);
            EditorGUI.BeginProperty(controlRect, Styles.allowMSAA, settings.allowMSAA);
            int selectedValue = !settings.allowMSAA.boolValue ? 0 : 1;
            settings.allowMSAA.boolValue = EditorGUI.IntPopup(controlRect, Styles.allowMSAA, selectedValue, Styles.displayedCameraOptions, Styles.cameraOptions) == 1;
            EditorGUI.EndProperty();
        }

        void DrawTargetTexture()
        {
            EditorGUILayout.PropertyField(settings.targetTexture);

            if (!settings.targetTexture.hasMultipleDifferentValues)
            {
                var texture = settings.targetTexture.objectReferenceValue as RenderTexture;
                int pipelineSamplesCount = m_LightweightRenderPipeline.msaaSampleCount;

                if (texture && texture.antiAliasing > pipelineSamplesCount)
                {
                    string pipelineMSAACaps = (pipelineSamplesCount > 1)
                        ? String.Format("is set to support {0}x", pipelineSamplesCount)
                        : "has MSAA disabled";
                    EditorGUILayout.HelpBox(String.Format("Camera target texture requires {0}x MSAA. Lightweight pipeline {1}.", texture.antiAliasing, pipelineMSAACaps),
                        MessageType.Warning, true);
                }
            }
        }

        void DrawAdditionalData()
        {
            bool hasChanged = false;
            bool selectedValueShadows;
            CameraOverrideOption selectedDepthOption;
            CameraOverrideOption selectedOpaqueOption;
            RendererOverrideOption selectedRendererOption;

            if (m_AdditionalCameraDataSO == null)
            {
                selectedValueShadows = true;
                selectedDepthOption = CameraOverrideOption.UsePipelineSettings;
                selectedOpaqueOption = CameraOverrideOption.UsePipelineSettings;
                selectedRendererOption = RendererOverrideOption.UsePipelineSettings;
            }
            else
            {
                m_AdditionalCameraDataSO.Update();
                selectedValueShadows = m_AdditionalCameraData.renderShadows;
                selectedDepthOption = (CameraOverrideOption)m_AdditionalCameraDataRenderDepthProp.intValue;
                selectedOpaqueOption =(CameraOverrideOption)m_AdditionalCameraDataRenderOpaqueProp.intValue;
                selectedRendererOption = (RendererOverrideOption) m_AdditionalCameraDataRendererProp.intValue;
            }

            // Renderer Type
            Rect controlRectRendererType = EditorGUILayout.GetControlRect(true);

            if (m_AdditionalCameraDataSO != null)
                EditorGUI.BeginProperty(controlRectRendererType, Styles.rendererType, m_AdditionalCameraDataRendererProp);
            EditorGUI.BeginChangeCheck();
            selectedRendererOption = (RendererOverrideOption)EditorGUI.IntPopup(controlRectRendererType, Styles.rendererType, (int)selectedRendererOption, Styles.displayedRendererTypeOverride, Styles.rendererTypeOptions);
            if (EditorGUI.EndChangeCheck())
                hasChanged = true;
            if (m_AdditionalCameraDataSO != null)
                EditorGUI.EndProperty();

            if (selectedRendererOption == RendererOverrideOption.Custom && m_AdditionalCameraDataSO != null)
            {
                EditorGUI.indentLevel++;
                EditorGUILayout.PropertyField(m_AdditionalCameraDataRendererDataProp, Styles.rendererData);
                EditorGUI.indentLevel--;
            }

            // Depth Texture
            Rect controlRectDepth = EditorGUILayout.GetControlRect(true);
            // Need to check if post processing is added and active.
            // If it is we will set the int pop to be 1 which is ON and gray it out
            bool defaultDrawOfDepthTextureUI = true;
            PostProcessLayer ppl = camera.GetComponent<PostProcessLayer>();
            var propValue = (int)selectedDepthOption;
            if (ppl != null && ppl.isActiveAndEnabled)
            {
                if ((propValue == 2 && !m_LightweightRenderPipeline.supportsCameraDepthTexture) || propValue == 0)
                {
                    EditorGUI.BeginDisabledGroup(true);
                    EditorGUI.IntPopup(controlRectDepth, Styles.requireDepthTexture, 0, Styles.displayedDepthTextureOverride, Styles.additionalDataOptions);
                    EditorGUI.EndDisabledGroup();
                    defaultDrawOfDepthTextureUI = false;
                }
            }
            if(defaultDrawOfDepthTextureUI)
            {
                if(m_AdditionalCameraDataSO != null)
                    EditorGUI.BeginProperty(controlRectDepth, Styles.requireDepthTexture, m_AdditionalCameraDataRenderDepthProp);
                EditorGUI.BeginChangeCheck();

                selectedDepthOption = (CameraOverrideOption)EditorGUI.IntPopup(controlRectDepth, Styles.requireDepthTexture, (int)selectedDepthOption, Styles.displayedAdditionalDataOptions, Styles.additionalDataOptions);
                if (EditorGUI.EndChangeCheck())
                {
                    hasChanged = true;
                }
                if(m_AdditionalCameraDataSO != null)
                    EditorGUI.EndProperty();
            }

            // Opaque Texture
            Rect controlRectColor = EditorGUILayout.GetControlRect(true);
            // Starting to check the property if we have the scriptable object
            if(m_AdditionalCameraDataSO != null)
                EditorGUI.BeginProperty(controlRectColor, Styles.requireOpaqueTexture, m_AdditionalCameraDataRenderOpaqueProp);
            EditorGUI.BeginChangeCheck();
            selectedOpaqueOption = (CameraOverrideOption)EditorGUI.IntPopup(controlRectColor, Styles.requireOpaqueTexture, (int)selectedOpaqueOption, Styles.displayedAdditionalDataOptions, Styles.additionalDataOptions);
            if (EditorGUI.EndChangeCheck())
            {
                hasChanged = true;
            }
            // Ending to check the property if we have the scriptable object
            if(m_AdditionalCameraDataSO != null)
                EditorGUI.EndProperty();

            // Shadows
            Rect controlRectShadows = EditorGUILayout.GetControlRect(true);
            if(m_AdditionalCameraDataSO != null)
                EditorGUI.BeginProperty(controlRectShadows, Styles.renderingShadows, m_AdditionalCameraDataRenderShadowsProp);
            EditorGUI.BeginChangeCheck();

            selectedValueShadows = EditorGUI.Toggle(controlRectShadows, Styles.renderingShadows, selectedValueShadows);
            if (EditorGUI.EndChangeCheck())
            {
                hasChanged = true;
            }
            if(m_AdditionalCameraDataSO != null)
                EditorGUI.EndProperty();

            if (hasChanged)
            {
                if (m_AdditionalCameraDataSO == null)
                {
                    m_AdditionalCameraData = camera.gameObject.AddComponent<LWRPAdditionalCameraData>();
                    init(m_AdditionalCameraData);
                }
                m_AdditionalCameraDataRenderShadowsProp.boolValue = selectedValueShadows;
                m_AdditionalCameraDataRenderDepthProp.intValue = (int)selectedDepthOption;
                m_AdditionalCameraDataRenderOpaqueProp.intValue = (int)selectedOpaqueOption;
                m_AdditionalCameraDataRendererProp.intValue = (int)selectedRendererOption;
                m_AdditionalCameraDataSO.ApplyModifiedProperties();
            }


        }
    }
}<|MERGE_RESOLUTION|>--- conflicted
+++ resolved
@@ -36,7 +36,6 @@
             public readonly string hdrDisabledWarning = "HDR rendering is disabled in the Lightweight Render Pipeline asset.";
             public readonly string mssaDisabledWarning = "Anti-aliasing is disabled in the Lightweight Render Pipeline asset.";
 
-<<<<<<< HEAD
             public static GUIContent[] displayedRendererTypeOverride =
             {
                 new GUIContent("Custom"),
@@ -44,7 +43,6 @@
             };
 
             public static int[] rendererTypeOptions = Enum.GetValues(typeof(RendererOverrideOption)).Cast<int>().ToArray();
-=======
             public static GUIContent[] cameraBackgroundType =
             {
                 new GUIContent("Skybox"),
@@ -53,7 +51,6 @@
             };
 
             public static int[] cameraBackgroundValues = { 0, 1, 2};
->>>>>>> fa70f1b8
 
             // This is for adding more data like Pipeline Asset option
             public static GUIContent[] displayedAdditionalDataOptions =
