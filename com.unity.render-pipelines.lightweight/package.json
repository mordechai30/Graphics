--- conflicted
+++ resolved
@@ -6,11 +6,7 @@
   "unityRelease": "0a20",
   "displayName": "Lightweight RP",
   "dependencies": {
-<<<<<<< HEAD
-    "com.unity.render-pipelines.universal": "10.1.0-preview.26",
-=======
     "com.unity.render-pipelines.universal": "10.1.0-preview.29",
->>>>>>> 8a8bf746
     "com.unity.postprocessing": "2.1.7"
   },
   "keywords": [
