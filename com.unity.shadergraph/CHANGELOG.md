# Next version

### Master node settings

![](.data/menu_settings.png)

The settings for master nodes now live in a small window that you can toggle on and off. Here, you can change various rendering settings for your shader.

### Property reference names and exposed state

![](.data/editable_property_references.gif)

You can now edit the Reference name for a property. To do so, select the property and type a new name next to Reference. If you want to reset to the default name, right-click Reference, and select Reset reference. 

In the expanded property window, you can now also toggle if the property is exposed.

### Editable paths for graphs

![](.data/change_path.gif)
![](.data/use_path.gif)

You can now change the path of Shader Graphs and Sub Graphs. When you change the path of a Shader Graph, this modifies the location it has in the shader selection list. When you change the path of Sub Graph, it will have a different location in the node creation menu.


### Gradient nodes

![](.data/gradient_node.png)

This adds gradient functionality via two new nodes. The Sample Gradient node samples a gradient given a Time parameter. You can define this gradient on the Gradient slot control view. The Gradient Asset node defines a gradient that can be sampled by multiple Sample Gradient nodes using different Time parameters.


### Show generated code

![](.data/show_generated_code.gif)

You can now see the generated code for any specific node. To do so, right-click the node, and select Show Generated Code. The code snippet will now open in the code editor that you have linked to Unity.


### Bug fixes and minor changes

- Vector 1 nodes now evaluate correctly. ([#334](https://github.com/Unity-Technologies/ShaderGraph/issues/334) and [#337](https://github.com/Unity-Technologies/ShaderGraph/issues/337))
- Properties can now be copied and pasted.
- Pasting a property node into another graph will now convert it to a concrete node. ([#300](https://github.com/Unity-Technologies/ShaderGraph/issues/300) and [#307](https://github.com/Unity-Technologies/ShaderGraph/pull/307))
<<<<<<< HEAD
- Make nodes that are copied from one graph to another spawn in the center of the current view. ([#333](https://github.com/Unity-Technologies/ShaderGraph/issues/333))
- Fixed an issue with editable sub graph paths, causing the search window to sometimes yield a null reference exception.
- Ensure that the blackboard is within view when deserialized.
- Fixed float value to string error and truncation warning for normal create node.
- Deserialization of subgraphs now works correctly.
- Sub graphs are now suffixed with (sub), so you can tell them apart from other nodes.
=======
- Nodes that are copied from one graph to another now spawn in the center of the current view. ([#333](https://github.com/Unity-Technologies/ShaderGraph/issues/333))
- When you edit sub graph paths, the search window no longer yields a null reference exception.
- The blackboard is now within view when deserialized.
- Your system locale can no longer cause incorrect commands due to full stops being converted to commas.
>>>>>>> fe004a2d
<|MERGE_RESOLUTION|>--- conflicted
+++ resolved
@@ -41,16 +41,9 @@
 - Vector 1 nodes now evaluate correctly. ([#334](https://github.com/Unity-Technologies/ShaderGraph/issues/334) and [#337](https://github.com/Unity-Technologies/ShaderGraph/issues/337))
 - Properties can now be copied and pasted.
 - Pasting a property node into another graph will now convert it to a concrete node. ([#300](https://github.com/Unity-Technologies/ShaderGraph/issues/300) and [#307](https://github.com/Unity-Technologies/ShaderGraph/pull/307))
-<<<<<<< HEAD
-- Make nodes that are copied from one graph to another spawn in the center of the current view. ([#333](https://github.com/Unity-Technologies/ShaderGraph/issues/333))
-- Fixed an issue with editable sub graph paths, causing the search window to sometimes yield a null reference exception.
-- Ensure that the blackboard is within view when deserialized.
-- Fixed float value to string error and truncation warning for normal create node.
-- Deserialization of subgraphs now works correctly.
-- Sub graphs are now suffixed with (sub), so you can tell them apart from other nodes.
-=======
 - Nodes that are copied from one graph to another now spawn in the center of the current view. ([#333](https://github.com/Unity-Technologies/ShaderGraph/issues/333))
 - When you edit sub graph paths, the search window no longer yields a null reference exception.
 - The blackboard is now within view when deserialized.
 - Your system locale can no longer cause incorrect commands due to full stops being converted to commas.
->>>>>>> fe004a2d
+- Deserialization of subgraphs now works correctly.
+- Sub graphs are now suffixed with (sub), so you can tell them apart from other nodes.