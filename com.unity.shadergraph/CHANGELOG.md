# Changelog
All notable changes to this package are documented in this file.

The format is based on [Keep a Changelog](http://keepachangelog.com/en/1.0.0/)
and this project adheres to [Semantic Versioning](http://semver.org/spec/v2.0.0.html).

## [7.1.1] - 2019-XX-XX
### Added
- You can now define shader keywords on the Blackboard. Use these keywords on the graph to create static branches in the generated shader.
- The tab now shows whether you are working in a Sub Graph or a Shader Graph file.
- The Shader Graph importer now bakes the output node type name into a meta-data object.

### Fixed
- The Shader Graph preview no longer breaks when you create new PBR Graphs.
- Fixed an issue where deleting a group and a property at the same time would cause an error.

## [7.0.1] - 2019-07-25
### Changed
- New Shader Graph windows are now docked to either existing Shader Graph windows, or to the Scene View.

### Fixed
- Fixed various dependency tracking issues with Sub Graphs and HLSL files from Custom Function Nodes.
- Fixed an error that previously occurred when you used `Sampler State` input ports on Sub Graphs.
- `Normal Reconstruct Z` node is now compatible with both fragment and vertex stages. 
- `Position` node now draws the correct label for **Absolute World**. 
- Node previews now inherit preview type correctly.
- Normal maps now unpack correctly for mobile platforms.
- Fixed an error that previously occurred when you used the Gradient Sample node and your system locale uses commas instead of periods.
- Fixed an issue where you couldn't group several nodes.

## [7.0.0] - 2019-07-10
### Added
- You can now use the `SHADERGRAPH_PREVIEW` keyword in `Custom Function Node` to generate different code for preview Shaders.
- Color Mode improves node visibility by coloring the title bar by Category, Precision, or custom colors.
- You can now set the precision of a Shader Graph and individual nodes.
<<<<<<< HEAD
- Added _TimeParameters variable containing Time, Sin(Time), Cosine(Time)
- **Asbolute World** space on `Position Node` now provides absolute world space coordinates regardless of the active render pipeline.
- You can now smoothly edit controls on the `Dielectric Specular` node.
=======
- Added the `_TimeParameters` variable which contains `Time`, `Sin(Time)`, and `Cosine(Time)`
- _Absolute World_ space on `Position Node` now provides absolute world space coordinates regardless of the active render pipeline.
- You can now add sticky notes to graphs.
>>>>>>> 1a934ef4

### Changed
- The `Custom Function Node` now uses an object field to reference its source when using `File` mode.
- To enable master nodes to generate correct motion vectors for time-based vertex modification, time is now implemented as an input to the graph rather than as a global uniform.
- **World** space on `Position Node` now uses the default world space coordinates of the active render pipeline. 

### Fixed
- Fixed an error in `Custom Function Node` port naming.
- `Sampler State` properties and nodes now serialize correctly.
- Labels in the Custom Port menu now use the correct coloring when using the Personal skin.
- Fixed an error that occured when creating a Sub Graph from a selection containing a Group Node.
- When you change a Sub Graph, Shader Graph windows now correctly reload.
- When you save a Shader Graph, all other Shader Graph windows no longer re-compile their preview Shaders.
- Shader Graph UI now draws with correct styling for 2019.3.
- When deleting edge connections to nodes with a preview error, input ports no longer draw in the wrong position.
- Fixed an error involving deprecated components from VisualElements.
- When you convert nodes to a Sub Graph, the nodes are now placed correctly in the Sub Graph.
- The `Bitangent Vector Node` now generates all necessary shader requirements.

## [6.7.0-preview] - 2019-05-16
### Added
- Added a hidden path namespace for Sub Graphs to prevent certain Sub Graphs from populating the Create Node menu.

### Changed
- Anti-aliasing (4x) is now enabled on Shader Graph windows.

### Fixed
- When you click on the gear icon, Shader Graph now focuses on the selected node, and brings the settings menu to front view.
- Sub Graph Output and Custom Function Node now validate slot names, and display an appropriate error badge when needed.
- Remaining outdated documentation has been removed. 
- When you perform an undo or redo to an inactive Shader Graph window, the window no longer breaks.
- When you rapidly perform an undo or redo, Shader Graph windows no longer break.
- Sub Graphs that contain references to non-existing Sub Graphs no longer break the Sub Graph Importer.
- You can now reference sub-assets such as Textures.
- You can now reference Scene Color and Scene Depth correctly from within a Sub Graph.
- When you create a new empty Sub Graph, it no longer shows a warning about a missing output.
- When you create outputs that start with a digit, Shader generation no longer fails.
- You can no longer add nodes that are not allowed into Sub Graphs.
- A graph must now always contain at least one Master Node.
- Duplicate output names are now allowed.
- Fixed an issue where the main preview was always redrawing.
- When you set a Master Node as active, the Main Preview now shows the correct result.
- When you save a graph that contains a Sub Graph node, the Shader Graph window no longer freezes.
- Fixed an error that occured when using multiple Sampler State nodes with different parameters.
- Fixed an issue causing default inputs to be misaligned in certain cases.
- You can no longer directly connect slots with invalid types. When the graph detects that situation, it now doesn't break and gives an error instead.

## [6.6.0] - 2019-04-01
### Added
- You can now add Matrix, Sampler State and Gradient properties to the Blackboard.
- Added Custom Function node. Use this node to define a custom HLSL function either via string directly in the graph, or via a path to an HLSL file.
- You can now group nodes by pressing Ctrl + G.
- Added "Delete Group and Contents" and removed "Ungroup All Nodes" from the context menu for groups.
- You can now use Sub Graphs in other Sub Graphs.
- Preview shaders now compile in the background, and only redraw when necessary.

### Changed
- Removed Blackboard fields, which had no effect on Sub Graph input ports, from the Sub Graph Blackboard.
- Subgraph Output node is now called Outputs.
- Subgraph Output node now supports renaming of ports.
- Subgraph Output node now supports all port types.
- Subgraph Output node now supports reordering ports.
- When you convert nodes to a Sub Graph, Shader Graph generates properties and output ports in the Sub Graph, and now by default, names those resulting properties and output ports based on their types.
- When you delete a group, Shader Graph now deletes the Group UI, but doesn't delete the nodes inside.

### Fixed
- You can now undo edits to Vector port default input fields.
- You can now undo edits to Gradient port default input fields.
- Boolean port input fields now display correct values when you undo changes.
- Vector type properties now behave as expected when you undo changes.
- Fixed an error that previously occurred when you opened saved Shader Graphs containing one or more Voronoi nodes.
- You can now drag normal map type textures on to a Shader Graph to create Sample Texture 2D nodes with the correct type set.
- Fixed the Multiply node so default input values are applied correctly.
- Added padding on input values for Blend node to prevent NaN outputs.
- Fixed an issue where `IsFaceSign` would not compile within Sub Graph Nodes.
- Null reference errors no longer occur when you remove ports with connected edges.
- Default input fields now correctly hide and show when connections change.

## [6.5.0] - 2019-03-07

### Fixed
- Fixed master preview for HDRP master nodes when alpha clip is enabled.

## [6.4.0] - 2019-02-21
### Fixed
- Fixed the Transform node, so going from Tangent Space to any other space now works as expected.

## [6.3.0] - 2019-02-18
### Fixed
- Fixed an issue where the Normal Reconstruct Z Node sometimes caused Not a Number (NaN) errors when using negative values.

## [6.2.0] - 2019-02-15
### Fixed
- Fixed the property blackboard so it no longer goes missing or turns very small.

### Changed
- Code refactor: all macros with ARGS have been swapped with macros with PARAM. This is because the ARGS macros were incorrectly named.

## [6.1.0] - 2019-02-13

## [6.0.0] - 2019-02-23
### Added
- When you hover your cursor over a property in the blackboard, this now highlights the corresponding property elements in your Shader Graph. Similarly, if you hover over a property in the Shader Graph itself, this highlights the corresponding property in the blackboard.
- Property nodes in your Shader Graph now have a similar look and styling as the properties in the blackboard.

### Changed
- Errors in the compiled shader are now displayed as badges on the appropriate node.
- In the `Scene Depth` node you can now choose the depth sampling mode: `Linear01`, `Raw` or `Eye`.

### Fixed
- When you convert an inline node to a `Property` node, this no longer allows duplicate property names.
- When you move a node, you'll now be asked to save the Graph file.
- You can now Undo edits to Property parameters on the Blackboard.
- You can now Undo conversions between `Property` nodes and inline nodes.
- You can now Undo moving a node.
- You can no longer select the `Texture2D` Property type `Mode`, if the Property is not exposed.
- The `Vector1` Property type now handles default values more intuitively when switching `Mode` dropdown.
- The `Color` node control is now a consistent width.
- Function declarations no longer contain double delimiters.
- The `Slider` node control now functions correctly.
- Fixed an issue where the Editor automatically re-imported Shader Graphs when there were changes to the asset database.
- Reverted the visual styling of various graph elements to their previous correct states.
- Previews now repaint correctly when Unity does not have focus.
- Code generation now works correctly for exposed Vector1 shader properties where the decimal separator is not a dot.
- The `Rotate About Axis` node's Modes now use the correct function versions.
- Shader Graph now preserves grouping when you convert nodes between property and inline.
- The `Flip` node now greys out labels for inactive controls.
- The `Boolean` property type now uses the `ToggleUI` property attribute, so as to not generate keywords.
- The `Normal Unpack` node no longer generates errors in Object space.
- The `Split` node now uses values from its default Port input fields.
- The `Channel Mask` node now allows multiple node instances, and no longer generates any errors.
- Serialized the Alpha control value on the `Flip` node.
- The `Is Infinite` and `Is NaN` nodes now use `Vector 1` input ports, but the output remains the same.
- You can no longer convert a node inside a `Sub Graph` into a `Sub Graph`, which previously caused errors.
- The `Transformation Matrix` node's Inverse Projection and Inverse View Projection modes no longer produce errors.
- The term `Shader Graph` is now captilized correctly in the Save Graph prompt. 

## [5.2.0] - 2018-11-27
### Added
- Shader Graph now has __Group Node__, where you can group together several nodes. You can use this to keep your Graphs organized and nice.

### Fixed
- The expanded state of blackboard properties are now remembered during a Unity session.

## [5.1.0] - 2018-11-19
### Added
- You can now show and hide the Main Preview and the Blackboard from the toolbar.

### Changed
- The Shader Graph package is no longer in preview.
- Moved `NormalBlendRNM` node to a dropdown option on `Normal Blend` node.
- `Sample Cubemap` node now has a `SamplerState` slot.
- New Sub Graph assets now default to the "Sub Graphs" path in the Create Node menu.
- New Shader Graph assets now default to the "Shader Graphs" path in the Shader menu.
- The `Light Probe` node is now a `Baked GI` node. When you use LWRP with lightmaps, this node now returns the correct lightmap data. This node is supported in HDRP.
- `Reflection Probe` nodes now only work with LWRP. This solves compilation errors in HDRP.
- `Ambient` nodes now only work with LWRP. This solves compilation errors in HDRP.
- `Fog` nodes now only work with LWRP. This solves compilation errors in HDRP.
- In HDRP, the `Position` port for the `Object` node now returns the absolute world position.
- The `Baked GI`, `Reflection Probe`, and `Ambient` nodes are now in the `Input/Lighting` category.
- The master node no longer has its own preview, because it was redundant. You can see the results for the master node in the Main Preview.

### Fixed
- Shadow projection is now correct when using the `Unlit` master node with HD Render Pipeline.
- Removed all direct references to matrices
- `Matrix Construction` nodes with different `Mode` values now evaluate correctly.
- `Is Front Face` node now works correctly when connected to `Alpha` and `AlphaThreshold` slots on the `PBR` master node.
- Corrected some instances of incorrect port dimensions on several nodes.
- `Scene Depth` and `Scene Color` nodes now work in single pass stereo in Lightweight Render Pipeline.
- `Channel Mask` node controls are now aligned correctly.
- In Lightweight Render Pipeline, Pre-multiply surface type now matches the Lit shader. 
- Non-exposed properties in the blackboard no longer have a green dot next to them.
- Default reference name for shader properties are now serialized. You cannot change them after initial creation.
- When you save Shader Graph and Sub Graph files, they're now automatically checked out on version control.
- Shader Graph no longer throws an exception when you double-click a folder in the Project window.
- Gradient Node no longer throws an error when you undo a deletion.

## [5.0.0-preview] - 2018-09-28

## [4.0.0-preview] - 2018-09-28
### Added
- Shader Graph now supports the High Definition Render Pipeline with both PBR and Unlit Master nodes. Shaders built with Shader Graph work with both the Lightweight and HD render pipelines.
- You can now modify vertex position via the Position slot on the PBR and Unlit Master nodes. By default, the input to this node is object space position. Custom inputs to this slot should specify the absolute local position of a given vertex. Certain nodes (such as Procedural Shapes) are not viable in the vertex shader. Such nodes are incompatible with this slot.
- You can now edit the Reference name for a property. To do so, select the property and type a new name next to Reference. If you want to reset to the default name, right-click Reference, and select Reset reference.
- In the expanded property window, you can now toggle whether the property is exposed.
- You can now change the path of Shader Graphs and Sub Graphs. When you change the path of a Shader Graph, this modifies the location it has in the shader selection list. When you change the path of Sub Graph, it will have a different location in the node creation menu.
- Added `Is Front Face` node. With this node, you can change graph output depending on the face sign of a given fragment. If the current fragment is part of a front face, the node returns true. For a back face, the node returns false. Note: This functionality requires that you have enabled **two sided** on the Master node.
- Gradient functionality is now available via two new nodes: Sample Gradient and Gradient Asset. The Sample Gradient node samples a gradient given a Time parameter. You can define this gradient on the Gradient slot control view. The Gradient Asset node defines a gradient that can be sampled by multiple Sample Gradient nodes using different Time parameters.
- Math nodes now have a Waves category. The category has four different nodes: Triangle wave, Sawtooth wave, Square wave, and Noise Sine wave. The Triangle, Sawtooth, and Square wave nodes output a waveform with a range of -1 to 1 over a period of 1. The Noise Sine wave outputs a standard Sine wave with a range of -1 to 1 over a period of 2 * pi. For variance, random noise is added to the amplitude of the Sine wave, within a determined range.
- Added `Sphere Mask` node for which you can indicate the starting coordinate and center point. The sphere mask uses these with the **Radius** and **Hardness** parameters. Sphere mask functionality works in both 2D and 3D spaces, and is based on the vector coordinates in the **Coords and Center** input.
- Added support for Texture 3D and Texture 2D Array via two new property types and four new nodes.
- A new node `Texture 2D LOD` has been added for LOD functionality on a Texture 2D Sample. Sample Texture 2D LOD uses the exact same input and output slots as Sample Texture 2D, but also includes an input for level of detail adjustments via a Vector1 slot.
- Added `Texel Size` node, which allows you to get the special texture properties of a Texture 2D Asset via the `{texturename}_TexelSize` variable. Based on input from the Texture 2D Asset, the node outputs the width and height of the texel size in Vector1 format.
- Added `Rotate About Axis` node. This allows you to rotate a 3D vector space around an axis. For the rotation, you can specify an amount of degrees or a radian value.
- Unpacking normal maps in object space.
- Unpacking derivative maps option on sample texture nodes.
- Added Uint type for instancing support.
- Added HDR option for color material slots.
- Added definitions used by new HD Lit Master node.
- Added a popup control for a string list.
- Added conversion type (position/direction) to TransformNode.
- In your preview for nodes that are not master nodes, pixels now display as pink if they are not finite.

### Changed
- The settings for master nodes now live in a small window that you can toggle on and off. Here, you can change various rendering settings for your shader.
- There are two Normal Derive Nodes: `Normal From Height` and `Normal Reconstruct Z`.
  `Normal From Height` uses Vector1 input to derive a normal map.
  `Normal Reconstruct Z` uses the X and Y components in Vector2 input to derive the proper Z value for a normal map.
- The Texture type default input now accepts render textures.
- HD PBR subshader no longer duplicates surface description code into vertex shader.
- If the current render pipeline is not compatible, master nodes now display an error badge.
- The preview shader now only considers the current render pipeline. Because of this there is less code to compile, so the preview shader compiles faster.
- When you rename a shader graph or sub shader graph locally on your disk, the title of the Shader Graph window, black board, and preview also updates.
- Removed legacy matrices from Transfomation Matrix node.
- Texture 2D Array and Texture 3D nodes can no longer be used in the vertex shader.
- `Normal Create` node has been renamed to `Normal From Texture`.
- When you close the Shader Graph after you have modified a file, the prompt about saving your changes now shows the file name as well.
- `Blend` node now supports Overwrite mode.
- `Simple Noise` node no longer has a loop.
- The `Polygon` node now calculates radius based on apothem.
- `Normal Strength` node now calculates Z value more accurately.
- You can now connect Sub Graphs to vertex shader slots. If a node in the Sub Graph specifies a shader stage, that specific Sub Graph node is locked to that stage. When an instance of a Sub Graph node is connected to a slot that specifies a shader stage, all slots on that instance are locked to the stage.
- Separated material options and tags.
- Master node settings are now recreated when a topological modification occurs.

### Fixed
- Vector 1 nodes now evaluate correctly. ([#334](https://github.com/Unity-Technologies/ShaderGraph/issues/334) and [#337](https://github.com/Unity-Technologies/ShaderGraph/issues/337))
- Properties can now be copied and pasted.
- Pasting a property node into another graph will now convert it to a concrete node. ([#300](https://github.com/Unity-Technologies/ShaderGraph/issues/300) and [#307](https://github.com/Unity-Technologies/ShaderGraph/pull/307))
- Nodes that are copied from one graph to another now spawn in the center of the current view. ([#333](https://github.com/Unity-Technologies/ShaderGraph/issues/333))
- When you edit sub graph paths, the search window no longer yields a null reference exception.
- The blackboard is now within view when deserialized.
- Your system locale can no longer cause incorrect commands due to full stops being converted to commas.
- Deserialization of subgraphs now works correctly.
- Sub graphs are now suffixed with (sub), so you can tell them apart from other nodes.
- Boolean and Texture type properties now function correctly in sub-graphs.
- The preview of a node does not obstruct the selection outliner anymore.
- The Dielectric Specular node no longer resets its control values.
- You can now copy, paste, and duplicate sub-graph nodes with vector type input ports.
- The Lightweight PBR subshader now normalizes normal, tangent, and view direction correctly.
- Shader graphs using alpha clip now generate correct depth and shadow passes.
- `Normal Create` node has been renamed to `Normal From Texture`.
- The preview of nodes now updates correctly.
- Your system locale can no longer cause incorrect commands due to full stops being converted to commas.
- `Show Generated Code` no longer throws an "Argument cannot be null" error.
- Sub Graphs now use the correct generation mode when they generate preview shaders.
- The `CodeFunctionNode` API now generates correct function headers when you use `DynamicMatrix` type slots.
- Texture type input slots now set correct default values for 'Normal' texture type.
- SpaceMaterialSlot now reads correct slot.
- Slider node control now functions correctly.
- Shader Graphs no longer display an error message intended for Sub Graphs when you delete properties.
- The Shader Graph and Sub Shader Graph file extensions are no longer case-sensitive.
- The dynamic value slot type now uses the correct decimal separator during HLSL generation.
- Fixed an issue where Show Generated Code could fail when external editor was not set.
- In the High Definition Render Pipeline, Shader Graph now supports 4-channel UVs.
- The Lightweight PBR subshader now generates the correct meta pass.
- Both PBR subshaders can now generate indirect light from emission.
- Shader graphs now support the SRP batcher.
- Fixed an issue where floatfield would be parsed according to OS locale settings with .NET 4.6<|MERGE_RESOLUTION|>--- conflicted
+++ resolved
@@ -13,6 +13,7 @@
 ### Fixed
 - The Shader Graph preview no longer breaks when you create new PBR Graphs.
 - Fixed an issue where deleting a group and a property at the same time would cause an error.
+- You can now smoothly edit controls on the `Dielectric Specular` node.
 
 ## [7.0.1] - 2019-07-25
 ### Changed
@@ -33,15 +34,9 @@
 - You can now use the `SHADERGRAPH_PREVIEW` keyword in `Custom Function Node` to generate different code for preview Shaders.
 - Color Mode improves node visibility by coloring the title bar by Category, Precision, or custom colors.
 - You can now set the precision of a Shader Graph and individual nodes.
-<<<<<<< HEAD
-- Added _TimeParameters variable containing Time, Sin(Time), Cosine(Time)
-- **Asbolute World** space on `Position Node` now provides absolute world space coordinates regardless of the active render pipeline.
-- You can now smoothly edit controls on the `Dielectric Specular` node.
-=======
 - Added the `_TimeParameters` variable which contains `Time`, `Sin(Time)`, and `Cosine(Time)`
 - _Absolute World_ space on `Position Node` now provides absolute world space coordinates regardless of the active render pipeline.
 - You can now add sticky notes to graphs.
->>>>>>> 1a934ef4
 
 ### Changed
 - The `Custom Function Node` now uses an object field to reference its source when using `File` mode.
