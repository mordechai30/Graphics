--- conflicted
+++ resolved
@@ -1,26 +1,9 @@
 {
-<<<<<<< HEAD
-    "name": "com.unity.shadergraph",
-    "description": "The Shader Graph package adds a visual Shader editing tool to Unity. You can use this tool to create Shaders in a visual way instead of writing code. Specific render pipelines can implement specific graph features. Currently, both the High Definition Rendering Pipeline and the Universal Rendering Pipeline support Shader Graph.",
-    "version": "9.0.0-preview.0",
-    "unity": "2020.1",
-    "unityRelease": "0b1",
-    "displayName": "Shader Graph",
-    "dependencies": {
-        "com.unity.render-pipelines.core": "9.0.0-preview.0",
-        "com.unity.searcher": "4.0.9"
-    },
-	"samples" :[
-		{
-			"displayName":"Procedural Patterns",
-			"description":"This collection of assets showcase various procedural techniques possible with Shader Graph. Use them in your project or edit them to create other procedural pattens. Patterns: Bacteria, Brick, Dots, Grid, Herringbone, Hex Lattice, Houndstooth, Smooth Wave, Spiral, Stripes, Truchet, Whirl, Zig Zag",
-			"path" : "Samples~/ProceduralPatterns"
-=======
   "name": "com.unity.shadergraph",
   "description": "The Shader Graph package adds a visual Shader editing tool to Unity. You can use this tool to create Shaders in a visual way instead of writing code. Specific render pipelines can implement specific graph features. Currently, both the High Definition Rendering Pipeline and the Universal Rendering Pipeline support Shader Graph.",
   "version": "9.0.0-preview.2",
   "unity": "2020.1",
-  "unityRelease": "0a23",
+  "unityRelease": "0b1",
   "displayName": "Shader Graph",
   "dependencies": {
     "com.unity.render-pipelines.core": "9.0.0-preview.2",
@@ -31,7 +14,6 @@
       "displayName": "Procedural Patterns",
       "description": "This collection of assets showcase various procedural techniques possible with Shader Graph. Use them in your project or edit them to create other procedural pattens. Patterns: Bacteria, Brick, Dots, Grid, Herringbone, Hex Lattice, Houndstooth, Smooth Wave, Spiral, Stripes, Truchet, Whirl, Zig Zag",
       "path": "Samples~/ProceduralPatterns"
->>>>>>> 2918e810
     }
   ]
 }