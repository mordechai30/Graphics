--- conflicted
+++ resolved
@@ -163,135 +163,17 @@
 
             if (metadata == null)
             {
-<<<<<<< HEAD
-                GraphUtil.GeneratePropertiesBlock(finalShader, shaderProperties, mode);
-                finalShader.AppendNewLine();
-
-                finalShader.AppendLine(@"HLSLINCLUDE");
-                finalShader.AppendLine(@"#include ""Packages/com.unity.render-pipelines.core/ShaderLibrary/Common.hlsl""");
-                finalShader.AppendLine(@"#include ""Packages/com.unity.render-pipelines.core/ShaderLibrary/Packing.hlsl""");
-                finalShader.AppendLine(@"#include ""Packages/com.unity.render-pipelines.core/ShaderLibrary/NormalSurfaceGradient.hlsl""");
-                finalShader.AppendLine(@"#include ""Packages/com.unity.render-pipelines.core/ShaderLibrary/Color.hlsl""");
-                finalShader.AppendLine(@"#include ""Packages/com.unity.render-pipelines.core/ShaderLibrary/UnityInstancing.hlsl""");
-                finalShader.AppendLine(@"#include ""Packages/com.unity.render-pipelines.core/ShaderLibrary/EntityLighting.hlsl""");
-                finalShader.AppendLine(@"#include ""Packages/com.unity.shadergraph/ShaderGraphLibrary/ShaderVariables.hlsl""");
-                finalShader.AppendLine(@"#include ""Packages/com.unity.shadergraph/ShaderGraphLibrary/ShaderVariablesFunctions.hlsl""");
-                finalShader.AppendLine(@"#include ""Packages/com.unity.shadergraph/ShaderGraphLibrary/Functions.hlsl""");
-                finalShader.AppendLine(@"#include ""Packages/com.unity.render-pipelines.core/ShaderLibrary/TextureStack.hlsl""");
-                finalShader.AppendLine(@"#define SHADERGRAPH_PREVIEW 1");
-                finalShader.AppendNewLine();
-
-                finalShader.AppendLines(shaderPropertyUniforms.ToString());
-                finalShader.AppendNewLine();
-
-                finalShader.AppendLines(surfaceDescriptionInputStruct.ToString());
-                finalShader.AppendNewLine();
-
-                finalShader.Concat(functionBuilder);
-                finalShader.AppendNewLine();
-
-                finalShader.AppendLines(surfaceDescriptionStruct.ToString());
-                finalShader.AppendNewLine();
-                finalShader.AppendLines(surfaceDescriptionFunction.ToString());
-                finalShader.AppendNewLine();
-
-                finalShader.AppendLines(vertexInputs.ToString());
-                finalShader.AppendNewLine();
-                finalShader.AppendLines(vertexDescriptionFunction.ToString());
-                finalShader.AppendNewLine();
-
-                finalShader.AppendLine(@"ENDHLSL");
-
-                finalShader.AppendLines(ShaderGenerator.GetPreviewSubShader(node, requirements));
-                ListPool<AbstractMaterialNode>.Release(activeNodeList);
-=======
                 return null;
->>>>>>> 3c9f8e8f
             }
 
             var outputNodeTypeName = metadata.outputNodeTypeName;
             foreach (var type in TypeCache.GetTypesDerivedFrom<IMasterNode>())
             {
-<<<<<<< HEAD
-                ShaderGenerator.GenerateSpaceTranslationSurfaceInputs(requirements.requiresNormal, InterpolatorType.Normal, sb);
-                ShaderGenerator.GenerateSpaceTranslationSurfaceInputs(requirements.requiresTangent, InterpolatorType.Tangent, sb);
-                ShaderGenerator.GenerateSpaceTranslationSurfaceInputs(requirements.requiresBitangent, InterpolatorType.BiTangent, sb);
-                ShaderGenerator.GenerateSpaceTranslationSurfaceInputs(requirements.requiresViewDir, InterpolatorType.ViewDirection, sb);
-                ShaderGenerator.GenerateSpaceTranslationSurfaceInputs(requirements.requiresPosition, InterpolatorType.Position, sb);
-
-                if (requirements.requiresVertexColor)
-                    sb.AppendLine("float4 {0};", ShaderGeneratorNames.VertexColor);
-
-                if (requirements.requiresScreenPosition)
-                    sb.AppendLine("float4 {0};", ShaderGeneratorNames.ScreenPosition);
-
-                if (requirements.requiresFaceSign)
-                    sb.AppendLine("float {0};", ShaderGeneratorNames.FaceSign);
-
-                if (requirements.requiresPixelCoordinate)
-                    sb.AppendLine("float4 {0};", ShaderGeneratorNames.PixelCoordinate);
-
-                foreach (var channel in requirements.requiresMeshUVs.Distinct())
-                    sb.AppendLine("half4 {0};", channel.GetUVName());
-
-                if (requirements.requiresTime)
-=======
                 if (type.FullName == outputNodeTypeName)
->>>>>>> 3c9f8e8f
                 {
                     return type;
                 }
             }
-<<<<<<< HEAD
-        }
-
-        public static void GenerateSurfaceInputTransferCode(ShaderStringBuilder sb, ShaderGraphRequirements requirements, string structName, string variableName)
-        {
-            sb.AppendLine($"{structName} {variableName};");
-            
-            ShaderGenerator.GenerateSpaceTranslationSurfaceInputs(requirements.requiresNormal, InterpolatorType.Normal, sb, $"{variableName}.{{0}} = IN.{{0}};");
-            ShaderGenerator.GenerateSpaceTranslationSurfaceInputs(requirements.requiresTangent, InterpolatorType.Tangent, sb, $"{variableName}.{{0}} = IN.{{0}};");
-            ShaderGenerator.GenerateSpaceTranslationSurfaceInputs(requirements.requiresBitangent, InterpolatorType.BiTangent, sb, $"{variableName}.{{0}} = IN.{{0}};");
-            ShaderGenerator.GenerateSpaceTranslationSurfaceInputs(requirements.requiresViewDir, InterpolatorType.ViewDirection, sb, $"{variableName}.{{0}} = IN.{{0}};");
-            ShaderGenerator.GenerateSpaceTranslationSurfaceInputs(requirements.requiresPosition, InterpolatorType.Position, sb, $"{variableName}.{{0}} = IN.{{0}};");
-            
-            if (requirements.requiresVertexColor)
-                sb.AppendLine($"{variableName}.{ShaderGeneratorNames.VertexColor} = IN.{ShaderGeneratorNames.VertexColor};");
-
-            if (requirements.requiresScreenPosition)
-                sb.AppendLine($"{variableName}.{ShaderGeneratorNames.ScreenPosition} = IN.{ShaderGeneratorNames.ScreenPosition};");
-
-            if (requirements.requiresFaceSign)
-                sb.AppendLine($"{variableName}.{ShaderGeneratorNames.FaceSign} = IN.{ShaderGeneratorNames.FaceSign};");
-
-            if (requirements.requiresPixelCoordinate)
-                sb.AppendLine($"{variableName}.{ShaderGeneratorNames.PixelCoordinate} = IN.{ShaderGeneratorNames.PixelCoordinate};");
-
-            foreach (var channel in requirements.requiresMeshUVs.Distinct())
-                sb.AppendLine($"{variableName}.{channel.GetUVName()} = IN.{channel.GetUVName()};");
-
-            if (requirements.requiresTime)
-            {
-                sb.AppendLine($"{variableName}.{ShaderGeneratorNames.TimeParameters} = IN.{ShaderGeneratorNames.TimeParameters};");
-            }
-        }
-
-        public static void GenerateSurfaceDescriptionStruct(ShaderStringBuilder surfaceDescriptionStruct, List<MaterialSlot> slots, string structName = "SurfaceDescription", HashSet<string> activeFields = null, bool useIdsInNames = false)
-        {
-            surfaceDescriptionStruct.AppendLine("struct {0}", structName);
-            using (surfaceDescriptionStruct.BlockSemicolonScope())
-            {
-                foreach (var slot in slots)
-                {
-                    string hlslName = NodeUtils.GetHLSLSafeName(slot.shaderOutputName);
-                    if (useIdsInNames)
-                    {
-                        hlslName = $"{hlslName}_{slot.id}";
-                    }
-                  
-                    surfaceDescriptionStruct.AppendLine("{0} {1};", slot.concreteValueType.ToShaderString(slot.owner.concretePrecision), hlslName);
-=======
->>>>>>> 3c9f8e8f
 
             return null;
         }
@@ -468,7 +350,7 @@
         }
 
         /*
-            Find all VT nodes downstream from the given node
+            Find all nodes of the given type downstream from the given node
             Returns a unique list. So even if a node can be reached through different paths it will be present only once.
         */
         public static List<NodeType> FindDownStreamNodesOfType<NodeType>(AbstractMaterialNode node) where NodeType : AbstractMaterialNode
