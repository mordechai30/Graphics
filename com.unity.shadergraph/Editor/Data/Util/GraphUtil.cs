--- conflicted
+++ resolved
@@ -926,11 +926,7 @@
             return importer is ShaderGraphImporter;
         }
 
-<<<<<<< HEAD
         public static void GeneratePropertiesBlock(ShaderStringBuilder sb, PropertyCollector propertyCollector, KeywordCollector keywordCollector, GenerationMode mode)
-=======
-        public static void GeneratePropertiesBlock(ShaderStringBuilder sb, PropertyCollector propertyCollector, GenerationMode mode)
->>>>>>> 9d668eda
         {
             sb.AppendLine("Properties");
             using (sb.BlockScope())
@@ -939,10 +935,9 @@
                 {
                     sb.AppendLine(prop.GetPropertyBlockString());
                 }
-<<<<<<< HEAD
-
-                // Keyword branches are not generated in preview
-                // Never add them to property block
+
+                // Keywords use hardcoded state in preview
+                // Do not add them to the Property Block
                 if(mode == GenerationMode.Preview)
                     return;
 
@@ -950,8 +945,6 @@
                 {
                     sb.AppendLine(key.GetPropertyBlockString());
                 }
-=======
->>>>>>> 9d668eda
             }
         }
 
@@ -1122,11 +1115,7 @@
             finalShader.AppendLine(@"Shader ""{0}""", name);
             using (finalShader.BlockScope())
             {
-<<<<<<< HEAD
                 GraphUtil.GeneratePropertiesBlock(finalShader, shaderProperties, shaderKeywords, mode);
-=======
-                GraphUtil.GeneratePropertiesBlock(finalShader, shaderProperties, mode);
->>>>>>> 9d668eda
                 finalShader.AppendNewLine();
 
                 finalShader.AppendLine(@"HLSLINCLUDE");
