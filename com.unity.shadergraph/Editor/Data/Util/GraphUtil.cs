using System;
using System.Text;
using System.Collections.Generic;
using System.Diagnostics;
using System.IO;
using System.Linq;
using System.Text.RegularExpressions;
using UnityEditor.Graphing;
using UnityEditor.Graphing.Util;
using UnityEditorInternal;
using Debug = UnityEngine.Debug;
using System.Reflection;
using UnityEditor.ProjectWindowCallback;
using UnityEngine;
using Object = System.Object;

namespace UnityEditor.ShaderGraph
{
    // a structure used to track active variable dependencies in the shader code
    // (i.e. the use of uv0 in the pixel shader means we need a uv0 interpolator, etc.)
    struct Dependency
    {
        public string name;             // the name of the thing
        public string dependsOn;        // the thing above depends on this -- it reads it / calls it / requires it to be defined

        public Dependency(string name, string dependsOn)
        {
            this.name = name;
            this.dependsOn = dependsOn;
        }
    };

    [System.AttributeUsage(System.AttributeTargets.Struct)]
    class InterpolatorPack : System.Attribute
    {
        public InterpolatorPack()
        {
        }
    }

    // attribute used to flag a field as needing an HLSL semantic applied
    // i.e.    float3 position : POSITION;
    //                           ^ semantic
    [System.AttributeUsage(System.AttributeTargets.Field)]
    class Semantic : System.Attribute
    {
        public string semantic;

        public Semantic(string semantic)
        {
            this.semantic = semantic;
        }
    }

    // attribute used to flag a field as being optional
    // i.e. if it is not active, then we can omit it from the struct
    [System.AttributeUsage(System.AttributeTargets.Field)]
    class Optional : System.Attribute
    {
        public Optional()
        {
        }
    }

    // attribute used to override the HLSL type of a field with a custom type string
    [System.AttributeUsage(System.AttributeTargets.Field)]
    class OverrideType : System.Attribute
    {
        public string typeName;

        public OverrideType(string typeName)
        {
            this.typeName = typeName;
        }
    }

    // attribute used to disable a field using a preprocessor #if
    [System.AttributeUsage(System.AttributeTargets.Field)]
    class PreprocessorIf : System.Attribute
    {
        public string conditional;

        public PreprocessorIf(string conditional)
        {
            this.conditional = conditional;
        }
    }

    static class ShaderSpliceUtil
    {
        enum BaseFieldType
        {
            Invalid,
            Float,
            Uint,
        };

        private static BaseFieldType GetBaseFieldType(string typeName)
        {
            if (typeName.StartsWith("Vector") || typeName.Equals("Single"))
            {
                return BaseFieldType.Float;
            }
            if (typeName.StartsWith("UInt32")) // We don't have proper support for uint (Uint, Uint2, Uint3, Uint4). Need these types, for now just supporting instancing via a single uint.
            {
                return BaseFieldType.Uint;
            }
            return BaseFieldType.Invalid;
        }

        private static int GetComponentCount(string typeName)
        {
            switch (GetBaseFieldType(typeName))
            {
                case BaseFieldType.Float:
                    return GetFloatVectorCount(typeName);
                case BaseFieldType.Uint:
                    return GetUintCount(typeName);
                default:
                    return 0;
            }
        }

        private static int GetFloatVectorCount(string typeName)
        {
            if (typeName.Equals("Vector4"))
            {
                return 4;
            }
            else if (typeName.Equals("Vector3"))
            {
                return 3;
            }
            else if (typeName.Equals("Vector2"))
            {
                return 2;
            }
            else if (typeName.Equals("Single"))
            {
                return 1;
            }
            else
            {
                return 0;
            }
        }

        // Need uint types
        private static int GetUintCount(string typeName)
        {
            if (typeName.Equals("UInt32"))
            {
                return 1;
            }
            else
            {
                return 0;
            }
        }

        private static string[] vectorTypeNames =
        {
            "unknown",
            "float",
            "float2",
            "float3",
            "float4"
        };

        private static string[] uintTypeNames =
        {
            "unknown",
            "uint",
        };

        private static char[] channelNames =
        { 'x', 'y', 'z', 'w' };

        private static string GetChannelSwizzle(int firstChannel, int channelCount)
        {
            System.Text.StringBuilder result = new System.Text.StringBuilder();
            int lastChannel = System.Math.Min(firstChannel + channelCount - 1, 4);
            for (int index = firstChannel; index <= lastChannel; index++)
            {
                result.Append(channelNames[index]);
            }
            return result.ToString();
        }

        private static bool ShouldSpliceField(System.Type parentType, FieldInfo field, HashSet<string> activeFields, out bool isOptional)
        {
            bool fieldActive = true;
            isOptional = field.IsDefined(typeof(Optional), false);
            if (isOptional)
            {
                string fullName = parentType.Name + "." + field.Name;
                if (!activeFields.Contains(fullName))
                {
                    // not active, skip the optional field
                    fieldActive = false;
                }
            }
            return fieldActive;
        }

        private static string GetFieldSemantic(FieldInfo field)
        {
            string semanticString = null;
            object[] semantics = field.GetCustomAttributes(typeof(Semantic), false);
            if (semantics.Length > 0)
            {
                Semantic firstSemantic = (Semantic)semantics[0];
                semanticString = " : " + firstSemantic.semantic;
            }
            return semanticString;
        }

        private static string GetFieldType(FieldInfo field, out int componentCount)
        {
            string fieldType;
            object[] overrideType = field.GetCustomAttributes(typeof(OverrideType), false);
            if (overrideType.Length > 0)
            {
                OverrideType first = (OverrideType)overrideType[0];
                fieldType = first.typeName;
                componentCount = 0;
            }
            else
            {
                // TODO: handle non-float types
                componentCount = GetComponentCount(field.FieldType.Name);
                switch (GetBaseFieldType(field.FieldType.Name))
                {
                    case BaseFieldType.Float:
                        fieldType = vectorTypeNames[componentCount];
                        break;
                    case BaseFieldType.Uint:
                        fieldType = uintTypeNames[componentCount];
                        break;
                    default:
                        fieldType = "unknown";
                        break;
                }
            }
            return fieldType;
        }

        private static bool IsFloatVectorType(string type)
        {
            return GetFloatVectorCount(type) != 0;
        }

        private static string GetFieldConditional(FieldInfo field)
        {
            string conditional = null;
            object[] overrideType = field.GetCustomAttributes(typeof(PreprocessorIf), false);
            if (overrideType.Length > 0)
            {
                PreprocessorIf first = (PreprocessorIf)overrideType[0];
                conditional = first.conditional;
            }
            return conditional;
        }

        public static void BuildType(System.Type t, HashSet<string> activeFields, ShaderGenerator result)
        {
            result.AddShaderChunk("struct " + t.Name + " {");
            result.Indent();

            foreach (FieldInfo field in t.GetFields(BindingFlags.Instance | BindingFlags.NonPublic | BindingFlags.Public))
            {
                if (field.MemberType == MemberTypes.Field)
                {
                    bool isOptional;
                    if (ShouldSpliceField(t, field, activeFields, out isOptional))
                    {
                        string semanticString = GetFieldSemantic(field);
                        int componentCount;
                        string fieldType = GetFieldType(field, out componentCount);
                        string conditional = GetFieldConditional(field);

                        if (conditional != null)
                        {
                            result.AddShaderChunk("#if " + conditional);
                        }
                        string fieldDecl = fieldType + " " + field.Name + semanticString + ";" + (isOptional ? " // optional" : string.Empty);
                        result.AddShaderChunk(fieldDecl);
                        if (conditional != null)
                        {
                            result.AddShaderChunk("#endif // " + conditional);
                        }
                    }
                }
            }
            result.Deindent();
            result.AddShaderChunk("};");

            object[] packAttributes = t.GetCustomAttributes(typeof(InterpolatorPack), false);
            if (packAttributes.Length > 0)
            {
                BuildPackedType(t, activeFields, result);
            }
        }

        public static void BuildPackedType(System.Type unpacked, HashSet<string> activeFields, ShaderGenerator result)
        {
            // for each interpolator, the number of components used (up to 4 for a float4 interpolator)
            List<int> packedCounts = new List<int>();
            ShaderGenerator packer = new ShaderGenerator();
            ShaderGenerator unpacker = new ShaderGenerator();
            ShaderGenerator structEnd = new ShaderGenerator();

            string unpackedStruct = unpacked.Name.ToString();
            string packedStruct = "Packed" + unpacked.Name;
            string packerFunction = "Pack" + unpacked.Name;
            string unpackerFunction = "Unpack" + unpacked.Name;

            // declare struct header:
            //   struct packedStruct {
            result.AddShaderChunk("struct " + packedStruct + " {");
            result.Indent();

            // declare function headers:
            //   packedStruct packerFunction(unpackedStruct input)
            //   {
            //      packedStruct output;
            packer.AddShaderChunk(packedStruct + " " + packerFunction + "(" + unpackedStruct + " input)");
            packer.AddShaderChunk("{");
            packer.Indent();
            packer.AddShaderChunk(packedStruct + " output;");

            //   unpackedStruct unpackerFunction(packedStruct input)
            //   {
            //      unpackedStruct output;
            unpacker.AddShaderChunk(unpackedStruct + " " + unpackerFunction + "(" + packedStruct + " input)");
            unpacker.AddShaderChunk("{");
            unpacker.Indent();
            unpacker.AddShaderChunk(unpackedStruct + " output;");

            // TODO: this could do a better job packing
            // especially if we allowed breaking up fields across multiple interpolators (to pack them into remaining space...)
            // though we would want to only do this if it improves final interpolator count, and is worth it on the target machine
            foreach (FieldInfo field in unpacked.GetFields(BindingFlags.Instance | BindingFlags.NonPublic | BindingFlags.Public))
            {
                if (field.MemberType == MemberTypes.Field)
                {
                    bool isOptional;
                    if (ShouldSpliceField(unpacked, field, activeFields, out isOptional))
                    {
                        string semanticString = GetFieldSemantic(field);
                        int floatVectorCount;
                        string fieldType = GetFieldType(field, out floatVectorCount);
                        string conditional = GetFieldConditional(field);

                        if ((semanticString != null) || (conditional != null) || (floatVectorCount == 0))
                        {
                            // not a packed value
                            if (conditional != null)
                            {
                                structEnd.AddShaderChunk("#if " + conditional);
                                packer.AddShaderChunk("#if " + conditional);
                                unpacker.AddShaderChunk("#if " + conditional);
                            }
                            structEnd.AddShaderChunk(fieldType + " " + field.Name + semanticString + "; // unpacked");
                            packer.AddShaderChunk("output." + field.Name + " = input." + field.Name + ";");
                            unpacker.AddShaderChunk("output." + field.Name + " = input." + field.Name + ";");
                            if (conditional != null)
                            {
                                structEnd.AddShaderChunk("#endif // " + conditional);
                                packer.AddShaderChunk("#endif // " + conditional);
                                unpacker.AddShaderChunk("#endif // " + conditional);
                            }
                        }
                        else
                        {
                            // pack float field

                            // super simple packing: use the first interpolator that has room for the whole value
                            int interpIndex = packedCounts.FindIndex(x => (x + floatVectorCount <= 4));
                            int firstChannel;
                            if (interpIndex < 0)
                            {
                                // allocate a new interpolator
                                interpIndex = packedCounts.Count;
                                firstChannel = 0;
                                packedCounts.Add(floatVectorCount);
                            }
                            else
                            {
                                // pack into existing interpolator
                                firstChannel = packedCounts[interpIndex];
                                packedCounts[interpIndex] += floatVectorCount;
                            }

                            // add code to packer and unpacker -- packed data declaration is handled later
                            string packedChannels = GetChannelSwizzle(firstChannel, floatVectorCount);
                            packer.AddShaderChunk(string.Format("output.interp{0:00}.{1} = input.{2};", interpIndex, packedChannels, field.Name));
                            unpacker.AddShaderChunk(string.Format("output.{0} = input.interp{1:00}.{2};", field.Name, interpIndex, packedChannels));
                        }
                    }
                }
            }

            // add packed data declarations to struct, using the packedCounts
            for (int index = 0; index < packedCounts.Count; index++)
            {
                int count = packedCounts[index];
                result.AddShaderChunk(string.Format("{0} interp{1:00} : TEXCOORD{1}; // auto-packed", vectorTypeNames[count], index));
            }

            // add unpacked data declarations to struct (must be at end)
            result.AddGenerator(structEnd);

            // close declarations
            result.Deindent();
            result.AddShaderChunk("};");
            packer.AddShaderChunk("return output;");
            packer.Deindent();
            packer.AddShaderChunk("}");
            unpacker.AddShaderChunk("return output;");
            unpacker.Deindent();
            unpacker.AddShaderChunk("}");

            // combine all of the code into the result
            result.AddGenerator(packer);
            result.AddGenerator(unpacker);
        }

        // returns the offset of the first non-whitespace character, in the range [start, end] inclusive ... will return end if none found
        private static int SkipWhitespace(string str, int start, int end)
        {
            int index = start;

            while (index < end)
            {
                char c = str[index];
                if (!Char.IsWhiteSpace(c))
                {
                    break;
                }
                index++;
            }
            return index;
        }

        public class TemplatePreprocessor
        {
            // inputs
            HashSet<string> activeFields;
            Dictionary<string, string> namedFragments;
            string templatePath;
            bool debugOutput;
            string buildTypeAssemblyNameFormat;

            // intermediates
            HashSet<string> includedFiles;

            // outputs
            ShaderStringBuilder result;
            List<string> sourceAssetDependencyPaths;

            public TemplatePreprocessor(HashSet<string> activeFields, Dictionary<string, string> namedFragments, bool debugOutput, string templatePath, List<string> sourceAssetDependencyPaths, string buildTypeAssemblyNameFormat, ShaderStringBuilder outShaderCodeResult = null)
            {
                this.activeFields = activeFields;
                this.namedFragments = namedFragments;
                this.debugOutput = debugOutput;
                this.templatePath = templatePath;
                this.sourceAssetDependencyPaths = sourceAssetDependencyPaths;
                this.buildTypeAssemblyNameFormat = buildTypeAssemblyNameFormat;
                this.result = outShaderCodeResult ?? new ShaderStringBuilder();
                includedFiles = new HashSet<string>();
            }

            public ShaderStringBuilder GetShaderCode()
            {
                return result;
            }

            public void ProcessTemplateFile(string filePath)
            {
                if (File.Exists(filePath) &&
                    !includedFiles.Contains(filePath))
                {
                    includedFiles.Add(filePath);

                    if (sourceAssetDependencyPaths != null)
                        sourceAssetDependencyPaths.Add(filePath);

                    string[] templateLines = File.ReadAllLines(filePath);
                    foreach (string line in templateLines)
                    {
                        ProcessTemplateLine(line, 0, line.Length);
                    }
                }
            }

            private struct Token
            {
                public string s;
                public int start;
                public int end;

                public Token(string s, int start, int end)
                {
                    this.s = s;
                    this.start = start;
                    this.end = end;
                }

                public static Token Invalid()
                {
                    return new Token(null, 0, 0);
                }

                public bool IsValid()
                {
                    return (s != null);
                }

                public bool Is(string other)
                {
                    int len = end - start;
                    return (other.Length == len) && (0 == string.Compare(s, start, other, 0, len));
                }
                public string GetString()
                {
                    int len = end - start;
                    if (len > 0)
                    {
                        return s.Substring(start, end - start);
                    }
                    return null;
                }
            }

            public void ProcessTemplateLine(string line, int start, int end)
            {
                bool appendEndln = true;

                int cur = start;
                while (cur < end)
                {
                    // find an escape code '$'
                    int dollar = line.IndexOf('$', cur, end - cur);
                    if (dollar < 0)
                    {
                        // no escape code found in the remaining code -- just append the rest verbatim
                        AppendSubstring(line, cur, true, end, false);
                        break;
                    }
                    else
                    {
                        // found $ escape sequence
                        Token command = ParseIdentifier(line, dollar+1, end);
                        if (!command.IsValid())
                        {
                            Error("ERROR: $ must be followed by a command string (if, splice, or include)", line, dollar+1);
                            break;
                        }
                        else
                        {
                            if (command.Is("include"))
                            {
                                ProcessIncludeCommand(command, end);
                                break;      // include command always ignores the rest of the line, error or not
                            }
                            else if (command.Is("splice"))
                            {
                                if (!ProcessSpliceCommand(command, end, ref cur))
                                {
                                    // error, skip the rest of the line
                                    break;
                                }
                            }
                            else if (command.Is("buildType"))
                            {
                                ProcessBuildTypeCommand(command, end);
                                break;      // buildType command always ignores the rest of the line, error or not
                            }
                            else
                            {
                                // let's see if it is a predicate
                                Token predicate = ParseUntil(line, dollar + 1, end, ':');
                                if (!predicate.IsValid())
                                {
                                    Error("ERROR: unrecognized command: " + command.GetString(), line, command.start);
                                    break;
                                }
                                else
                                {
                                    if (!ProcessPredicate(predicate, end, ref cur, ref appendEndln))
                                    {
                                        break;  // skip the rest of the line
                                    }
                                }
                            }
                        }
                    }
                }

                if (appendEndln)
                {
                    result.AppendNewLine();
                }
            }

            private void ProcessIncludeCommand(Token includeCommand, int lineEnd)
            {
                if (Expect(includeCommand.s, includeCommand.end, '('))
                {
                    Token param = ParseString(includeCommand.s, includeCommand.end + 1, lineEnd);

                    if (!param.IsValid())
                    {
                        Error("ERROR: $include expected a string file path parameter", includeCommand.s, includeCommand.end + 1);
                    }
                    else
                    {
                        var includeLocation = Path.Combine(templatePath, param.GetString());
                        if (!File.Exists(includeLocation))
                        {
                            Error("ERROR: $include cannot find file : " + includeLocation, includeCommand.s, param.start);
                        }
                        else
                        {
                            // skip a line, just to be sure we've cleaned up the current line
                            result.AppendNewLine();
                            result.AppendLine("//-------------------------------------------------------------------------------------");
                            result.AppendLine("// TEMPLATE INCLUDE : " + param.GetString());
                            result.AppendLine("//-------------------------------------------------------------------------------------");
                            ProcessTemplateFile(includeLocation);
                            result.AppendNewLine();
                            result.AppendLine("//-------------------------------------------------------------------------------------");
                            result.AppendLine("// END TEMPLATE INCLUDE : " + param.GetString());
                            result.AppendLine("//-------------------------------------------------------------------------------------");
                        }
                    }
                }
            }

            private bool ProcessSpliceCommand(Token spliceCommand, int lineEnd, ref int cur)
            {
                if (!Expect(spliceCommand.s, spliceCommand.end, '('))
                {
                    return false;
                }
                else
                {
                    Token param = ParseUntil(spliceCommand.s, spliceCommand.end + 1, lineEnd, ')');
                    if (!param.IsValid())
                    {
                        Error("ERROR: splice command is missing a ')'", spliceCommand.s, spliceCommand.start);
                        return false;
                    }
                    else
                    {
                        // append everything before the beginning of the escape sequence
                        AppendSubstring(spliceCommand.s, cur, true, spliceCommand.start-1, false);

                        // find the named fragment
                        string name = param.GetString();     // unfortunately this allocates a new string
                        string fragment;
                        if ((namedFragments != null) && namedFragments.TryGetValue(name, out fragment))
                        {
                            // splice the fragment
                            result.Append(fragment);
                        }
                        else
                        {
                            // no named fragment found
                            result.Append("/* WARNING: $splice Could not find named fragment '{0}' */", name);
                        }

                        // advance to just after the ')' and continue parsing
                        cur = param.end + 1;
                    }
                }
                return true;
            }

            private void ProcessBuildTypeCommand(Token command, int endLine)
            {
                if (Expect(command.s, command.end, '('))
                {
                    Token param = ParseUntil(command.s, command.end + 1, endLine, ')');
                    if (!param.IsValid())
                    {
                        Error("ERROR: buildType command is missing a ')'", command.s, command.start);
                    }
                    else
                    {
                        string typeName = param.GetString();
                        string assemblyQualifiedTypeName = string.Format(buildTypeAssemblyNameFormat, typeName);
                        Type type = Type.GetType(assemblyQualifiedTypeName);
                        if (type == null)
                        {
                            Error("ERROR: buildType could not find type : " + typeName, command.s, param.start);
                        }
                        else
                        {
                            result.AppendLine("// Generated Type: " + typeName);
                            ShaderGenerator temp = new ShaderGenerator();
                            BuildType(type, activeFields, temp);
                            result.AppendLine(temp.GetShaderString(0, false));
                        }
                    }
                }
            }

            private bool ProcessPredicate(Token predicate, int endLine, ref int cur, ref bool appendEndln)
            {
                // eval if(param)
                string fieldName = predicate.GetString();
                int nonwhitespace = SkipWhitespace(predicate.s, predicate.end + 1, endLine);
                if (activeFields.Contains(fieldName))
                {
                    // predicate is active
                    // append everything before the beginning of the escape sequence
                    AppendSubstring(predicate.s, cur, true, predicate.start-1, false);

                    // continue parsing the rest of the line, starting with the first nonwhitespace character
                    cur = nonwhitespace;
                    return true;
                }
                else
                {
                    // predicate is not active
                    if (debugOutput)
                    {
                        // append everything before the beginning of the escape sequence
                        AppendSubstring(predicate.s, cur, true, predicate.start-1, false);
                        // append the rest of the line, commented out
                        result.Append("// ");
                        AppendSubstring(predicate.s, nonwhitespace, true, endLine, false);
                    }
                    else
                    {
                        // don't append anything
                        appendEndln = false;
                    }
                    return false;
                }
            }

            private Token ParseIdentifier(string code, int start, int end)
            {
                if (start < end)
                {
                    char c = code[start];
                    if (Char.IsLetter(c) || (c == '_'))
                    {
                        int cur = start + 1;
                        while (cur < end)
                        {
                            c = code[cur];
                            if (!(Char.IsLetterOrDigit(c) || (c == '_')))
                                break;
                            cur++;
                        }
                        return new Token(code, start, cur);
                    }
                }
                return Token.Invalid();
            }

            private Token ParseString(string line, int start, int end)
            {
                if (Expect(line, start, '"'))
                {
                    return ParseUntil(line, start + 1, end, '"');
                }
                return Token.Invalid();
            }

            private Token ParseUntil(string line, int start, int end, char endChar)
            {
                int cur = start;
                while (cur < end)
                {
                    if (line[cur] == endChar)
                    {
                        return new Token(line, start, cur);
                    }
                    cur++;
                }
                return Token.Invalid();
            }

            private bool Expect(string line, int location, char expected)
            {
                if ((location < line.Length) && (line[location] == expected))
                {
                    return true;
                }
                Error("Expected '" + expected + "'", line, location);
                return false;
            }
            private void Error(string error, string line, int location)
            {
                // append the line for context
                result.Append("\n");
                result.Append("// ");
                AppendSubstring(line, 0, true, line.Length, false);
                result.Append("\n");

                // append the location marker, and error description
                result.Append("// ");
                result.AppendSpaces(location);
                result.Append("^ ");
                result.Append(error);
                result.Append("\n");
            }

            // an easier to use version of substring Append() -- explicit inclusion on each end, and checks for positive length
            private void AppendSubstring(string str, int start, bool includeStart, int end, bool includeEnd)
            {
                if (!includeStart)
                {
                    start++;
                }
                if (!includeEnd)
                {
                    end--;
                }
                int count = end - start + 1;
                if (count > 0)
                {
                    result.Append(str, start, count);
                }
            }
        }

        public static void ApplyDependencies(HashSet<string> activeFields, List<Dependency[]> dependsList)
        {
            // add active fields to queue
            Queue<string> fieldsToPropagate = new Queue<string>();
            foreach (string f in activeFields)
            {
                fieldsToPropagate.Enqueue(f);
            }

            // foreach field in queue:
            while (fieldsToPropagate.Count > 0)
            {
                string field = fieldsToPropagate.Dequeue();
                if (activeFields.Contains(field))           // this should always be true
                {
                    // find all dependencies of field that are not already active
                    foreach (Dependency[] dependArray in dependsList)
                    {
                        foreach (Dependency d in dependArray.Where(d => (d.name == field) && !activeFields.Contains(d.dependsOn)))
                        {
                            // activate them and add them to the queue
                            activeFields.Add(d.dependsOn);
                            fieldsToPropagate.Enqueue(d.dependsOn);
                        }
                    }
                }
            }
        }
    };



    class NewGraphAction : EndNameEditAction
    {
        AbstractMaterialNode m_Node;
        public AbstractMaterialNode node
        {
            get { return m_Node; }
            set { m_Node = value; }
        }

        public override void Action(int instanceId, string pathName, string resourceFile)
        {
            var graph = new GraphData();
            graph.AddNode(node);
            graph.path = "Shader Graphs";
            FileUtilities.WriteShaderGraphToDisk(pathName, graph);
            AssetDatabase.Refresh();

            UnityEngine.Object obj = AssetDatabase.LoadAssetAtPath<Shader>(pathName);
            Selection.activeObject = obj;
        }
    }

    static class GraphUtil
    {
        internal static string ConvertCamelCase(string text, bool preserveAcronyms)
        {
            if (string.IsNullOrEmpty(text))
                return string.Empty;
            StringBuilder newText = new StringBuilder(text.Length * 2);
            newText.Append(text[0]);
            for (int i = 1; i < text.Length; i++)
            {
                if (char.IsUpper(text[i]))
                    if ((text[i - 1] != ' ' && !char.IsUpper(text[i - 1])) ||
                        (preserveAcronyms && char.IsUpper(text[i - 1]) &&
                         i < text.Length - 1 && !char.IsUpper(text[i + 1])))
                        newText.Append(' ');
                newText.Append(text[i]);
            }
            return newText.ToString();
        }

        public static void CreateNewGraph(AbstractMaterialNode node)
        {
            var graphItem = ScriptableObject.CreateInstance<NewGraphAction>();
            graphItem.node = node;
            ProjectWindowUtil.StartNameEditingIfProjectWindowExists(0, graphItem,
                string.Format("New Shader Graph.{0}", ShaderGraphImporter.Extension), null, null);
        }

        public static Type GetOutputNodeType(string path)
        {
            var textGraph = File.ReadAllText(path, Encoding.UTF8);
            var graph = JsonUtility.FromJson<GraphData>(textGraph);
            return graph.outputNode.GetType();
        }

        public static bool IsShaderGraph(this Shader shader)
        {
            var path = AssetDatabase.GetAssetPath(shader);
            var importer = AssetImporter.GetAtPath(path);
            return importer is ShaderGraphImporter;
        }

        public static void GenerateApplicationVertexInputs(ShaderGraphRequirements graphRequiements, ShaderStringBuilder vertexInputs)
        {
            vertexInputs.AppendLine("struct GraphVertexInput");
            using (vertexInputs.BlockSemicolonScope())
            {
                vertexInputs.AppendLine("float4 vertex : POSITION;");
                if(graphRequiements.requiresNormal != NeededCoordinateSpace.None)
                    vertexInputs.AppendLine("float3 normal : NORMAL;");
                if(graphRequiements.requiresTangent != NeededCoordinateSpace.None)
                    vertexInputs.AppendLine("float4 tangent : TANGENT;");
                if (graphRequiements.requiresVertexColor)
                {
                    vertexInputs.AppendLine("float4 color : COLOR;");
                }
                foreach (var channel in graphRequiements.requiresMeshUVs.Distinct())
                    vertexInputs.AppendLine("float4 texcoord{0} : TEXCOORD{0};", (int)channel);
                vertexInputs.AppendLine("UNITY_VERTEX_INPUT_INSTANCE_ID");
            }
        }

        static void Visit(List<AbstractMaterialNode> outputList, Dictionary<Guid, AbstractMaterialNode> unmarkedNodes, AbstractMaterialNode node)
        {
            if (!unmarkedNodes.ContainsKey(node.guid))
                return;
            foreach (var slot in node.GetInputSlots<ISlot>())
            {
                foreach (var edge in node.owner.GetEdges(slot.slotReference))
                {
                    var inputNode = node.owner.GetNodeFromGuid(edge.outputSlot.nodeGuid);
                    Visit(outputList, unmarkedNodes, inputNode);
                }
            }
            unmarkedNodes.Remove(node.guid);
            outputList.Add(node);
        }

        public static GenerationResults GetShader(this GraphData graph, AbstractMaterialNode node, GenerationMode mode, string name)
        {
            // ----------------------------------------------------- //
            //                         SETUP                         //
            // ----------------------------------------------------- //

            // -------------------------------------
            // String builders

            var finalShader = new ShaderStringBuilder();
            var results = new GenerationResults();

            var shaderProperties = new PropertyCollector();
<<<<<<< HEAD
            var shaderPragmas = new PragmaCollector();
=======
            var shaderPropertyUniforms = new ShaderStringBuilder();
>>>>>>> 29faeb91
            var functionBuilder = new ShaderStringBuilder();
            var functionRegistry = new FunctionRegistry(functionBuilder);

            var vertexDescriptionFunction = new ShaderStringBuilder(0);

            var surfaceDescriptionInputStruct = new ShaderStringBuilder(0);
            var surfaceDescriptionStruct = new ShaderStringBuilder(0);
            var surfaceDescriptionFunction = new ShaderStringBuilder(0);

            var vertexInputs = new ShaderStringBuilder(0);

            // -------------------------------------
            // Get Slot and Node lists

            var activeNodeList = ListPool<AbstractMaterialNode>.Get();
            NodeUtils.DepthFirstCollectNodesFromNode(activeNodeList, node);

            var slots = new List<MaterialSlot>();
            if (node is IMasterNode || node is SubGraphOutputNode)
                slots.AddRange(node.GetInputSlots<MaterialSlot>());
            else
            {
                var outputSlots = node.GetOutputSlots<MaterialSlot>().ToList();
                if (outputSlots.Count > 0)
                    slots.Add(outputSlots[0]);
            }

            // -------------------------------------
            // Get Requirements

            var requirements = ShaderGraphRequirements.FromNodes(activeNodeList, ShaderStageCapability.Fragment);

            // ----------------------------------------------------- //
            //                START VERTEX DESCRIPTION               //
            // ----------------------------------------------------- //

            // -------------------------------------
            // Generate Vertex Description function

            vertexDescriptionFunction.AppendLine("GraphVertexInput PopulateVertexData(GraphVertexInput v)");
            using (vertexDescriptionFunction.BlockScope())
            {
                vertexDescriptionFunction.AppendLine("return v;");
            }

            // ----------------------------------------------------- //
            //               START SURFACE DESCRIPTION               //
            // ----------------------------------------------------- //

            // -------------------------------------
            // Generate Input structure for Surface Description function
            // Surface Description Input requirements are needed to exclude intermediate translation spaces

            GenerateSurfaceInputStruct(surfaceDescriptionInputStruct, requirements, "SurfaceDescriptionInputs");

            results.previewMode = PreviewMode.Preview3D;
            foreach (var pNode in activeNodeList)
            {
                if (pNode.previewMode == PreviewMode.Preview3D)
                {
                    results.previewMode = PreviewMode.Preview3D;
                    break;
                }
            }

            // -------------------------------------
            // Generate Output structure for Surface Description function

            GenerateSurfaceDescriptionStruct(surfaceDescriptionStruct, slots, useIdsInNames: !(node is IMasterNode));

            // -------------------------------------
            // Generate Surface Description function

            GenerateSurfaceDescriptionFunction(
                activeNodeList,
                node,
                graph,
                surfaceDescriptionFunction,
                functionRegistry,
                shaderPragmas,
                shaderProperties,
                requirements,
                mode,
                outputIdProperty: results.outputIdProperty);

            // ----------------------------------------------------- //
            //           GENERATE VERTEX > PIXEL PIPELINE            //
            // ----------------------------------------------------- //

            // -------------------------------------
            // Property uniforms

            shaderProperties.GetPropertiesDeclaration(shaderPropertyUniforms, mode, graph.concretePrecision);

            // -------------------------------------
            // Generate Input structure for Vertex shader

            GenerateApplicationVertexInputs(requirements, vertexInputs);

            // ----------------------------------------------------- //
            //                      FINALIZE                         //
            // ----------------------------------------------------- //

            // -------------------------------------
            // Build final shader

            finalShader.AppendLine(@"Shader ""{0}""", name);
            using (finalShader.BlockScope())
            {
                finalShader.AppendLine("Properties");
                using (finalShader.BlockScope())
                {
                    finalShader.AppendLines(shaderProperties.GetPropertiesBlock(0));
                }
                finalShader.AppendNewLine();

                finalShader.AppendLine(@"HLSLINCLUDE");
                finalShader.AppendLine(@"#include ""Packages/com.unity.render-pipelines.core/ShaderLibrary/Common.hlsl""");
                finalShader.AppendLine(@"#include ""Packages/com.unity.render-pipelines.core/ShaderLibrary/Packing.hlsl""");
                finalShader.AppendLine(@"#include ""Packages/com.unity.render-pipelines.core/ShaderLibrary/NormalSurfaceGradient.hlsl""");
                finalShader.AppendLine(@"#include ""Packages/com.unity.render-pipelines.core/ShaderLibrary/Color.hlsl""");
                finalShader.AppendLine(@"#include ""Packages/com.unity.render-pipelines.core/ShaderLibrary/UnityInstancing.hlsl""");
                finalShader.AppendLine(@"#include ""Packages/com.unity.render-pipelines.core/ShaderLibrary/EntityLighting.hlsl""");
                finalShader.AppendLine(@"#include ""Packages/com.unity.shadergraph/ShaderGraphLibrary/ShaderVariables.hlsl""");
                finalShader.AppendLine(@"#include ""Packages/com.unity.shadergraph/ShaderGraphLibrary/ShaderVariablesFunctions.hlsl""");
                finalShader.AppendLine(@"#include ""Packages/com.unity.shadergraph/ShaderGraphLibrary/Functions.hlsl""");
                finalShader.AppendLine(@"#include ""Packages/com.unity.render-pipelines.core/ShaderLibrary/TextureStack.hlsl""");
                finalShader.AppendLine(@"#define SHADERGRAPH_PREVIEW 1");
                finalShader.AppendNewLine();

                finalShader.AppendLines(shaderPropertyUniforms.ToString());
                finalShader.AppendNewLine();

                finalShader.AppendLines(surfaceDescriptionInputStruct.ToString());
                finalShader.AppendNewLine();

                finalShader.Concat(functionBuilder);
                finalShader.AppendNewLine();

                finalShader.AppendLines(surfaceDescriptionStruct.ToString());
                finalShader.AppendNewLine();
                finalShader.AppendLines(surfaceDescriptionFunction.ToString());
                finalShader.AppendNewLine();

                finalShader.AppendLines(vertexInputs.ToString());
                finalShader.AppendNewLine();
                finalShader.AppendLines(vertexDescriptionFunction.ToString());
                finalShader.AppendNewLine();

                finalShader.AppendLine(@"ENDHLSL");

                finalShader.AppendLines(ShaderGenerator.GetPreviewSubShader(node, requirements, shaderPragmas));
                ListPool<AbstractMaterialNode>.Release(activeNodeList);
            }

            // -------------------------------------
            // Finalize

            results.configuredTextures = shaderProperties.GetConfiguredTexutres();
            ShaderSourceMap sourceMap;
            results.shader = finalShader.ToString(out sourceMap);
            results.sourceMap = sourceMap;
            return results;
        }

        public static void GenerateSurfaceInputStruct(ShaderStringBuilder sb, ShaderGraphRequirements requirements, string structName)
        {
            sb.AppendLine($"struct {structName}");
            using (sb.BlockSemicolonScope())
            {
                ShaderGenerator.GenerateSpaceTranslationSurfaceInputs(requirements.requiresNormal, InterpolatorType.Normal, sb);
                ShaderGenerator.GenerateSpaceTranslationSurfaceInputs(requirements.requiresTangent, InterpolatorType.Tangent, sb);
                ShaderGenerator.GenerateSpaceTranslationSurfaceInputs(requirements.requiresBitangent, InterpolatorType.BiTangent, sb);
                ShaderGenerator.GenerateSpaceTranslationSurfaceInputs(requirements.requiresViewDir, InterpolatorType.ViewDirection, sb);
                ShaderGenerator.GenerateSpaceTranslationSurfaceInputs(requirements.requiresPosition, InterpolatorType.Position, sb);

                if (requirements.requiresVertexColor)
                    sb.AppendLine("float4 {0};", ShaderGeneratorNames.VertexColor);

                if (requirements.requiresScreenPosition)
                    sb.AppendLine("float4 {0};", ShaderGeneratorNames.ScreenPosition);

                if (requirements.requiresFaceSign)
                    sb.AppendLine("float {0};", ShaderGeneratorNames.FaceSign);

                if (requirements.requiresPixelCoordinate)
                    sb.AppendLine("float4 {0};", ShaderGeneratorNames.PixelCoordinate);

                foreach (var channel in requirements.requiresMeshUVs.Distinct())
                    sb.AppendLine("half4 {0};", channel.GetUVName());
            }
        }

        public static void GenerateSurfaceInputTransferCode(ShaderStringBuilder sb, ShaderGraphRequirements requirements, string structName, string variableName)
        {
            sb.AppendLine($"{structName} {variableName};");
            
            ShaderGenerator.GenerateSpaceTranslationSurfaceInputs(requirements.requiresNormal, InterpolatorType.Normal, sb, $"{variableName}.{{0}} = IN.{{0}};");
            ShaderGenerator.GenerateSpaceTranslationSurfaceInputs(requirements.requiresTangent, InterpolatorType.Tangent, sb, $"{variableName}.{{0}} = IN.{{0}};");
            ShaderGenerator.GenerateSpaceTranslationSurfaceInputs(requirements.requiresBitangent, InterpolatorType.BiTangent, sb, $"{variableName}.{{0}} = IN.{{0}};");
            ShaderGenerator.GenerateSpaceTranslationSurfaceInputs(requirements.requiresViewDir, InterpolatorType.ViewDirection, sb, $"{variableName}.{{0}} = IN.{{0}};");
            ShaderGenerator.GenerateSpaceTranslationSurfaceInputs(requirements.requiresPosition, InterpolatorType.Position, sb, $"{variableName}.{{0}} = IN.{{0}};");
            
            if (requirements.requiresVertexColor)
                sb.AppendLine($"{variableName}.{ShaderGeneratorNames.VertexColor} = IN.{ShaderGeneratorNames.VertexColor};");

            if (requirements.requiresScreenPosition)
                sb.AppendLine($"{variableName}.{ShaderGeneratorNames.ScreenPosition} = IN.{ShaderGeneratorNames.ScreenPosition};");

            if (requirements.requiresFaceSign)
                sb.AppendLine($"{variableName}.{ShaderGeneratorNames.FaceSign} = IN.{ShaderGeneratorNames.FaceSign};");

            if (requirements.requiresPixelCoordinate)
                sb.AppendLine($"{variableName}.{ShaderGeneratorNames.PixelCoordinate} = IN.{ShaderGeneratorNames.PixelCoordinate};");

            foreach (var channel in requirements.requiresMeshUVs.Distinct())
                sb.AppendLine($"{variableName}.{channel.GetUVName()} = IN.{channel.GetUVName()};");
        }

        public static void GenerateSurfaceDescriptionStruct(ShaderStringBuilder surfaceDescriptionStruct, List<MaterialSlot> slots, string structName = "SurfaceDescription", HashSet<string> activeFields = null, bool useIdsInNames = false)
        {
            surfaceDescriptionStruct.AppendLine("struct {0}", structName);
            using (surfaceDescriptionStruct.BlockSemicolonScope())
            {
                foreach (var slot in slots)
                {
                    string hlslName = NodeUtils.GetHLSLSafeName(slot.shaderOutputName);
                    if (useIdsInNames)
                    {
                        hlslName = $"{hlslName}_{slot.id}";
                    }
                  
                    surfaceDescriptionStruct.AppendLine("{0} {1};", slot.concreteValueType.ToShaderString(slot.owner.concretePrecision), hlslName);

                    if (activeFields != null)
                    {
                        activeFields.Add(structName + "." + hlslName);
                    }
                }
            }
        }

        public static void GenerateSurfaceDescriptionFunction(
            List<AbstractMaterialNode> activeNodeList,
            AbstractMaterialNode rootNode,
            GraphData graph,
            ShaderStringBuilder surfaceDescriptionFunction,
            FunctionRegistry functionRegistry,
            PragmaCollector shaderPragmas,
            PropertyCollector shaderProperties,
            ShaderGraphRequirements requirements,
            GenerationMode mode,
            string functionName = "PopulateSurfaceData",
            string surfaceDescriptionName = "SurfaceDescription",
            Vector1ShaderProperty outputIdProperty = null,
            IEnumerable<MaterialSlot> slots = null,
            string graphInputStructName = "SurfaceDescriptionInputs")
        {
            if (graph == null)
                return;

            GraphContext graphContext = new GraphContext(graphInputStructName);

            graph.CollectShaderProperties(shaderProperties, mode);

            surfaceDescriptionFunction.AppendLine(String.Format("{0} {1}(SurfaceDescriptionInputs IN)", surfaceDescriptionName, functionName), false);
            using (surfaceDescriptionFunction.BlockScope())
            {
                surfaceDescriptionFunction.AppendLine("{0} surface = ({0})0;", surfaceDescriptionName);
                foreach (var activeNode in activeNodeList)
                {
                    if (activeNode is IGeneratesFunction functionNode)
                    {
                        functionRegistry.builder.currentNode = activeNode;
                        functionNode.GenerateNodeFunction(functionRegistry, graphContext, mode);
                        functionRegistry.builder.ReplaceInCurrentMapping(PrecisionUtil.Token, activeNode.concretePrecision.ToShaderString());
                    }

                    if (activeNode is IGeneratesBodyCode bodyNode)
                    {
                        surfaceDescriptionFunction.currentNode = activeNode;
                        bodyNode.GenerateNodeCode(surfaceDescriptionFunction, graphContext, mode);
                        surfaceDescriptionFunction.ReplaceInCurrentMapping(PrecisionUtil.Token, activeNode.concretePrecision.ToShaderString());
                    }

                    activeNode.CollectShaderProperties(shaderProperties, mode);
<<<<<<< HEAD
                    activeNode.CollectShaderPragmas(shaderPragmas, mode);
                }
=======
                }                
>>>>>>> 29faeb91

                functionRegistry.builder.currentNode = null;
                surfaceDescriptionFunction.currentNode = null;

                if (rootNode is IMasterNode || rootNode is SubGraphOutputNode)
                {
                    var usedSlots = slots ?? rootNode.GetInputSlots<MaterialSlot>();
                    foreach (var input in usedSlots)
                    {
                        if (input != null)
                        {
                            var foundEdges = graph.GetEdges(input.slotReference).ToArray();
                            var hlslName = NodeUtils.GetHLSLSafeName(input.shaderOutputName);
                            if (rootNode is SubGraphOutputNode)
                            {
                                hlslName = $"{hlslName}_{input.id}";
                            }
                            if (foundEdges.Any())
                            {
                                surfaceDescriptionFunction.AppendLine("surface.{0} = {1};",
                                    hlslName,
                                    rootNode.GetSlotValue(input.id, mode, rootNode.concretePrecision));
                            }
                            else
                            {
                                surfaceDescriptionFunction.AppendLine("surface.{0} = {1};",
                                    hlslName, input.GetDefaultValue(mode, rootNode.concretePrecision));
                            }
                        }
                    }
                }
                else if (rootNode.hasPreview)
                {
                    var slot = rootNode.GetOutputSlots<MaterialSlot>().FirstOrDefault();
                    if (slot != null)
                    {
                        var hlslSafeName = $"{NodeUtils.GetHLSLSafeName(slot.shaderOutputName)}_{slot.id}";
                        surfaceDescriptionFunction.AppendLine("surface.{0} = {1};",
                            hlslSafeName, rootNode.GetSlotValue(slot.id, mode, rootNode.concretePrecision));
                    }
                }

                surfaceDescriptionFunction.AppendLine("return surface;");
            }
        }

        const string k_VertexDescriptionStructName = "VertexDescription";
        public static void GenerateVertexDescriptionStruct(ShaderStringBuilder builder, List<MaterialSlot> slots, string structName = k_VertexDescriptionStructName, HashSet<string> activeFields = null)
        {
            builder.AppendLine("struct {0}", structName);
            using (builder.BlockSemicolonScope())
            {
                foreach (var slot in slots)
                {
                    string hlslName = NodeUtils.GetHLSLSafeName(slot.shaderOutputName);
                    builder.AppendLine("{0} {1};", slot.concreteValueType.ToShaderString(slot.owner.concretePrecision), hlslName);

                    if (activeFields != null)
                    {
                        activeFields.Add(structName + "." + hlslName);
                    }
                }
            }
        }

        public static void GenerateVertexDescriptionFunction(
            GraphData graph,
            ShaderStringBuilder builder,
            FunctionRegistry functionRegistry,
            PragmaCollector shaderPragmas,
            PropertyCollector shaderProperties,
            GenerationMode mode,
            List<AbstractMaterialNode> nodes,
            List<MaterialSlot> slots,
            string graphInputStructName = "VertexDescriptionInputs",
            string functionName = "PopulateVertexData",
            string graphOutputStructName = k_VertexDescriptionStructName)
        {
            if (graph == null)
                return;

            GraphContext graphContext = new GraphContext(graphInputStructName);

            graph.CollectShaderProperties(shaderProperties, mode);

            builder.AppendLine("{0} {1}({2} IN)", graphOutputStructName, functionName, graphInputStructName);
            using (builder.BlockScope())
            {
                builder.AppendLine("{0} description = ({0})0;", graphOutputStructName);
                foreach (var node in nodes)
                {
                    if (node is IGeneratesFunction generatesFunction)
                    {
                        functionRegistry.builder.currentNode = node;
                        generatesFunction.GenerateNodeFunction(functionRegistry, graphContext, mode);
                        functionRegistry.builder.ReplaceInCurrentMapping(PrecisionUtil.Token, node.concretePrecision.ToShaderString());
                    }

                    if (node is IGeneratesBodyCode generatesBodyCode)
                    {
                        builder.currentNode = node;
                        generatesBodyCode.GenerateNodeCode(builder, graphContext, mode);
                        builder.ReplaceInCurrentMapping(PrecisionUtil.Token, node.concretePrecision.ToShaderString());
                    }
                    node.CollectShaderProperties(shaderProperties, mode);
                    node.CollectShaderPragmas(shaderPragmas, mode);
                }

                functionRegistry.builder.currentNode = null;
                builder.currentNode = null; 

                if(slots.Count != 0)
                {
                    foreach (var slot in slots)
                    {
                        var isSlotConnected = slot.owner.owner.GetEdges(slot.slotReference).Any();
                        var slotName = NodeUtils.GetHLSLSafeName(slot.shaderOutputName);
                        var slotValue = isSlotConnected ? 
                            ((AbstractMaterialNode)slot.owner).GetSlotValue(slot.id, mode, slot.owner.concretePrecision) : slot.GetDefaultValue(mode, slot.owner.concretePrecision);
                        builder.AppendLine("description.{0} = {1};", slotName, slotValue);
                    }
                }

                builder.AppendLine("return description;");
            }
        }

        public static GenerationResults GetPreviewShader(this GraphData graph, AbstractMaterialNode node)
        {
            return graph.GetShader(node, GenerationMode.Preview, String.Format("hidden/preview/{0}", node.GetVariableNameForNode()));
        }

        static Dictionary<SerializationHelper.TypeSerializationInfo, SerializationHelper.TypeSerializationInfo> s_LegacyTypeRemapping;

        public static Dictionary<SerializationHelper.TypeSerializationInfo, SerializationHelper.TypeSerializationInfo> GetLegacyTypeRemapping()
        {
            if (s_LegacyTypeRemapping == null)
            {
                s_LegacyTypeRemapping = new Dictionary<SerializationHelper.TypeSerializationInfo, SerializationHelper.TypeSerializationInfo>();
                foreach (var assembly in AppDomain.CurrentDomain.GetAssemblies())
                {
                    foreach (var type in assembly.GetTypesOrNothing())
                    {
                        if (type.IsAbstract)
                            continue;
                        foreach (var attribute in type.GetCustomAttributes(typeof(FormerNameAttribute), false))
                        {
                            var legacyAttribute = (FormerNameAttribute)attribute;
                            var serializationInfo = new SerializationHelper.TypeSerializationInfo { fullName = legacyAttribute.fullName };
                            s_LegacyTypeRemapping[serializationInfo] = SerializationHelper.GetTypeSerializableAsString(type);
                        }
                    }
                }
            }

            return s_LegacyTypeRemapping;
        }

        /// <summary>
        /// Sanitizes a supplied string such that it does not collide
        /// with any other name in a collection.
        /// </summary>
        /// <param name="existingNames">
        /// A collection of names that the new name should not collide with.
        /// </param>
        /// <param name="duplicateFormat">
        /// The format applied to the name if a duplicate exists.
        /// This must be a format string that contains `{0}` and `{1}`
        /// once each. An example could be `{0} ({1})`, which will append ` (n)`
        /// to the name for the n`th duplicate.
        /// </param>
        /// <param name="name">
        /// The name to be sanitized.
        /// </param>
        /// <returns>
        /// A name that is distinct form any name in `existingNames`.
        /// </returns>
        internal static string SanitizeName(IEnumerable<string> existingNames, string duplicateFormat, string name)
        {
            if (!existingNames.Contains(name))
                return name;

            string escapedDuplicateFormat = Regex.Escape(duplicateFormat);

            // Escaped format will escape string interpolation, so the escape caracters must be removed for these.
            escapedDuplicateFormat = escapedDuplicateFormat.Replace(@"\{0}", @"{0}");
            escapedDuplicateFormat = escapedDuplicateFormat.Replace(@"\{1}", @"{1}");

            var baseRegex = new Regex(string.Format(escapedDuplicateFormat, @"^(.*)", @"(\d+)"));

            var baseMatch = baseRegex.Match(name);
            if (baseMatch.Success)
                name = baseMatch.Groups[1].Value;

            string baseNameExpression = string.Format(@"^{0}", Regex.Escape(name));
            var regex = new Regex(string.Format(escapedDuplicateFormat, baseNameExpression, @"(\d+)") + "$");

            var existingDuplicateNumbers = existingNames.Select(existingName => regex.Match(existingName)).Where(m => m.Success).Select(m => int.Parse(m.Groups[1].Value)).Where(n => n > 0).Distinct().ToList();

            var duplicateNumber = 1;
            existingDuplicateNumbers.Sort();
            if (existingDuplicateNumbers.Any() && existingDuplicateNumbers.First() == 1)
            {
                duplicateNumber = existingDuplicateNumbers.Last() + 1;
                for (var i = 1; i < existingDuplicateNumbers.Count; i++)
                {
                    if (existingDuplicateNumbers[i - 1] != existingDuplicateNumbers[i] - 1)
                    {
                        duplicateNumber = existingDuplicateNumbers[i - 1] + 1;
                        break;
                    }
                }
            }

            return string.Format(duplicateFormat, name, duplicateNumber);
        }

        public static SlotValueType ToSlotValueType(this ConcreteSlotValueType concreteValueType)
        {
            switch(concreteValueType)
            {
                case ConcreteSlotValueType.SamplerState:
                    return SlotValueType.SamplerState;
                case ConcreteSlotValueType.Matrix2:
                    return SlotValueType.Matrix2;
                case ConcreteSlotValueType.Matrix3:
                    return SlotValueType.Matrix3;
                case ConcreteSlotValueType.Matrix4:
                    return SlotValueType.Matrix4;
                case ConcreteSlotValueType.Texture2D:
                    return SlotValueType.Texture2D;
                case ConcreteSlotValueType.Texture2DArray:
                    return SlotValueType.Texture2DArray;
                case ConcreteSlotValueType.Texture3D:
                    return SlotValueType.Texture3D;
                case ConcreteSlotValueType.Cubemap:
                    return SlotValueType.Cubemap;
                case ConcreteSlotValueType.Gradient:
                    return SlotValueType.Gradient;
                case ConcreteSlotValueType.Vector4:
                    return SlotValueType.Vector4;
                case ConcreteSlotValueType.Vector3:
                    return SlotValueType.Vector3;
                case ConcreteSlotValueType.Vector2:
                    return SlotValueType.Vector2;
                case ConcreteSlotValueType.Vector1:
                    return SlotValueType.Vector1;
                case ConcreteSlotValueType.Boolean:
                    return SlotValueType.Boolean;
                default:
                    throw new ArgumentOutOfRangeException();
            }
        }

        public static bool WriteToFile(string path, string content)
        {
            try
            {
                File.WriteAllText(path, content);
                return true;
            }
            catch (Exception e)
            {
                Debug.LogError(e);
                return false;
            }
        }

        static ProcessStartInfo CreateProcessStartInfo(string filePath)
        {
            string externalScriptEditor = ScriptEditorUtility.GetExternalScriptEditor();

            ProcessStartInfo psi = new ProcessStartInfo();
            psi.UseShellExecute = false;


        #if UNITY_EDITOR_OSX
            string arg = string.Format("-a \"{0}\" -n --args \"{1}\"", externalScriptEditor, Path.GetFullPath(filePath));
            psi.FileName = "open";
            psi.Arguments = arg;
        #else
            psi.Arguments = Path.GetFileName(filePath);
            psi.WorkingDirectory = Path.GetDirectoryName(filePath);
            psi.FileName = externalScriptEditor;
        #endif
            return psi;
        }

        public static void OpenFile(string path)
        {
            string filePath = Path.GetFullPath(path);
            if (!File.Exists(filePath))
            {
                Debug.LogError(string.Format("Path {0} doesn't exists", path));
                return;
            }

            string externalScriptEditor = ScriptEditorUtility.GetExternalScriptEditor();
            if (externalScriptEditor != "internal")
            {
                ProcessStartInfo psi = CreateProcessStartInfo(filePath);
                Process.Start(psi);
            }
            else
            {
                Process p = new Process();
                p.StartInfo.FileName = filePath;
                p.EnableRaisingEvents = true;
                p.Exited += (Object obj, EventArgs args) =>
                {
                    if(p.ExitCode != 0)
                        Debug.LogWarningFormat("Unable to open {0}: Check external editor in preferences", filePath);
                };
                p.Start();
            }
        }

        /*
            Find all VT nodes downstream from the given node
            Returns a unique list. So even if a node can be reached through different paths it will be present only once.
        */
        public static List<NodeType> FindDownStreamNodesOfType<NodeType>(AbstractMaterialNode node) where NodeType : AbstractMaterialNode
        {
            // Should never be called without a node
            Debug.Assert(node != null);

            List<Guid> visitedNodes = new List<Guid>();
            List<NodeType> vtNodes = new List<NodeType>();
            Queue<AbstractMaterialNode> nodeStack = new Queue<AbstractMaterialNode>();
            nodeStack.Enqueue(node);
            visitedNodes.Add(node.guid);

            while (nodeStack.Count > 0)
            {
                AbstractMaterialNode visit = nodeStack.Dequeue();

                // Flood fill through all the nodes
                foreach (var slot in visit.GetInputSlots<ISlot>())
                {
                    foreach (var edge in visit.owner.GetEdges(slot.slotReference))
                    {
                        var inputNode = visit.owner.GetNodeFromGuid(edge.outputSlot.nodeGuid);
                        if (!visitedNodes.Contains(inputNode.guid))
                        {
                            nodeStack.Enqueue(inputNode);
                            visitedNodes.Add(inputNode.guid);
                        }
                    }
                }

                // Extract vt node
                if (visit is NodeType)
                {
                    NodeType vtNode = visit as NodeType;
                    vtNodes.Add(vtNode);
                }
            }

            return vtNodes;
        }
    }
}<|MERGE_RESOLUTION|>--- conflicted
+++ resolved
@@ -975,11 +975,8 @@
             var results = new GenerationResults();
 
             var shaderProperties = new PropertyCollector();
-<<<<<<< HEAD
             var shaderPragmas = new PragmaCollector();
-=======
             var shaderPropertyUniforms = new ShaderStringBuilder();
->>>>>>> 29faeb91
             var functionBuilder = new ShaderStringBuilder();
             var functionRegistry = new FunctionRegistry(functionBuilder);
 
@@ -1266,12 +1263,8 @@
                     }
 
                     activeNode.CollectShaderProperties(shaderProperties, mode);
-<<<<<<< HEAD
                     activeNode.CollectShaderPragmas(shaderPragmas, mode);
                 }
-=======
-                }                
->>>>>>> 29faeb91
 
                 functionRegistry.builder.currentNode = null;
                 surfaceDescriptionFunction.currentNode = null;
