--- conflicted
+++ resolved
@@ -5,11 +5,7 @@
 using UnityEditor.Graphing;
 using UnityEditor.ShaderGraph.Drawing.Colors;
 using UnityEditor.ShaderGraph.Internal;
-<<<<<<< HEAD
 using UnityEditor.ShaderGraph.Serialization;
-=======
-using UnityEditor.Graphing.Util;
->>>>>>> 691e4c7e
 
 namespace UnityEditor.ShaderGraph
 {
@@ -35,11 +31,7 @@
         bool m_HasError;
 
         [SerializeField]
-<<<<<<< HEAD
         List<JsonData<MaterialSlot>> m_Slots = new List<JsonData<MaterialSlot>>();
-=======
-        List<SerializationHelper.JSONSerializedElement> m_SerializableSlots = new List<SerializationHelper.JSONSerializedElement>();
->>>>>>> 691e4c7e
 
         public GraphData owner { get; set; }
 
@@ -200,11 +192,7 @@
         protected AbstractMaterialNode()
         {
             m_DrawState.expanded = true;
-<<<<<<< HEAD
-=======
-            m_Guid = Guid.NewGuid();
             m_NodeVersion = GetCompiledNodeVersion();
->>>>>>> 691e4c7e
             version = 0;
         }
 
@@ -269,16 +257,7 @@
             {
                 var fromSocketRef = edges[0].outputSlot;
                 var fromNode = fromSocketRef.node;
-
-<<<<<<< HEAD
-                var slot = fromNode?.FindOutputSlot<MaterialSlot>(fromSocketRef.slotId);
-                if (slot == null)
-                    return string.Empty;
-
-                return GenerationUtils.AdaptNodeOutput(fromNode, slot.id, inputSlot.concreteValueType);
-=======
                 return fromNode.GetOutputForSlot(fromSocketRef, inputSlot.concreteValueType, generationMode);
->>>>>>> 691e4c7e
             }
 
             return inputSlot.GetDefaultValue(generationMode);
@@ -376,17 +355,7 @@
 
                     // Get output node from edge
                     var outputSlotRef = edges[0].outputSlot;
-<<<<<<< HEAD
                     var outputNode = outputSlotRef.node;
-=======
-                    var outputNode = owner.GetNodeFromGuid(outputSlotRef.nodeGuid);
-                    if (outputNode == null)
-                    {
-                        owner.AddConcretizationError(guid, string.Format("Failed to find Node with Guid {0}", outputSlotRef.nodeGuid));
-                        hasError = true;
-                        continue;
-                    }
->>>>>>> 691e4c7e
 
                     // Use precision from connected Node
                     precisionsToCompare.Add((int)outputNode.concretePrecision);
@@ -396,11 +365,7 @@
                 m_ConcretePrecision = (ConcretePrecision)precisionsToCompare.OrderBy(x => x).First();
 
                 // Clean up
-<<<<<<< HEAD
-                return false;
-=======
                 return;
->>>>>>> 691e4c7e
             }
         }
 
@@ -517,20 +482,7 @@
 
                 tempSlots.Clear();
                 GetOutputSlots(tempSlots);
-<<<<<<< HEAD
-                isInError |= tempSlots.Any(x => x.hasError);
-                isInError |= CalculateNodeHasError(ref errorMessage);
-                isInError |= ValidateConcretePrecision(ref errorMessage);
-                hasError = isInError;
-
-                if (isInError)
-                {
-                    ((GraphData) owner).AddValidationError(objectId, errorMessage);
-                }
-                else
-=======
                 if(tempSlots.Any(x => x.hasError))
->>>>>>> 691e4c7e
                 {
                     owner.AddConcretizationError(guid, string.Format("Node {0} had output error", guid));
                     hasError = true;
