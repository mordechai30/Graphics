--- conflicted
+++ resolved
@@ -27,15 +27,9 @@
         [NonSerialized]
         bool m_HasError;
 
-<<<<<<< HEAD
         [NonSerialized]
         bool m_IsActive = true;
-
-        [NonSerialized]
-        private List<ISlot> m_Slots = new List<ISlot>();
-
-=======
->>>>>>> 211ed5cd
+        
         [SerializeField]
         List<JsonData<MaterialSlot>> m_Slots = new List<JsonData<MaterialSlot>>();
 
@@ -81,14 +75,7 @@
         protected virtual string documentationPage => name;
         public virtual string documentationURL => NodeUtils.GetDocumentationString(documentationPage);
 
-<<<<<<< HEAD
-        public virtual bool canDeleteNode
-        {
-            get { return owner != null; }
-        }
-=======
         public virtual bool canDeleteNode => owner != null && owner.outputNode != this;
->>>>>>> 211ed5cd
 
         public DrawState drawState
         {
