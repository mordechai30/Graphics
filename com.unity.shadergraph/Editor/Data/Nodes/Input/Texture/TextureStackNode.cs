--- conflicted
+++ resolved
@@ -157,10 +157,6 @@
             // Early out if there are no nodes we care about in the graph
             if (subGraphNodes.Count <= 0 && VTNodes.Count <= 0)
             {
-<<<<<<< HEAD
-                // Debug.Log("No vt in subgr");
-=======
->>>>>>> 7958167a
                 return result;
             }
 
