using System;
using System.Linq;
using UnityEngine;
using UnityEditor.Graphing;
using UnityEngine.Serialization;

namespace UnityEditor.ShaderGraph
{
    [Title("Input", "Property")]
    class PropertyNode : AbstractMaterialNode, IGeneratesBodyCode, IOnAssetEnabled
    {
        public PropertyNode()
        {
            name = "Property";
            UpdateNodeAfterDeserialization();
        }
        
        [SerializeField]
<<<<<<< HEAD
        private string m_PropertyGuidSerialized;

        private Guid m_PropertyGuid;
=======
        string m_PropertyGuidSerialized;

        Guid m_PropertyGuid;
>>>>>>> 47046808

        public Guid propertyGuid
        {
            get { return m_PropertyGuid; }
            set
            {
                if (m_PropertyGuid == value)
                    return;

                m_PropertyGuid = value;
                var property = owner.properties.FirstOrDefault(x => x.guid == value);
                if (property == null)
                    return;
                
                AddOutputSlot(property);
                Dirty(ModificationScope.Topological);
            }
        }
        public override bool canSetPrecision => false;
<<<<<<< HEAD

        public void OnEnable()
        {
            var property = owner.properties.FirstOrDefault(x => x.guid == propertyGuid);
            if (property == null)
                return;

            AddOutputSlot(property);
        }
        
        public const int OutputSlotId = 0;

        private void AddOutputSlot(AbstractShaderProperty property)
=======

        public void OnEnable()
        {
            var property = owner.properties.FirstOrDefault(x => x.guid == propertyGuid);
            if (property == null)
                return;

            AddOutputSlot(property);
        }
        
        public const int OutputSlotId = 0;

        void AddOutputSlot(AbstractShaderProperty property)
>>>>>>> 47046808
        {
            switch(property.concreteShaderValueType)
            {
                case ConcreteSlotValueType.Boolean:
                    AddSlot(new BooleanMaterialSlot(OutputSlotId, property.displayName, "Out", SlotType.Output, false));
                    RemoveSlotsNameNotMatching(new[] { OutputSlotId });
                    break;
                case ConcreteSlotValueType.Vector1:
                    AddSlot(new Vector1MaterialSlot(OutputSlotId, property.displayName, "Out", SlotType.Output, 0));
                    RemoveSlotsNameNotMatching(new[] {OutputSlotId});
                    break;
                case ConcreteSlotValueType.Vector2:
                    AddSlot(new Vector2MaterialSlot(OutputSlotId, property.displayName, "Out", SlotType.Output, Vector4.zero));
                    RemoveSlotsNameNotMatching(new[] {OutputSlotId});
                    break;
                case ConcreteSlotValueType.Vector3:
                    AddSlot(new Vector3MaterialSlot(OutputSlotId, property.displayName, "Out", SlotType.Output, Vector4.zero));
                    RemoveSlotsNameNotMatching(new[] {OutputSlotId});
                    break;
                case ConcreteSlotValueType.Vector4:
                    AddSlot(new Vector4MaterialSlot(OutputSlotId, property.displayName, "Out", SlotType.Output, Vector4.zero));
                    RemoveSlotsNameNotMatching(new[] {OutputSlotId});
                    break;
                case ConcreteSlotValueType.Matrix2:
                    AddSlot(new Matrix2MaterialSlot(OutputSlotId, property.displayName, "Out", SlotType.Output));
                    RemoveSlotsNameNotMatching(new[] { OutputSlotId });
                    break;
                case ConcreteSlotValueType.Matrix3:
                    AddSlot(new Matrix3MaterialSlot(OutputSlotId, property.displayName, "Out", SlotType.Output));
                    RemoveSlotsNameNotMatching(new[] { OutputSlotId });
                    break;
                case ConcreteSlotValueType.Matrix4:
                    AddSlot(new Matrix4MaterialSlot(OutputSlotId, property.displayName, "Out", SlotType.Output));
                    RemoveSlotsNameNotMatching(new[] { OutputSlotId });
                    break;
                case ConcreteSlotValueType.Texture2D:
                    AddSlot(new Texture2DMaterialSlot(OutputSlotId, property.displayName, "Out", SlotType.Output));
                    RemoveSlotsNameNotMatching(new[] {OutputSlotId});
                    break;
                case ConcreteSlotValueType.Texture2DArray:
                    AddSlot(new Texture2DArrayMaterialSlot(OutputSlotId, property.displayName, "Out", SlotType.Output));
                    RemoveSlotsNameNotMatching(new[] {OutputSlotId});
                    break;
                case ConcreteSlotValueType.Texture3D:
                    AddSlot(new Texture3DMaterialSlot(OutputSlotId, property.displayName, "Out", SlotType.Output));
                    RemoveSlotsNameNotMatching(new[] {OutputSlotId});
                    break;
                case ConcreteSlotValueType.Cubemap:
                    AddSlot(new CubemapMaterialSlot(OutputSlotId, property.displayName, "Out", SlotType.Output));
                    RemoveSlotsNameNotMatching(new[] { OutputSlotId });
                    break;
                case ConcreteSlotValueType.SamplerState:
                    AddSlot(new SamplerStateMaterialSlot(OutputSlotId, property.displayName, "Out", SlotType.Output));
                    RemoveSlotsNameNotMatching(new[] { OutputSlotId });
                    break;
                case ConcreteSlotValueType.Gradient:
                    AddSlot(new GradientMaterialSlot(OutputSlotId, property.displayName, "Out", SlotType.Output));
                    RemoveSlotsNameNotMatching(new[] { OutputSlotId });
                    break;
                default:
                    throw new ArgumentOutOfRangeException();
            }
        }
        
        public void GenerateNodeCode(ShaderStringBuilder sb, GraphContext graphContext, GenerationMode generationMode)
        {
            var property = owner.properties.FirstOrDefault(x => x.guid == propertyGuid);
            if (property == null)
                return;
            
            switch(property.propertyType)
            {
                case PropertyType.Boolean:
                    sb.AppendLine($"$precision {GetVariableNameForSlot(OutputSlotId)} = {property.referenceName};");
                    break;
                case PropertyType.Vector1:
                    sb.AppendLine($"$precision {GetVariableNameForSlot(OutputSlotId)} = {property.referenceName};");
                    break;
                case PropertyType.Vector2:
                    sb.AppendLine($"$precision2 {GetVariableNameForSlot(OutputSlotId)} = {property.referenceName};");
                    break;
                case PropertyType.Vector3:
                    sb.AppendLine($"$precision3 {GetVariableNameForSlot(OutputSlotId)} = {property.referenceName};");
                    break;
                case PropertyType.Vector4:
                    sb.AppendLine($"$precision4 {GetVariableNameForSlot(OutputSlotId)} = {property.referenceName};");
                    break;
                case PropertyType.Color:
                    sb.AppendLine($"$precision4 {GetVariableNameForSlot(OutputSlotId)} = {property.referenceName};");
                    break;
                case PropertyType.Matrix2:
                    sb.AppendLine($"$precision2x2 {GetVariableNameForSlot(OutputSlotId)} = {property.referenceName};");
                    break;
                case PropertyType.Matrix3:
                    sb.AppendLine($"$precision3x3 {GetVariableNameForSlot(OutputSlotId)} = {property.referenceName};");
                    break;
                case PropertyType.Matrix4:
                    sb.AppendLine($"$precision4x4 {GetVariableNameForSlot(OutputSlotId)} = {property.referenceName};");
                    break;
                case PropertyType.SamplerState:
                    sb.AppendLine($"SamplerState {GetVariableNameForSlot(OutputSlotId)} = {property.referenceName};");
                    break;
                case PropertyType.Gradient:
                    if(generationMode == GenerationMode.Preview)
                        sb.AppendLine($"Gradient {GetVariableNameForSlot(OutputSlotId)} = {GradientUtil.GetGradientForPreview(property.referenceName)};");
                    else
                        sb.AppendLine($"Gradient {GetVariableNameForSlot(OutputSlotId)} = {property.referenceName};");
                    break;
            }
        }

        public override string GetVariableNameForSlot(int slotId)
        {
            var property = owner.properties.FirstOrDefault(x => x.guid == propertyGuid);
            if (property == null)
                throw new NullReferenceException();
            
            if (!(property is TextureShaderProperty) &&
                !(property is Texture2DArrayShaderProperty) &&
                !(property is Texture3DShaderProperty) &&
                !(property is CubemapShaderProperty))
                return base.GetVariableNameForSlot(slotId);

            return property.referenceName;
        }
        
        protected override bool CalculateNodeHasError(ref string errorMessage)
        {
            if (!propertyGuid.Equals(Guid.Empty) && !owner.properties.Any(x => x.guid == propertyGuid))
<<<<<<< HEAD
=======
            {
                errorMessage = "Property Node has no associated Blackboard property.";
>>>>>>> 47046808
                return true;
            }

            return false;
        }

        public override bool ValidateConcretePrecision(ref string errorMessage)
        {
            // Get precision from Property
            var property = owner.properties.FirstOrDefault(x => x.guid == propertyGuid);
            if (property == null)
                return true;

            // If Property has a precision override use that
            precision = property.precision;
            if (precision != Precision.Inherit)
                concretePrecision = precision.ToConcrete();
            else
                concretePrecision = owner.concretePrecision;
            return false;
        }
        
        public override void OnBeforeSerialize()
        {
            base.OnBeforeSerialize();
            m_PropertyGuidSerialized = m_PropertyGuid.ToString();
        }

        public override void OnAfterDeserialize()
        {
            base.OnAfterDeserialize();
            if (!string.IsNullOrEmpty(m_PropertyGuidSerialized))
                m_PropertyGuid = new Guid(m_PropertyGuidSerialized);
        }
    }
}<|MERGE_RESOLUTION|>--- conflicted
+++ resolved
@@ -16,15 +16,9 @@
         }
         
         [SerializeField]
-<<<<<<< HEAD
-        private string m_PropertyGuidSerialized;
-
-        private Guid m_PropertyGuid;
-=======
         string m_PropertyGuidSerialized;
 
         Guid m_PropertyGuid;
->>>>>>> 47046808
 
         public Guid propertyGuid
         {
@@ -44,7 +38,6 @@
             }
         }
         public override bool canSetPrecision => false;
-<<<<<<< HEAD
 
         public void OnEnable()
         {
@@ -57,22 +50,7 @@
         
         public const int OutputSlotId = 0;
 
-        private void AddOutputSlot(AbstractShaderProperty property)
-=======
-
-        public void OnEnable()
-        {
-            var property = owner.properties.FirstOrDefault(x => x.guid == propertyGuid);
-            if (property == null)
-                return;
-
-            AddOutputSlot(property);
-        }
-        
-        public const int OutputSlotId = 0;
-
         void AddOutputSlot(AbstractShaderProperty property)
->>>>>>> 47046808
         {
             switch(property.concreteShaderValueType)
             {
@@ -202,11 +180,8 @@
         protected override bool CalculateNodeHasError(ref string errorMessage)
         {
             if (!propertyGuid.Equals(Guid.Empty) && !owner.properties.Any(x => x.guid == propertyGuid))
-<<<<<<< HEAD
-=======
             {
                 errorMessage = "Property Node has no associated Blackboard property.";
->>>>>>> 47046808
                 return true;
             }
 
