--- conflicted
+++ resolved
@@ -1,54 +1,47 @@
-using System.Reflection;
-using UnityEngine;
-
-namespace UnityEditor.ShaderGraph
-{
-    [Title("Input", "Scene", "Scene Color")]
-    sealed class SceneColorNode : CodeFunctionNode, IMayRequireCameraOpaqueTexture
-    {
-        const string kScreenPositionSlotName = "UV";
-        const string kOutputSlotName = "Out";
-
-        public const int ScreenPositionSlotId = 0;
-        public const int OutputSlotId = 1;
-
-        public SceneColorNode()
-        {
-            name = "Scene Color";
-            UpdateNodeAfterDeserialization();
-        }
-
-        public override bool hasPreview { get { return false; } }
-
-<<<<<<< HEAD
-        public override string documentationURL
-        {
-            get { return "https://github.com/Unity-Technologies/ShaderGraph/wiki/Scene-Color-Node"; }
-        }
-=======
->>>>>>> 1ee8e5f4
-
-        protected override MethodInfo GetFunctionToConvert()
-        {
-            return GetType().GetMethod("Unity_SceneColor", BindingFlags.Static | BindingFlags.NonPublic);
-        }
-
-        static string Unity_SceneColor(
-            [Slot(0, Binding.ScreenPosition)] Vector4 UV,
-            [Slot(1, Binding.None, ShaderStageCapability.Fragment)] out Vector3 Out)
-        {
-            Out = Vector3.one;
-            return
-                @"
-{
-    Out = SHADERGRAPH_SAMPLE_SCENE_COLOR(UV.xy);
-}
-";
-        }
-
-        public bool RequiresCameraOpaqueTexture(ShaderStageCapability stageCapability)
-        {
-            return true;
-        }
-    }
-}+using System.Reflection;
+using UnityEngine;
+
+namespace UnityEditor.ShaderGraph
+{
+    [Title("Input", "Scene", "Scene Color")]
+    sealed class SceneColorNode : CodeFunctionNode, IMayRequireCameraOpaqueTexture
+    {
+        const string kScreenPositionSlotName = "UV";
+        const string kOutputSlotName = "Out";
+
+        public const int ScreenPositionSlotId = 0;
+        public const int OutputSlotId = 1;
+
+        public SceneColorNode()
+        {
+            name = "Scene Color";
+            UpdateNodeAfterDeserialization();
+        }
+
+        public override bool hasPreview { get { return false; } }
+
+
+        protected override MethodInfo GetFunctionToConvert()
+        {
+            return GetType().GetMethod("Unity_SceneColor", BindingFlags.Static | BindingFlags.NonPublic);
+        }
+
+        static string Unity_SceneColor(
+            [Slot(0, Binding.ScreenPosition)] Vector4 UV,
+            [Slot(1, Binding.None, ShaderStageCapability.Fragment)] out Vector3 Out)
+        {
+            Out = Vector3.one;
+            return
+                @"
+{
+    Out = SHADERGRAPH_SAMPLE_SCENE_COLOR(UV.xy);
+}
+";
+        }
+
+        public bool RequiresCameraOpaqueTexture(ShaderStageCapability stageCapability)
+        {
+            return true;
+        }
+    }
+}