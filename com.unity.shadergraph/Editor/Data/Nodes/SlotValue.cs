--- conflicted
+++ resolved
@@ -90,8 +90,6 @@
                     return ConcreteSlotValueType.Vector2;
             }
         }
-<<<<<<< HEAD
-=======
 
         static Dictionary<ConcreteSlotValueType, List<SlotValueType>> s_ValidConversions;
         static List<SlotValueType> s_ValidSlotTypes;
@@ -133,6 +131,5 @@
             }
             throw new ArgumentOutOfRangeException("Unknown Concrete Slot Type: " + outputType);
         }
->>>>>>> 47046808
     }
 }