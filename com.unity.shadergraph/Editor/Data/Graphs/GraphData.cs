--- conflicted
+++ resolved
@@ -359,13 +359,7 @@
 
                 // If adding a Sub Graph node whose asset contains Keywords
                 // Need to restest Keywords against the variant limit
-<<<<<<< HEAD
-                if(node is SubGraphNode subGraphNode && subGraphNode.asset?.keywords?.Count > 0)
-=======
-                if(node is SubGraphNode subGraphNode &&
-                    subGraphNode.asset != null && 
-                    subGraphNode.asset.keywords.Count > 0)
->>>>>>> f3990b04
+                if(node is SubGraphNode subGraphNode && subGraphNode.asset.keywords.Count > 0)
                 {
                     OnKeywordChangedNoValidate();
                 }
