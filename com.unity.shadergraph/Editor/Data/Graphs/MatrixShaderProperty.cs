using System;
using UnityEditor.ShaderGraph.Internal;
using UnityEngine;

namespace UnityEditor.ShaderGraph
{
    [Serializable]
    abstract class MatrixShaderProperty : AbstractShaderProperty<Matrix4x4>
    {
<<<<<<< HEAD
        public override bool isExposable => false;
        public override bool isRenamable => true;
=======
        internal override bool isBatchable => true;
        internal override bool isExposable => false;
        internal override bool isRenamable => true;

        internal override string GetPropertyDeclarationString(string delimiter = ";")
        {
            return $"{concretePrecision.ToShaderString()}4x4 {referenceName}{delimiter}";
        }
>>>>>>> c63a80ee
    }
}<|MERGE_RESOLUTION|>--- conflicted
+++ resolved
@@ -7,18 +7,7 @@
     [Serializable]
     abstract class MatrixShaderProperty : AbstractShaderProperty<Matrix4x4>
     {
-<<<<<<< HEAD
-        public override bool isExposable => false;
-        public override bool isRenamable => true;
-=======
-        internal override bool isBatchable => true;
         internal override bool isExposable => false;
         internal override bool isRenamable => true;
-
-        internal override string GetPropertyDeclarationString(string delimiter = ";")
-        {
-            return $"{concretePrecision.ToShaderString()}4x4 {referenceName}{delimiter}";
-        }
->>>>>>> c63a80ee
     }
 }