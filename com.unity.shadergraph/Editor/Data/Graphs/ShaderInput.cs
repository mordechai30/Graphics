--- conflicted
+++ resolved
@@ -44,14 +44,10 @@
         // This is required to handle Material data serialized with "_Color_GUID" reference names
         // m_DefaultReferenceName expects to match the material data and previously used PropertyType
         // ColorShaderProperty is the only case where PropertyType doesnt match ConcreteSlotValueType
-<<<<<<< HEAD
-        internal virtual string referenceNameBase => concreteShaderValueType.ToString();
-=======
-        public virtual string GetDefaultReferenceName()
+        internal virtual string GetDefaultReferenceName()
         {
             return $"{concreteShaderValueType.ToString()}_{GuidEncoder.Encode(guid)}";
         }
->>>>>>> 66beaf52
 
         [SerializeField]
         string m_OverrideReferenceName;
