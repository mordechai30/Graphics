--- conflicted
+++ resolved
@@ -8,12 +8,6 @@
 using UnityEditor.Experimental.AssetImporters;
 using UnityEditor.Graphing;
 using UnityEditor.Graphing.Util;
-<<<<<<< HEAD
-using UnityEditor.ShaderGraph.Serialization;
-=======
-using UnityEditor.ShaderGraph.Internal;
-using Object = System.Object;
->>>>>>> 84f47852
 
 namespace UnityEditor.ShaderGraph
 {
@@ -69,8 +63,8 @@
         {
             try
             {
-                return MinimalGraphData.GetDependencyPaths(assetPath);
-            }
+            return MinimalGraphData.GetDependencyPaths(assetPath);
+        }
             catch (Exception e)
             {
                 Debug.LogException(e);
@@ -91,7 +85,8 @@
             UnityEngine.Object mainObject;
 
             var textGraph = File.ReadAllText(path, Encoding.UTF8);
-            GraphData graph = JsonUtility.FromJson<GraphData>(textGraph);
+            var set = JsonStore.Deserialize(textGraph);
+            graph = set.First<GraphData>();
             graph.messageManager = new MessageManager();
             graph.assetGuid = AssetDatabase.AssetPathToGUID(path);
             graph.OnEnable();
@@ -159,17 +154,6 @@
             var shaderName = Path.GetFileNameWithoutExtension(path);
             try
             {
-<<<<<<< HEAD
-                var textGraph = File.ReadAllText(path, Encoding.UTF8);
-                var set = JsonStore.Deserialize(textGraph);
-                graph = set.First<GraphData>();
-                graph.messageManager = new MessageManager();
-                graph.assetGuid = AssetDatabase.AssetPathToGUID(path);
-                graph.OnEnable();
-                graph.ValidateGraph();
-
-=======
->>>>>>> 84f47852
                 if (!string.IsNullOrEmpty(graph.path))
                     shaderName = graph.path + "/" + shaderName;
                 shaderString = ((IMasterNode)graph.outputNode).GetShader(GenerationMode.ForReals, shaderName, out configuredTextures, sourceAssetDependencyPaths);
