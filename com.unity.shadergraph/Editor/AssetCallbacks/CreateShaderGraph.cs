using UnityEngine;

namespace UnityEditor.ShaderGraph
{
    static class CreateShaderGraph
    {
<<<<<<< HEAD
        [MenuItem("Assets/Create/Shader/Mesh Shader Graph", false, 208)]
        public static void CreateMeshShaderGraph()
        {
            GraphUtil.CreateNewGraph<MeshTarget>();
        }

        [MenuItem("Assets/Create/Shader/VFX Shader Graph", false, 208)]
        public static void CreateVfxShaderGraph()
        {
            GraphUtil.CreateNewGraph<VFXTarget>();
=======
        [MenuItem("Assets/Create/Shader/Blank Shader Graph", false, 208)]
        public static void CreateBlankShaderGraph()
        {
            GraphUtil.CreateNewGraph();
>>>>>>> 728674b4
        }
    }
}<|MERGE_RESOLUTION|>--- conflicted
+++ resolved
@@ -4,23 +4,10 @@
 {
     static class CreateShaderGraph
     {
-<<<<<<< HEAD
-        [MenuItem("Assets/Create/Shader/Mesh Shader Graph", false, 208)]
-        public static void CreateMeshShaderGraph()
-        {
-            GraphUtil.CreateNewGraph<MeshTarget>();
-        }
-
-        [MenuItem("Assets/Create/Shader/VFX Shader Graph", false, 208)]
-        public static void CreateVfxShaderGraph()
-        {
-            GraphUtil.CreateNewGraph<VFXTarget>();
-=======
         [MenuItem("Assets/Create/Shader/Blank Shader Graph", false, 208)]
         public static void CreateBlankShaderGraph()
         {
             GraphUtil.CreateNewGraph();
->>>>>>> 728674b4
         }
     }
 }