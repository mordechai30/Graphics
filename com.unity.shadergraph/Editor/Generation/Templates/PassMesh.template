Pass
{
    $splice(PassName)
    Tags
    {
        $splice(LightMode)
    }

    // Render State
    $splice(RenderState)

    // Debug
    $splice(Debug)

    // --------------------------------------------------
    // Pass

    HLSLPROGRAM

    // Pragmas
    $splice(PassPragmas)

    $splice(DotsInstancingOptions)
    $splice(HybridV1InjectedBuiltinProperties)

    // Keywords
    $splice(PassKeywords)
    $splice(GraphKeywords)

    // Defines
<<<<<<< HEAD
    $features.graphVFX:                 #define HAVE_VFX_MODIFICATION
    $SurfaceType.Transparent:           #define _SURFACE_TYPE_TRANSPARENT 1
    $AlphaClip:                         #define _AlphaClip 1
    $Normal:                            #define _NORMALMAP 1
    $BlendMode.Add:                     #define _BLENDMODE_ADD 1
    $BlendMode.Premultiply:             #define _ALPHAPREMULTIPLY_ON 1
    $NormalDropOffTS:			        #define _NORMAL_DROPOFF_TS 1
    $NormalDropOffOS:			        #define _NORMAL_DROPOFF_OS 1
    $NormalDropOffWS:			        #define _NORMAL_DROPOFF_WS 1
    $Attributes.normalOS:               #define ATTRIBUTES_NEED_NORMAL
    $Attributes.tangentOS:              #define ATTRIBUTES_NEED_TANGENT
    $Attributes.uv0:                    #define ATTRIBUTES_NEED_TEXCOORD0
    $Attributes.uv1:                    #define ATTRIBUTES_NEED_TEXCOORD1
    $Attributes.uv2:                    #define ATTRIBUTES_NEED_TEXCOORD2
    $Attributes.uv3:                    #define ATTRIBUTES_NEED_TEXCOORD3
    $Attributes.color:                  #define ATTRIBUTES_NEED_COLOR
    $Attributes.vertexID:               #define ATTRIBUTES_NEED_VERTEXID
    $Varyings.positionWS:               #define VARYINGS_NEED_POSITION_WS
    $Varyings.normalWS:                 #define VARYINGS_NEED_NORMAL_WS
    $Varyings.tangentWS:                #define VARYINGS_NEED_TANGENT_WS
    $Varyings.texCoord0:                #define VARYINGS_NEED_TEXCOORD0
    $Varyings.texCoord1:                #define VARYINGS_NEED_TEXCOORD1
    $Varyings.texCoord2:                #define VARYINGS_NEED_TEXCOORD2
    $Varyings.texCoord3:                #define VARYINGS_NEED_TEXCOORD3
    $Varyings.color:                    #define VARYINGS_NEED_COLOR
    $Varyings.elementToWorld0:          #define VARYINGS_NEED_ELEMENT_TO_WORLD
    $Varyings.worldToElement0:          #define VARYINGS_NEED_WORLD_TO_ELEMENT
    $Varyings.vertexID:                 #define VARYINGS_NEED_VERTEXID
    $Varyings.viewDirectionWS:          #define VARYINGS_NEED_VIEWDIRECTION_WS
    $Varyings.bitangentWS:              #define VARYINGS_NEED_BITANGENT_WS
    $Varyings.screenPosition:           #define VARYINGS_NEED_SCREENPOSITION
    $Varyings.fogFactorAndVertexLight:  #define VARYINGS_NEED_FOG_AND_VERTEX_LIGHT
    $Varyings.cullFace:                 #define VARYINGS_NEED_CULLFACE
    $features.graphVertex:              #define FEATURES_GRAPH_VERTEX
    $features.graphColorInterp:         #define FEATURES_GRAPH_COLOR_INTERP
    $Universal.UseLegacySpriteBlocks:   #define UNIVERSAL_USELEGACYSPRITEBLOCKS
=======
    $SurfaceType.Transparent:               #define _SURFACE_TYPE_TRANSPARENT 1
    $AlphaClip:                             #define _AlphaClip 1
    $Normal:                                #define _NORMALMAP 1
    $BlendMode.Add:                         #define _BLENDMODE_ADD 1
    $BlendMode.Premultiply:                 #define _ALPHAPREMULTIPLY_ON 1
    $NormalDropOffTS:                       #define _NORMAL_DROPOFF_TS 1
    $NormalDropOffOS:                       #define _NORMAL_DROPOFF_OS 1
    $NormalDropOffWS:                       #define _NORMAL_DROPOFF_WS 1
    $Attributes.normalOS:                   #define ATTRIBUTES_NEED_NORMAL
    $Attributes.tangentOS:                  #define ATTRIBUTES_NEED_TANGENT
    $Attributes.uv0:                        #define ATTRIBUTES_NEED_TEXCOORD0
    $Attributes.uv1:                        #define ATTRIBUTES_NEED_TEXCOORD1
    $Attributes.uv2:                        #define ATTRIBUTES_NEED_TEXCOORD2
    $Attributes.uv3:                        #define ATTRIBUTES_NEED_TEXCOORD3
    $Attributes.color:                      #define ATTRIBUTES_NEED_COLOR
    $Attributes.vertexID:                   #define ATTRIBUTES_NEED_VERTEXID
    $Varyings.positionWS:                   #define VARYINGS_NEED_POSITION_WS
    $Varyings.positionPredisplacementWS:    #define VARYINGS_NEED_POSITIONPREDISPLACEMENT_WS
    $Varyings.normalWS:                     #define VARYINGS_NEED_NORMAL_WS
    $Varyings.tangentWS:                    #define VARYINGS_NEED_TANGENT_WS
    $Varyings.texCoord0:                    #define VARYINGS_NEED_TEXCOORD0
    $Varyings.texCoord1:                    #define VARYINGS_NEED_TEXCOORD1
    $Varyings.texCoord2:                    #define VARYINGS_NEED_TEXCOORD2
    $Varyings.texCoord3:                    #define VARYINGS_NEED_TEXCOORD3
    $Varyings.color:                        #define VARYINGS_NEED_COLOR
    $Varyings.vertexID:                     #define VARYINGS_NEED_VERTEXID
    $Varyings.viewDirectionWS:              #define VARYINGS_NEED_VIEWDIRECTION_WS
    $Varyings.bitangentWS:                  #define VARYINGS_NEED_BITANGENT_WS
    $Varyings.screenPosition:               #define VARYINGS_NEED_SCREENPOSITION
    $Varyings.fogFactorAndVertexLight:      #define VARYINGS_NEED_FOG_AND_VERTEX_LIGHT
    $Varyings.cullFace:                     #define VARYINGS_NEED_CULLFACE
    $features.graphVertex:                  #define FEATURES_GRAPH_VERTEX
    $features.graphColorInterp:             #define FEATURES_GRAPH_COLOR_INTERP
    $Universal.UseLegacySpriteBlocks:       #define UNIVERSAL_USELEGACYSPRITEBLOCKS
>>>>>>> 94f598a5
    $splice(PassInstancing)
    $splice(GraphDefines)
    $splice(DotsInstancingVars)

    // TODO: Merge FragInputsVFX substruct with CustomInterpolators.
    #ifdef HAVE_VFX_MODIFICATION
    struct FragInputsVFX
    {
        $splice(FragInputsVFX)
    };
    #endif

    // Includes
    $splice(CustomInterpolatorPreInclude)

    $splice(PreGraphIncludes)

    // --------------------------------------------------
    // Structs and Packing

    $splice(CustomInterpolatorPrePacking)

    $splice(PassStructs)

    $splice(InterpolatorPack)

    // --------------------------------------------------
    // Graph

    // Graph Properties
    $splice(GraphProperties)

    // Graph Includes
    $splice(GraphIncludes)

    // -- Property used by ScenePickingPass
    #ifdef SCENEPICKINGPASS
    float4 _SelectionID;
    #endif

    // -- Properties used by SceneSelectionPass
    #ifdef SCENESELECTIONPASS
    int _ObjectId;
    int _PassValue;
    #endif

    // Graph Functions
    $splice(GraphFunctions)

    $splice(CustomInterpolatorPreVertex)

    // Graph Vertex
    $splice(GraphVertex)

    $splice(CustomInterpolatorPreSurface)

    // Graph Pixel
    $splice(GraphPixel)

    // --------------------------------------------------
    // Build Graph Inputs
    $features.graphVFX:     $include("VFX/Config.template.hlsl")
    $features.graphVertex:  $include("BuildVertexDescriptionInputs.template.hlsl")
    $features.graphPixel:   $include("BuildSurfaceDescriptionInputs.template.hlsl")

    // --------------------------------------------------
    // Main

    $splice(PostGraphIncludes)

    ENDHLSL
}<|MERGE_RESOLUTION|>--- conflicted
+++ resolved
@@ -28,44 +28,7 @@
     $splice(GraphKeywords)
 
     // Defines
-<<<<<<< HEAD
-    $features.graphVFX:                 #define HAVE_VFX_MODIFICATION
-    $SurfaceType.Transparent:           #define _SURFACE_TYPE_TRANSPARENT 1
-    $AlphaClip:                         #define _AlphaClip 1
-    $Normal:                            #define _NORMALMAP 1
-    $BlendMode.Add:                     #define _BLENDMODE_ADD 1
-    $BlendMode.Premultiply:             #define _ALPHAPREMULTIPLY_ON 1
-    $NormalDropOffTS:			        #define _NORMAL_DROPOFF_TS 1
-    $NormalDropOffOS:			        #define _NORMAL_DROPOFF_OS 1
-    $NormalDropOffWS:			        #define _NORMAL_DROPOFF_WS 1
-    $Attributes.normalOS:               #define ATTRIBUTES_NEED_NORMAL
-    $Attributes.tangentOS:              #define ATTRIBUTES_NEED_TANGENT
-    $Attributes.uv0:                    #define ATTRIBUTES_NEED_TEXCOORD0
-    $Attributes.uv1:                    #define ATTRIBUTES_NEED_TEXCOORD1
-    $Attributes.uv2:                    #define ATTRIBUTES_NEED_TEXCOORD2
-    $Attributes.uv3:                    #define ATTRIBUTES_NEED_TEXCOORD3
-    $Attributes.color:                  #define ATTRIBUTES_NEED_COLOR
-    $Attributes.vertexID:               #define ATTRIBUTES_NEED_VERTEXID
-    $Varyings.positionWS:               #define VARYINGS_NEED_POSITION_WS
-    $Varyings.normalWS:                 #define VARYINGS_NEED_NORMAL_WS
-    $Varyings.tangentWS:                #define VARYINGS_NEED_TANGENT_WS
-    $Varyings.texCoord0:                #define VARYINGS_NEED_TEXCOORD0
-    $Varyings.texCoord1:                #define VARYINGS_NEED_TEXCOORD1
-    $Varyings.texCoord2:                #define VARYINGS_NEED_TEXCOORD2
-    $Varyings.texCoord3:                #define VARYINGS_NEED_TEXCOORD3
-    $Varyings.color:                    #define VARYINGS_NEED_COLOR
-    $Varyings.elementToWorld0:          #define VARYINGS_NEED_ELEMENT_TO_WORLD
-    $Varyings.worldToElement0:          #define VARYINGS_NEED_WORLD_TO_ELEMENT
-    $Varyings.vertexID:                 #define VARYINGS_NEED_VERTEXID
-    $Varyings.viewDirectionWS:          #define VARYINGS_NEED_VIEWDIRECTION_WS
-    $Varyings.bitangentWS:              #define VARYINGS_NEED_BITANGENT_WS
-    $Varyings.screenPosition:           #define VARYINGS_NEED_SCREENPOSITION
-    $Varyings.fogFactorAndVertexLight:  #define VARYINGS_NEED_FOG_AND_VERTEX_LIGHT
-    $Varyings.cullFace:                 #define VARYINGS_NEED_CULLFACE
-    $features.graphVertex:              #define FEATURES_GRAPH_VERTEX
-    $features.graphColorInterp:         #define FEATURES_GRAPH_COLOR_INTERP
-    $Universal.UseLegacySpriteBlocks:   #define UNIVERSAL_USELEGACYSPRITEBLOCKS
-=======
+    $features.graphVFX:                     #define HAVE_VFX_MODIFICATION
     $SurfaceType.Transparent:               #define _SURFACE_TYPE_TRANSPARENT 1
     $AlphaClip:                             #define _AlphaClip 1
     $Normal:                                #define _NORMALMAP 1
@@ -91,6 +54,8 @@
     $Varyings.texCoord2:                    #define VARYINGS_NEED_TEXCOORD2
     $Varyings.texCoord3:                    #define VARYINGS_NEED_TEXCOORD3
     $Varyings.color:                        #define VARYINGS_NEED_COLOR
+    $Varyings.elementToWorld0:          #define VARYINGS_NEED_ELEMENT_TO_WORLD
+    $Varyings.worldToElement0:          #define VARYINGS_NEED_WORLD_TO_ELEMENT
     $Varyings.vertexID:                     #define VARYINGS_NEED_VERTEXID
     $Varyings.viewDirectionWS:              #define VARYINGS_NEED_VIEWDIRECTION_WS
     $Varyings.bitangentWS:                  #define VARYINGS_NEED_BITANGENT_WS
@@ -100,7 +65,6 @@
     $features.graphVertex:                  #define FEATURES_GRAPH_VERTEX
     $features.graphColorInterp:             #define FEATURES_GRAPH_COLOR_INTERP
     $Universal.UseLegacySpriteBlocks:       #define UNIVERSAL_USELEGACYSPRITEBLOCKS
->>>>>>> 94f598a5
     $splice(PassInstancing)
     $splice(GraphDefines)
     $splice(DotsInstancingVars)
