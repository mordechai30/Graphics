--- conflicted
+++ resolved
@@ -276,11 +276,6 @@
 
                         GenerateSubShader(i, subShader, subShaderProperties);
 
-<<<<<<< HEAD
-                    foreach (var rpCustomEditor in context.customEditorForRenderPipelines)
-                    {
-                        m_Builder.AppendLine($"CustomEditorForRenderPipeline \"{rpCustomEditor.shaderGUI}\" \"{rpCustomEditor.renderPipelineAssetType}\"");
-=======
                         // pull out shader data from the subshader
                         if (subShader.shaderDependencies != null)
                             shaderDependencies.AddRange(subShader.shaderDependencies);
@@ -293,7 +288,6 @@
 
                         if (subShader.shaderFallback != null)
                             shaderFallback = subShader.shaderFallback;
->>>>>>> 9a2472ed
                     }
                 }
 
@@ -311,13 +305,6 @@
                     lastRenderPipelineAssetType = customEditor.renderPipelineAssetType;
                 }
 
-<<<<<<< HEAD
-                    var customEditor = context.defaultShaderGUI;
-                    if (customEditor != null)
-                        m_Builder.AppendLine("CustomEditor \"" + customEditor + "\"");
-                    else
-                        m_Builder.AppendLine("CustomEditor \"" + typeof(GenericShaderGraphMaterialGUI).FullName + "\"");
-=======
                 // output shader dependencies in deterministic order, and only use the first entry for each dependency name
                 shaderDependencies.Sort();
                 string lastDependencyName = null;
@@ -326,7 +313,6 @@
                     if (shaderDependency.dependencyName != lastDependencyName)
                         m_Builder.AppendLine($"Dependency \"{shaderDependency.dependencyName}\" = \"{shaderDependency.shaderName}\"");
                     lastDependencyName = shaderDependency.dependencyName;
->>>>>>> 9a2472ed
                 }
 
                 if (string.IsNullOrEmpty(shaderFallback))
