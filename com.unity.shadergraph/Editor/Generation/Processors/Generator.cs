--- conflicted
+++ resolved
@@ -17,12 +17,8 @@
 
         GraphData m_GraphData;
         AbstractMaterialNode m_OutputNode;
-<<<<<<< HEAD
-        ITargetImplementation[] m_TargetImplementations;
+        Target[] m_Targets;
         List<BlockNode> m_Blocks;
-=======
-        Target[] m_Targets;
->>>>>>> 99ee5bb8
         GenerationMode m_Mode;
         string m_Name;
 
@@ -55,11 +51,7 @@
         {
             if(m_OutputNode == null)
             {
-<<<<<<< HEAD
-                m_TargetImplementations = m_GraphData.activeGenerationTarget.activeImplementations.ToArray();
-=======
                 m_Targets = m_GraphData.validTargets.ToArray();
->>>>>>> 99ee5bb8
             }
             else
             {
@@ -107,7 +99,6 @@
 
         void BuildShader()
         {
-<<<<<<< HEAD
             var activeNodeList = ListPool<AbstractMaterialNode>.Get();
             if(m_OutputNode == null)
             {
@@ -125,10 +116,6 @@
             {
                 NodeUtils.DepthFirstCollectNodesFromNode(activeNodeList, m_OutputNode);
             }
-=======
-            var activeNodeList = Graphing.ListPool<AbstractMaterialNode>.Get();
-            NodeUtils.DepthFirstCollectNodesFromNode(activeNodeList, m_OutputNode);
->>>>>>> 99ee5bb8
 
             var shaderProperties = new PropertyCollector();
             var shaderKeywords = new KeywordCollector();
@@ -160,42 +147,35 @@
                 for(int i = 0; i < m_Targets.Length; i++)
                 {
                     TargetSetupContext context = new TargetSetupContext();
-<<<<<<< HEAD
-                    m_TargetImplementations[i].SetupTarget(ref context); 
-=======
-                    context.SetMasterNode(m_OutputNode as IMasterNode);
 
                     // Instead of setup target, we can also just do get context
                     m_Targets[i].Setup(ref context);
->>>>>>> 99ee5bb8
                     GetAssetDependencyPaths(context);
 
                     foreach(var subShader in context.subShaders)
                     {
                         GenerateSubShader(i, subShader);
                     }
-<<<<<<< HEAD
-=======
-
-                    // Either grab the Target default shader GUI or the user override
-                    if (m_OutputNode is ICanChangeShaderGUI canChangeShaderGui)
-                    {
-                        string customEditor = string.Empty;
-                        if(canChangeShaderGui.OverrideEnabled)
-                        {
-                            customEditor = GenerationUtils.FinalCustomEditorString(canChangeShaderGui);
-                        }
-                        else
-                        {
-                            customEditor = context.defaultShaderGUI;
-                        }
+
+                    // TODO: Reimplement custom GUI
+                    // // Either grab the Target default shader GUI or the user override
+                    // if (m_OutputNode is ICanChangeShaderGUI canChangeShaderGui)
+                    // {
+                    //     string customEditor = string.Empty;
+                    //     if(canChangeShaderGui.OverrideEnabled)
+                    //     {
+                    //         customEditor = GenerationUtils.FinalCustomEditorString(canChangeShaderGui);
+                    //     }
+                    //     else
+                    //     {
+                    //         customEditor = context.defaultShaderGUI;
+                    //     }
                         
-                        if (customEditor != null)
-                        {
-                            m_Builder.AppendLine("CustomEditor \"" + customEditor + "\"");
-                        }
-                    }
->>>>>>> 99ee5bb8
+                    //     if (customEditor != null)
+                    //     {
+                    //         m_Builder.AppendLine("CustomEditor \"" + customEditor + "\"");
+                    //     }
+                    // }
                 }
 
                 if(m_Mode != GenerationMode.Preview)
