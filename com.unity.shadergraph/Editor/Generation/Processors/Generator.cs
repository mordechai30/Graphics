﻿using System;
using System.Collections.Generic;
using System.Linq;
using System.IO;
using UnityEngine;
using UnityEditor.Graphing;
using UnityEditor.ShaderGraph.Internal;
using Data.Util;
using UnityEditor.ShaderGraph.Drawing;
using UnityEngine.Rendering;

namespace UnityEditor.ShaderGraph
{
    class Generator
    {
        const string kDebugSymbol = "SHADERGRAPH_DEBUG";

        GraphData m_GraphData;
        AbstractMaterialNode m_OutputNode;
        Target[] m_Targets;
<<<<<<< HEAD
        List<BlockNode> m_Blocks;
=======
>>>>>>> f69c63c6
        GenerationMode m_Mode;
        string m_Name;

        ShaderStringBuilder m_Builder;
        List<PropertyCollector.TextureInfo> m_ConfiguredTextures;
        List<string> m_AssetDependencyPaths;

        public string generatedShader => m_Builder.ToCodeBlock();
        public List<PropertyCollector.TextureInfo> configuredTextures => m_ConfiguredTextures;
        public List<string> assetDependencyPaths => m_AssetDependencyPaths;
        public List<BlockNode> blocks => m_Blocks;

        public Generator(GraphData graphData, AbstractMaterialNode outputNode, GenerationMode mode, string name)
        {
            m_GraphData = graphData;
            m_OutputNode = outputNode;
            m_Mode = mode;
            m_Name = name;

            m_Builder = new ShaderStringBuilder();
            m_ConfiguredTextures = new List<PropertyCollector.TextureInfo>();
            m_AssetDependencyPaths = new List<string>();

            GetTargetImplementations();
            GetBlocksFromStack();
            BuildShader();
        }

        void GetTargetImplementations()
        {
            if(m_OutputNode == null)
            {
                m_Targets = m_GraphData.validTargets.ToArray();
            }
            else
            {
                m_Targets = new Target[] { new PreviewTarget() };
<<<<<<< HEAD
            }
        }

        void GetBlocksFromStack()
        {
            m_Blocks = Graphing.ListPool<BlockNode>.Get();
            foreach(var vertexBlock in m_GraphData.vertexContext.blocks)
            {
                m_Blocks.Add(vertexBlock);
            }
            foreach(var fragmentBlock in m_GraphData.fragmentContext.blocks)
            {
                m_Blocks.Add(fragmentBlock);
=======
>>>>>>> f69c63c6
            }
        }

        void GetAssetDependencyPaths(TargetSetupContext context)
        {
            foreach(string assetDependency in context.assetDependencyPaths)
            {
                m_AssetDependencyPaths.Add(assetDependency);
            }
        }

        public ActiveFields GatherActiveFieldsFromNode(AbstractMaterialNode outputNode, PassDescriptor pass, List<BlockFieldDescriptor> blocks, Target target)
        {
            var activeFields = new ActiveFields();
            if(outputNode == null)
            {
                var context = new TargetFieldContext(pass, blocks);
                target.GetFields(ref context);
                var fields = GenerationUtils.GetActiveFieldsFromConditionals(context.conditionalFields.ToArray());
                foreach(FieldDescriptor field in fields)
                    activeFields.baseInstance.Add(field);
            }
            // Preview shader
            else
            {
                activeFields.baseInstance.Add(Fields.GraphPixel);
            }
            return activeFields;
        }

        void BuildShader()
        {
            var activeNodeList = Graphing.ListPool<AbstractMaterialNode>.Get();
            if(m_OutputNode == null)
            {
                foreach(var block in m_Blocks)
                {
                    // IsActive is equal to if any active implementation has set active blocks
                    // This avoids another call to SetActiveBlocks on each TargetImplementation
                    if(!block.isActive)
                        continue;
                    
                    NodeUtils.DepthFirstCollectNodesFromNode(activeNodeList, block, NodeUtils.IncludeSelf.Include);
                }
            }
            else
            {
                NodeUtils.DepthFirstCollectNodesFromNode(activeNodeList, m_OutputNode);
            }

            var shaderProperties = new PropertyCollector();
            var shaderKeywords = new KeywordCollector();
            m_GraphData.CollectShaderProperties(shaderProperties, m_Mode);
            m_GraphData.CollectShaderKeywords(shaderKeywords, m_Mode);

            if(m_GraphData.GetKeywordPermutationCount() > ShaderGraphPreferences.variantLimit)
            {
                m_GraphData.AddValidationError(m_OutputNode.guid, ShaderKeyword.kVariantLimitWarning, Rendering.ShaderCompilerMessageSeverity.Error);

                m_ConfiguredTextures = shaderProperties.GetConfiguredTexutres();
                m_Builder.AppendLines(ShaderGraphImporter.k_ErrorShader);
            }

            foreach (var activeNode in activeNodeList.OfType<AbstractMaterialNode>())
                activeNode.CollectShaderProperties(shaderProperties, m_Mode);

            // Collect excess shader properties from the TargetImplementation
            foreach(var target in m_Targets)
            {
                target.CollectShaderProperties(shaderProperties, m_Mode);
            }

            m_Builder.AppendLine(@"Shader ""{0}""", m_Name);
            using (m_Builder.BlockScope())
            {
                GenerationUtils.GeneratePropertiesBlock(m_Builder, shaderProperties, shaderKeywords, m_Mode);

                for(int i = 0; i < m_Targets.Length; i++)
                {
                    TargetSetupContext context = new TargetSetupContext();

                    // Instead of setup target, we can also just do get context
                    m_Targets[i].Setup(ref context);
                    GetAssetDependencyPaths(context);
<<<<<<< HEAD

                    foreach(var subShader in context.subShaders)
                    {
                        GenerateSubShader(i, subShader);
                    }
                    
                    var customEditor = context.defaultShaderGUI;
                    if (customEditor != null)
=======

                    foreach(var subShader in context.subShaders)
                    {
                        GenerateSubShader(i, subShader);
                    }

                    // Either grab the Target default shader GUI or the user override
                    if (m_OutputNode is ICanChangeShaderGUI canChangeShaderGui)
>>>>>>> f69c63c6
                    {
                        string customEditor = string.Empty;
                        if(canChangeShaderGui.OverrideEnabled)
                        {
                            customEditor = GenerationUtils.FinalCustomEditorString(canChangeShaderGui);
                        }
                        else
                        {
                            customEditor = context.defaultShaderGUI;
                        }
                        
                        if (customEditor != null)
                        {
                            m_Builder.AppendLine("CustomEditor \"" + customEditor + "\"");
                        }
                    }
                }

                if(m_Mode != GenerationMode.Preview)
                {
                    m_Builder.AppendLine(@"FallBack ""Hidden/Shader Graph/FallbackError""");
                }
            }

            m_ConfiguredTextures = shaderProperties.GetConfiguredTexutres();
        }

        void GenerateSubShader(int targetIndex, SubShaderDescriptor descriptor)
        {
            if(descriptor.passes == null)
                return;

            // Early out of preview generation if no passes are used in preview
            if (m_Mode == GenerationMode.Preview && descriptor.generatesPreview == false)
                return;

            m_Builder.AppendLine("SubShader");
            using(m_Builder.BlockScope())
            {
                GenerationUtils.GenerateSubShaderTags(m_Targets[targetIndex], descriptor, m_Builder);

                // Get block descriptor list here as we will add temporary blocks to m_Blocks during pass evaluations
                var blockFieldDescriptors = m_Blocks.Select(x => x.descriptor).ToList();

                foreach(PassCollection.Item pass in descriptor.passes)
                {
                    var activeFields = GatherActiveFieldsFromNode(m_OutputNode, pass.descriptor, blockFieldDescriptors, m_Targets[targetIndex]);

                    // TODO: cleanup this preview check, needed for HD decal preview pass
                    if(m_Mode == GenerationMode.Preview)
                        activeFields.baseInstance.Add(Fields.IsPreview);

                    // Check masternode fields for valid passes
                    if(pass.TestActive(activeFields))
                        GenerateShaderPass(targetIndex, pass.descriptor, activeFields);
                }
            }
        }

        void GenerateShaderPass(int targetIndex, PassDescriptor pass, ActiveFields activeFields)
        {
            // Early exit if pass is not used in preview
            if(m_Mode == GenerationMode.Preview && !pass.useInPreview)
                return;

            // --------------------------------------------------
            // Debug

            // Get scripting symbols
            BuildTargetGroup buildTargetGroup = EditorUserBuildSettings.selectedBuildTargetGroup;
            string defines = PlayerSettings.GetScriptingDefineSymbolsForGroup(buildTargetGroup);

            bool isDebug = defines.Contains(kDebugSymbol);

            // --------------------------------------------------
            // Setup

            // Initiailize Collectors
            var propertyCollector = new PropertyCollector();
            var keywordCollector = new KeywordCollector();
            m_GraphData.CollectShaderKeywords(keywordCollector, m_Mode);

            // Get upstream nodes from ShaderPass port mask
            List<AbstractMaterialNode> vertexNodes;
            List<AbstractMaterialNode> pixelNodes;

            // Get Port references from ShaderPass
            var pixelSlots = new List<MaterialSlot>();
            var vertexSlots = new List<MaterialSlot>();

            if(m_OutputNode == null)
            {
                // Update supported block list for current target implementation
                var activeBlockContext = new TargetActiveBlockContext();
                m_Targets[targetIndex].GetActiveBlocks(ref activeBlockContext);

                void ProcessStackForPass(ContextData contextData, BlockFieldDescriptor[] passBlockMask,
                    List<AbstractMaterialNode> nodeList, List<MaterialSlot> slotList)
                {
                    if(passBlockMask == null)
                        return;

                    foreach(var blockFieldDescriptor in passBlockMask)
                    {
                        // Mask blocks on active state
                        // TODO: Can we merge these?
                        if(!activeBlockContext.blocks.Contains(blockFieldDescriptor))
                            continue;
                        
                        // Attempt to get BlockNode from the stack
                        var block = contextData.blocks.FirstOrDefault(x => x.descriptor == blockFieldDescriptor);

                        // If the BlockNode doesnt exist in the stack we need to create one
                        // TODO: Can we do the code gen without a node instance?
                        if(block == null)
                        {
                            block = new BlockNode();
                            block.Init(blockFieldDescriptor);
                            block.owner = m_GraphData;

                            // Add temporary blocks to m_Blocks
                            // This is used by the PreviewManager to generate a PreviewProperty
                            m_Blocks.Add(block);
                        }
                        // Dont collect properties from temp nodes
                        else
                        {
                            block.CollectShaderProperties(propertyCollector, m_Mode);
                        }

                        // Add nodes and slots from supported vertex blocks
                        NodeUtils.DepthFirstCollectNodesFromNode(nodeList, block, NodeUtils.IncludeSelf.Include);
                        slotList.Add(block.FindSlot<MaterialSlot>(0));
                        activeFields.baseInstance.Add(block.descriptor);
                    }
                }

                // Mask blocks per pass
                vertexNodes = Graphing.ListPool<AbstractMaterialNode>.Get();
                pixelNodes = Graphing.ListPool<AbstractMaterialNode>.Get();

                // Process stack for vertex and fragment
                ProcessStackForPass(m_GraphData.vertexContext, pass.vertexBlocks, vertexNodes, vertexSlots);
                ProcessStackForPass(m_GraphData.fragmentContext, pass.pixelBlocks, pixelNodes, pixelSlots);

                // Collect excess shader properties from the TargetImplementation
                m_Targets[targetIndex].CollectShaderProperties(propertyCollector, m_Mode);
            }
            else if(m_OutputNode is SubGraphOutputNode)
            {
<<<<<<< HEAD
                GenerationUtils.GetUpstreamNodesForShaderPass(m_OutputNode, pass, out vertexNodes, out pixelNodes);
                pixelSlots = new List<MaterialSlot>()
                {
                    m_OutputNode.GetInputSlots<MaterialSlot>().FirstOrDefault(),
                };
=======
                var slot = m_OutputNode.GetInputSlots<MaterialSlot>().FirstOrDefault();
                if(slot != null)
                    pixelSlots = new List<MaterialSlot>() { slot };
                else
                    pixelSlots = new List<MaterialSlot>();
>>>>>>> f69c63c6
                vertexSlots = new List<MaterialSlot>();
            }
            else
            {
<<<<<<< HEAD
                GenerationUtils.GetUpstreamNodesForShaderPass(m_OutputNode, pass, out vertexNodes, out pixelNodes);
                pixelSlots = new List<MaterialSlot>()
                {
                    new Vector4MaterialSlot(0, "Out", "Out", SlotType.Output, Vector4.zero) { owner = m_OutputNode },
                };
=======
                pixelSlots = new List<MaterialSlot>() { new Vector4MaterialSlot(0, "Out", "Out", SlotType.Output, Vector4.zero) { owner = m_OutputNode } };
>>>>>>> f69c63c6
                vertexSlots = new List<MaterialSlot>();
            }

            // Track permutation indices for all nodes
            List<int>[] vertexNodePermutations = new List<int>[vertexNodes.Count];
            List<int>[] pixelNodePermutations = new List<int>[pixelNodes.Count];

            // Get active fields from upstream Node requirements
            ShaderGraphRequirementsPerKeyword graphRequirements;
            GenerationUtils.GetActiveFieldsAndPermutationsForNodes(pass, keywordCollector, vertexNodes, pixelNodes,
                vertexNodePermutations, pixelNodePermutations, activeFields, out graphRequirements);

            // GET CUSTOM ACTIVE FIELDS HERE!

            // Get active fields from ShaderPass
            GenerationUtils.AddRequiredFields(pass.requiredFields, activeFields.baseInstance);

            // Function Registry
            var functionBuilder = new ShaderStringBuilder();
            var functionRegistry = new FunctionRegistry(functionBuilder);

            // Hash table of named $splice(name) commands
            // Key: splice token
            // Value: string to splice
            Dictionary<string, string> spliceCommands = new Dictionary<string, string>();

            // --------------------------------------------------
            // Dependencies

            // Propagate active field requirements using dependencies
            // Must be executed before types are built
            foreach (var instance in activeFields.all.instances)
            {
                GenerationUtils.ApplyFieldDependencies(instance, pass.fieldDependencies);
            }

            // --------------------------------------------------
            // Pass Setup

            // Name
            if(!string.IsNullOrEmpty(pass.displayName))
            {
                spliceCommands.Add("PassName", $"Name \"{pass.displayName}\"");
            }
            else
            {
                spliceCommands.Add("PassName", "// Name: <None>");
            }

            // Tags
            if(!string.IsNullOrEmpty(pass.lightMode))
            {
                spliceCommands.Add("LightMode", $"\"LightMode\" = \"{pass.lightMode}\"");
            }
            else
            {
                spliceCommands.Add("LightMode", "// LightMode: <None>");
            }

            // --------------------------------------------------
            // Pass Code

            // Render State
            using (var renderStateBuilder = new ShaderStringBuilder())
            {
                // Render states need to be separated by RenderState.Type
                // The first passing ConditionalRenderState of each type is inserted
                foreach(RenderStateType type in Enum.GetValues(typeof(RenderStateType)))
                {
                    var renderStates = pass.renderStates?.Where(x => x.descriptor.type == type);
                    if(renderStates != null)
                    {
                        foreach(RenderStateCollection.Item renderState in renderStates)
                        {
                            if(renderState.TestActive(activeFields))
                            {
                                renderStateBuilder.AppendLine(renderState.value);
                                break;
                            }
                        }
                    }
                }

                string command = GenerationUtils.GetSpliceCommand(renderStateBuilder.ToCodeBlock(), "RenderState");
                spliceCommands.Add("RenderState", command);
            }

            // Pragmas
            using (var passPragmaBuilder = new ShaderStringBuilder())
            {
                if(pass.pragmas != null)
                {
                    foreach(PragmaCollection.Item pragma in pass.pragmas)
                    {
                        if(pragma.TestActive(activeFields))
                            passPragmaBuilder.AppendLine(pragma.value);
                    }
                }

                string command = GenerationUtils.GetSpliceCommand(passPragmaBuilder.ToCodeBlock(), "PassPragmas");
                spliceCommands.Add("PassPragmas", command);
            }

            // Includes
            using (var preGraphIncludeBuilder = new ShaderStringBuilder())
            {
                if(pass.includes != null)
                {
                    foreach(IncludeCollection.Item include in pass.includes.Where(x => x.descriptor.location == IncludeLocation.Pregraph))
                    {
                        if(include.TestActive(activeFields))
                            preGraphIncludeBuilder.AppendLine(include.value);
                    }
                }

                string command = GenerationUtils.GetSpliceCommand(preGraphIncludeBuilder.ToCodeBlock(), "PreGraphIncludes");
                spliceCommands.Add("PreGraphIncludes", command);
            }
            using (var postGraphIncludeBuilder = new ShaderStringBuilder())
            {
                if(pass.includes != null)
                {
                    foreach(IncludeCollection.Item include in pass.includes.Where(x => x.descriptor.location == IncludeLocation.Postgraph))
                    {
                        if(include.TestActive(activeFields))
                            postGraphIncludeBuilder.AppendLine(include.value);
                    }
                }

                string command = GenerationUtils.GetSpliceCommand(postGraphIncludeBuilder.ToCodeBlock(), "PostGraphIncludes");
                spliceCommands.Add("PostGraphIncludes", command);
            }

            // Keywords
            using (var passKeywordBuilder = new ShaderStringBuilder())
            {
                if(pass.keywords != null)
                {
                    foreach(KeywordCollection.Item keyword in pass.keywords)
                    {
                        if(keyword.TestActive(activeFields))
                            passKeywordBuilder.AppendLine(keyword.value);
                    }
                }

                string command = GenerationUtils.GetSpliceCommand(passKeywordBuilder.ToCodeBlock(), "PassKeywords");
                spliceCommands.Add("PassKeywords", command);
            }

            // -----------------------------
            // Generated structs and Packing code
            var interpolatorBuilder = new ShaderStringBuilder();
            var passStructs = new List<StructDescriptor>();

            if(pass.structs != null)
            {
                passStructs.AddRange(pass.structs.Select(x => x.descriptor));

                foreach (StructCollection.Item shaderStruct in pass.structs)
                {
                    if(shaderStruct.descriptor.packFields == false)
                        continue; //skip structs that do not need interpolator packs

                    List<int> packedCounts = new List<int>();
                    var packStruct = new StructDescriptor();

                    //generate packed functions
                    if (activeFields.permutationCount > 0)
                    {
                        var generatedPackedTypes = new Dictionary<string, (ShaderStringBuilder, List<int>)>();
                        foreach (var instance in activeFields.allPermutations.instances)
                        {
                            var instanceGenerator = new ShaderStringBuilder();
                            GenerationUtils.GenerateInterpolatorFunctions(shaderStruct.descriptor, instance, out instanceGenerator);
                            var key = instanceGenerator.ToCodeBlock();
                            if (generatedPackedTypes.TryGetValue(key, out var value))
                                value.Item2.Add(instance.permutationIndex);
                            else
                                generatedPackedTypes.Add(key, (instanceGenerator, new List<int> { instance.permutationIndex }));
                        }

                        var isFirst = true;
                        foreach (var generated in generatedPackedTypes)
                        {
                            if (isFirst)
                            {
                                isFirst = false;
                                interpolatorBuilder.AppendLine(KeywordUtil.GetKeywordPermutationSetConditional(generated.Value.Item2));
                            }
                            else
                                interpolatorBuilder.AppendLine(KeywordUtil.GetKeywordPermutationSetConditional(generated.Value.Item2).Replace("#if", "#elif"));

                            //interpolatorBuilder.Concat(generated.Value.Item1);
                            interpolatorBuilder.AppendLines(generated.Value.Item1.ToString());
                        }
                        if (generatedPackedTypes.Count > 0)
                            interpolatorBuilder.AppendLine("#endif");
                    }
                    else
                    {
                        GenerationUtils.GenerateInterpolatorFunctions(shaderStruct.descriptor, activeFields.baseInstance, out interpolatorBuilder);
                    }
                    //using interp index from functions, generate packed struct descriptor
                    GenerationUtils.GeneratePackedStruct(shaderStruct.descriptor, activeFields, out packStruct);
                    passStructs.Add(packStruct);
                }
            }
            if(interpolatorBuilder.length != 0) //hard code interpolators to float, TODO: proper handle precision
                interpolatorBuilder.ReplaceInCurrentMapping(PrecisionUtil.Token, ConcretePrecision.Float.ToShaderString());
            else
                interpolatorBuilder.AppendLine("//Interpolator Packs: <None>");
            spliceCommands.Add("InterpolatorPack", interpolatorBuilder.ToCodeBlock());

            // Generated String Builders for all struct types
            var passStructBuilder = new ShaderStringBuilder();
            if(passStructs != null)
            {
                var structBuilder = new ShaderStringBuilder();
                foreach(StructDescriptor shaderStruct in passStructs)
                {
                    GenerationUtils.GenerateShaderStruct(shaderStruct, activeFields, out structBuilder);
                    structBuilder.ReplaceInCurrentMapping(PrecisionUtil.Token, ConcretePrecision.Float.ToShaderString()); //hard code structs to float, TODO: proper handle precision
                    passStructBuilder.Concat(structBuilder);
                }
            }
            if(passStructBuilder.length == 0)
                passStructBuilder.AppendLine("//Pass Structs: <None>");
            spliceCommands.Add("PassStructs", passStructBuilder.ToCodeBlock());

            // --------------------------------------------------
            // Graph Vertex

            var vertexBuilder = new ShaderStringBuilder();

            // If vertex modification enabled
            if (activeFields.baseInstance.Contains(Fields.GraphVertex) && vertexSlots != null)
            {
                // Setup
                string vertexGraphInputName = "VertexDescriptionInputs";
                string vertexGraphOutputName = "VertexDescription";
                string vertexGraphFunctionName = "VertexDescriptionFunction";
                var vertexGraphFunctionBuilder = new ShaderStringBuilder();
                var vertexGraphOutputBuilder = new ShaderStringBuilder();

                // Build vertex graph outputs
                // Add struct fields to active fields
                GenerationUtils.GenerateVertexDescriptionStruct(vertexGraphOutputBuilder, vertexSlots, vertexGraphOutputName, activeFields.baseInstance);

                // Build vertex graph functions from ShaderPass vertex port mask
                GenerationUtils.GenerateVertexDescriptionFunction(
                    m_GraphData,
                    vertexGraphFunctionBuilder,
                    functionRegistry,
                    propertyCollector,
                    keywordCollector,
                    m_Mode,
                    m_OutputNode,
                    vertexNodes,
                    vertexNodePermutations,
                    vertexSlots,
                    vertexGraphInputName,
                    vertexGraphFunctionName,
                    vertexGraphOutputName);

                // Generate final shader strings
                vertexBuilder.AppendLines(vertexGraphOutputBuilder.ToString());
                vertexBuilder.AppendNewLine();
                vertexBuilder.AppendLines(vertexGraphFunctionBuilder.ToString());
            }

            // Add to splice commands
            if(vertexBuilder.length == 0)
                vertexBuilder.AppendLine("// GraphVertex: <None>");
            spliceCommands.Add("GraphVertex", vertexBuilder.ToCodeBlock());

            // --------------------------------------------------
            // Graph Pixel

            // Setup
            string pixelGraphInputName = "SurfaceDescriptionInputs";
            string pixelGraphOutputName = "SurfaceDescription";
            string pixelGraphFunctionName = "SurfaceDescriptionFunction";
            var pixelGraphOutputBuilder = new ShaderStringBuilder();
            var pixelGraphFunctionBuilder = new ShaderStringBuilder();

            // Build pixel graph outputs
            // Add struct fields to active fields
            if (m_OutputNode is SubGraphOutputNode)
                GenerationUtils.GenerateSurfaceDescriptionStruct(pixelGraphOutputBuilder, pixelSlots, pixelGraphOutputName, activeFields.baseInstance, true);
            else
                GenerationUtils.GenerateSurfaceDescriptionStruct(pixelGraphOutputBuilder, pixelSlots, pixelGraphOutputName, activeFields.baseInstance);

            // Build pixel graph functions from ShaderPass pixel port mask
            GenerationUtils.GenerateSurfaceDescriptionFunction(
                pixelNodes,
                pixelNodePermutations,
                m_OutputNode,
                m_GraphData,
                pixelGraphFunctionBuilder,
                functionRegistry,
                propertyCollector,
                keywordCollector,
                m_Mode,
                pixelGraphFunctionName,
                pixelGraphOutputName,
                null,
                pixelSlots,
                pixelGraphInputName);

            using (var pixelBuilder = new ShaderStringBuilder())
            {
                // Generate final shader strings
                pixelBuilder.AppendLines(pixelGraphOutputBuilder.ToString());
                pixelBuilder.AppendNewLine();
                pixelBuilder.AppendLines(pixelGraphFunctionBuilder.ToString());

                // Add to splice commands
                if(pixelBuilder.length == 0)
                    pixelBuilder.AppendLine("// GraphPixel: <None>");
                spliceCommands.Add("GraphPixel", pixelBuilder.ToCodeBlock());
            }

            // --------------------------------------------------
            // Graph Functions

            if(functionBuilder.length == 0)
                functionBuilder.AppendLine("// GraphFunctions: <None>");
            spliceCommands.Add("GraphFunctions", functionBuilder.ToCodeBlock());

            // --------------------------------------------------
            // Graph Keywords

            using (var keywordBuilder = new ShaderStringBuilder())
            {
                keywordCollector.GetKeywordsDeclaration(keywordBuilder, m_Mode);
                if(keywordBuilder.length == 0)
                    keywordBuilder.AppendLine("// GraphKeywords: <None>");
                spliceCommands.Add("GraphKeywords", keywordBuilder.ToCodeBlock());
            }

            // --------------------------------------------------
            // Graph Properties

            using (var propertyBuilder = new ShaderStringBuilder())
            {
                propertyCollector.GetPropertiesDeclaration(propertyBuilder, m_Mode, m_GraphData.concretePrecision);
                if(propertyBuilder.length == 0)
                    propertyBuilder.AppendLine("// GraphProperties: <None>");
                spliceCommands.Add("GraphProperties", propertyBuilder.ToCodeBlock());
            }

            // --------------------------------------------------
            // Dots Instanced Graph Properties

            int instancedPropCount = propertyCollector.GetDotsInstancingPropertiesCount(m_Mode);
            using (var dotsInstancedPropertyBuilder = new ShaderStringBuilder())
            {
                if (instancedPropCount > 0)
                    dotsInstancedPropertyBuilder.AppendLines(propertyCollector.GetDotsInstancingPropertiesDeclaration(m_Mode));
                else
                    dotsInstancedPropertyBuilder.AppendLine("// HybridV1InjectedBuiltinProperties: <None>");
                spliceCommands.Add("HybridV1InjectedBuiltinProperties", dotsInstancedPropertyBuilder.ToCodeBlock());
            }

            // --------------------------------------------------
            // Dots Instancing Options

            using (var dotsInstancingOptionsBuilder = new ShaderStringBuilder())
            {
                // Hybrid Renderer V1 requires some magic defines to work, which we enable
                // if the shader graph has a nonzero amount of DOTS instanced properties.
                // This can be removed once Hybrid V1 is removed.
                #if !ENABLE_HYBRID_RENDERER_V2
                if (instancedPropCount > 0)
                {
                    dotsInstancingOptionsBuilder.AppendLine("#if SHADER_TARGET >= 35 && (defined(SHADER_API_D3D11) || defined(SHADER_API_GLES3) || defined(SHADER_API_GLCORE) || defined(SHADER_API_XBOXONE) || defined(SHADER_API_PSSL) || defined(SHADER_API_VULKAN) || defined(SHADER_API_METAL))");
                    dotsInstancingOptionsBuilder.AppendLine("    #define UNITY_SUPPORT_INSTANCING");
                    dotsInstancingOptionsBuilder.AppendLine("#endif");
                    dotsInstancingOptionsBuilder.AppendLine("#if defined(UNITY_SUPPORT_INSTANCING) && defined(INSTANCING_ON)");
                    dotsInstancingOptionsBuilder.AppendLine("    #define UNITY_HYBRID_V1_INSTANCING_ENABLED");
                    dotsInstancingOptionsBuilder.AppendLine("#endif");
                }
                #endif

                if(dotsInstancingOptionsBuilder.length == 0)
                    dotsInstancingOptionsBuilder.AppendLine("// DotsInstancingOptions: <None>");
                spliceCommands.Add("DotsInstancingOptions", dotsInstancingOptionsBuilder.ToCodeBlock());
            }

            // --------------------------------------------------
            // Graph Defines

            using (var graphDefines = new ShaderStringBuilder())
            {
                graphDefines.AppendLine("#define SHADERPASS {0}", pass.referenceName);

                if(pass.defines != null)
                {
                    foreach(DefineCollection.Item define in pass.defines)
                    {
                        if(define.TestActive(activeFields))
                            graphDefines.AppendLine(define.value);
                    }
                }

                if (graphRequirements.permutationCount > 0)
                {
                    List<int> activePermutationIndices;

                    // Depth Texture
                    activePermutationIndices = graphRequirements.allPermutations.instances
                        .Where(p => p.requirements.requiresDepthTexture)
                        .Select(p => p.permutationIndex)
                        .ToList();
                    if (activePermutationIndices.Count > 0)
                    {
                        graphDefines.AppendLine(KeywordUtil.GetKeywordPermutationSetConditional(activePermutationIndices));
                        graphDefines.AppendLine("#define REQUIRE_DEPTH_TEXTURE");
                        graphDefines.AppendLine("#endif");
                    }

                    // Opaque Texture
                    activePermutationIndices = graphRequirements.allPermutations.instances
                        .Where(p => p.requirements.requiresCameraOpaqueTexture)
                        .Select(p => p.permutationIndex)
                        .ToList();
                    if (activePermutationIndices.Count > 0)
                    {
                        graphDefines.AppendLine(KeywordUtil.GetKeywordPermutationSetConditional(activePermutationIndices));
                        graphDefines.AppendLine("#define REQUIRE_OPAQUE_TEXTURE");
                        graphDefines.AppendLine("#endif");
                    }
                }
                else
                {
                    // Depth Texture
                    if (graphRequirements.baseInstance.requirements.requiresDepthTexture)
                        graphDefines.AppendLine("#define REQUIRE_DEPTH_TEXTURE");

                    // Opaque Texture
                    if (graphRequirements.baseInstance.requirements.requiresCameraOpaqueTexture)
                        graphDefines.AppendLine("#define REQUIRE_OPAQUE_TEXTURE");
                }

                // Add to splice commands
                spliceCommands.Add("GraphDefines", graphDefines.ToCodeBlock());
            }

            // --------------------------------------------------
            // Debug

            // Debug output all active fields

            using(var debugBuilder = new ShaderStringBuilder())
            {
                if (isDebug)
                {
                    // Active fields
                    debugBuilder.AppendLine("// ACTIVE FIELDS:");
                    foreach (FieldDescriptor field in activeFields.baseInstance.fields)
                    {
                        debugBuilder.AppendLine($"//{field.tag}.{field.name}");
                    }
                }
                if(debugBuilder.length == 0)
                    debugBuilder.AppendLine("// <None>");

                // Add to splice commands
                spliceCommands.Add("Debug", debugBuilder.ToCodeBlock());
            }

            // --------------------------------------------------
            // Finalize

            // Pass Template
            string passTemplatePath = pass.passTemplatePath;

            // Shared Templates
            string sharedTemplateDirectory = pass.sharedTemplateDirectory;

            if (!File.Exists(passTemplatePath))
                return;

            // Process Template
            var templatePreprocessor = new ShaderSpliceUtil.TemplatePreprocessor(activeFields, spliceCommands,
                isDebug, sharedTemplateDirectory, m_AssetDependencyPaths);
            templatePreprocessor.ProcessTemplateFile(passTemplatePath);
            m_Builder.Concat(templatePreprocessor.GetShaderCode());
        }
    }
}<|MERGE_RESOLUTION|>--- conflicted
+++ resolved
@@ -18,10 +18,7 @@
         GraphData m_GraphData;
         AbstractMaterialNode m_OutputNode;
         Target[] m_Targets;
-<<<<<<< HEAD
         List<BlockNode> m_Blocks;
-=======
->>>>>>> f69c63c6
         GenerationMode m_Mode;
         string m_Name;
 
@@ -59,7 +56,6 @@
             else
             {
                 m_Targets = new Target[] { new PreviewTarget() };
-<<<<<<< HEAD
             }
         }
 
@@ -73,8 +69,6 @@
             foreach(var fragmentBlock in m_GraphData.fragmentContext.blocks)
             {
                 m_Blocks.Add(fragmentBlock);
-=======
->>>>>>> f69c63c6
             }
         }
 
@@ -159,7 +153,6 @@
                     // Instead of setup target, we can also just do get context
                     m_Targets[i].Setup(ref context);
                     GetAssetDependencyPaths(context);
-<<<<<<< HEAD
 
                     foreach(var subShader in context.subShaders)
                     {
@@ -168,16 +161,6 @@
                     
                     var customEditor = context.defaultShaderGUI;
                     if (customEditor != null)
-=======
-
-                    foreach(var subShader in context.subShaders)
-                    {
-                        GenerateSubShader(i, subShader);
-                    }
-
-                    // Either grab the Target default shader GUI or the user override
-                    if (m_OutputNode is ICanChangeShaderGUI canChangeShaderGui)
->>>>>>> f69c63c6
                     {
                         string customEditor = string.Empty;
                         if(canChangeShaderGui.OverrideEnabled)
@@ -328,32 +311,21 @@
             }
             else if(m_OutputNode is SubGraphOutputNode)
             {
-<<<<<<< HEAD
                 GenerationUtils.GetUpstreamNodesForShaderPass(m_OutputNode, pass, out vertexNodes, out pixelNodes);
-                pixelSlots = new List<MaterialSlot>()
-                {
-                    m_OutputNode.GetInputSlots<MaterialSlot>().FirstOrDefault(),
-                };
-=======
                 var slot = m_OutputNode.GetInputSlots<MaterialSlot>().FirstOrDefault();
                 if(slot != null)
                     pixelSlots = new List<MaterialSlot>() { slot };
                 else
                     pixelSlots = new List<MaterialSlot>();
->>>>>>> f69c63c6
                 vertexSlots = new List<MaterialSlot>();
             }
             else
             {
-<<<<<<< HEAD
                 GenerationUtils.GetUpstreamNodesForShaderPass(m_OutputNode, pass, out vertexNodes, out pixelNodes);
                 pixelSlots = new List<MaterialSlot>()
                 {
                     new Vector4MaterialSlot(0, "Out", "Out", SlotType.Output, Vector4.zero) { owner = m_OutputNode },
                 };
-=======
-                pixelSlots = new List<MaterialSlot>() { new Vector4MaterialSlot(0, "Out", "Out", SlotType.Output, Vector4.zero) { owner = m_OutputNode } };
->>>>>>> f69c63c6
                 vertexSlots = new List<MaterialSlot>();
             }
 
