using System;
using System.Collections.Generic;
using System.IO;
using System.Linq;
using System.Reflection;
using UnityEditor.ShaderGraph.Internal;
using UnityEngine.Profiling;

namespace UnityEditor.ShaderGraph
{
    static class ShaderSpliceUtil
    {
        private static char[] channelNames =
        { 'x', 'y', 'z', 'w' };


        private static char[] whitespace =
        { ' ', '\t', '\r', '\n', '\f'};
        public static string GetChannelSwizzle(int firstChannel, int channelCount)
        {
            System.Text.StringBuilder result = new System.Text.StringBuilder();
            int lastChannel = System.Math.Min(firstChannel + channelCount - 1, 4);
            for (int index = firstChannel; index <= lastChannel; index++)
            {
                result.Append(channelNames[index]);
            }
            return result.ToString();
        }

        // returns the offset of the first non-whitespace character, in the range [start, end] inclusive ... will return end if none found
        private static int SkipWhitespace(string str, int start, int end)
        {
            int index = start;
            while (index < end)
            {
                char c = str[index];
                if (!whitespace.Contains(c))
                {
                    break;
                }
                index++;
            }
            return index;
        }

        public class TemplatePreprocessor
        {
            // inputs
            ActiveFields activeFields;
            Dictionary<string, string> namedFragments;
            string[] templatePaths;
            bool isDebug;

            // intermediates
            HashSet<string> includedFiles;

            // outputs
            ShaderStringBuilder result;
            AssetCollection assetCollection;

            public TemplatePreprocessor(ActiveFields activeFields, Dictionary<string, string> namedFragments, bool isDebug, string[] templatePaths, AssetCollection assetCollection, bool humanReadable, ShaderStringBuilder outShaderCodeResult = null)
            {
                this.activeFields = activeFields;
                this.namedFragments = namedFragments;
                this.isDebug = isDebug;
                this.templatePaths = templatePaths;
                this.assetCollection = assetCollection;
                this.result = outShaderCodeResult ?? new ShaderStringBuilder(humanReadable: humanReadable);
                includedFiles = new HashSet<string>();
            }

            public ShaderStringBuilder GetShaderCode()
            {
                return result;
            }

            public void ProcessTemplateFile(string filePath)
            {
                if (File.Exists(filePath) &&
                    !includedFiles.Contains(filePath))
                {
                    includedFiles.Add(filePath);

                    if (assetCollection != null)
                    {
                        GUID guid = AssetDatabase.GUIDFromAssetPath(filePath);
                        if (!guid.Empty())
                            assetCollection.AddAssetDependency(guid, AssetCollection.Flags.SourceDependency);
                    }

                    string[] templateLines = File.ReadAllLines(filePath);
                    foreach (string line in templateLines)
                    {
                        ProcessTemplateLine(line, 0, line.Length);
                    }
                }
            }

            private struct Token
            {
                public string s;
                public int start;
                public int end;

                public Token(string s, int start, int end)
                {
                    this.s = s;
                    this.start = start;
                    this.end = end;
                }

                public static Token Invalid()
                {
                    return new Token(null, 0, 0);
                }

                public bool IsValid()
                {
                    return (s != null);
                }

                public bool Is(string other)
                {
                    int len = end - start;
                    return (other.Length == len) && (0 == string.CompareOrdinal(s, start, other, 0, len));
                }

                public string GetString()
                {
                    int len = end - start;
                    if (len > 0)
                    {
                        return s.Substring(start, end - start);
                    }
                    return null;
                }
            }

            public void ProcessTemplateLine(string line, int start, int end)
            {
                bool appendEndln = true;

                int cur = start;
                while (cur < end)
                {
                    // find an escape code '$'
                    int dollar = line.IndexOf('$', cur, end - cur);
                    if (dollar < 0)
                    {
                        // no escape code found in the remaining code -- just append the rest verbatim
                        AppendSubstring(line, cur, true, end, false);
                        break;
                    }
                    else
                    {
                        // found $ escape sequence
                        Token command = ParseIdentifier(line, dollar + 1, end);
                        if (!command.IsValid())
                        {
                            Error("ERROR: $ must be followed by a command string (if, splice, or include)", line, dollar + 1);
                            break;
                        }
                        else
                        {
                            if (command.Is("include"))
                            {
                                ProcessIncludeCommand(command, end);
                                appendEndln = false;
                                break;      // include command always ignores the rest of the line, error or not
                            }
                            else if (command.Is("splice"))
                            {
                                if (!ProcessSpliceCommand(command, end, ref cur))
                                {
                                    // error, skip the rest of the line
                                    break;
                                }
                            }
                            else
                            {
                                // let's see if it is a predicate
                                Token predicate = ParseUntil(line, dollar + 1, end, ':');
                                if (!predicate.IsValid())
                                {
                                    Error("ERROR: unrecognized command: " + command.GetString(), line, command.start);
                                    break;
                                }
                                else
                                {
                                    if (!ProcessPredicate(predicate, end, ref cur, ref appendEndln))
                                    {
                                        break;  // skip the rest of the line
                                    }
                                }
                            }
                        }
                    }
                }

                if (appendEndln)
                {
                    result.AppendNewLine();
                }
            }

            private void ProcessIncludeCommand(Token includeCommand, int lineEnd)
            {
                if (Expect(includeCommand.s, includeCommand.end, '('))
                {
                    Token param = ParseString(includeCommand.s, includeCommand.end + 1, lineEnd);

                    if (!param.IsValid())
                    {
                        Error("ERROR: $include expected a string file path parameter", includeCommand.s, includeCommand.end + 1);
                    }
                    else
                    {
                        bool found = false;
                        string includeLocation = null;

                        // Use reverse order in the array, higher number element have higher priority in case $include exist in several directories
                        for (int i = templatePaths.Length - 1; i >= 0; i--)
                        {
                            string templatePath = templatePaths[i];
                            includeLocation = Path.Combine(templatePath, param.GetString());
                            if (File.Exists(includeLocation))
                            {
                                found = true;
                                break;
                            }
                        }

                        if (!found)
                        {
                            string errorStr = "ERROR: $include cannot find file : " + param.GetString() + ". Looked into:\n";

                            foreach (string templatePath in templatePaths)
                            {
                                errorStr += "// " + templatePath + "\n";
                            }

                            Error(errorStr, includeCommand.s, param.start);
                        }
                        else
                        {
                            int endIndex = result.length;
                            using (var temp = new ShaderStringBuilder(humanReadable: true))
                            {
                                // Wrap in debug mode
                                if (isDebug)
                                {
                                    result.AppendLine("//-------------------------------------------------------------------------------------");
                                    result.AppendLine("// TEMPLATE INCLUDE : " + param.GetString());
                                    result.AppendLine("//-------------------------------------------------------------------------------------");
                                    result.AppendNewLine();
                                }

                                // Recursively process templates
                                ProcessTemplateFile(includeLocation);

                                // Wrap in debug mode
                                if (isDebug)
                                {
                                    result.AppendNewLine();
                                    result.AppendLine("//-------------------------------------------------------------------------------------");
                                    result.AppendLine("// END TEMPLATE INCLUDE : " + param.GetString());
                                    result.AppendLine("//-------------------------------------------------------------------------------------");
                                }

                                result.AppendNewLine();

                                // Required to enforce indentation rules
                                // Append lines from this include into temporary StringBuilder
                                // Reduce result length to remove this include
                                temp.AppendLines(result.ToString(endIndex, result.length - endIndex));
                                result.length = endIndex;
                                result.AppendLines(temp.ToCodeBlock());
                            }
                        }
                    }
                }
            }

            private bool ProcessSpliceCommand(Token spliceCommand, int lineEnd, ref int cur)
            {
                if (!Expect(spliceCommand.s, spliceCommand.end, '('))
                {
                    return false;
                }
                else
                {
                    Token param = ParseUntil(spliceCommand.s, spliceCommand.end + 1, lineEnd, ')');
                    if (!param.IsValid())
                    {
                        Error("ERROR: splice command is missing a ')'", spliceCommand.s, spliceCommand.start);
                        return false;
                    }
                    else
                    {
                        // append everything before the beginning of the escape sequence
                        AppendSubstring(spliceCommand.s, cur, true, spliceCommand.start - 1, false);

                        // find the named fragment
                        string name = param.GetString();     // unfortunately this allocates a new string
                        string fragment;
                        if ((namedFragments != null) && namedFragments.TryGetValue(name, out fragment))
                        {
                            // splice the fragment
                            result.Append(fragment);
                        }
                        else
                        {
                            // no named fragment found
                            result.Append("/* WARNING: $splice Could not find named fragment '{0}' */", name);
                        }

                        // advance to just after the ')' and continue parsing
                        cur = param.end + 1;
                    }
                }
                return true;
            }

            private bool ProcessPredicate(Token predicate, int endLine, ref int cur, ref bool appendEndln)
            {
                // eval if(param)
                var fieldName = predicate.GetString();
                var nonwhitespace = SkipWhitespace(predicate.s, predicate.end + 1, endLine);

                if (!fieldName.StartsWith("features", StringComparison.Ordinal) && activeFields.permutationCount > 0)
                {
                    var passedPermutations = activeFields.allPermutations.instances.Where(i => i.Contains(fieldName)).ToList();
                    if (passedPermutations.Count > 0)
                    {
                        string ifdefs = null;
                        if (passedPermutations.Count < activeFields.permutationCount)
                        {
                            ifdefs = KeywordUtil.GetKeywordPermutationSetConditional(
                                passedPermutations.Select(i => i.permutationIndex).ToList()
                            );
                            result.AppendLine(ifdefs);
                        }
                        //Append the rest of the line
                        AppendSubstring(predicate.s, nonwhitespace, true, endLine, false);
                        result.AppendNewLine();
<<<<<<< HEAD
                        if (ifdefs != null)
                        {
                            result.AppendLine("#endif");
                        }

=======
                        result.AppendLine("#endif");
>>>>>>> 9d3b1995
                        return false;
                    }
                    else
                    {
                        appendEndln = false; //if line isn't active, remove whitespace
                    }
                    return false;
                }
                else
                {
                    // eval if(param)
                    bool contains = activeFields.baseInstance.Contains(fieldName);
                    if (contains)
                    {
                        // predicate is active
                        // append everything before the beginning of the escape sequence
                        AppendSubstring(predicate.s, cur, true, predicate.start - 1, false);

                        // continue parsing the rest of the line, starting with the first nonwhitespace character
                        cur = nonwhitespace;
                        return true;
                    }
                    else
                    {
                        // predicate is not active
                        if (isDebug)
                        {
                            // append everything before the beginning of the escape sequence
                            AppendSubstring(predicate.s, cur, true, predicate.start - 1, false);
                            // append the rest of the line, commented out
                            result.Append("// ");
                            AppendSubstring(predicate.s, nonwhitespace, true, endLine, false);
                        }
                        else
                        {
                            // don't append anything
                            appendEndln = false;
                        }
                        return false;
                    }
                }
            }

            private static bool IsLetter(char c)
            {
                return (c >= 'A' && c <= 'Z') || (c >= 'a' && c <= 'z');
            }

            private static bool IsLetterOrDigit(char c)
            {
                return IsLetter(c) || Char.IsDigit(c);
            }

            private Token ParseIdentifier(string code, int start, int end)
            {
                if (start < end)
                {
                    char c = code[start];
                    if (IsLetter(c) || (c == '_'))
                    {
                        int cur = start + 1;
                        while (cur < end)
                        {
                            c = code[cur];
                            if (!(IsLetterOrDigit(c) || (c == '_')))
                                break;
                            cur++;
                        }
                        return new Token(code, start, cur);
                    }
                }
                return Token.Invalid();
            }

            private Token ParseString(string line, int start, int end)
            {
                if (Expect(line, start, '"'))
                {
                    return ParseUntil(line, start + 1, end, '"');
                }
                return Token.Invalid();
            }

            private Token ParseUntil(string line, int start, int end, char endChar)
            {
                int cur = start;
                while (cur < end)
                {
                    if (line[cur] == endChar)
                    {
                        return new Token(line, start, cur);
                    }
                    cur++;
                }
                return Token.Invalid();
            }

            private bool Expect(string line, int location, char expected)
            {
                if ((location < line.Length) && (line[location] == expected))
                {
                    return true;
                }
                Error("Expected '" + expected + "'", line, location);
                return false;
            }

            private void Error(string error, string line, int location)
            {
                // append the line for context
                result.Append("\n");
                result.Append("// ");
                AppendSubstring(line, 0, true, line.Length, false);
                result.Append("\n");

                // append the location marker, and error description
                result.Append("// ");
                result.AppendSpaces(location);
                result.Append("^ ");
                result.Append(error);
                result.Append("\n");
            }

            // an easier to use version of substring Append() -- explicit inclusion on each end, and checks for positive length
            private void AppendSubstring(string str, int start, bool includeStart, int end, bool includeEnd)
            {
                if (!includeStart)
                {
                    start++;
                }
                if (!includeEnd)
                {
                    end--;
                }
                int count = end - start + 1;
                if (count > 0)
                {
                    result.Append(str, start, count);
                }
            }
        }
    }
}<|MERGE_RESOLUTION|>--- conflicted
+++ resolved
@@ -343,15 +343,10 @@
                         //Append the rest of the line
                         AppendSubstring(predicate.s, nonwhitespace, true, endLine, false);
                         result.AppendNewLine();
-<<<<<<< HEAD
                         if (ifdefs != null)
                         {
                             result.AppendLine("#endif");
                         }
-
-=======
-                        result.AppendLine("#endif");
->>>>>>> 9d3b1995
                         return false;
                     }
                     else
