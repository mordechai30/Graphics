--- conflicted
+++ resolved
@@ -1,16 +1,9 @@
-<<<<<<< HEAD
-﻿namespace UnityEditor.ShaderGraph
-=======
-﻿using UnityEngine.Rendering;
+using UnityEngine.Rendering;
 
 namespace UnityEditor.ShaderGraph
->>>>>>> 99ee5bb8
 {
     sealed class VFXTarget : Target
     {
-<<<<<<< HEAD
-        public override string displayName => "Visual Effect";
-=======
         public VFXTarget()
         {
             displayName = "Visual Effect";
@@ -29,6 +22,5 @@
         {
             return currentPipeline != null;
         }
->>>>>>> 99ee5bb8
     }
 }