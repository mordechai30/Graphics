using System;
using System.Collections.Generic;
using System.Linq;
using Drawing.Inspector;
using UnityEngine;
using UnityEditor.Graphing;
using UnityEditor.Graphing.Util;
using UnityEditor.ShaderGraph.Drawing.Inspector;
using Object = UnityEngine.Object;

using UnityEditor.Experimental.GraphView;
using UnityEditor.ShaderGraph.Drawing.Colors;
using UnityEditor.ShaderGraph.Internal;
using UnityEngine.UIElements;
using Edge = UnityEditor.Experimental.GraphView.Edge;
using UnityEditor.VersionControl;
using UnityEditor.Searcher;

using Unity.Profiling;

namespace UnityEditor.ShaderGraph.Drawing
{
    [Serializable]
    class FloatingWindowsLayout
    {
        public WindowDockingLayout previewLayout = new WindowDockingLayout();
        public WindowDockingLayout blackboardLayout = new WindowDockingLayout();
        public Vector2 masterPreviewSize = new Vector2(200, 200);
    }

    [Serializable]
    class UserViewSettings
    {
        // TODO: Temporary Inspector
        public bool isInspectorVisible = true;

        public bool isBlackboardVisible = true;
        public bool isPreviewVisible = true;
        public bool isInspectorVisible = true;
        public string colorProvider = NoColors.Title;
    }

    class GraphEditorView : VisualElement, IDisposable
    {
        MaterialGraphView m_GraphView;
        MasterPreviewView m_MasterPreviewView;
        InspectorView m_InspectorView;

        GraphData m_Graph;
        PreviewManager m_PreviewManager;
        MessageManager m_MessageManager;
        SearchWindowProvider m_SearchWindowProvider;
        EdgeConnectorListener m_EdgeConnectorListener;
        BlackboardProvider m_BlackboardProvider;
        ColorManager m_ColorManager;
        EditorWindow m_EditorWindow;

        // TODO: Temporary Inspector
        InspectorView m_InspectorView;

        public BlackboardProvider blackboardProvider
        {
            get { return m_BlackboardProvider; }
        }

        const string k_UserViewSettings = "UnityEditor.ShaderGraph.ToggleSettings";
        UserViewSettings m_UserViewSettings;

        const string k_FloatingWindowsLayoutKey = "UnityEditor.ShaderGraph.FloatingWindowsLayout2";
        FloatingWindowsLayout m_FloatingWindowsLayout;

        public Action saveRequested { get; set; }

        public Action saveAsRequested { get; set; }

        public Func<bool> isCheckedOut { get; set; }

        public Action checkOut { get; set; }

        public Action convertToSubgraphRequested
        {
            get { return m_GraphView.onConvertToSubgraphClick; }
            set { m_GraphView.onConvertToSubgraphClick = value; }
        }

        public Action showInProjectRequested { get; set; }

        public MaterialGraphView graphView
        {
            get { return m_GraphView; }
        }

        PreviewManager previewManager
        {
            get { return m_PreviewManager; }
            set { m_PreviewManager = value; }
        }

        public string assetName
        {
            get { return m_BlackboardProvider.assetName; }
            set
            {
                m_BlackboardProvider.assetName = value;
            }
        }

        public ColorManager colorManager
        {
            get => m_ColorManager;
        }

        private static readonly ProfilerMarker AddGroupsMarker = new ProfilerMarker("AddGroups");
        private static readonly ProfilerMarker AddStickyNotesMarker = new ProfilerMarker("AddStickyNotes");
        public GraphEditorView(EditorWindow editorWindow, GraphData graph, MessageManager messageManager)
        {
            m_GraphViewGroupTitleChanged = OnGroupTitleChanged;
            m_GraphViewElementsAddedToGroup = OnElementsAddedToGroup;
            m_GraphViewElementsRemovedFromGroup = OnElementsRemovedFromGroup;

            m_EditorWindow = editorWindow;
            m_Graph = graph;
            m_MessageManager = messageManager;
            styleSheets.Add(Resources.Load<StyleSheet>("Styles/GraphEditorView"));
            previewManager = new PreviewManager(graph, messageManager);
            previewManager.onPrimaryMasterChanged = OnPrimaryMasterChanged;

            var serializedSettings = EditorUserSettings.GetConfigValue(k_UserViewSettings);
            m_UserViewSettings = JsonUtility.FromJson<UserViewSettings>(serializedSettings) ?? new UserViewSettings();
            m_ColorManager = new ColorManager(m_UserViewSettings.colorProvider);

            string serializedWindowLayout = EditorUserSettings.GetConfigValue(k_FloatingWindowsLayoutKey);
            if (!string.IsNullOrEmpty(serializedWindowLayout))
            {
                m_FloatingWindowsLayout = JsonUtility.FromJson<FloatingWindowsLayout>(serializedWindowLayout);
            }
            else
            {
                m_FloatingWindowsLayout = new FloatingWindowsLayout
                {
                    blackboardLayout =
                    {
                        dockingTop = true,
                        dockingLeft = true,
                        verticalOffset = 8,
                        horizontalOffset = 8,
                        size = new Vector2(200, 400)
                    }
                };
            }

            if (m_FloatingWindowsLayout.masterPreviewSize.x > 0f && m_FloatingWindowsLayout.masterPreviewSize.y > 0f)
            {
                previewManager.ResizeMasterPreview(m_FloatingWindowsLayout.masterPreviewSize);
            }

            previewManager.RenderPreviews(false);
            var colorProviders = m_ColorManager.providerNames.ToArray();
            var toolbar = new IMGUIContainer(() =>
            {
                GUILayout.BeginHorizontal(EditorStyles.toolbar);
                if (GUILayout.Button("Save Asset", EditorStyles.toolbarButton))
                {
                    if (saveRequested != null)
                        saveRequested();
                }
                GUILayout.Space(6);
                if (GUILayout.Button("Save As...", EditorStyles.toolbarButton))
                {
                    saveAsRequested();
                }
                GUILayout.Space(6);
                if (GUILayout.Button("Show In Project", EditorStyles.toolbarButton))
                {
                    if (showInProjectRequested != null)
                        showInProjectRequested();
                }

                EditorGUI.BeginChangeCheck();
                GUILayout.Label("Precision");
                graph.concretePrecision = (ConcretePrecision)EditorGUILayout.EnumPopup(graph.concretePrecision, GUILayout.Width(100f));
                if (EditorGUI.EndChangeCheck())
                {
                    var nodeList = m_GraphView.Query<MaterialNodeView>().ToList();
                    m_ColorManager.SetNodesDirty(nodeList);
                    graph.ValidateGraph();
                    m_ColorManager.UpdateNodeViews(nodeList);
                    foreach (var node in graph.GetNodes<AbstractMaterialNode>())
                    {
                        node.Dirty(ModificationScope.Graph);
                    }
                }

                if (isCheckedOut != null)
                {
                    if (!isCheckedOut() && Provider.enabled && Provider.isActive)
                    {
                        if (GUILayout.Button("Check Out", EditorStyles.toolbarButton))
                        {
                            if (checkOut != null)
                                checkOut();
                        }
                    }
                    else
                    {
                        EditorGUI.BeginDisabledGroup(true);
                        GUILayout.Button("Check Out", EditorStyles.toolbarButton);
                        EditorGUI.EndDisabledGroup();
                    }
                }

                GUILayout.FlexibleSpace();

                EditorGUI.BeginChangeCheck();
                GUILayout.Label("Color Mode");
                var newColorIdx = EditorGUILayout.Popup(m_ColorManager.activeIndex, colorProviders, GUILayout.Width(100f));
                GUILayout.Space(4);

                // TODO: Temporary Inspector
                m_UserViewSettings.isInspectorVisible = GUILayout.Toggle(m_UserViewSettings.isInspectorVisible, "Inspector", EditorStyles.toolbarButton);
                GUILayout.Space(6);

<<<<<<< HEAD
                m_UserViewSettings.isBlackboardVisible = GUILayout.Toggle(m_UserViewSettings.isBlackboardVisible, "Blackboard", EditorStyles.toolbarButton);
=======
                    m_UserViewSettings.isInspectorVisible = GUILayout.Toggle(m_UserViewSettings.isInspectorVisible, "Inspector", EditorStyles.toolbarButton);

                    GUILayout.Space(6);

                    m_UserViewSettings.isPreviewVisible = GUILayout.Toggle(m_UserViewSettings.isPreviewVisible, "Main Preview", EditorStyles.toolbarButton);
                    if (EditorGUI.EndChangeCheck())
                    {
                        if(newColorIdx != m_ColorManager.activeIndex)
                        {
                            m_ColorManager.SetActiveProvider(newColorIdx, m_GraphView.Query<MaterialNodeView>().ToList());
                            m_UserViewSettings.colorProvider = m_ColorManager.activeProviderName;
                        }
>>>>>>> 872f14ec

                GUILayout.Space(6);

                m_UserViewSettings.isPreviewVisible = GUILayout.Toggle(m_UserViewSettings.isPreviewVisible, "Main Preview", EditorStyles.toolbarButton);
                if (EditorGUI.EndChangeCheck())
                {
                    if(newColorIdx != m_ColorManager.activeIndex)
                    {
                        m_ColorManager.SetActiveProvider(newColorIdx, m_GraphView.Query<MaterialNodeView>().ToList());
                        m_UserViewSettings.colorProvider = m_ColorManager.activeProviderName;
                    }

                    UpdateSubWindowsVisibility();

                    var serializedViewSettings = JsonUtility.ToJson(m_UserViewSettings);
                    EditorUserSettings.SetConfigValue(k_UserViewSettings, serializedViewSettings);
                }
                GUILayout.EndHorizontal();
            });
            Add(toolbar);

            var content = new VisualElement { name = "content" };
            {
                m_GraphView = new MaterialGraphView(graph) { name = "GraphView", viewDataKey = "MaterialGraphView" };
                m_GraphView.SetupZoom(0.05f, 8);
                m_GraphView.AddManipulator(new ContentDragger());
                m_GraphView.AddManipulator(new SelectionDragger());
                m_GraphView.AddManipulator(new RectangleSelector());
                m_GraphView.AddManipulator(new ClickSelector());
                m_GraphView.RegisterCallback<KeyDownEvent>(OnKeyDown);
                RegisterGraphViewCallbacks();
                content.Add(m_GraphView);

                m_BlackboardProvider = new BlackboardProvider(graph);
                m_GraphView.Add(m_BlackboardProvider.blackboard);

                // TODO: Temporary Inspector
                m_InspectorView = new InspectorView(m_Graph, previewManager);
                m_GraphView.Add(m_InspectorView);

                CreateMasterPreview();
                // When Matt integrates his stacks work, the inspector will need to trigger preview updates
                CreateInspector(() => { });

                UpdateSubWindowsVisibility();

                m_GraphView.graphViewChanged = GraphViewChanged;

                RegisterCallback<GeometryChangedEvent>(ApplySerializedWindowLayouts);
                if (m_Graph.isSubGraph)
                {
                    m_GraphView.AddToClassList("subgraph");
                }
            }

            m_SearchWindowProvider = ScriptableObject.CreateInstance<SearcherProvider>();
            m_SearchWindowProvider.Initialize(editorWindow, m_Graph, m_GraphView);
            m_GraphView.nodeCreationRequest = NodeCreationRequest;
            //regenerate entries when graph view is refocused, to propogate subgraph changes
            m_GraphView.RegisterCallback<FocusInEvent>( evt => { m_SearchWindowProvider.regenerateEntries = true; });

            m_EdgeConnectorListener = new EdgeConnectorListener(m_Graph, m_SearchWindowProvider, editorWindow);
            
            if(!m_Graph.isSubGraph)
            {
                AddContexts();
            }

            using (AddGroupsMarker.Auto())
            {
                foreach (var graphGroup in graph.groups)
                    AddGroup(graphGroup);
            }

            using (AddStickyNotesMarker.Auto())
            {
                foreach (var stickyNote in graph.stickyNotes)
                    AddStickyNote(stickyNote);
            }

            AddNodes(graph.GetNodes<AbstractMaterialNode>());
            AddBlocks(graph.GetNodes<BlockNode>());
            AddEdges(graph.edges);
            Add(content);

            // Active block lists need to be initialized on window start up
            // Do this here to as we cant do this inside GraphData
            // This is due to targets not being deserialized yet
            var context = new TargetSetupContext();
            foreach(var target in m_Graph.activeTargets)
            {
                target.Setup(ref context);
            }
            var activeBlocks = m_Graph.GetActiveBlocksForAllActiveTargets();
            m_Graph.UpdateActiveBlocks(activeBlocks);
        }

        void AddContexts()
        {
            ContextView AddContext(string name, ContextData contextData, Direction portDirection)
            {
                var contextView = new ContextView(name, contextData);
                contextView.SetPosition(new Rect(contextData.position, Vector2.zero));
                contextView.AddPort(portDirection);
                m_GraphView.AddElement(contextView);
                return contextView;
            }

            // Add Contexts
            // As Contexts are hardcoded and contain a single port we can just give the direction
            var vertexContext = AddContext("Vertex", m_Graph.vertexContext, Direction.Output);
            var fragmentContext = AddContext("Fragment", m_Graph.fragmentContext, Direction.Input);

            // Connect Contexts
            // Vertical Edges have no representation in Model
            // Therefore just draw it and dont allow interaction
            var contextEdge = new Edge()
            {
                output = vertexContext.port,
                input = fragmentContext.port,
                pickingMode = PickingMode.Ignore,
            };
            m_GraphView.AddElement(contextEdge);

            // Update the Context list on MaterialGraphView
            m_GraphView.UpdateContextList();
        }

        void NodeCreationRequest(NodeCreationContext c)
        {
            m_SearchWindowProvider.connectedPort = null;
            m_SearchWindowProvider.target = c.target;
            SearcherWindow.Show(m_EditorWindow, (m_SearchWindowProvider as SearcherProvider).LoadSearchWindow(),
                item => (m_SearchWindowProvider as SearcherProvider).OnSearcherSelectEntry(item, c.screenMousePosition - m_EditorWindow.position.position),
                c.screenMousePosition - m_EditorWindow.position.position, null);
        }


        // Master Preview, Inspector and Blackboard all need to keep their layouts when hidden in order to restore user preferences.
        // Because of their differences we do this is different ways, for now.
        void UpdateSubWindowsVisibility()
        {
<<<<<<< HEAD
            // TODO: Temporary Inspector
            if (m_UserViewSettings.isInspectorVisible)
                m_GraphView.Insert(m_GraphView.childCount, m_InspectorView);
            else
                m_InspectorView.RemoveFromHierarchy();
            
            // if (m_UserViewSettings.isBlackboardVisible)
            //     m_GraphView.Insert(m_GraphView.childCount, m_BlackboardProvider.blackboard);
            // else
            //     m_BlackboardProvider.blackboard.RemoveFromHierarchy();
            
            // Master Preview and Blackboard both need to keep their layouts when hidden in order to restore user preferences.
            // Because of their differences we do this is different ways, for now. + Blackboard needs to be effectively removed when hidden to avoid bugs.
            m_MasterPreviewView.visible = m_UserViewSettings.isPreviewVisible;

=======
            // Blackboard needs to be effectively removed when hidden to avoid bugs.
>>>>>>> 872f14ec
            if (m_UserViewSettings.isBlackboardVisible)
                 m_GraphView.Insert(m_GraphView.childCount, m_BlackboardProvider.blackboard);
            else
                m_BlackboardProvider.blackboard.RemoveFromHierarchy();

            // Same for the inspector
            if (m_UserViewSettings.isInspectorVisible)
                m_GraphView.Insert(m_GraphView.childCount, m_InspectorView);
            else
                m_InspectorView.RemoveFromHierarchy();

            m_MasterPreviewView.visible = m_UserViewSettings.isPreviewVisible;
        }

        Action<Group, string> m_GraphViewGroupTitleChanged;
        Action<Group, IEnumerable<GraphElement>> m_GraphViewElementsAddedToGroup;
        Action<Group, IEnumerable<GraphElement>> m_GraphViewElementsRemovedFromGroup;

        void RegisterGraphViewCallbacks()
        {
            m_GraphView.groupTitleChanged = m_GraphViewGroupTitleChanged;
            m_GraphView.elementsAddedToGroup = m_GraphViewElementsAddedToGroup;
            m_GraphView.elementsRemovedFromGroup = m_GraphViewElementsRemovedFromGroup;
        }

        void UnregisterGraphViewCallbacks()
        {
            m_GraphView.groupTitleChanged = null;
            m_GraphView.elementsAddedToGroup = null;
            m_GraphView.elementsRemovedFromGroup = null;
        }

        void CreateMasterPreview()
        {
            m_MasterPreviewView = new MasterPreviewView(previewManager, m_Graph) {name = "masterPreview"};

            var masterPreviewViewDraggable = new WindowDraggable(null, this);
            m_MasterPreviewView.AddManipulator(masterPreviewViewDraggable);
            m_GraphView.Add(m_MasterPreviewView);

            masterPreviewViewDraggable.OnDragFinished += UpdateSerializedWindowLayout;
            m_MasterPreviewView.previewResizeBorderFrame.OnResizeFinished += UpdateSerializedWindowLayout;
        }

        void CreateInspector(Action previewUpdateDelegate)
        {
            m_InspectorView = new InspectorView(graphView, previewUpdateDelegate);
            m_GraphView.Add(m_InspectorView);
            m_GraphView.OnSelectionChange += selectedObjects => m_InspectorView.Update();
        }

        void OnKeyDown(KeyDownEvent evt)
        {
            if (evt.keyCode == KeyCode.F1)
            {
                var selection = m_GraphView.selection.OfType<IShaderNodeView>();
                if (selection.Count() == 1)
                {
                    var nodeView = selection.First();
                    if (nodeView.node.documentationURL != null)
                    {
                        System.Diagnostics.Process.Start(nodeView.node.documentationURL);
                    }
                }
            }

            if (evt.actionKey && evt.keyCode == KeyCode.G)
            {
                if (m_GraphView.selection.OfType<GraphElement>().Any())
                {
                    m_GraphView.GroupSelection();
                }
            }

            if (evt.actionKey && evt.keyCode == KeyCode.U)
            {
                if (m_GraphView.selection.OfType<GraphElement>().Any())
                {
                    m_GraphView.RemoveFromGroupNode();
                }
            }
        }

        GraphViewChange GraphViewChanged(GraphViewChange graphViewChange)
        {
            if (graphViewChange.edgesToCreate != null)
            {
                foreach (var edge in graphViewChange.edgesToCreate)
                {
                    var leftSlot = edge.output.GetSlot();
                    var rightSlot = edge.input.GetSlot();
                    if (leftSlot != null && rightSlot != null)
                    {
                        m_Graph.owner.RegisterCompleteObjectUndo("Connect Edge");
                        m_Graph.Connect(leftSlot.slotReference, rightSlot.slotReference);
                    }
                }
                graphViewChange.edgesToCreate.Clear();
            }

            if (graphViewChange.movedElements != null)
            {
                m_Graph.owner.RegisterCompleteObjectUndo("Move Elements");

                List<GraphElement> nodesInsideGroup = new List<GraphElement>();
                foreach (var element in graphViewChange.movedElements)
                {
                    var groupNode = element as ShaderGroup;
                    if (groupNode == null)
                        continue;

                    foreach (GraphElement graphElement in groupNode.containedElements)
                    {
                        nodesInsideGroup.Add(graphElement);
                    }

                    SetGroupPosition(groupNode);
                }

                if(nodesInsideGroup.Any())
                    graphViewChange.movedElements.AddRange(nodesInsideGroup);

                foreach (var element in graphViewChange.movedElements)
                {
                    if (element.userData is AbstractMaterialNode node)
                    {
                        var drawState = node.drawState;
                        drawState.position = element.parent.ChangeCoordinatesTo(m_GraphView.contentViewContainer, element.GetPosition());
                        node.drawState = drawState;

                        // BlockNode moved outside a Context
                        // This isnt allowed but there is no way to disallow it on the GraphView
                        if(node is BlockNode blockNode &&
                            element.GetFirstAncestorOfType<ContextView>() == null)
                        {
                            var context = graphView.GetContext(blockNode.contextData);

                            // isDragging ensures we arent calling this when moving
                            // the BlockNode into the GraphView during dragging
                            if(context.isDragging)
                                continue;
                            
                            // Remove from GraphView and add back to Context
                            m_GraphView.RemoveElement(element);
                            context.InsertBlock(element as MaterialNodeView);
                        }
                    }

                    if (element is StickyNote stickyNote)
                    {
                        SetStickyNotePosition(stickyNote);
                    }

                    if (element is ContextView contextView)
                    {
                        var rect = element.parent.ChangeCoordinatesTo(m_GraphView.contentViewContainer, element.GetPosition());
                        contextView.contextData.position = rect.position;
                    }
                }
            }

            var nodesToUpdate = m_NodeViewHashSet;
            nodesToUpdate.Clear();

            if (graphViewChange.elementsToRemove != null)
            {
                m_Graph.owner.RegisterCompleteObjectUndo("Remove Elements");
                m_Graph.RemoveElements(graphViewChange.elementsToRemove.OfType<IShaderNodeView>().Select(v => v.node).ToArray(),
                    graphViewChange.elementsToRemove.OfType<Edge>().Select(e => (IEdge)e.userData).ToArray(),
                    graphViewChange.elementsToRemove.OfType<ShaderGroup>().Select(g => g.userData).ToArray(),
                    graphViewChange.elementsToRemove.OfType<StickyNote>().Select(n => n.userData).ToArray());
                foreach (var edge in graphViewChange.elementsToRemove.OfType<Edge>())
                {
                    if (edge.input != null)
                    {
                        if (edge.input.node is IShaderNodeView materialNodeView)
                            nodesToUpdate.Add(materialNodeView);
                    }
                    if (edge.output != null)
                    {
                        if (edge.output.node is IShaderNodeView materialNodeView)
                            nodesToUpdate.Add(materialNodeView);
                    }
                }
            }

            foreach (var node in nodesToUpdate)
            {
                node.OnModified(ModificationScope.Topological);
            }

            UpdateEdgeColors(nodesToUpdate);
            return graphViewChange;
        }

        void SetGroupPosition(ShaderGroup groupNode)
        {
            var pos = groupNode.GetPosition();
            groupNode.userData.position = new Vector2(pos.x, pos.y);
        }

        void SetStickyNotePosition(StickyNote stickyNote)
        {
            var pos = stickyNote.GetPosition();
            stickyNote.userData.position = new Rect(pos);
        }

        void OnGroupTitleChanged(Group graphGroup, string title)
        {
            var groupData = graphGroup.userData as GroupData;
            if (groupData != null)
            {
                groupData.title = graphGroup.title;
            }
        }

        void OnElementsAddedToGroup(Group graphGroup, IEnumerable<GraphElement> elements)
        {
            if (graphGroup.userData is GroupData groupData)
            {
                var anyChanged = false;
                foreach (var element in elements)
                {
                    if (element.userData is IGroupItem groupItem && groupItem.group != groupData)
                    {
                        anyChanged = true;
                        break;
                    }
                }

                if (!anyChanged)
                    return;

                m_Graph.owner.RegisterCompleteObjectUndo(groupData.title);

                foreach (var element in elements)
                {
                    if (element.userData is IGroupItem groupItem)
                    {
                        m_Graph.SetGroup(groupItem, groupData);
                    }
                }
            }
        }

        void OnElementsRemovedFromGroup(Group graphGroup, IEnumerable<GraphElement> elements)
        {
            if (graphGroup.userData is GroupData groupData)
            {
                var anyChanged = false;
                foreach (var element in elements)
                {
                    if (element.userData is IGroupItem groupItem && groupItem.group == groupData)
                    {
                        anyChanged = true;
                        break;
                    }
                }

                if (!anyChanged)
                    return;

                m_Graph.owner.RegisterCompleteObjectUndo("Ungroup Node(s)");

                foreach (var element in elements)
                {
                    if (element.userData is IGroupItem groupItem)
                    {
                        m_Graph.SetGroup(groupItem, null);
                        SetGroupPosition((ShaderGroup)graphGroup); //, (GraphElement)nodeView);
                    }
                }
            }
        }

        void OnNodeChanged(AbstractMaterialNode inNode, ModificationScope scope)
        {
            if (m_GraphView == null)
                return;

            IEnumerable<IShaderNodeView> theViews = m_GraphView.nodes.ToList().OfType<IShaderNodeView>();

            var dependentNodes = new List<AbstractMaterialNode>();
            NodeUtils.CollectNodesNodeFeedsInto(dependentNodes, inNode);
            foreach (var node in dependentNodes)
            {
                var nodeView = theViews.FirstOrDefault(x => x.node.objectId == node.objectId);
                if (nodeView != null)
                    nodeView.OnModified(scope);
            }
        }

        HashSet<IShaderNodeView> m_NodeViewHashSet = new HashSet<IShaderNodeView>();
        HashSet<ShaderGroup> m_GroupHashSet = new HashSet<ShaderGroup>();

        public void HandleGraphChanges(bool wasUndoRedoPerformed)
        {
            UnregisterGraphViewCallbacks();

            previewManager.HandleGraphChanges();

            if (m_Graph.addedEdges.Any() || m_Graph.removedEdges.Any())
            {
                var nodeList = m_GraphView.Query<MaterialNodeView>().ToList();
                m_ColorManager.SetNodesDirty(nodeList);
                m_ColorManager.UpdateNodeViews(nodeList);
            }

            previewManager.RenderPreviews();
            m_BlackboardProvider.HandleGraphChanges(wasUndoRedoPerformed);
            if(wasUndoRedoPerformed)
                m_InspectorView.Update();
            m_GroupHashSet.Clear();

            foreach (var node in m_Graph.removedNodes)
            {
                node.UnregisterCallback(OnNodeChanged);
                var nodeView = m_GraphView.nodes.ToList().OfType<IShaderNodeView>()
                    .FirstOrDefault(p => p.node != null && p.node == node);
                if (nodeView != null)
                {
                    nodeView.Dispose();

<<<<<<< HEAD
                    if(node is BlockNode blockNode)
                    {
                        var context = m_GraphView.GetContext(blockNode.contextData);
                        context.RemoveElement(nodeView as Node);
                    }
                    else
                    {
                        m_GraphView.RemoveElement((Node)nodeView);
                    }
                    
                    if (node.group != null)
                    {
=======
                    if (node.group != null)
                    {
>>>>>>> 872f14ec
                        var shaderGroup = m_GraphView.graphElements.ToList().OfType<ShaderGroup>().First(g => g.userData == node.group);
                        m_GroupHashSet.Add(shaderGroup);
                    }
                }
            }

            foreach (var noteData in m_Graph.removedNotes)
            {
                var note = m_GraphView.graphElements.ToList().OfType<StickyNote>().First(n => n.userData == noteData);
                m_GraphView.RemoveElement(note);
            }

            foreach (GroupData groupData in m_Graph.removedGroups)
            {
                var group = m_GraphView.graphElements.ToList().OfType<ShaderGroup>().First(g => g.userData == groupData);
                m_GraphView.RemoveElement(group);
            }

            foreach (var groupData in m_Graph.addedGroups)
            {
                AddGroup(groupData);
            }

            foreach (var stickyNote in m_Graph.addedStickyNotes)
            {
                AddStickyNote(stickyNote);
            }

            foreach (var node in m_Graph.addedNodes)
            {
                AddNode(node);
            }

            foreach (var groupChange in m_Graph.parentGroupChanges)
            {
                GraphElement graphElement = null;
                if (groupChange.groupItem is AbstractMaterialNode node)
                {
                    graphElement = m_GraphView.GetNodeByGuid(node.objectId);
                }
                else if (groupChange.groupItem is StickyNoteData stickyNote)
                {
                    graphElement = m_GraphView.GetElementByGuid(stickyNote.objectId);
                }
                else
                {
                    throw new InvalidOperationException("Unknown group item type.");
                }

                if (graphElement != null)
                {
                    var groupView = graphElement.GetContainingScope() as ShaderGroup;
                    if (groupView?.userData != groupChange.newGroup)
                    {
                        groupView?.RemoveElement(graphElement);
                        if (groupChange.newGroup != null)
                        {
                            var newGroupView = m_GraphView.graphElements.ToList()
                                .OfType<ShaderGroup>()
                                .First(x => x.userData == groupChange.newGroup);
                            newGroupView.AddElement(graphElement);
                        }
                    }
                }
            }

            foreach (var groupData in m_Graph.pastedGroups)
            {
                var group = m_GraphView.graphElements.ToList().OfType<ShaderGroup>().ToList().First(g => g.userData == groupData);
                m_GraphView.AddToSelection(group);
            }

            foreach (var stickyNoteData in m_Graph.pastedStickyNotes)
            {
                var stickyNote = m_GraphView.graphElements.ToList().OfType<StickyNote>().First(s => s.userData == stickyNoteData);
                m_GraphView.AddToSelection(stickyNote);
            }

            foreach (var node in m_Graph.pastedNodes)
            {
                var nodeView = m_GraphView.nodes.ToList().OfType<IShaderNodeView>()
                    .FirstOrDefault(p => p.node != null && p.node == node);
                m_GraphView.AddToSelection((Node)nodeView);
            }

            foreach (var shaderGroup in m_GroupHashSet)
            {
                SetGroupPosition(shaderGroup);
            }

            var nodesToUpdate = m_NodeViewHashSet;
            nodesToUpdate.Clear();

            foreach (var edge in m_Graph.removedEdges)
            {
                var edgeView = m_GraphView.graphElements.ToList().OfType<Edge>()
                    .FirstOrDefault(p => p.userData is IEdge && Equals((IEdge) p.userData, edge));
                if (edgeView != null)
                {
                    var nodeView = (IShaderNodeView)edgeView.output.node;
                    if (nodeView?.node != null)
                    {
                        nodesToUpdate.Add(nodeView);

                        // Update active state for connected Nodes
                        NodeUtils.UpdateNodeActiveOnEdgeChange(nodeView?.node);
                    }

                    edgeView.output.Disconnect(edgeView);
                    edgeView.input.Disconnect(edgeView);

                    edgeView.output = null;
                    edgeView.input = null;

                    m_GraphView.RemoveElement(edgeView);
                }
            }

            foreach (var edge in m_Graph.addedEdges)
            {
                var edgeView = AddEdge(edge);
                if (edgeView != null)
                {
                    var outputNodeView = (IShaderNodeView)edgeView.output.node;
                    nodesToUpdate.Add(outputNodeView);

                    // Update active state for connected Nodes
                    NodeUtils.UpdateNodeActiveOnEdgeChange(outputNodeView?.node);
                }
            }

            foreach (var node in nodesToUpdate)
            {
                node.OnModified(ModificationScope.Topological);
            }

            UpdateEdgeColors(nodesToUpdate);

            // Checking if any new Group Nodes just got added
            if (m_Graph.mostRecentlyCreatedGroup != null)
            {
                var groups = m_GraphView.graphElements.ToList().OfType<ShaderGroup>();
                foreach (ShaderGroup shaderGroup in groups)
                {
                    if (shaderGroup.userData == m_Graph.mostRecentlyCreatedGroup)
                    {
                        shaderGroup.FocusTitleTextField();
                        break;
                    }
                }
            }

            UpdateBadges();

            RegisterGraphViewCallbacks();
        }

        void UpdateBadges()
        {
            if (!m_MessageManager.nodeMessagesChanged)
                return;

            foreach (var messageData in m_MessageManager.GetNodeMessages())
            {
                var node = m_Graph.GetNodeFromId(messageData.Key);

                if (!(m_GraphView.GetNodeByGuid(node.objectId) is IShaderNodeView nodeView))
                    continue;

                if (messageData.Value.Count == 0)
                {
                    nodeView.ClearMessage();
                }
                else
                {
                    var foundMessage = messageData.Value.First();
                    nodeView.AttachMessage(foundMessage.message, foundMessage.severity);
                }
            }
        }

        List<GraphElement> m_GraphElementsTemp = new List<GraphElement>();

        void AddNode(AbstractMaterialNode node, bool usePrebuiltVisualGroupMap = false)
        {
            var materialNode = node;
            Node nodeView;
            if (node is PropertyNode propertyNode)
            {
                var tokenNode = new PropertyNodeView(propertyNode, m_EdgeConnectorListener);
                m_GraphView.AddElement(tokenNode);
                nodeView = tokenNode;
            }
            else if(node is BlockNode blockNode)
            {
                var blockNodeView = new MaterialNodeView { userData = blockNode };
                blockNodeView.Initialize(blockNode, m_PreviewManager, m_EdgeConnectorListener, graphView);
                blockNodeView.MarkDirtyRepaint();
                nodeView = blockNodeView;

                var context = m_GraphView.GetContext(blockNode.contextData);
                context.InsertBlock(blockNodeView);
            }
            else if (node is RedirectNodeData redirectNodeData)
            {
                var redirectNodeView = new RedirectNodeView {userData = redirectNodeData};
                m_GraphView.AddElement(redirectNodeView);
                redirectNodeView.ConnectToData(materialNode, m_EdgeConnectorListener);
                nodeView = redirectNodeView;
            }
            else
            {
                var materialNodeView = new MaterialNodeView {userData = materialNode};
                m_GraphView.AddElement(materialNodeView);
                materialNodeView.Initialize(materialNode, m_PreviewManager, m_EdgeConnectorListener, graphView);
                m_ColorManager.UpdateNodeView(materialNodeView);
                nodeView = materialNodeView;
            }

            node.RegisterCallback(OnNodeChanged);
            nodeView.MarkDirtyRepaint();

<<<<<<< HEAD
            if (m_SearchWindowProvider.nodeNeedsRepositioning && m_SearchWindowProvider.targetSlotReference.node == node)
=======
            if (m_SearchWindowProvider.nodeNeedsRepositioning &&
                m_SearchWindowProvider.targetSlotReference.node == node)
>>>>>>> 872f14ec
            {
                m_SearchWindowProvider.nodeNeedsRepositioning = false;
                foreach (var element in nodeView.inputContainer.Children().Union(nodeView.outputContainer.Children()))
                {
                    var port = (ShaderPort) element;
                    if (port.slot.slotReference.Equals(m_SearchWindowProvider.targetSlotReference))
                    {
                        port.RegisterCallback<GeometryChangedEvent>(RepositionNode);
                        return;
                    }
                }
            }

            if (materialNode.group != null)
<<<<<<< HEAD
            {
                if (usePrebuiltVisualGroupMap)
                {
                    // cheaper way to add the node to groups it is in
                    ShaderGroup groupView;
                    visualGroupMap.TryGetValue(materialNode.group, out groupView);
                    if (groupView != null)
                        groupView.AddElement(nodeView);
                }
                else
                {
                    // This should also work for sticky notes
                    m_GraphElementsTemp.Clear();
                    m_GraphView.graphElements.ToList(m_GraphElementsTemp);
=======
            {
            if (usePrebuiltVisualGroupMap)
            {
                // cheaper way to add the node to groups it is in
                ShaderGroup groupView;
                    visualGroupMap.TryGetValue(materialNode.group, out groupView);
                if (groupView != null)
                    groupView.AddElement(nodeView);
            }
            else
            {
                // This should also work for sticky notes
                m_GraphElementsTemp.Clear();
                m_GraphView.graphElements.ToList(m_GraphElementsTemp);
>>>>>>> 872f14ec

                    foreach (var element in m_GraphElementsTemp)
                    {
                        if (element is ShaderGroup groupView && groupView.userData == materialNode.group)
                        {
                            groupView.AddElement(nodeView);
                        }
                    }
                }
            }
        }

        private static Dictionary<GroupData, ShaderGroup> visualGroupMap = new Dictionary<GroupData, ShaderGroup>();
        private static void AddToVisualGroupMap(GraphElement e)
        {
            if (e is ShaderGroup sg)
            {
                visualGroupMap.Add(sg.userData, sg);
            }
        }
        private static Action<GraphElement> AddToVisualGroupMapAction = AddToVisualGroupMap;
        void BuildVisualGroupMap()
        {
            visualGroupMap.Clear();
            m_GraphView.graphElements.ForEach(AddToVisualGroupMapAction);
        }

        private static readonly ProfilerMarker AddNodesMarker = new ProfilerMarker("AddNodes");
        void AddNodes(IEnumerable<AbstractMaterialNode> nodes)
        {
            using (AddNodesMarker.Auto())
            {
                BuildVisualGroupMap();
                foreach (var node in nodes)
                {
                    // Skip BlockNodes as we need to order them
                    if(node is BlockNode)
                        continue;
                    
                    AddNode(node, true);
                } 
                visualGroupMap.Clear();
            }
        }

        private static readonly ProfilerMarker AddBlocksMarker = new ProfilerMarker("AddBlocks");
        void AddBlocks(IEnumerable<BlockNode> blocks)
        {
            using (AddBlocksMarker.Auto())
            {
                // As they can be reordered, we cannot be sure BlockNodes are deserialized in the same order as their stack position
                // To handle this we reorder the BlockNodes here to avoid having to reorder them on the fly as they are added
                foreach (var node in blocks.OrderBy(s => s.index))
                {
                    AddNode(node);
                } 
            }
        }

        void AddGroup(GroupData groupData)
        {
            ShaderGroup graphGroup = new ShaderGroup();

            graphGroup.userData = groupData;
            graphGroup.title = groupData.title;
            graphGroup.SetPosition(new Rect(graphGroup.userData.position, Vector2.zero));

            m_GraphView.AddElement(graphGroup);
        }

        void AddStickyNote(StickyNoteData stickyNoteData)
        {
            var stickyNote = new StickyNote(stickyNoteData.position, m_Graph);

            stickyNote.userData = stickyNoteData;
            stickyNote.viewDataKey = stickyNoteData.objectId;
            stickyNote.title = stickyNoteData.title;
            stickyNote.contents = stickyNoteData.content;
            stickyNote.textSize = (StickyNote.TextSize)stickyNoteData.textSize;
            stickyNote.theme = (StickyNote.Theme)stickyNoteData.theme;
            stickyNote.userData.group = stickyNoteData.group;
            stickyNote.SetPosition(new Rect(stickyNote.userData.position));

            m_GraphView.AddElement(stickyNote);

            // Add Sticky Note to group
            m_GraphElementsTemp.Clear();
            m_GraphView.graphElements.ToList(m_GraphElementsTemp);

            if (stickyNoteData.group != null)
            {
                foreach (var element in m_GraphElementsTemp)
                {
                    if (element is ShaderGroup groupView && groupView.userData == stickyNoteData.group)
                    {
                        groupView.AddElement(stickyNote);
                    }
                }
            }
        }

        static void RepositionNode(GeometryChangedEvent evt)
        {
            var port = evt.target as ShaderPort;
            if (port == null)
                return;
            port.UnregisterCallback<GeometryChangedEvent>(RepositionNode);
            var nodeView = port.node as IShaderNodeView;
            if (nodeView == null)
                return;
            var offset = nodeView.gvNode.mainContainer.WorldToLocal(port.GetGlobalCenter() + new Vector3(3f, 3f, 0f));
            var position = nodeView.gvNode.GetPosition();
            position.position -= offset;
            nodeView.gvNode.SetPosition(position);
            var drawState = nodeView.node.drawState;
            drawState.position = position;
            nodeView.node.drawState = drawState;
            nodeView.gvNode.MarkDirtyRepaint();
            port.MarkDirtyRepaint();
        }

        private static Dictionary<AbstractMaterialNode, IShaderNodeView> visualNodeMap = new Dictionary<AbstractMaterialNode, IShaderNodeView>();
        private static void AddToVisualNodeMap(Node n)
        {
            IShaderNodeView snv = n as IShaderNodeView;
            if (snv != null)
                visualNodeMap.Add(snv.node, snv);
        }
        private static Action<Node> AddToVisualNodeMapAction = AddToVisualNodeMap;
        void BuildVisualNodeMap()
        {
            visualNodeMap.Clear();
            m_GraphView.nodes.ForEach(AddToVisualNodeMapAction);
        }

        private static readonly ProfilerMarker AddEdgesMarker = new ProfilerMarker("AddEdges");
        void AddEdges(IEnumerable<IEdge> edges)
        {
            using (AddEdgesMarker.Auto())
            {
                // fast way
                BuildVisualNodeMap();
                foreach (IEdge edge in edges)
                {
                    AddEdge(edge, true, false);
                }

                // apply the port update on every node
                foreach (IShaderNodeView nodeView in visualNodeMap.Values)
                {
                    nodeView.gvNode.RefreshPorts();
                    nodeView.UpdatePortInputTypes();
                }

                // cleanup temp data
                visualNodeMap.Clear();
            }
        }

        Edge AddEdge(IEdge edge, bool useVisualNodeMap = false, bool updateNodePorts = true)
        {
            var sourceNode = edge.outputSlot.node;
            if (sourceNode == null)
            {
                Debug.LogWarning("Source node is null");
                return null;
            }
            var sourceSlot = sourceNode.FindOutputSlot<MaterialSlot>(edge.outputSlot.slotId);

            var targetNode = edge.inputSlot.node;
            if (targetNode == null)
            {
                Debug.LogWarning("Target node is null");
                return null;
            }
            var targetSlot = targetNode.FindInputSlot<MaterialSlot>(edge.inputSlot.slotId);

            IShaderNodeView sourceNodeView;
            if (useVisualNodeMap)
                visualNodeMap.TryGetValue(sourceNode, out sourceNodeView);
            else
                sourceNodeView = m_GraphView.nodes.ToList().OfType<IShaderNodeView>().FirstOrDefault(x => x.node == sourceNode);

            if (sourceNodeView != null)
            {
                var sourceAnchor = sourceNodeView.gvNode.outputContainer.Children().OfType<ShaderPort>().First(x => x.slot.Equals(sourceSlot));

                IShaderNodeView targetNodeView;
                if (useVisualNodeMap)
                    visualNodeMap.TryGetValue(targetNode, out targetNodeView);
                else
                    targetNodeView = m_GraphView.nodes.ToList().OfType<IShaderNodeView>().First(x => x.node == targetNode);

                var targetAnchor = targetNodeView.gvNode.inputContainer.Children().OfType<ShaderPort>().First(x => x.slot.Equals(targetSlot));

                var edgeView = new Edge
                {
                    userData = edge,
                    output = sourceAnchor,
                    input = targetAnchor
                };

                edgeView.RegisterCallback<MouseDownEvent>(OnMouseDown);
                edgeView.output.Connect(edgeView);
                edgeView.input.Connect(edgeView);
                m_GraphView.AddElement(edgeView);

                if (updateNodePorts)
                {
                    sourceNodeView.gvNode.RefreshPorts();
                    targetNodeView.gvNode.RefreshPorts();
                    sourceNodeView.UpdatePortInputTypes();
                    targetNodeView.UpdatePortInputTypes();
                }

                return edgeView;
            }

            return null;
        }

        void OnMouseDown(MouseDownEvent evt)
        {
            if (evt.button == (int)MouseButton.LeftMouse && evt.clickCount == 2)
            {
                if (evt.target is Edge edgeTarget)
                {
                    Vector2 pos = evt.mousePosition;
                    m_GraphView.CreateRedirectNode(pos, edgeTarget);
                }
            }
        }

        Stack<Node> m_NodeStack = new Stack<Node>();

        void UpdateEdgeColors(HashSet<IShaderNodeView> nodeViews)
        {
            var nodeStack = m_NodeStack;
            nodeStack.Clear();
            foreach (var nodeView in nodeViews)
                nodeStack.Push((Node)nodeView);
            while (nodeStack.Any())
            {
                var nodeView = nodeStack.Pop();
                if (nodeView is IShaderNodeView shaderNodeView)
                {
                    shaderNodeView.UpdatePortInputTypes();
                }

                foreach (var anchorView in nodeView.outputContainer.Children().OfType<Port>())
                {
                    foreach (var edgeView in anchorView.connections)
                    {
                        var targetSlot = edgeView.input.GetSlot();
                        if (targetSlot.valueType == SlotValueType.DynamicVector || targetSlot.valueType == SlotValueType.DynamicMatrix || targetSlot.valueType == SlotValueType.Dynamic)
                        {
                            var connectedNodeView = edgeView.input.node;
                            if (connectedNodeView != null && !nodeViews.Contains((IShaderNodeView)connectedNodeView))
                            {
                                nodeStack.Push(connectedNodeView);
                                nodeViews.Add((IShaderNodeView)connectedNodeView);
                            }
                        }
                    }
                }

                foreach (var anchorView in nodeView.inputContainer.Children().OfType<Port>())
                {
                    var targetSlot = anchorView.GetSlot();
                    if (targetSlot.valueType != SlotValueType.DynamicVector)
                        continue;
                    foreach (var edgeView in anchorView.connections)
                    {
                        var connectedNodeView = edgeView.output.node;
                        if (connectedNodeView != null && !nodeViews.Contains((IShaderNodeView)connectedNodeView))
                        {
                            nodeStack.Push(connectedNodeView);
                            nodeViews.Add((IShaderNodeView)connectedNodeView);
                        }
                    }
                }
            }
        }

        void OnPrimaryMasterChanged()
        {
            m_MasterPreviewView?.RemoveFromHierarchy();
            CreateMasterPreview();
            ApplyMasterPreviewLayout();
            UpdateSubWindowsVisibility();
        }

        void ApplySerializedWindowLayouts(GeometryChangedEvent evt)
        {
            UnregisterCallback<GeometryChangedEvent>(ApplySerializedWindowLayouts);

            ApplyMasterPreviewLayout();

            ApplyBlackboardLayout();

            m_InspectorView.DeserializeLayout();
        }

        void ApplyMasterPreviewLayout()
        {
            m_FloatingWindowsLayout.previewLayout.ApplyPosition(m_MasterPreviewView);

            previewManager.ResizeMasterPreview(m_FloatingWindowsLayout.masterPreviewSize);

            m_MasterPreviewView.previewTextureView.style.width = m_FloatingWindowsLayout.masterPreviewSize.x;
            m_MasterPreviewView.previewTextureView.style.height = m_FloatingWindowsLayout.masterPreviewSize.y;
            m_MasterPreviewView.RegisterCallback<GeometryChangedEvent>(SerializeMasterPreviewLayout);
        }

        void SerializeMasterPreviewLayout(GeometryChangedEvent evt)
        {
            UpdateSerializedWindowLayout();
        }

        void ApplyBlackboardLayout()
        {
            // Restore blackboard layout, and make sure that it remains in the view.
            Rect blackboardRect = m_FloatingWindowsLayout.blackboardLayout.GetLayout(this.layout);

            // Make sure the dimensions are sufficiently large.
            blackboardRect.width = Mathf.Clamp(blackboardRect.width, 160f, m_GraphView.contentContainer.layout.width);
            blackboardRect.height = Mathf.Clamp(blackboardRect.height, 160f, m_GraphView.contentContainer.layout.height);

            // Make sure that the positioning is on screen.
            blackboardRect.x = Mathf.Clamp(blackboardRect.x, 0f,
                Mathf.Max(0f, m_GraphView.contentContainer.layout.width - blackboardRect.width));
            blackboardRect.y = Mathf.Clamp(blackboardRect.y, 0f,
                Mathf.Max(0f, m_GraphView.contentContainer.layout.height - blackboardRect.height));

            // Set the processed blackboard layout.
            m_BlackboardProvider.blackboard.SetPosition(blackboardRect);

            // After the layout is restored from the previous session, start tracking layout changes in the blackboard.
            m_BlackboardProvider.blackboard.RegisterCallback<GeometryChangedEvent>(SerializeBlackboardLayout);
        }

        void SerializeBlackboardLayout(GeometryChangedEvent evt)
        {
            UpdateSerializedWindowLayout();
        }

        void UpdateSerializedWindowLayout()
        {
            // TODO: Temporary Inspector
            m_FloatingWindowsLayout.previewLayout.CalculateDockingCornerAndOffset(m_InspectorView.layout, m_GraphView.layout);
            m_FloatingWindowsLayout.previewLayout.ClampToParentWindow();

            m_FloatingWindowsLayout.previewLayout.CalculateDockingCornerAndOffset(m_MasterPreviewView.layout, m_GraphView.layout);
            m_FloatingWindowsLayout.previewLayout.ClampToParentWindow();

            m_FloatingWindowsLayout.blackboardLayout.CalculateDockingCornerAndOffset(m_BlackboardProvider.blackboard.layout, m_GraphView.layout);
            m_FloatingWindowsLayout.blackboardLayout.ClampToParentWindow();

            if (m_MasterPreviewView.expanded)
            {
                m_FloatingWindowsLayout.masterPreviewSize = m_MasterPreviewView.previewTextureView.layout.size;
            }

            string serializedWindowLayout = JsonUtility.ToJson(m_FloatingWindowsLayout);
            EditorUserSettings.SetConfigValue(k_FloatingWindowsLayoutKey, serializedWindowLayout);
        }

        public void Dispose()
        {
            if (m_GraphView != null)
            {
                saveRequested = null;
                saveAsRequested = null;
                convertToSubgraphRequested = null;
                showInProjectRequested = null;
                isCheckedOut = null;
                checkOut = null;
                foreach (var node in m_GraphView.Children().OfType<IShaderNodeView>())
                    node.Dispose();
                m_GraphView.nodeCreationRequest = null;
                m_GraphView = null;
            }
            if (previewManager != null)
            {
                previewManager.Dispose();
                previewManager = null;
            }
            if (m_SearchWindowProvider != null)
            {
                Object.DestroyImmediate(m_SearchWindowProvider);
                m_SearchWindowProvider = null;
            }
        }
    }
}<|MERGE_RESOLUTION|>--- conflicted
+++ resolved
@@ -31,9 +31,6 @@
     [Serializable]
     class UserViewSettings
     {
-        // TODO: Temporary Inspector
-        public bool isInspectorVisible = true;
-
         public bool isBlackboardVisible = true;
         public bool isPreviewVisible = true;
         public bool isInspectorVisible = true;
@@ -55,9 +52,6 @@
         ColorManager m_ColorManager;
         EditorWindow m_EditorWindow;
 
-        // TODO: Temporary Inspector
-        InspectorView m_InspectorView;
-
         public BlackboardProvider blackboardProvider
         {
             get { return m_BlackboardProvider; }
@@ -215,27 +209,11 @@
                 GUILayout.Label("Color Mode");
                 var newColorIdx = EditorGUILayout.Popup(m_ColorManager.activeIndex, colorProviders, GUILayout.Width(100f));
                 GUILayout.Space(4);
-
-                // TODO: Temporary Inspector
+                m_UserViewSettings.isBlackboardVisible = GUILayout.Toggle(m_UserViewSettings.isBlackboardVisible, "Blackboard", EditorStyles.toolbarButton);
+
+                GUILayout.Space(6);
+
                 m_UserViewSettings.isInspectorVisible = GUILayout.Toggle(m_UserViewSettings.isInspectorVisible, "Inspector", EditorStyles.toolbarButton);
-                GUILayout.Space(6);
-
-<<<<<<< HEAD
-                m_UserViewSettings.isBlackboardVisible = GUILayout.Toggle(m_UserViewSettings.isBlackboardVisible, "Blackboard", EditorStyles.toolbarButton);
-=======
-                    m_UserViewSettings.isInspectorVisible = GUILayout.Toggle(m_UserViewSettings.isInspectorVisible, "Inspector", EditorStyles.toolbarButton);
-
-                    GUILayout.Space(6);
-
-                    m_UserViewSettings.isPreviewVisible = GUILayout.Toggle(m_UserViewSettings.isPreviewVisible, "Main Preview", EditorStyles.toolbarButton);
-                    if (EditorGUI.EndChangeCheck())
-                    {
-                        if(newColorIdx != m_ColorManager.activeIndex)
-                        {
-                            m_ColorManager.SetActiveProvider(newColorIdx, m_GraphView.Query<MaterialNodeView>().ToList());
-                            m_UserViewSettings.colorProvider = m_ColorManager.activeProviderName;
-                        }
->>>>>>> 872f14ec
 
                 GUILayout.Space(6);
 
@@ -378,25 +356,7 @@
         // Because of their differences we do this is different ways, for now.
         void UpdateSubWindowsVisibility()
         {
-<<<<<<< HEAD
-            // TODO: Temporary Inspector
-            if (m_UserViewSettings.isInspectorVisible)
-                m_GraphView.Insert(m_GraphView.childCount, m_InspectorView);
-            else
-                m_InspectorView.RemoveFromHierarchy();
-            
-            // if (m_UserViewSettings.isBlackboardVisible)
-            //     m_GraphView.Insert(m_GraphView.childCount, m_BlackboardProvider.blackboard);
-            // else
-            //     m_BlackboardProvider.blackboard.RemoveFromHierarchy();
-            
-            // Master Preview and Blackboard both need to keep their layouts when hidden in order to restore user preferences.
-            // Because of their differences we do this is different ways, for now. + Blackboard needs to be effectively removed when hidden to avoid bugs.
-            m_MasterPreviewView.visible = m_UserViewSettings.isPreviewVisible;
-
-=======
             // Blackboard needs to be effectively removed when hidden to avoid bugs.
->>>>>>> 872f14ec
             if (m_UserViewSettings.isBlackboardVisible)
                  m_GraphView.Insert(m_GraphView.childCount, m_BlackboardProvider.blackboard);
             else
@@ -719,8 +679,7 @@
                 if (nodeView != null)
                 {
                     nodeView.Dispose();
-
-<<<<<<< HEAD
+                    
                     if(node is BlockNode blockNode)
                     {
                         var context = m_GraphView.GetContext(blockNode.contextData);
@@ -733,10 +692,6 @@
                     
                     if (node.group != null)
                     {
-=======
-                    if (node.group != null)
-                    {
->>>>>>> 872f14ec
                         var shaderGroup = m_GraphView.graphElements.ToList().OfType<ShaderGroup>().First(g => g.userData == node.group);
                         m_GroupHashSet.Add(shaderGroup);
                     }
@@ -959,12 +914,8 @@
             node.RegisterCallback(OnNodeChanged);
             nodeView.MarkDirtyRepaint();
 
-<<<<<<< HEAD
-            if (m_SearchWindowProvider.nodeNeedsRepositioning && m_SearchWindowProvider.targetSlotReference.node == node)
-=======
             if (m_SearchWindowProvider.nodeNeedsRepositioning &&
                 m_SearchWindowProvider.targetSlotReference.node == node)
->>>>>>> 872f14ec
             {
                 m_SearchWindowProvider.nodeNeedsRepositioning = false;
                 foreach (var element in nodeView.inputContainer.Children().Union(nodeView.outputContainer.Children()))
@@ -979,7 +930,6 @@
             }
 
             if (materialNode.group != null)
-<<<<<<< HEAD
             {
                 if (usePrebuiltVisualGroupMap)
                 {
@@ -994,22 +944,6 @@
                     // This should also work for sticky notes
                     m_GraphElementsTemp.Clear();
                     m_GraphView.graphElements.ToList(m_GraphElementsTemp);
-=======
-            {
-            if (usePrebuiltVisualGroupMap)
-            {
-                // cheaper way to add the node to groups it is in
-                ShaderGroup groupView;
-                    visualGroupMap.TryGetValue(materialNode.group, out groupView);
-                if (groupView != null)
-                    groupView.AddElement(nodeView);
-            }
-            else
-            {
-                // This should also work for sticky notes
-                m_GraphElementsTemp.Clear();
-                m_GraphView.graphElements.ToList(m_GraphElementsTemp);
->>>>>>> 872f14ec
 
                     foreach (var element in m_GraphElementsTemp)
                     {
