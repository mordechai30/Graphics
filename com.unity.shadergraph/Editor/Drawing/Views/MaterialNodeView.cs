using System;
using System.Collections.Generic;
using System.Linq;
using System.Reflection;
using Drawing.Inspector;
using UnityEngine;
using UnityEditor.Graphing;
using UnityEditor.Graphing.Util;
using UnityEditor.ShaderGraph.Drawing.Controls;
using UnityEngine.Rendering;

using UnityEditor.Experimental.GraphView;
using UnityEditor.Rendering;
using UnityEditor.ShaderGraph.Drawing.Colors;
using UnityEditor.ShaderGraph.Internal;
using UnityEngine.UIElements;
using UnityEditor.UIElements;
using Node = UnityEditor.Experimental.GraphView.Node;

namespace UnityEditor.ShaderGraph.Drawing
{
    sealed class MaterialNodeView : Node, IShaderNodeView, IInspectable
    {
        PreviewRenderData m_PreviewRenderData;
        Image m_PreviewImage;
        // Remove this after updated to the correct API call has landed in trunk. ------------
        VisualElement m_TitleContainer;
        new VisualElement m_ButtonContainer;

        VisualElement m_PreviewContainer;
        VisualElement m_ControlItems;
        VisualElement m_PreviewFiller;
        VisualElement m_ControlsDivider;
        IEdgeConnectorListener m_ConnectorListener;
        VisualElement m_PortInputContainer;

        MaterialGraphView m_GraphView;

<<<<<<< HEAD
        public string displayName => $"{node.name} (Node)";

        public void Initialize(AbstractMaterialNode inNode, PreviewManager previewManager, IEdgeConnectorListener connectorListener, GraphView graphView)
=======
        public void Initialize(AbstractMaterialNode inNode, PreviewManager previewManager, IEdgeConnectorListener connectorListener, MaterialGraphView graphView)
>>>>>>> 718ed667
        {
            styleSheets.Add(Resources.Load<StyleSheet>("Styles/MaterialNodeView"));
            styleSheets.Add(Resources.Load<StyleSheet>($"Styles/ColorMode"));
            AddToClassList("MaterialNode");

            if (inNode == null)
                return;

            var contents = this.Q("contents");

            m_GraphView = graphView;

            m_ConnectorListener = connectorListener;
            node = inNode;
            viewDataKey = node.guid.ToString();
            UpdateTitle();

            // Add controls container
            var controlsContainer = new VisualElement { name = "controls" };
            {
                m_ControlsDivider = new VisualElement { name = "divider" };
                m_ControlsDivider.AddToClassList("horizontal");
                controlsContainer.Add(m_ControlsDivider);
                m_ControlItems = new VisualElement { name = "items" };
                controlsContainer.Add(m_ControlItems);

                // Instantiate control views from node
                foreach (var propertyInfo in node.GetType().GetProperties(BindingFlags.Instance | BindingFlags.Public | BindingFlags.NonPublic))
                    foreach (IControlAttribute attribute in propertyInfo.GetCustomAttributes(typeof(IControlAttribute), false))
                        m_ControlItems.Add(attribute.InstantiateControl(node, propertyInfo));
            }
            if (m_ControlItems.childCount > 0)
                contents.Add(controlsContainer);

            if (node.hasPreview)
            {
                // Add actual preview which floats on top of the node
                m_PreviewContainer = new VisualElement
                {
                    name = "previewContainer",
                    style = { overflow = Overflow.Hidden },
                    pickingMode = PickingMode.Ignore
                };
                m_PreviewImage = new Image
                {
                    name = "preview",
                    pickingMode = PickingMode.Ignore,
                    image = Texture2D.whiteTexture,
                };
                {
                    // Add preview collapse button on top of preview
                    var collapsePreviewButton = new VisualElement { name = "collapse" };
                    collapsePreviewButton.Add(new VisualElement { name = "icon" });
                    collapsePreviewButton.AddManipulator(new Clickable(() =>
                        {
                            SetPreviewExpandedStateOnSelection(false);
                        }));
                    m_PreviewImage.Add(collapsePreviewButton);
                }
                m_PreviewContainer.Add(m_PreviewImage);

                // Hook up preview image to preview manager
                m_PreviewRenderData = previewManager.GetPreview(inNode);
                m_PreviewRenderData.onPreviewChanged += UpdatePreviewTexture;
                UpdatePreviewTexture();

                // Add fake preview which pads out the node to provide space for the floating preview
                m_PreviewFiller = new VisualElement { name = "previewFiller" };
                m_PreviewFiller.AddToClassList("expanded");
                {
                    var previewDivider = new VisualElement { name = "divider" };
                    previewDivider.AddToClassList("horizontal");
                    m_PreviewFiller.Add(previewDivider);

                    var expandPreviewButton = new VisualElement { name = "expand" };
                    expandPreviewButton.Add(new VisualElement { name = "icon" });
                    expandPreviewButton.AddManipulator(new Clickable(() =>
                        {
                            SetPreviewExpandedStateOnSelection(true);
                        }));
                    m_PreviewFiller.Add(expandPreviewButton);
                }
                contents.Add(m_PreviewFiller);

                UpdatePreviewExpandedState(node.previewExpanded);
            }

            // Add port input container, which acts as a pixel cache for all port inputs
            m_PortInputContainer = new VisualElement
            {
                name = "portInputContainer",
                style = { overflow = Overflow.Hidden },
                pickingMode = PickingMode.Ignore
            };
            Add(m_PortInputContainer);

            AddSlots(node.GetSlots<MaterialSlot>());
            UpdatePortInputs();
            base.expanded = node.drawState.expanded;
            RefreshExpandedState(); //This should not be needed. GraphView needs to improve the extension api here
            UpdatePortInputVisibilities();

            SetPosition(new Rect(node.drawState.position.x, node.drawState.position.y, 0, 0));

            if (node is SubGraphNode)
            {
                RegisterCallback<MouseDownEvent>(OnSubGraphDoubleClick);
            }

            m_PortInputContainer.SendToBack();

            m_TitleContainer = this.Q("title");

            var masterNode = node as IMasterNode;
            if (masterNode != null)
            {
                AddToClassList("master");
                bool validTarget = false;
                foreach(ITargetImplementation activeTarget in node.owner.validImplementations)
                {
                    //if we have a valid active target implementation and render pipeline, don't display the error
                    if (activeTarget.IsPipelineCompatible(GraphicsSettings.currentRenderPipeline))
                    {
                        validTarget = true;
                        break;
                    }
                }
                //if no active target implementations are valid with the current pipeline, display the error
                if (!validTarget)
                    AttachMessage("The active Master Node is not compatible with the current Render Pipeline. Assign a Render Pipeline in the graphics settings that is compatible with this Master Node.", ShaderCompilerMessageSeverity.Error);
            }

            // Register OnMouseHover callbacks for node highlighting
            RegisterCallback<MouseEnterEvent>(OnMouseHover);
            RegisterCallback<MouseLeaveEvent>(OnMouseHover);
        }

        public void AttachMessage(string errString, ShaderCompilerMessageSeverity severity)
        {
            ClearMessage();
            IconBadge badge;
            if (severity == ShaderCompilerMessageSeverity.Error)
            {
                badge = IconBadge.CreateError(errString);
            }
            else
            {
                badge = IconBadge.CreateComment(errString);
            }

            Add(badge);
            badge.AttachTo(m_TitleContainer, SpriteAlignment.RightCenter);
        }

        public void ClearMessage()
        {
            var badge = this.Q<IconBadge>();
            if(badge != null)
            {
                badge.Detach();
                badge.RemoveFromHierarchy();
            }
        }

        public VisualElement colorElement
        {
            get { return this; }
        }

        static readonly StyleColor noColor = new StyleColor(StyleKeyword.Null);
        public void SetColor(Color color)
        {
            m_TitleContainer.style.borderBottomColor = color;
        }

        public void ResetColor()
        {
            m_TitleContainer.style.borderBottomColor = noColor;
        }


        public Color GetColor()
        {
            return m_TitleContainer.resolvedStyle.borderBottomColor;
        }

        void OnSubGraphDoubleClick(MouseDownEvent evt)
        {
            if (evt.clickCount == 2 && evt.button == 0)
            {
                SubGraphNode subgraphNode = node as SubGraphNode;

                var path = AssetDatabase.GUIDToAssetPath(subgraphNode.subGraphGuid);
                ShaderGraphImporterEditor.ShowGraphEditWindow(path);
            }
        }

        public Node gvNode => this;
        public AbstractMaterialNode node { get; private set; }

        public override bool expanded
        {
            get { return base.expanded; }
            set
            {
                if (base.expanded != value)
                    base.expanded = value;

                if (node.drawState.expanded != value)
                {
                    var ds = node.drawState;
                    ds.expanded = value;
                    node.drawState = ds;
                }

                RefreshExpandedState(); //This should not be needed. GraphView needs to improve the extension api here
                UpdatePortInputVisibilities();
            }
        }

        public override void BuildContextualMenu(ContextualMenuPopulateEvent evt)
        {
            if (evt.target is Node)
            {
                var isMaster = node is IMasterNode;
                var isActive = node.guid == node.owner.activeOutputNodeGuid;
                if (isMaster)
                {
                    evt.menu.AppendAction("Set Active", SetMasterAsActive,
                        _ => isActive ? DropdownMenuAction.Status.Checked : DropdownMenuAction.Status.Normal);
                }

                var canViewShader = node.hasPreview || node is IMasterNode || node is SubGraphOutputNode;
                evt.menu.AppendAction("Copy Shader", CopyToClipboard,
                    _ => canViewShader ? DropdownMenuAction.Status.Normal : DropdownMenuAction.Status.Hidden,
                    GenerationMode.ForReals);
                evt.menu.AppendAction("Show Generated Code", ShowGeneratedCode,
                    _ => canViewShader ? DropdownMenuAction.Status.Normal : DropdownMenuAction.Status.Hidden,
                    GenerationMode.ForReals);

                if (Unsupported.IsDeveloperMode())
                {
                    evt.menu.AppendAction("Show Preview Code", ShowGeneratedCode,
                        _ => canViewShader ? DropdownMenuAction.Status.Normal : DropdownMenuAction.Status.Hidden,
                        GenerationMode.Preview);
                }
            }

            base.BuildContextualMenu(evt);
        }

        void SetMasterAsActive(DropdownMenuAction action)
        {
            node.owner.activeOutputNodeGuid = node.guid;
        }

        void CopyToClipboard(DropdownMenuAction action)
        {
            GUIUtility.systemCopyBuffer = ConvertToShader((GenerationMode) action.userData);
        }

        public string SanitizeName(string name)
        {
            return new string(name.Where(c => !Char.IsWhiteSpace(c)).ToArray());
        }

        public void ShowGeneratedCode(DropdownMenuAction action)
        {
            string name = GetFirstAncestorOfType<GraphEditorView>().assetName;
            var mode = (GenerationMode)action.userData;

            string path = String.Format("Temp/GeneratedFromGraph-{0}-{1}-{2}{3}.shader", SanitizeName(name),
                SanitizeName(node.name), node.guid, mode == GenerationMode.Preview ? "-Preview" : "");
            if (GraphUtil.WriteToFile(path, ConvertToShader(mode)))
                GraphUtil.OpenFile(path);
        }

        string ConvertToShader(GenerationMode mode)
        {
            var generator = new Generator(node.owner, node, mode, node.name);
            return generator.generatedShader;
        }

        public PropertySheet GetInspectorContent()
        {
            var sheet = new PropertySheet();
            {
                if(node.canSetPrecision)
                {
                    sheet.Add(new PropertyRow(new Label("Precision")), (row) =>
                    {
                        row.Add(new EnumField(node.precision), (field) =>
                        {
                            field.RegisterValueChangedCallback(evt =>
                            {
                                if (evt.newValue.Equals(node.precision))
                                    return;

                                var editorView = GetFirstAncestorOfType<GraphEditorView>();
                                var nodeList = m_GraphView.Query<MaterialNodeView>().ToList();

                                editorView.colorManager.SetNodesDirty(nodeList);
                                node.owner.owner.RegisterCompleteObjectUndo("Change precision");
                                node.precision = (Precision)evt.newValue;
                                node.owner.ValidateGraph();
                                editorView.colorManager.UpdateNodeViews(nodeList);
                                node.Dirty(ModificationScope.Graph);
                            });
                        });
                    });
                }

                // Add Node type specific settings
                if(node is IHasSettings settings)
                {
                    sheet.Add(settings.CreateSettingsElement());
                }
            }
            return sheet;
        }

        public object GetUnderlyingObject()
        {
            return this.node;
        }

        public PropertyInfo[] GetPropertyInfo()
        {
<<<<<<< HEAD
            return this.node.GetType().GetProperties();
        }

        public void SupplyDataToPropertyDrawer(IPropertyDrawer propertyDrawer, Action inspectorUpdateDelegate)
        {
            // Currently unimplemented
        }

        private void SetSelfSelected()
=======
            m_ShowSettings = !m_ShowSettings;
            if (m_ShowSettings)
            {
                m_NodeSettingsView.Add(m_Settings);
                m_NodeSettingsView.visible = true;
                m_SettingsButton.AddToClassList("clicked");
                RegisterCallback<GeometryChangedEvent>(OnGeometryChanged);
                OnGeometryChanged(null);
            }
            else
            {
                m_Settings.RemoveFromHierarchy();
                m_NodeSettingsView.visible = false;
                m_SettingsButton.RemoveFromClassList("clicked");
                UnregisterCallback<GeometryChangedEvent>(OnGeometryChanged);
            }
        }

        protected override void ToggleCollapse()
>>>>>>> 718ed667
        {
            node.owner.owner.RegisterCompleteObjectUndo(!expanded ? "Expand Nodes" : "Collapse Nodes");
            expanded = !expanded;

            // If selected, expand/collapse the other applicable nodes that are also selected
            if (selected)
            {
                m_GraphView.SetNodeExpandedForSelectedNodes(expanded, false);
            }
        }

        void SetPreviewExpandedStateOnSelection(bool state)
        {
            // If selected, expand/collapse the other applicable nodes that are also selected
            if (selected)
            {
                m_GraphView.SetPreviewExpandedForSelectedNodes(state);
            }
            else
            {
                node.owner.owner.RegisterCompleteObjectUndo(state ? "Expand Previews" : "Collapse Previews");
                node.previewExpanded = state;
            }
        }

        public bool CanToggleNodeExpanded()
        {
            return m_CollapseButton.enabledInHierarchy;
        }

        void UpdatePreviewExpandedState(bool expanded)
        {
            node.previewExpanded = expanded;
            if (m_PreviewFiller == null)
                return;
            if (expanded)
            {
                if (m_PreviewContainer.parent != this)
                {
                    Add(m_PreviewContainer);
                    m_PreviewContainer.PlaceBehind(this.Q("selection-border"));
                }
                m_PreviewFiller.AddToClassList("expanded");
                m_PreviewFiller.RemoveFromClassList("collapsed");
            }
            else
            {
                if (m_PreviewContainer.parent == m_PreviewFiller)
                {
                    m_PreviewContainer.RemoveFromHierarchy();
                }
                m_PreviewFiller.RemoveFromClassList("expanded");
                m_PreviewFiller.AddToClassList("collapsed");
            }
            UpdatePreviewTexture();
        }

        void UpdateTitle()
        {
            if (node is SubGraphNode subGraphNode && subGraphNode.asset != null)
                title = subGraphNode.asset.name;
            else
                title = node.name;
        }

        public void OnModified(ModificationScope scope)
        {
            UpdateTitle();
            if (node.hasPreview)
                UpdatePreviewExpandedState(node.previewExpanded);

            base.expanded = node.drawState.expanded;

            // Update slots to match node modification
            if (scope == ModificationScope.Topological)
            {
                // TODO: Fix this
                // RecreateSettings();

                var slots = node.GetSlots<MaterialSlot>().ToList();

                var inputPorts = inputContainer.Children().OfType<ShaderPort>().ToList();
                foreach (var port in inputPorts)
                {
                    var currentSlot = port.slot;
                    var newSlot = slots.FirstOrDefault(s => s.id == currentSlot.id);
                    if (newSlot == null)
                    {
                        // Slot doesn't exist anymore, remove it
                        inputContainer.Remove(port);

                        // We also need to remove the inline input
                        var portInputView = m_PortInputContainer.Children().OfType<PortInputView>().FirstOrDefault(v => Equals(v.slot, port.slot));
                        if (portInputView != null)
                            portInputView.RemoveFromHierarchy();
                    }
                    else
                    {
                        port.slot = newSlot;
                        var portInputView = m_PortInputContainer.Children().OfType<PortInputView>().FirstOrDefault(x => x.slot.id == currentSlot.id);
                        if (newSlot.isConnected)
                        {
                            portInputView?.RemoveFromHierarchy();
                        }
                        else
                        {
                            portInputView?.UpdateSlot(newSlot);
                        }

                        slots.Remove(newSlot);
                    }
                }

                var outputPorts = outputContainer.Children().OfType<ShaderPort>().ToList();
                foreach (var port in outputPorts)
                {
                    var currentSlot = port.slot;
                    var newSlot = slots.FirstOrDefault(s => s.id == currentSlot.id);
                    if (newSlot == null)
                    {
                        outputContainer.Remove(port);
                    }
                    else
                    {
                        port.slot = newSlot;
                        slots.Remove(newSlot);
                    }
                }

                AddSlots(slots);

                slots.Clear();
                slots.AddRange(node.GetSlots<MaterialSlot>());

                if (inputContainer.childCount > 0)
                    inputContainer.Sort((x, y) => slots.IndexOf(((ShaderPort)x).slot) - slots.IndexOf(((ShaderPort)y).slot));
                if (outputContainer.childCount > 0)
                    outputContainer.Sort((x, y) => slots.IndexOf(((ShaderPort)x).slot) - slots.IndexOf(((ShaderPort)y).slot));

                UpdatePortInputs();
                UpdatePortInputVisibilities();
            }

            RefreshExpandedState(); //This should not be needed. GraphView needs to improve the extension api here

            foreach (var listener in m_ControlItems.Children().OfType<AbstractMaterialNodeModificationListener>())
            {
                if (listener != null)
                    listener.OnNodeModified(scope);
            }
        }

        void AddSlots(IEnumerable<MaterialSlot> slots)
        {
            foreach (var slot in slots)
            {
                if (slot.hidden)
                    continue;

                var port = ShaderPort.Create(slot, m_ConnectorListener);
                if (slot.isOutputSlot)
                    outputContainer.Add(port);
                else
                    inputContainer.Add(port);
            }
        }

        void UpdatePortInputs()
        {
            foreach (var port in inputContainer.Children().OfType<ShaderPort>())
            {
                if (port.slot.isConnected)
                {
                    continue;
                }

                var portInputView = m_PortInputContainer.Children().OfType<PortInputView>().FirstOrDefault(a => Equals(a.slot, port.slot));
                if (portInputView == null)
                {
                    portInputView = new PortInputView(port.slot) { style = { position = Position.Absolute } };
                    m_PortInputContainer.Add(portInputView);
                    SetPortInputPosition(port, portInputView);
                }

                port.RegisterCallback<GeometryChangedEvent>(UpdatePortInput);
            }
        }

        void UpdatePortInput(GeometryChangedEvent evt)
        {
            var port = (ShaderPort)evt.target;
            var inputViews = m_PortInputContainer.Children().OfType<PortInputView>().Where(x => Equals(x.slot, port.slot));

            // Ensure PortInputViews are initialized correctly
            // Dynamic port lists require one update to validate before init
            if(inputViews.Count() != 0)
            {
                var inputView = inputViews.First();
                SetPortInputPosition(port, inputView);
            }

            port.UnregisterCallback<GeometryChangedEvent>(UpdatePortInput);
        }

        void SetPortInputPosition(ShaderPort port, PortInputView inputView)
        {
            inputView.style.top = port.layout.y;
            inputView.parent.style.height = inputContainer.layout.height;
        }

        void UpdatePortInputVisibilities()
        {
            if (expanded)
            {
                m_PortInputContainer.style.display = StyleKeyword.Null;
            }
            else
            {
                m_PortInputContainer.style.display = DisplayStyle.None;
            }
        }

        public void UpdatePortInputTypes()
        {
            foreach (var anchor in inputContainer.Children().Concat(outputContainer.Children()).OfType<ShaderPort>())
            {
                var slot = anchor.slot;
                anchor.portName = slot.displayName;
                anchor.visualClass = slot.concreteValueType.ToClassName();
            }

            foreach (var portInputView in m_PortInputContainer.Children().OfType<PortInputView>())
                portInputView.UpdateSlotType();

            foreach (var control in m_ControlItems.Children())
            {
                var listener = control as AbstractMaterialNodeModificationListener;
                if (listener != null)
                    listener.OnNodeModified(ModificationScope.Graph);
            }
        }

        void OnResize(Vector2 deltaSize)
        {
            var updatedWidth = topContainer.layout.width + deltaSize.x;
            var updatedHeight = m_PreviewImage.layout.height + deltaSize.y;

            var previewNode = node as PreviewNode;
            if (previewNode != null)
            {
                previewNode.SetDimensions(updatedWidth, updatedHeight);
                UpdateSize();
            }
        }

        void OnMouseHover(EventBase evt)
        {
            var graphEditorView = GetFirstAncestorOfType<GraphEditorView>();
            if (graphEditorView == null)
                return;

            var blackboardProvider = graphEditorView.blackboardProvider;
            if (blackboardProvider == null)
                return;

            // Keyword nodes should be highlighted when Blackboard entry is hovered
            // TODO: Move to new NodeView type when keyword node has unique style
            if(node is KeywordNode keywordNode)
            {
                var keywordRow = blackboardProvider.GetBlackboardRow(keywordNode.keywordGuid);
                if (keywordRow != null)
                {
                    if (evt.eventTypeId == MouseEnterEvent.TypeId())
                    {
                        keywordRow.AddToClassList("hovered");
                    }
                    else
                    {
                        keywordRow.RemoveFromClassList("hovered");
                    }
                }
            }
        }

        void UpdatePreviewTexture()
        {
            if (m_PreviewRenderData.texture == null || !node.previewExpanded)
            {
                m_PreviewImage.visible = false;
                m_PreviewImage.image = Texture2D.blackTexture;
            }
            else
            {
                m_PreviewImage.visible = true;
                m_PreviewImage.AddToClassList("visible");
                m_PreviewImage.RemoveFromClassList("hidden");
                if (m_PreviewImage.image != m_PreviewRenderData.texture)
                    m_PreviewImage.image = m_PreviewRenderData.texture;
                else
                    m_PreviewImage.MarkDirtyRepaint();

                if (m_PreviewRenderData.shaderData.isCompiling)
                    m_PreviewImage.tintColor = new Color(1.0f, 1.0f, 1.0f, 0.3f);
                else
                    m_PreviewImage.tintColor = Color.white;
            }
        }

        void UpdateSize()
        {
            var previewNode = node as PreviewNode;

            if (previewNode == null)
                return;

            var width = previewNode.width;
            var height = previewNode.height;

            m_PreviewImage.style.height = height;
            m_PreviewImage.style.width = width;
        }

        public void Dispose()
        {
            foreach (var portInputView in m_PortInputContainer.Children().OfType<PortInputView>())
                portInputView.Dispose();

            node = null;
            ((VisualElement)this).userData = null;
            if (m_PreviewRenderData != null)
            {
                m_PreviewRenderData.onPreviewChanged -= UpdatePreviewTexture;
                m_PreviewRenderData = null;
            }
        }
    }
}<|MERGE_RESOLUTION|>--- conflicted
+++ resolved
@@ -33,16 +33,16 @@
         VisualElement m_ControlsDivider;
         IEdgeConnectorListener m_ConnectorListener;
         VisualElement m_PortInputContainer;
+        VisualElement m_SettingsContainer;
+        bool m_ShowSettings = false;
+        VisualElement m_SettingsButton;
+        VisualElement m_Settings;
+        VisualElement m_NodeSettingsView;
 
         MaterialGraphView m_GraphView;
 
-<<<<<<< HEAD
         public string displayName => $"{node.name} (Node)";
-
-        public void Initialize(AbstractMaterialNode inNode, PreviewManager previewManager, IEdgeConnectorListener connectorListener, GraphView graphView)
-=======
         public void Initialize(AbstractMaterialNode inNode, PreviewManager previewManager, IEdgeConnectorListener connectorListener, MaterialGraphView graphView)
->>>>>>> 718ed667
         {
             styleSheets.Add(Resources.Load<StyleSheet>("Styles/MaterialNodeView"));
             styleSheets.Add(Resources.Load<StyleSheet>($"Styles/ColorMode"));
@@ -165,7 +165,7 @@
                 {
                     //if we have a valid active target implementation and render pipeline, don't display the error
                     if (activeTarget.IsPipelineCompatible(GraphicsSettings.currentRenderPipeline))
-                    {
+                {
                         validTarget = true;
                         break;
                     }
@@ -175,6 +175,36 @@
                     AttachMessage("The active Master Node is not compatible with the current Render Pipeline. Assign a Render Pipeline in the graphics settings that is compatible with this Master Node.", ShaderCompilerMessageSeverity.Error);
             }
 
+            m_NodeSettingsView = new NodeSettingsView();
+            m_NodeSettingsView.visible = false;
+            Add(m_NodeSettingsView);
+
+            m_SettingsButton = new VisualElement {name = "settings-button"};
+            m_SettingsButton.Add(new VisualElement { name = "icon" });
+
+            m_Settings = new VisualElement();
+            AddDefaultSettings();
+
+            // Add Node type specific settings
+            var nodeTypeSettings = node as IHasSettings;
+            if (nodeTypeSettings != null)
+                m_Settings.Add(nodeTypeSettings.CreateSettingsElement());
+
+            // Add manipulators
+            m_SettingsButton.AddManipulator(new Clickable(() =>
+                {
+                    UpdateSettingsExpandedState();
+                }));
+
+            if(m_Settings.childCount > 0)
+            {
+                m_ButtonContainer = new VisualElement { name = "button-container" };
+                m_ButtonContainer.style.flexDirection = FlexDirection.Row;
+                m_ButtonContainer.Add(m_SettingsButton);
+                m_ButtonContainer.Add(m_CollapseButton);
+                m_TitleContainer.Add(m_ButtonContainer);
+            }
+
             // Register OnMouseHover callbacks for node highlighting
             RegisterCallback<MouseEnterEvent>(OnMouseHover);
             RegisterCallback<MouseLeaveEvent>(OnMouseHover);
@@ -227,6 +257,17 @@
         public Color GetColor()
         {
             return m_TitleContainer.resolvedStyle.borderBottomColor;
+        }
+
+        void OnGeometryChanged(GeometryChangedEvent evt)
+        {
+            // style.positionTop and style.positionLeft are in relation to the parent,
+            // so we translate the layout of the settings button to be in the coordinate
+            // space of the settings view's parent.
+
+            var settingsButtonLayout = m_SettingsButton.ChangeCoordinatesTo(m_NodeSettingsView.parent, m_SettingsButton.layout);
+            m_NodeSettingsView.style.top = settingsButtonLayout.yMax - 18f;
+            m_NodeSettingsView.style.left = settingsButtonLayout.xMin - 16f;
         }
 
         void OnSubGraphDoubleClick(MouseDownEvent evt)
@@ -320,68 +361,59 @@
                 GraphUtil.OpenFile(path);
         }
 
-        string ConvertToShader(GenerationMode mode)
-        {
-            var generator = new Generator(node.owner, node, mode, node.name);
-            return generator.generatedShader;
-        }
-
-        public PropertySheet GetInspectorContent()
-        {
-            var sheet = new PropertySheet();
-            {
-                if(node.canSetPrecision)
-                {
-                    sheet.Add(new PropertyRow(new Label("Precision")), (row) =>
+        void AddDefaultSettings()
+        {
+            PropertySheet ps = new PropertySheet();
+            bool hasDefaultSettings = false;
+
+            if(node.canSetPrecision)
+            {
+                hasDefaultSettings = true;
+                ps.Add(new PropertyRow(new Label("Precision")), (row) =>
+                {
+                    row.Add(new EnumField(node.precision), (field) =>
                     {
-                        row.Add(new EnumField(node.precision), (field) =>
+                        field.RegisterValueChangedCallback(evt =>
                         {
-                            field.RegisterValueChangedCallback(evt =>
-                            {
-                                if (evt.newValue.Equals(node.precision))
-                                    return;
-
-                                var editorView = GetFirstAncestorOfType<GraphEditorView>();
-                                var nodeList = m_GraphView.Query<MaterialNodeView>().ToList();
-
-                                editorView.colorManager.SetNodesDirty(nodeList);
-                                node.owner.owner.RegisterCompleteObjectUndo("Change precision");
-                                node.precision = (Precision)evt.newValue;
-                                node.owner.ValidateGraph();
-                                editorView.colorManager.UpdateNodeViews(nodeList);
-                                node.Dirty(ModificationScope.Graph);
-                            });
+                            if (evt.newValue.Equals(node.precision))
+                                return;
+
+                            var editorView = GetFirstAncestorOfType<GraphEditorView>();
+                            var nodeList = m_GraphView.Query<MaterialNodeView>().ToList();
+
+                            editorView.colorManager.SetNodesDirty(nodeList);
+                            node.owner.owner.RegisterCompleteObjectUndo("Change precision");
+                            node.precision = (Precision)evt.newValue;
+                            node.owner.ValidateGraph();
+                            editorView.colorManager.UpdateNodeViews(nodeList);
+                            node.Dirty(ModificationScope.Graph);
                         });
                     });
-                }
-
-                // Add Node type specific settings
-                if(node is IHasSettings settings)
-                {
-                    sheet.Add(settings.CreateSettingsElement());
-                }
-            }
-            return sheet;
-        }
-
-        public object GetUnderlyingObject()
-        {
-            return this.node;
-        }
-
-        public PropertyInfo[] GetPropertyInfo()
-        {
-<<<<<<< HEAD
-            return this.node.GetType().GetProperties();
-        }
-
-        public void SupplyDataToPropertyDrawer(IPropertyDrawer propertyDrawer, Action inspectorUpdateDelegate)
-        {
-            // Currently unimplemented
-        }
-
-        private void SetSelfSelected()
-=======
+                });
+            }
+
+            if(hasDefaultSettings)
+                m_Settings.Add(ps);
+        }
+
+        void RecreateSettings()
+        {
+            m_Settings.RemoveFromHierarchy();
+            m_Settings = new PropertySheet();
+
+            // Add default settings
+            AddDefaultSettings();
+
+            // Add Node type specific settings
+            var nodeTypeSettings = node as IHasSettings;
+            if (nodeTypeSettings != null)
+                m_Settings.Add(nodeTypeSettings.CreateSettingsElement());
+
+            m_NodeSettingsView.Add(m_Settings);
+        }
+
+        void UpdateSettingsExpandedState()
+        {
             m_ShowSettings = !m_ShowSettings;
             if (m_ShowSettings)
             {
@@ -400,8 +432,35 @@
             }
         }
 
+        string ConvertToShader(GenerationMode mode)
+        {
+            var generator = new Generator(node.owner, node, mode, node.name);
+            return generator.generatedShader;
+        }
+
+        public object GetUnderlyingObject()
+        {
+            return this.node;
+        }
+
+        public PropertyInfo[] GetPropertyInfo()
+            {
+            return this.node.GetType().GetProperties();
+            }
+
+        public void SupplyDataToPropertyDrawer(IPropertyDrawer propertyDrawer, Action inspectorUpdateDelegate)
+            {
+            // Currently unimplemented
+        }
+
+
+        private void SetSelfSelected()
+        {
+            m_GraphView.ClearSelection();
+            m_GraphView.AddToSelection(this);
+        }
+
         protected override void ToggleCollapse()
->>>>>>> 718ed667
         {
             node.owner.owner.RegisterCompleteObjectUndo(!expanded ? "Expand Nodes" : "Collapse Nodes");
             expanded = !expanded;
@@ -478,8 +537,7 @@
             // Update slots to match node modification
             if (scope == ModificationScope.Topological)
             {
-                // TODO: Fix this
-                // RecreateSettings();
+                RecreateSettings();
 
                 var slots = node.GetSlots<MaterialSlot>().ToList();
 
