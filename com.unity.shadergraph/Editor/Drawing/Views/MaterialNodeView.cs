using System;
using System.Collections.Generic;
using System.Linq;
using System.Reflection;
using Drawing.Inspector;
using UnityEngine;
using UnityEditor.Graphing;
using UnityEditor.Graphing.Util;
using UnityEditor.ShaderGraph.Drawing.Controls;
using UnityEngine.Rendering;

using UnityEditor.Experimental.GraphView;
using UnityEditor.Rendering;
using UnityEditor.ShaderGraph.Drawing.Colors;
using UnityEditor.ShaderGraph.Internal;
using UnityEngine.UIElements;
using UnityEditor.UIElements;
using Node = UnityEditor.Experimental.GraphView.Node;

namespace UnityEditor.ShaderGraph.Drawing
{
    sealed class MaterialNodeView : Node, IShaderNodeView, IInspectable
    {
        PreviewRenderData m_PreviewRenderData;
        Image m_PreviewImage;
        // Remove this after updated to the correct API call has landed in trunk. ------------
        VisualElement m_TitleContainer;
        new VisualElement m_ButtonContainer;

        VisualElement m_PreviewContainer;
        VisualElement m_ControlItems;
        VisualElement m_PreviewFiller;
        VisualElement m_ControlsDivider;
        IEdgeConnectorListener m_ConnectorListener;
        VisualElement m_PortInputContainer;
        VisualElement m_SettingsContainer;
        bool m_ShowSettings = false;
        VisualElement m_SettingsButton;
        VisualElement m_Settings;
        VisualElement m_NodeSettingsView;

        MaterialGraphView m_GraphView;

        public string displayName => $"{node.name} (Node)";
        public void Initialize(AbstractMaterialNode inNode, PreviewManager previewManager, IEdgeConnectorListener connectorListener, MaterialGraphView graphView)
        {
            styleSheets.Add(Resources.Load<StyleSheet>("Styles/MaterialNodeView"));
            styleSheets.Add(Resources.Load<StyleSheet>($"Styles/ColorMode"));
            AddToClassList("MaterialNode");

            if (inNode == null)
                return;

            var contents = this.Q("contents");

            m_GraphView = graphView;

            m_ConnectorListener = connectorListener;
            node = inNode;
            viewDataKey = node.guid.ToString();
            UpdateTitle();

            // Add controls container
            var controlsContainer = new VisualElement { name = "controls" };
            {
                m_ControlsDivider = new VisualElement { name = "divider" };
                m_ControlsDivider.AddToClassList("horizontal");
                controlsContainer.Add(m_ControlsDivider);
                m_ControlItems = new VisualElement { name = "items" };
                controlsContainer.Add(m_ControlItems);

                // Instantiate control views from node
                foreach (var propertyInfo in node.GetType().GetProperties(BindingFlags.Instance | BindingFlags.Public | BindingFlags.NonPublic))
                    foreach (IControlAttribute attribute in propertyInfo.GetCustomAttributes(typeof(IControlAttribute), false))
                        m_ControlItems.Add(attribute.InstantiateControl(node, propertyInfo));
            }
            if (m_ControlItems.childCount > 0)
                contents.Add(controlsContainer);

            if (node.hasPreview)
            {
                // Add actual preview which floats on top of the node
                m_PreviewContainer = new VisualElement
                {
                    name = "previewContainer",
                    style = { overflow = Overflow.Hidden },
                    pickingMode = PickingMode.Ignore
                };
                m_PreviewImage = new Image
                {
                    name = "preview",
                    pickingMode = PickingMode.Ignore,
                    image = Texture2D.whiteTexture,
                };
                {
                    // Add preview collapse button on top of preview
                    var collapsePreviewButton = new VisualElement { name = "collapse" };
                    collapsePreviewButton.Add(new VisualElement { name = "icon" });
                    collapsePreviewButton.AddManipulator(new Clickable(() =>
                        {
                            SetPreviewExpandedStateOnSelection(false);
                        }));
                    m_PreviewImage.Add(collapsePreviewButton);
                }
                m_PreviewContainer.Add(m_PreviewImage);

                // Hook up preview image to preview manager
                m_PreviewRenderData = previewManager.GetPreviewRenderData(inNode);
                m_PreviewRenderData.onPreviewChanged += UpdatePreviewTexture;
                UpdatePreviewTexture();

                // Add fake preview which pads out the node to provide space for the floating preview
                m_PreviewFiller = new VisualElement { name = "previewFiller" };
                m_PreviewFiller.AddToClassList("expanded");
                {
                    var previewDivider = new VisualElement { name = "divider" };
                    previewDivider.AddToClassList("horizontal");
                    m_PreviewFiller.Add(previewDivider);

                    var expandPreviewButton = new VisualElement { name = "expand" };
                    expandPreviewButton.Add(new VisualElement { name = "icon" });
                    expandPreviewButton.AddManipulator(new Clickable(() =>
                        {
                            SetPreviewExpandedStateOnSelection(true);
                        }));
                    m_PreviewFiller.Add(expandPreviewButton);
                }
                contents.Add(m_PreviewFiller);

                UpdatePreviewExpandedState(node.previewExpanded);
            }

            // Add port input container, which acts as a pixel cache for all port inputs
            m_PortInputContainer = new VisualElement
            {
                name = "portInputContainer",
                style = { overflow = Overflow.Hidden },
                pickingMode = PickingMode.Ignore
            };
            Add(m_PortInputContainer);

            AddSlots(node.GetSlots<MaterialSlot>());
            UpdatePortInputs();
            base.expanded = node.drawState.expanded;
            RefreshExpandedState(); //This should not be needed. GraphView needs to improve the extension api here
            UpdatePortInputVisibilities();

            SetPosition(new Rect(node.drawState.position.x, node.drawState.position.y, 0, 0));

            if (node is SubGraphNode)
            {
                RegisterCallback<MouseDownEvent>(OnSubGraphDoubleClick);
            }

            m_PortInputContainer.SendToBack();

            m_TitleContainer = this.Q("title");

            var masterNode = node as IMasterNode;
            if (masterNode != null)
            {
                AddToClassList("master");
                bool validTarget = false;
<<<<<<< HEAD
                foreach (ITargetImplementation activeTarget in node.owner.validImplementations)
=======
                foreach(Target activeTarget in node.owner.validTargets)
>>>>>>> 51bb2e18
                {
                    //if we have a valid active target implementation and render pipeline, don't display the error
                    if (activeTarget.IsPipelineCompatible(GraphicsSettings.currentRenderPipeline))
                    {
                        validTarget = true;
                        break;
                    }
                }

                //if no active target implementations are valid with the current pipeline, display the error
                m_GraphView.graph.messageManager?.ClearAllFromProvider(this);
                if (!validTarget)
                {
                    m_GraphView.graph.messageManager?.AddOrAppendError(this, node.guid,
                        new ShaderMessage("The active Master Node is not compatible with the current Render Pipeline," +
                                          " or no Render Pipeline is assigned." +
                                          " Assign a Render Pipeline in the graphics settings that is compatible with this Master Node.",
                            ShaderCompilerMessageSeverity.Error));
                }
            }
            else // #TODO: Inspector - Temporary workaround to prevent adding settings cog wheels to master nodes
                 // while Sai gets the remaining nodes ported over to the Inspector (specifically SubGraphs and CustomFunctionNodes)
            {
                m_NodeSettingsView = new NodeSettingsView();
                m_NodeSettingsView.visible = false;
                Add(m_NodeSettingsView);

                m_SettingsButton = new VisualElement {name = "settings-button"};
                m_SettingsButton.Add(new VisualElement {name = "icon"});

                m_Settings = new VisualElement();
                AddDefaultSettings();

                // Add Node type specific settings
                var nodeTypeSettings = node as IHasSettings;
                if (nodeTypeSettings != null)
                    m_Settings.Add(nodeTypeSettings.CreateSettingsElement());

                // Add manipulators
                m_SettingsButton.AddManipulator(new Clickable(() => { UpdateSettingsExpandedState(); }));

                if (m_Settings.childCount > 0)
                {
                    m_ButtonContainer = new VisualElement {name = "button-container"};
                    m_ButtonContainer.style.flexDirection = FlexDirection.Row;
                    m_ButtonContainer.Add(m_SettingsButton);
                    m_ButtonContainer.Add(m_CollapseButton);
                    m_TitleContainer.Add(m_ButtonContainer);
                }
            }

            // Register OnMouseHover callbacks for node highlighting
            RegisterCallback<MouseEnterEvent>(OnMouseHover);
            RegisterCallback<MouseLeaveEvent>(OnMouseHover);
        }

        public void AttachMessage(string errString, ShaderCompilerMessageSeverity severity)
        {
            ClearMessage();
            IconBadge badge;
            if (severity == ShaderCompilerMessageSeverity.Error)
            {
                badge = IconBadge.CreateError(errString);
            }
            else
            {
                badge = IconBadge.CreateComment(errString);
            }

            Add(badge);
            badge.AttachTo(m_TitleContainer, SpriteAlignment.RightCenter);
        }

        public void ClearMessage()
        {
            var badge = this.Q<IconBadge>();
            badge?.Detach();
            badge?.RemoveFromHierarchy();
        }

        public VisualElement colorElement
        {
            get { return this; }
        }

        static readonly StyleColor noColor = new StyleColor(StyleKeyword.Null);
        public void SetColor(Color color)
        {
            m_TitleContainer.style.borderBottomColor = color;
        }

        public void ResetColor()
        {
            m_TitleContainer.style.borderBottomColor = noColor;
        }


        public Color GetColor()
        {
            return m_TitleContainer.resolvedStyle.borderBottomColor;
        }

        void OnGeometryChanged(GeometryChangedEvent evt)
        {
            // style.positionTop and style.positionLeft are in relation to the parent,
            // so we translate the layout of the settings button to be in the coordinate
            // space of the settings view's parent.

            var settingsButtonLayout = m_SettingsButton.ChangeCoordinatesTo(m_NodeSettingsView.parent, m_SettingsButton.layout);
            m_NodeSettingsView.style.top = settingsButtonLayout.yMax - 18f;
            m_NodeSettingsView.style.left = settingsButtonLayout.xMin - 16f;
        }

        void OnSubGraphDoubleClick(MouseDownEvent evt)
        {
            if (evt.clickCount == 2 && evt.button == 0)
            {
                SubGraphNode subgraphNode = node as SubGraphNode;

                var path = AssetDatabase.GUIDToAssetPath(subgraphNode.subGraphGuid);
                ShaderGraphImporterEditor.ShowGraphEditWindow(path);
            }
        }

        public Node gvNode => this;
        public AbstractMaterialNode node { get; private set; }

        public override bool expanded
        {
            get { return base.expanded; }
            set
            {
                if (base.expanded != value)
                    base.expanded = value;

                if (node.drawState.expanded != value)
                {
                    var ds = node.drawState;
                    ds.expanded = value;
                    node.drawState = ds;
                }

                RefreshExpandedState(); //This should not be needed. GraphView needs to improve the extension api here
                UpdatePortInputVisibilities();
            }
        }

        public override void BuildContextualMenu(ContextualMenuPopulateEvent evt)
        {
            if (evt.target is Node)
            {
                var isMaster = node is IMasterNode;
                var isActive = node.guid == node.owner.activeOutputNodeGuid;
                if (isMaster)
                {
                    evt.menu.AppendAction("Set Active", SetMasterAsActive,
                        _ => isActive ? DropdownMenuAction.Status.Checked : DropdownMenuAction.Status.Normal);
                }

                var canViewShader = node.hasPreview || node is IMasterNode || node is SubGraphOutputNode;
                evt.menu.AppendAction("Copy Shader", CopyToClipboard,
                    _ => canViewShader ? DropdownMenuAction.Status.Normal : DropdownMenuAction.Status.Hidden,
                    GenerationMode.ForReals);
                evt.menu.AppendAction("Show Generated Code", ShowGeneratedCode,
                    _ => canViewShader ? DropdownMenuAction.Status.Normal : DropdownMenuAction.Status.Hidden,
                    GenerationMode.ForReals);

                if (Unsupported.IsDeveloperMode())
                {
                    evt.menu.AppendAction("Show Preview Code", ShowGeneratedCode,
                        _ => canViewShader ? DropdownMenuAction.Status.Normal : DropdownMenuAction.Status.Hidden,
                        GenerationMode.Preview);
                }
            }

            base.BuildContextualMenu(evt);
        }

        void SetMasterAsActive(DropdownMenuAction action)
        {
            node.owner.activeOutputNodeGuid = node.guid;
        }

        void CopyToClipboard(DropdownMenuAction action)
        {
            GUIUtility.systemCopyBuffer = ConvertToShader((GenerationMode) action.userData);
        }

        public string SanitizeName(string name)
        {
            return new string(name.Where(c => !Char.IsWhiteSpace(c)).ToArray());
        }

        public void ShowGeneratedCode(DropdownMenuAction action)
        {
            string name = GetFirstAncestorOfType<GraphEditorView>().assetName;
            var mode = (GenerationMode)action.userData;

            string path = String.Format("Temp/GeneratedFromGraph-{0}-{1}-{2}{3}.shader", SanitizeName(name),
                SanitizeName(node.name), node.guid, mode == GenerationMode.Preview ? "-Preview" : "");
            if (GraphUtil.WriteToFile(path, ConvertToShader(mode)))
                GraphUtil.OpenFile(path);
        }

        void AddDefaultSettings()
        {
            PropertySheet ps = new PropertySheet();
            bool hasDefaultSettings = false;

            if(node.canSetPrecision)
            {
                hasDefaultSettings = true;
                ps.Add(new PropertyRow(new Label("Precision")), (row) =>
                {
                    row.Add(new EnumField(node.precision), (field) =>
                    {
                        field.RegisterValueChangedCallback(evt =>
                        {
                            if (evt.newValue.Equals(node.precision))
                                return;

                            var editorView = GetFirstAncestorOfType<GraphEditorView>();
                            var nodeList = m_GraphView.Query<MaterialNodeView>().ToList();

                            editorView.colorManager.SetNodesDirty(nodeList);
                            node.owner.owner.RegisterCompleteObjectUndo("Change precision");
                            node.precision = (Precision)evt.newValue;
                            node.owner.ValidateGraph();
                            editorView.colorManager.UpdateNodeViews(nodeList);
                            node.Dirty(ModificationScope.Graph);
                        });
                    });
                });
            }

            if(hasDefaultSettings)
                m_Settings.Add(ps);
        }

        void RecreateSettings()
        {
            m_Settings.RemoveFromHierarchy();
            m_Settings = new PropertySheet();

            // Add default settings
            AddDefaultSettings();

            // Add Node type specific settings
            var nodeTypeSettings = node as IHasSettings;
            if (nodeTypeSettings != null)
                m_Settings.Add(nodeTypeSettings.CreateSettingsElement());

            m_NodeSettingsView.Add(m_Settings);
        }

        void UpdateSettingsExpandedState()
        {
            m_ShowSettings = !m_ShowSettings;
            if (m_ShowSettings)
            {
                m_NodeSettingsView.Add(m_Settings);
                m_NodeSettingsView.visible = true;
                m_SettingsButton.AddToClassList("clicked");
                RegisterCallback<GeometryChangedEvent>(OnGeometryChanged);
                OnGeometryChanged(null);
            }
            else
            {
                m_Settings.RemoveFromHierarchy();
                m_NodeSettingsView.visible = false;
                m_SettingsButton.RemoveFromClassList("clicked");
                UnregisterCallback<GeometryChangedEvent>(OnGeometryChanged);
            }
        }

        string ConvertToShader(GenerationMode mode)
        {
            var generator = new Generator(node.owner, node, mode, node.name);
            return generator.generatedShader;
        }

        public object GetObjectToInspect()
        {
            return this.node;
        }

        public PropertyInfo[] GetPropertyInfo()
        {
            return this.node.GetType().GetProperties();
        }

        public void SupplyDataToPropertyDrawer(IPropertyDrawer propertyDrawer, Action inspectorUpdateDelegate)
        {
            if (propertyDrawer is ShaderGUIOverridePropertyDrawer shaderGuiOverridePropertyDrawer)
            {
                shaderGuiOverridePropertyDrawer.GetPropertyData(node);
            }
        }

        private void SetSelfSelected()
        {
            m_GraphView.ClearSelection();
            m_GraphView.AddToSelection(this);
        }

        protected override void ToggleCollapse()
        {
            node.owner.owner.RegisterCompleteObjectUndo(!expanded ? "Expand Nodes" : "Collapse Nodes");
            expanded = !expanded;

            // If selected, expand/collapse the other applicable nodes that are also selected
            if (selected)
            {
                m_GraphView.SetNodeExpandedForSelectedNodes(expanded, false);
            }
        }

        void SetPreviewExpandedStateOnSelection(bool state)
        {
            // If selected, expand/collapse the other applicable nodes that are also selected
            if (selected)
            {
                m_GraphView.SetPreviewExpandedForSelectedNodes(state);
            }
            else
            {
                node.owner.owner.RegisterCompleteObjectUndo(state ? "Expand Previews" : "Collapse Previews");
                node.previewExpanded = state;
            }
        }

        public bool CanToggleNodeExpanded()
        {
            return m_CollapseButton.enabledInHierarchy;
        }

        void UpdatePreviewExpandedState(bool expanded)
        {
            node.previewExpanded = expanded;
            if (m_PreviewFiller == null)
                return;
            if (expanded)
            {
                if (m_PreviewContainer.parent != this)
                {
                    Add(m_PreviewContainer);
                    m_PreviewContainer.PlaceBehind(this.Q("selection-border"));
                }
                m_PreviewFiller.AddToClassList("expanded");
                m_PreviewFiller.RemoveFromClassList("collapsed");
            }
            else
            {
                if (m_PreviewContainer.parent == m_PreviewFiller)
                {
                    m_PreviewContainer.RemoveFromHierarchy();
                }
                m_PreviewFiller.RemoveFromClassList("expanded");
                m_PreviewFiller.AddToClassList("collapsed");
            }
            UpdatePreviewTexture();
        }

        void UpdateTitle()
        {
            if (node is SubGraphNode subGraphNode && subGraphNode.asset != null)
                title = subGraphNode.asset.name;
            else
                title = node.name;
        }

        public void OnModified(ModificationScope scope)
        {
            UpdateTitle();
            if (node.hasPreview)
                UpdatePreviewExpandedState(node.previewExpanded);

            base.expanded = node.drawState.expanded;

            // Update slots to match node modification
            if (scope == ModificationScope.Topological)
            {
                // #TODO: Inspector - Temporary workaround to only allow nodes that aren't master nodes to try and recreate their settings
                var masterNode = node as IMasterNode;
                if (masterNode == null)
                {
                    RecreateSettings();
                }

                var slots = node.GetSlots<MaterialSlot>().ToList();

                var inputPorts = inputContainer.Children().OfType<ShaderPort>().ToList();
                foreach (var port in inputPorts)
                {
                    var currentSlot = port.slot;
                    var newSlot = slots.FirstOrDefault(s => s.id == currentSlot.id);
                    if (newSlot == null)
                    {
                        // Slot doesn't exist anymore, remove it
                        inputContainer.Remove(port);

                        // We also need to remove the inline input
                        var portInputView = m_PortInputContainer.Children().OfType<PortInputView>().FirstOrDefault(v => Equals(v.slot, port.slot));
                        if (portInputView != null)
                            portInputView.RemoveFromHierarchy();
                    }
                    else
                    {
                        port.slot = newSlot;
                        var portInputView = m_PortInputContainer.Children().OfType<PortInputView>().FirstOrDefault(x => x.slot.id == currentSlot.id);
                        if (newSlot.isConnected)
                        {
                            portInputView?.RemoveFromHierarchy();
                        }
                        else
                        {
                            portInputView?.UpdateSlot(newSlot);
                        }

                        slots.Remove(newSlot);
                    }
                }

                var outputPorts = outputContainer.Children().OfType<ShaderPort>().ToList();
                foreach (var port in outputPorts)
                {
                    var currentSlot = port.slot;
                    var newSlot = slots.FirstOrDefault(s => s.id == currentSlot.id);
                    if (newSlot == null)
                    {
                        outputContainer.Remove(port);
                    }
                    else
                    {
                        port.slot = newSlot;
                        slots.Remove(newSlot);
                    }
                }

                AddSlots(slots);

                slots.Clear();
                slots.AddRange(node.GetSlots<MaterialSlot>());

                if (inputContainer.childCount > 0)
                    inputContainer.Sort((x, y) => slots.IndexOf(((ShaderPort)x).slot) - slots.IndexOf(((ShaderPort)y).slot));
                if (outputContainer.childCount > 0)
                    outputContainer.Sort((x, y) => slots.IndexOf(((ShaderPort)x).slot) - slots.IndexOf(((ShaderPort)y).slot));

                UpdatePortInputs();
                UpdatePortInputVisibilities();
            }

            RefreshExpandedState(); //This should not be needed. GraphView needs to improve the extension api here

            foreach (var listener in m_ControlItems.Children().OfType<AbstractMaterialNodeModificationListener>())
            {
                if (listener != null)
                    listener.OnNodeModified(scope);
            }
        }

        void AddSlots(IEnumerable<MaterialSlot> slots)
        {
            foreach (var slot in slots)
            {
                if (slot.hidden)
                    continue;

                var port = ShaderPort.Create(slot, m_ConnectorListener);
                if (slot.isOutputSlot)
                    outputContainer.Add(port);
                else
                    inputContainer.Add(port);
            }
        }

        void UpdatePortInputs()
        {
            foreach (var port in inputContainer.Children().OfType<ShaderPort>())
            {
                if (port.slot.isConnected)
                {
                    continue;
                }

                var portInputView = m_PortInputContainer.Children().OfType<PortInputView>().FirstOrDefault(a => Equals(a.slot, port.slot));
                if (portInputView == null)
                {
                    portInputView = new PortInputView(port.slot) { style = { position = Position.Absolute } };
                    m_PortInputContainer.Add(portInputView);
                    SetPortInputPosition(port, portInputView);
                }

                port.RegisterCallback<GeometryChangedEvent>(UpdatePortInput);
            }
        }

        void UpdatePortInput(GeometryChangedEvent evt)
        {
            var port = (ShaderPort)evt.target;
            var inputViews = m_PortInputContainer.Children().OfType<PortInputView>().Where(x => Equals(x.slot, port.slot));

            // Ensure PortInputViews are initialized correctly
            // Dynamic port lists require one update to validate before init
            if(inputViews.Count() != 0)
            {
                var inputView = inputViews.First();
                SetPortInputPosition(port, inputView);
            }

            port.UnregisterCallback<GeometryChangedEvent>(UpdatePortInput);
        }

        void SetPortInputPosition(ShaderPort port, PortInputView inputView)
        {
            inputView.style.top = port.layout.y;
            inputView.parent.style.height = inputContainer.layout.height;
        }

        void UpdatePortInputVisibilities()
        {
            if (expanded)
            {
                m_PortInputContainer.style.display = StyleKeyword.Null;
            }
            else
            {
                m_PortInputContainer.style.display = DisplayStyle.None;
            }
        }

        public void UpdatePortInputTypes()
        {
            foreach (var anchor in inputContainer.Children().Concat(outputContainer.Children()).OfType<ShaderPort>())
            {
                var slot = anchor.slot;
                anchor.portName = slot.displayName;
                anchor.visualClass = slot.concreteValueType.ToClassName();
            }

            foreach (var portInputView in m_PortInputContainer.Children().OfType<PortInputView>())
                portInputView.UpdateSlotType();

            foreach (var control in m_ControlItems.Children())
            {
                var listener = control as AbstractMaterialNodeModificationListener;
                if (listener != null)
                    listener.OnNodeModified(ModificationScope.Graph);
            }
        }

        void OnResize(Vector2 deltaSize)
        {
            var updatedWidth = topContainer.layout.width + deltaSize.x;
            var updatedHeight = m_PreviewImage.layout.height + deltaSize.y;

            var previewNode = node as PreviewNode;
            if (previewNode != null)
            {
                previewNode.SetDimensions(updatedWidth, updatedHeight);
                UpdateSize();
            }
        }

        void OnMouseHover(EventBase evt)
        {
            var graphEditorView = GetFirstAncestorOfType<GraphEditorView>();
            if (graphEditorView == null)
                return;

            var blackboardProvider = graphEditorView.blackboardProvider;
            if (blackboardProvider == null)
                return;

            // Keyword nodes should be highlighted when Blackboard entry is hovered
            // TODO: Move to new NodeView type when keyword node has unique style
            if(node is KeywordNode keywordNode)
            {
                var keywordRow = blackboardProvider.GetBlackboardRow(keywordNode.keywordGuid);
                if (keywordRow != null)
                {
                    if (evt.eventTypeId == MouseEnterEvent.TypeId())
                    {
                        keywordRow.AddToClassList("hovered");
                    }
                    else
                    {
                        keywordRow.RemoveFromClassList("hovered");
                    }
                }
            }
        }

        void UpdatePreviewTexture()
        {
            if (m_PreviewRenderData.texture == null || !node.previewExpanded)
            {
                m_PreviewImage.visible = false;
                m_PreviewImage.image = Texture2D.blackTexture;
            }
            else
            {
                m_PreviewImage.visible = true;
                m_PreviewImage.AddToClassList("visible");
                m_PreviewImage.RemoveFromClassList("hidden");
                if (m_PreviewImage.image != m_PreviewRenderData.texture)
                    m_PreviewImage.image = m_PreviewRenderData.texture;
                else
                    m_PreviewImage.MarkDirtyRepaint();

                if (m_PreviewRenderData.shaderData.isOutOfDate)
                    m_PreviewImage.tintColor = new Color(1.0f, 1.0f, 1.0f, 0.3f);
                else
                    m_PreviewImage.tintColor = Color.white;
            }
        }

        void UpdateSize()
        {
            var previewNode = node as PreviewNode;

            if (previewNode == null)
                return;

            var width = previewNode.width;
            var height = previewNode.height;

            m_PreviewImage.style.height = height;
            m_PreviewImage.style.width = width;
        }

        public void Dispose()
        {
            foreach (var portInputView in m_PortInputContainer.Children().OfType<PortInputView>())
                portInputView.Dispose();

            node = null;
            ((VisualElement)this).userData = null;
            if (m_PreviewRenderData != null)
            {
                m_PreviewRenderData.onPreviewChanged -= UpdatePreviewTexture;
                m_PreviewRenderData = null;
            }
        }
    }
}<|MERGE_RESOLUTION|>--- conflicted
+++ resolved
@@ -161,11 +161,7 @@
             {
                 AddToClassList("master");
                 bool validTarget = false;
-<<<<<<< HEAD
-                foreach (ITargetImplementation activeTarget in node.owner.validImplementations)
-=======
                 foreach(Target activeTarget in node.owner.validTargets)
->>>>>>> 51bb2e18
                 {
                     //if we have a valid active target implementation and render pipeline, don't display the error
                     if (activeTarget.IsPipelineCompatible(GraphicsSettings.currentRenderPipeline))
@@ -186,35 +182,35 @@
                             ShaderCompilerMessageSeverity.Error));
                 }
             }
-            else // #TODO: Inspector - Temporary workaround to prevent adding settings cog wheels to master nodes
-                 // while Sai gets the remaining nodes ported over to the Inspector (specifically SubGraphs and CustomFunctionNodes)
-            {
-                m_NodeSettingsView = new NodeSettingsView();
-                m_NodeSettingsView.visible = false;
-                Add(m_NodeSettingsView);
-
-                m_SettingsButton = new VisualElement {name = "settings-button"};
+
+            m_NodeSettingsView = new NodeSettingsView();
+            m_NodeSettingsView.visible = false;
+            Add(m_NodeSettingsView);
+
+            m_SettingsButton = new VisualElement {name = "settings-button"};
                 m_SettingsButton.Add(new VisualElement {name = "icon"});
 
-                m_Settings = new VisualElement();
-                AddDefaultSettings();
-
-                // Add Node type specific settings
-                var nodeTypeSettings = node as IHasSettings;
-                if (nodeTypeSettings != null)
-                    m_Settings.Add(nodeTypeSettings.CreateSettingsElement());
-
-                // Add manipulators
-                m_SettingsButton.AddManipulator(new Clickable(() => { UpdateSettingsExpandedState(); }));
-
-                if (m_Settings.childCount > 0)
-                {
+            m_Settings = new VisualElement();
+            AddDefaultSettings();
+
+            // Add Node type specific settings
+            var nodeTypeSettings = node as IHasSettings;
+            if (nodeTypeSettings != null)
+                m_Settings.Add(nodeTypeSettings.CreateSettingsElement());
+
+            // Add manipulators
+            m_SettingsButton.AddManipulator(new Clickable(() =>
+                {
+                    UpdateSettingsExpandedState();
+                }));
+
+            if(m_Settings.childCount > 0)
+            {
                     m_ButtonContainer = new VisualElement {name = "button-container"};
-                    m_ButtonContainer.style.flexDirection = FlexDirection.Row;
-                    m_ButtonContainer.Add(m_SettingsButton);
-                    m_ButtonContainer.Add(m_CollapseButton);
-                    m_TitleContainer.Add(m_ButtonContainer);
-                }
+                m_ButtonContainer.style.flexDirection = FlexDirection.Row;
+                m_ButtonContainer.Add(m_SettingsButton);
+                m_ButtonContainer.Add(m_CollapseButton);
+                m_TitleContainer.Add(m_ButtonContainer);
             }
 
             // Register OnMouseHover callbacks for node highlighting
@@ -368,6 +364,12 @@
                 SanitizeName(node.name), node.guid, mode == GenerationMode.Preview ? "-Preview" : "");
             if (GraphUtil.WriteToFile(path, ConvertToShader(mode)))
                 GraphUtil.OpenFile(path);
+        }
+
+        string ConvertToShader(GenerationMode mode)
+        {
+            var generator = new Generator(node.owner, node, mode, node.name);
+            return generator.generatedShader;
         }
 
         void AddDefaultSettings()
@@ -441,11 +443,6 @@
             }
         }
 
-        string ConvertToShader(GenerationMode mode)
-        {
-            var generator = new Generator(node.owner, node, mode, node.name);
-            return generator.generatedShader;
-        }
 
         public object GetObjectToInspect()
         {
@@ -548,12 +545,7 @@
             // Update slots to match node modification
             if (scope == ModificationScope.Topological)
             {
-                // #TODO: Inspector - Temporary workaround to only allow nodes that aren't master nodes to try and recreate their settings
-                var masterNode = node as IMasterNode;
-                if (masterNode == null)
-                {
-                    RecreateSettings();
-                }
+                RecreateSettings();
 
                 var slots = node.GetSlots<MaterialSlot>().ToList();
 
