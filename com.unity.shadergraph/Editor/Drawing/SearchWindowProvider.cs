--- conflicted
+++ resolved
@@ -225,12 +225,8 @@
                 GenerateNodeEntries();
                 regenerateEntries = false;
             }
-<<<<<<< HEAD
-
-            //create empty root for searcher tree 
-=======
+            
             //create empty root for searcher tree
->>>>>>> 211ed5cd
             var root = new List<SearcherItem>();
             var dummyEntry = new NodeEntry();
 
@@ -360,9 +356,4 @@
             return newNode;
         }
     }
-<<<<<<< HEAD
-=======
-
-
->>>>>>> 211ed5cd
 }