using System;
using System.Collections.Generic;
using System.Linq;
using System.Text;
using UnityEditor.Graphing;
using UnityEditor.Graphing.Util;
using UnityEngine;
using UnityEditor.UIElements;
using UnityEditor.Experimental.GraphView;
using UnityEngine.UIElements;
using UnityEditor.Searcher;

namespace UnityEditor.ShaderGraph.Drawing
{
    internal struct NodeEntry
    {
        public string[] title;
        public AbstractMaterialNode node;
        public int compatibleSlotId;
        public string slotName;
    }

    class SearchWindowProvider : ScriptableObject
    {
        internal EditorWindow m_EditorWindow;
        internal GraphData m_Graph;
        internal GraphView m_GraphView;
        internal Texture2D m_Icon;
        public List<NodeEntry> currentNodeEntries;
        public ShaderPort connectedPort { get; set; }
        public bool nodeNeedsRepositioning { get; set; }
        public SlotReference targetSlotReference { get; internal set; }
        public Vector2 targetPosition { get; internal set; }
        public bool regenerateEntries { get; set; }
        private const string k_HiddenFolderName = "Hidden";

        public void Initialize(EditorWindow editorWindow, GraphData graph, GraphView graphView)
        {
            m_EditorWindow = editorWindow;
            m_Graph = graph;
            m_GraphView = graphView;
            GenerateNodeEntries();

            // Transparent icon to trick search window into indenting items
            m_Icon = new Texture2D(1, 1);
            m_Icon.SetPixel(0, 0, new Color(0, 0, 0, 0));
            m_Icon.Apply();
        }

        void OnDestroy()
        {
            if (m_Icon != null)
            {
                DestroyImmediate(m_Icon);
                m_Icon = null;
            }
        }

        List<int> m_Ids;
        List<MaterialSlot> m_Slots = new List<MaterialSlot>();

        public void GenerateNodeEntries()
        {
            // First build up temporary data structure containing group & title as an array of strings (the last one is the actual title) and associated node type.
            var nodeEntries = new List<NodeEntry>();
            foreach (var type in TypeCache.GetTypesDerivedFrom<AbstractMaterialNode>())
            {
                if ((!type.IsClass || type.IsAbstract)
                    || type == typeof(PropertyNode)
                    || type == typeof(KeywordNode)
                    || type == typeof(SubGraphNode))
                    continue;

                if (type.GetCustomAttributes(typeof(TitleAttribute), false) is TitleAttribute[] attrs && attrs.Length > 0)
                {
                    var node = (AbstractMaterialNode) Activator.CreateInstance(type);
                    AddEntries(node, attrs[0].title, nodeEntries);
                }
            }

            foreach (var guid in AssetDatabase.FindAssets(string.Format("t:{0}", typeof(SubGraphAsset))))
            {
                var asset = AssetDatabase.LoadAssetAtPath<SubGraphAsset>(AssetDatabase.GUIDToAssetPath(guid));
                var node = new SubGraphNode { asset = asset };
                var title = asset.path.Split('/').ToList();
<<<<<<< HEAD
                
=======
>>>>>>> 691e4c7e

                if (asset.descendents.Contains(m_Graph.assetGuid) || asset.assetGuid == m_Graph.assetGuid)
                {
                    continue;
                }

                if (string.IsNullOrEmpty(asset.path))
                {
                    AddEntries(node, new string[1] { asset.name }, nodeEntries);
                }

                else if (title[0] != k_HiddenFolderName)
                {
                    title.Add(asset.name);
                    AddEntries(node, title.ToArray(), nodeEntries);
                }
            }

            foreach (var property in m_Graph.properties)
            {
                var node = new PropertyNode();
                node.property = property;
                AddEntries(node, new[] { "Properties", "Property: " + property.displayName }, nodeEntries);
            }
            foreach (var keyword in m_Graph.keywords)
            {
                var node = new KeywordNode();
                node.keyword = keyword;
                AddEntries(node, new[] { "Keywords", "Keyword: " + keyword.displayName }, nodeEntries);
            }

            // Sort the entries lexicographically by group then title with the requirement that items always comes before sub-groups in the same group.
            // Example result:
            // - Art/BlendMode
            // - Art/Adjustments/ColorBalance
            // - Art/Adjustments/Contrast
            nodeEntries.Sort((entry1, entry2) =>
                {
                    for (var i = 0; i < entry1.title.Length; i++)
                    {
                        if (i >= entry2.title.Length)
                            return 1;
                        var value = entry1.title[i].CompareTo(entry2.title[i]);
                        if (value != 0)
                        {                            
                            // Make sure that leaves go before nodes
                            if (entry1.title.Length != entry2.title.Length && (i == entry1.title.Length - 1 || i == entry2.title.Length - 1))
                            {
                                //once nodes are sorted, sort slot entries by slot order instead of alphebetically 
                                var alphaOrder = entry1.title.Length < entry2.title.Length ? -1 : 1;
                                var slotOrder = entry1.compatibleSlotId.CompareTo(entry2.compatibleSlotId);                     
                                return alphaOrder.CompareTo(slotOrder);
                            }                                                         
                            
                            return value;
                        }
                    }
                    return 0;
                });

            
            currentNodeEntries = nodeEntries;
        }       

        void AddEntries(AbstractMaterialNode node, string[] title, List<NodeEntry> addNodeEntries)
        {
            if (m_Graph.isSubGraph && !node.allowedInSubGraph)
                return;
            if (!m_Graph.isSubGraph && !node.allowedInMainGraph)
                return;
            if (connectedPort == null)
            {
                addNodeEntries.Add(new NodeEntry
                {
                    node = node,
                    title = title,
                    compatibleSlotId = -1
                });
                return;
            }

            var connectedSlot = connectedPort.slot;
            m_Slots.Clear();
            node.GetSlots(m_Slots);
            var hasSingleSlot = m_Slots.Count(s => s.isOutputSlot != connectedSlot.isOutputSlot) == 1;
            m_Slots.RemoveAll(slot =>
                {
                    var materialSlot = (MaterialSlot)slot;
                    return !materialSlot.IsCompatibleWith(connectedSlot);
                });

            m_Slots.RemoveAll(slot =>
                {
                    var materialSlot = (MaterialSlot)slot;
                    return !materialSlot.IsCompatibleStageWith(connectedSlot);
                });
            
            foreach (var slot in m_Slots)
            {
                //var entryTitle = new string[title.Length];
                //title.CopyTo(entryTitle, 0);
                //entryTitle[entryTitle.Length - 1] += ": " + slot.displayName;
                addNodeEntries.Add(new NodeEntry
                {
                    title = title,
                    node = node,
                    compatibleSlotId = slot.id,
                    slotName = slot.displayName
                });
            }
        }
    }
    class SearcherProvider : SearchWindowProvider
    {        
        public Searcher.Searcher LoadSearchWindow()
        {
            if (regenerateEntries)
            {
                GenerateNodeEntries();
                regenerateEntries = false;
            }
            //create empty root for searcher tree 
            var root = new List<SearcherItem>();
            var dummyEntry = new NodeEntry();
            
            foreach (var nodeEntry in currentNodeEntries)
            {
                SearcherItem item = null;
                SearcherItem parent = null;
                for(int i = 0; i < nodeEntry.title.Length; i++)
                {
                    var pathEntry = nodeEntry.title[i];
                    List<SearcherItem> children = parent != null ? parent.Children : root;
                    item = children.Find(x => x.Name == pathEntry);

                    if (item == null)
                    {
                        //if we have slot entries and are at a leaf, add the slot name to the entry title
                        if (nodeEntry.compatibleSlotId != -1 && i == nodeEntry.title.Length - 1)
                            item = new SearchNodeItem(pathEntry + ": " + nodeEntry.slotName, nodeEntry);
                        //if we don't have slot entries and are at a leaf, add userdata to the entry
                        else if (nodeEntry.compatibleSlotId == -1 && i == nodeEntry.title.Length - 1)
                            item = new SearchNodeItem(pathEntry, nodeEntry);
                        //if we aren't a leaf, don't add user data
                        else
                            item = new SearchNodeItem(pathEntry, dummyEntry);

                        if (parent != null)
                        {
                            parent.AddChild(item);
                        }
                        else
                        {
                            children.Add(item);
                        }
                    }

                    parent = item;

                    if (parent.Depth == 0 && !root.Contains(parent))
                        root.Add(parent);
                }
                
            }

            var nodeDatabase = SearcherDatabase.Create(root, string.Empty, false);
            
            return new Searcher.Searcher(nodeDatabase, new SearchWindowAdapter("Create Node"));             
        }
        public bool OnSearcherSelectEntry(SearcherItem entry, Vector2 screenMousePosition)
        {
            if(entry == null || (entry as SearchNodeItem).NodeGUID.node == null)
                return false;
           
            var nodeEntry = (entry as SearchNodeItem).NodeGUID;
            var node = CopyNodeForGraph(nodeEntry.node);

            var drawState = node.drawState;


            var windowRoot = m_EditorWindow.rootVisualElement;
            var windowMousePosition = windowRoot.ChangeCoordinatesTo(windowRoot.parent, screenMousePosition );//- m_EditorWindow.position.position);
            var graphMousePosition = m_GraphView.contentViewContainer.WorldToLocal(windowMousePosition);
            drawState.position = new Rect(graphMousePosition, Vector2.zero);
            node.drawState = drawState;

            m_Graph.owner.RegisterCompleteObjectUndo("Add " + node.name);
            m_Graph.AddNode(node);

            if (connectedPort != null)
            {
                var connectedSlot = connectedPort.slot;
                var connectedSlotReference = connectedSlot.owner.GetSlotReference(connectedSlot.id);
                var compatibleSlotReference = node.GetSlotReference(nodeEntry.compatibleSlotId);

                var fromReference = connectedSlot.isOutputSlot ? connectedSlotReference : compatibleSlotReference;
                var toReference = connectedSlot.isOutputSlot ? compatibleSlotReference : connectedSlotReference;
                m_Graph.Connect(fromReference, toReference);

                nodeNeedsRepositioning = true;
                targetSlotReference = compatibleSlotReference;
                targetPosition = graphMousePosition;
            }

            return true;
        }
        public AbstractMaterialNode CopyNodeForGraph(AbstractMaterialNode oldNode)
        {
            var newNode = (AbstractMaterialNode)Activator.CreateInstance(oldNode.GetType());
            if (newNode is SubGraphNode subgraphNode)
            {
                subgraphNode.asset = ((SubGraphNode)oldNode).asset;
            }
            else if(newNode is PropertyNode propertyNode)
            {
                propertyNode.owner = m_Graph;
                propertyNode.propertyGuid = ((PropertyNode)oldNode).propertyGuid;
                propertyNode.owner = null;
            }
            else if(newNode is KeywordNode keywordNode)
            {
                keywordNode.owner = m_Graph;
                keywordNode.keywordGuid = ((KeywordNode)oldNode).keywordGuid;
                keywordNode.owner = null;
            }
            return newNode;
        }
    }
    

}<|MERGE_RESOLUTION|>--- conflicted
+++ resolved
@@ -83,10 +83,6 @@
                 var asset = AssetDatabase.LoadAssetAtPath<SubGraphAsset>(AssetDatabase.GUIDToAssetPath(guid));
                 var node = new SubGraphNode { asset = asset };
                 var title = asset.path.Split('/').ToList();
-<<<<<<< HEAD
-                
-=======
->>>>>>> 691e4c7e
 
                 if (asset.descendents.Contains(m_Graph.assetGuid) || asset.assetGuid == m_Graph.assetGuid)
                 {
