--- conflicted
+++ resolved
@@ -8,10 +8,7 @@
 using UnityEngine.UIElements;
 using System;
 using UnityEditor.Graphing;
-using UnityEditor.ShaderGraph.Drawing.Views;
 using UnityEditor.ShaderGraph.Internal;
-using UnityEditor.ShaderGraph.Serialization;
-using UnityEngine.Assertions;
 using GraphDataStore = UnityEditor.ShaderGraph.DataStore<UnityEditor.ShaderGraph.GraphData>;
 using BlackboardItem = UnityEditor.ShaderGraph.Internal.ShaderInput;
 
@@ -202,8 +199,6 @@
         public List<ShaderInput> childObjects { get; set; }
     }
 
-<<<<<<< HEAD
-=======
     class MoveCategoryAction : IGraphDataAction
     {
         void MoveCategory(GraphData graphData)
@@ -227,8 +222,6 @@
         internal int newIndexValue { get; set; }
     }
 
-    // TODO: These are stub classes, feel free to change them
->>>>>>> 695148c4
     class AddItemToCategoryAction : IGraphDataAction
     {
         void AddItemsToCategory(GraphData graphData)
@@ -382,8 +375,7 @@
         {
             InitializeViewModel();
 
-            blackboard = new SGBlackboard(ViewModel);
-            blackboard.controller = this;
+            blackboard = new SGBlackboard(ViewModel, this);
 
             // Add default category at the top of the blackboard (create it if it doesn't exist already)
             var existingDefaultCategory = DataStore.State.categories.FirstOrDefault();
@@ -471,7 +463,7 @@
                         var blackboardRow = InsertBlackboardRow(addBlackboardItemAction.shaderInputReference);
                         // Rows should auto-expand when an input is first added
                         // blackboardRow.expanded = true;
-                        var propertyView = blackboardRow.Q<BlackboardPropertyView>();
+                        var propertyView = blackboardRow.Q<SGBlackboardField>();
                         if (addBlackboardItemAction.addInputActionType == AddShaderInputAction.AddActionSource.AddMenu)
                             propertyView.OpenTextEditor();
                     }
@@ -500,7 +492,7 @@
                         // This selects the newly created property value without over-riding the undo stack in case user wants to undo
                         var graphView = ViewModel.parentView as MaterialGraphView;
                         graphView?.ClearSelectionNoUndoRecord();
-                        var propertyView = blackboardRow.Q<BlackboardPropertyView>();
+                        var propertyView = blackboardRow.Q<SGBlackboardField>();
                         graphView?.AddToSelectionNoUndoRecord(propertyView);
                     }
 
@@ -516,7 +508,7 @@
                     // Iterate through anything that is selected currently
                     foreach (var selectedElement in blackboard.selection.ToList())
                     {
-                        if (selectedElement is BlackboardPropertyView { userData: ShaderInput shaderInput })
+                        if (selectedElement is SGBlackboardField { userData: ShaderInput shaderInput })
                         {
                             // If a blackboard item is selected, first remove it from the blackboard
                             RemoveInputFromBlackboard(shaderInput);
@@ -537,8 +529,6 @@
                         RemoveBlackboardCategory(categoryGUID);
                     }
                     break;
-<<<<<<< HEAD
-=======
 
                 case MoveCategoryAction moveCategoryAction:
                     // TODO: Not this.
@@ -546,7 +536,6 @@
                     foreach (var categoryData in ViewModel.categoryInfoList)
                         AddBlackboardCategory(graphData.owner.graphDataStore, categoryData);
                     break;
->>>>>>> 695148c4
             }
 
             // Lets all event handlers this controller owns/manages know that the model has changed
@@ -611,7 +600,7 @@
 
             foreach (ISelectable selection in blackboard.selection)
             {
-                if (selection is BlackboardPropertyView blackboardPropertyView)
+                if (selection is SGBlackboardField blackboardPropertyView)
                 {
                     SGBlackboardRow row = blackboardPropertyView.GetFirstAncestorOfType<SGBlackboardRow>();
                     SGBlackboardCategory category = blackboardPropertyView.GetFirstAncestorOfType<SGBlackboardCategory>();
