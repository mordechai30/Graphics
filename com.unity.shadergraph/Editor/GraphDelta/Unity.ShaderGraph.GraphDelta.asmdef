--- conflicted
+++ resolved
@@ -2,11 +2,7 @@
     "name": "Unity.ShaderGraph.GraphDelta",
     "rootNamespace": "",
     "references": [
-<<<<<<< HEAD
-=======
-        "Unity.ShaderGraph.Registry",
         "ContextLayeredDataStorage"
->>>>>>> a2e4876a
     ],
     "includePlatforms": [
         "Editor"
