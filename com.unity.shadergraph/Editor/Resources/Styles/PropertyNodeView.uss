--- conflicted
+++ resolved
@@ -8,11 +8,7 @@
 }
 
 PropertyNodeView > #disabledOverlay {
-<<<<<<< HEAD
-    border-radius: 8;
-=======
     border-radius: 4;
->>>>>>> 5c519499
     position: absolute;
     left: 4;
     right: 4;
@@ -22,9 +18,6 @@
 }
 
 PropertyNodeView.disabled #disabledOverlay {
-<<<<<<< HEAD
-    background-color: rgba(32, 32, 32, 0.75);
-=======
     background-color: rgba(32, 32, 32, 0.5);
 }
 
@@ -34,5 +27,4 @@
 
 PropertyNodeView.disabled:checked #disabledOverlay {
     background-color: rgba(32, 32, 32, 0.25);
->>>>>>> 5c519499
 }