using System;
using System.Collections.Generic;
using System.Linq;
using UnityEditor.GraphToolsFoundation.Overdrive;
using UnityEditor.GraphToolsFoundation.Overdrive.BasicModel;
using UnityEditor.ShaderGraph.GraphUI.DataModel;
using UnityEditor.ShaderGraph.GraphUI.EditorCommon;
using UnityEditor.ShaderGraph.Registry.Example;
using UnityEditor.ShaderGraph.Registry.Experimental;
using UnityEngine;
using UnityEngine.GraphToolsFoundation.Overdrive;
using Object = System.Object;

namespace UnityEditor.ShaderGraph.GraphUI
{
    public class ShaderGraphStencil : Stencil
    {
        public const string Name = "ShaderGraph";

        IList<IUITypeMapping> m_UITypeMappings;

        public override string ToolName => Name;


        public ShaderGraphStencil() : base()
        {
            InstantiateRegistry();

            CreateRegistryTypeMapping(RegistryInstance.BrowseRegistryKeys());
        }

        public override IBlackboardGraphModel CreateBlackboardGraphModel(IGraphAssetModel graphAssetModel) => new SGBlackboardGraphModel(graphAssetModel);

        void CreateRegistryTypeMapping(IEnumerable<RegistryKey> registryKeys)
        {
            m_UITypeMappings = new List<IUITypeMapping>();
            m_UITypeMappings.Add(new BoolTypeMapping<GraphType, BooleanConstant>());
            m_UITypeMappings.Add(new FloatTypeMapping<GraphType, FloatConstant>());
            m_UITypeMappings.Add(new Vector2TypeMapping<GraphType, Vector2Constant>());
            m_UITypeMappings.Add(new Vector3TypeMapping<GraphType, Vector3Constant>());
            m_UITypeMappings.Add(new Vector4TypeMapping<GraphType, Vector4Constant>());
            m_UITypeMappings.Add(new DynamicTypeMapping<GraphType, ShaderGraphTypes.NumericConstant>());
            m_UITypeMappings.Add(new StringTypeMapping<StringLiteralNode, StringConstant>());
        }

        public TypeHandle GetTypeHandleFromKey(RegistryKey registryKey)
        {
            foreach (var typeMapping in m_UITypeMappings)
            {
                var mappedRegistryKey = typeMapping.ResolveTypeMapping();
                if (mappedRegistryKey.Equals(registryKey))
                {
                    return typeMapping.GTFType;
                }
            }

            return TypeHandle.Unknown;
        }

        public RegistryKey GetKeyFromTypeHandle(TypeHandle typeHandle)
        {
            foreach (var typeMapping in m_UITypeMappings)
            {
                if (typeMapping.GTFType == typeHandle)
                {
                    return typeMapping.ResolveTypeMapping();
                }
            }

            return new RegistryKey();
        }

        public Type GetConstantNodeType(TypeHandle typeHandle)
        {
            foreach (var typeMapping in m_UITypeMappings)
            {
                if (typeMapping.GTFType == typeHandle || typeMapping.GTFType.Equals(typeHandle))
                {
                    return typeMapping.ConstantType;
                }
            }

            return null;
        }

        public override Type GetConstantNodeValueType(TypeHandle typeHandle)
        {
            // There's two kinds of types here
            // Deferred/dynamic types (GraphTypes)
            // Static types (Textures/Strings etc.)
            // Need to account for both

            var baseGTFType = TypeToConstantMapper.GetConstantNodeType(typeHandle);
            if (baseGTFType != null)
                return baseGTFType;

            return GetConstantNodeType(typeHandle);
        }

        public override ISearcherDatabaseProvider GetSearcherDatabaseProvider()
        {
            return new ShaderGraphSearcherDatabaseProvider(this);
        }

        public override ISearcherFilterProvider GetSearcherFilterProvider()
        {
            return new ShaderGraphSearcherFilterProvider();
        }

        private Registry.Registry RegistryInstance = null;
        public Registry.Registry GetRegistry()
        {
            if (RegistryInstance == null)
            {
<<<<<<< HEAD
                InstantiateRegistry();
=======
                RegistryInstance = new Registry.Registry();
                RegistryInstance.RegisterNodeBuilder<Registry.Exploration.GraphTypeDefinition>();
                RegistryInstance.RegisterNodeBuilder<Registry.Exploration.AddDefinition>();
>>>>>>> 3acc5921
            }

            return RegistryInstance;
        }

        void InstantiateRegistry()
        {
            RegistryInstance = new Registry.Experimental.Registry();
            RegistryInstance.RegisterNodeBuilder<Registry.Example.NumericLiteralNode>();
            RegistryInstance.RegisterNodeBuilder<Registry.Example.StringLiteralNode>();
            RegistryInstance.RegisterNodeBuilder<Registry.Example.GraphType>();
        }

        public override void PopulateBlackboardCreateMenu(string sectionName, GenericMenu menu, CommandDispatcher commandDispatcher)
        {
            foreach (var typeMapping in m_UITypeMappings)
            {
                var typeHandle = typeMapping.GTFType;
                menu.AddItem(new GUIContent("Create " + typeHandle.Name), false, () =>
                {
                    const string newItemName = "variable";
                    var finalName = newItemName;
                    var i = 0;
                    // ReSharper disable once AccessToModifiedClosure
                    while (commandDispatcher.State.WindowState.GraphModel.VariableDeclarations.Any(v => v.Title == finalName))
                        finalName = newItemName + i++;

                    commandDispatcher.Dispatch(new CreateGraphVariableDeclarationCommand(finalName, true, typeHandle));
                });
            }
        }
    }
}<|MERGE_RESOLUTION|>--- conflicted
+++ resolved
@@ -112,13 +112,7 @@
         {
             if (RegistryInstance == null)
             {
-<<<<<<< HEAD
                 InstantiateRegistry();
-=======
-                RegistryInstance = new Registry.Registry();
-                RegistryInstance.RegisterNodeBuilder<Registry.Exploration.GraphTypeDefinition>();
-                RegistryInstance.RegisterNodeBuilder<Registry.Exploration.AddDefinition>();
->>>>>>> 3acc5921
             }
 
             return RegistryInstance;
@@ -126,10 +120,9 @@
 
         void InstantiateRegistry()
         {
-            RegistryInstance = new Registry.Experimental.Registry();
-            RegistryInstance.RegisterNodeBuilder<Registry.Example.NumericLiteralNode>();
-            RegistryInstance.RegisterNodeBuilder<Registry.Example.StringLiteralNode>();
-            RegistryInstance.RegisterNodeBuilder<Registry.Example.GraphType>();
+            RegistryInstance = new Registry.Registry();
+            RegistryInstance.RegisterNodeBuilder<Registry.Exploration.GraphTypeDefinition>();
+            RegistryInstance.RegisterNodeBuilder<Registry.Exploration.AddDefinition>();
         }
 
         public override void PopulateBlackboardCreateMenu(string sectionName, GenericMenu menu, CommandDispatcher commandDispatcher)
