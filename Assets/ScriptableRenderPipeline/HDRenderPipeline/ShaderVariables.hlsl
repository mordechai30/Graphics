--- conflicted
+++ resolved
@@ -225,19 +225,13 @@
 CBUFFER_END
 
 // TODO: move this to constant buffer by Pass
-<<<<<<< HEAD
+float4x4 _PrevViewProjMatrix;
+float4x4 _ViewProjMatrix;
 float4x4 _ViewMatrix;
+float4x4 _ProjMatrix;
+float4x4 _InvViewProjMatrix;
 float4x4 _InvViewMatrix;
-float4x4 _ProjMatrix;
-=======
-float4   _ScreenSize;
-float4x4 _ViewProjMatrix; // Looks like using UNITY_MATRIX_VP in pixel shader doesn't work ??? need to setup my own...
-float4x4 _PrevViewProjMatrix;
-float4x4 _InvViewProjMatrix;
->>>>>>> 0fdd2cd0
 float4x4 _InvProjMatrix;
-float4x4 _ViewProjMatrix;
-float4x4 _InvViewProjMatrix;
 float4   _InvProjParam;
 float4   _ScreenSize;
 
