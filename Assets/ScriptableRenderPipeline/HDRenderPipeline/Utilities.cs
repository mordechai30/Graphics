--- conflicted
+++ resolved
@@ -253,60 +253,46 @@
             return gpuVP;
         }
 
-<<<<<<< HEAD
-        public static HDCamera GetHDCamera(Camera camera)
-        {
-            // The actual projection matrix used in shaders is actually massaged a bit to work across all platforms (different Z value ranges etc.)
-            Matrix4x4 projMatrix = GL.GetGPUProjectionMatrix(camera.projectionMatrix, true);
-
-            HDCamera hdCamera = new HDCamera();
-
-            hdCamera.viewMatrix = camera.worldToCameraMatrix;
-            hdCamera.projMatrix = projMatrix;
-            hdCamera.screenSize = new Vector4(camera.pixelWidth, camera.pixelHeight, 1.0f / camera.pixelWidth, 1.0f / camera.pixelHeight);;
-            hdCamera.camera     = camera;
-
-            return hdCamera;
-        }
         public static void SetupGlobalHDCamera(HDCamera hdCamera, CommandBuffer cmd)
         {
-            cmd.SetGlobalMatrix("_ViewMatrix",        hdCamera.viewMatrix);
-            cmd.SetGlobalMatrix("_InvViewMatrix",     hdCamera.viewMatrix.inverse);
-            cmd.SetGlobalMatrix("_ProjMatrix",        hdCamera.projMatrix);
-            cmd.SetGlobalMatrix("_InvProjMatrix",     hdCamera.projMatrix.inverse);
-            cmd.SetGlobalMatrix("_ViewProjMatrix",    hdCamera.viewProjMatrix);
-            cmd.SetGlobalMatrix("_InvViewProjMatrix", hdCamera.viewProjMatrix.inverse);
-            cmd.SetGlobalVector("_InvProjParam",      hdCamera.invProjParam);
-            cmd.SetGlobalVector("_ScreenSize",        hdCamera.screenSize);
+            cmd.SetGlobalMatrix("_ViewMatrix",         hdCamera.viewMatrix);
+            cmd.SetGlobalMatrix("_InvViewMatrix",      hdCamera.viewMatrix.inverse);
+            cmd.SetGlobalMatrix("_ProjMatrix",         hdCamera.projMatrix);
+            cmd.SetGlobalMatrix("_InvProjMatrix",      hdCamera.projMatrix.inverse);
+            cmd.SetGlobalMatrix("_ViewProjMatrix",     hdCamera.viewProjMatrix);
+            cmd.SetGlobalMatrix("_InvViewProjMatrix",  hdCamera.viewProjMatrix.inverse);
+            cmd.SetGlobalVector("_InvProjParam",       hdCamera.invProjParam);
+            cmd.SetGlobalVector("_ScreenSize",         hdCamera.screenSize);
+            cmd.SetGlobalMatrix("_PrevViewProjMatrix", hdCamera.prevViewProjMatrix);
         }
 
         // Does not modify global settings. Used for shadows, low res. rendering, etc.
         public static void OverrideGlobalHDCamera(HDCamera hdCamera, Material material)
         {
-            material.SetMatrix("_ViewMatrix",        hdCamera.viewMatrix);
-            material.SetMatrix("_InvViewMatrix",     hdCamera.viewMatrix.inverse);
-            material.SetMatrix("_ProjMatrix",        hdCamera.projMatrix);
-            material.SetMatrix("_InvProjMatrix",     hdCamera.projMatrix.inverse);
-            material.SetMatrix("_ViewProjMatrix",    hdCamera.viewProjMatrix);
-            material.SetMatrix("_InvViewProjMatrix", hdCamera.viewProjMatrix.inverse);
-            material.SetVector("_InvProjParam",      hdCamera.invProjParam);
-            material.SetVector("_ScreenSize",        hdCamera.screenSize);
+            material.SetMatrix("_ViewMatrix",         hdCamera.viewMatrix);
+            material.SetMatrix("_InvViewMatrix",      hdCamera.viewMatrix.inverse);
+            material.SetMatrix("_ProjMatrix",         hdCamera.projMatrix);
+            material.SetMatrix("_InvProjMatrix",      hdCamera.projMatrix.inverse);
+            material.SetMatrix("_ViewProjMatrix",     hdCamera.viewProjMatrix);
+            material.SetMatrix("_InvViewProjMatrix",  hdCamera.viewProjMatrix.inverse);
+            material.SetVector("_InvProjParam",       hdCamera.invProjParam);
+            material.SetVector("_ScreenSize",         hdCamera.screenSize);
+            material.SetMatrix("_PrevViewProjMatrix", hdCamera.prevViewProjMatrix);
         }
 
         public static void SetupComputeShaderHDCamera(HDCamera hdCamera, ComputeShader cs, CommandBuffer cmd)
         {
-            SetMatrixCS(cmd,          cs, "_ViewMatrix",        hdCamera.viewMatrix);
-            SetMatrixCS(cmd,          cs, "_InvViewMatrix",     hdCamera.viewMatrix.inverse);
-            SetMatrixCS(cmd,          cs, "_ProjMatrix",        hdCamera.projMatrix);
-            SetMatrixCS(cmd,          cs, "_InvProjMatrix",     hdCamera.projMatrix.inverse);
-            SetMatrixCS(cmd,          cs, "_ViewProjMatrix",    hdCamera.viewProjMatrix);
-            SetMatrixCS(cmd,          cs, "_InvViewProjMatrix", hdCamera.viewProjMatrix.inverse);
-            cmd.SetComputeVectorParam(cs, "_InvProjParam",      hdCamera.invProjParam);
-            cmd.SetComputeVectorParam(cs, "_ScreenSize",        hdCamera.screenSize);
-        }
-
-=======
->>>>>>> 7605587f
+            SetMatrixCS(cmd,          cs, "_ViewMatrix",         hdCamera.viewMatrix);
+            SetMatrixCS(cmd,          cs, "_InvViewMatrix",      hdCamera.viewMatrix.inverse);
+            SetMatrixCS(cmd,          cs, "_ProjMatrix",         hdCamera.projMatrix);
+            SetMatrixCS(cmd,          cs, "_InvProjMatrix",      hdCamera.projMatrix.inverse);
+            SetMatrixCS(cmd,          cs, "_ViewProjMatrix",     hdCamera.viewProjMatrix);
+            SetMatrixCS(cmd,          cs, "_InvViewProjMatrix",  hdCamera.viewProjMatrix.inverse);
+            cmd.SetComputeVectorParam(cs, "_InvProjParam",       hdCamera.invProjParam);
+            cmd.SetComputeVectorParam(cs, "_ScreenSize",         hdCamera.screenSize);
+            SetMatrixCS(cmd,          cs, "_PrevViewProjMatrix", hdCamera.prevViewProjMatrix);
+        }
+
         // TEMP: These functions should be implemented C++ side, for now do it in C#
         public static void SetMatrixCS(CommandBuffer cmd, ComputeShader shadercs, string name, Matrix4x4 mat)
         {
@@ -376,10 +362,6 @@
             RenderTargetIdentifier colorBuffer,
             MaterialPropertyBlock properties = null, int shaderPassID = 0)
         {
-<<<<<<< HEAD
-=======
-            camera.SetupMaterial(material);
->>>>>>> 7605587f
             commandBuffer.SetRenderTarget(colorBuffer);
             commandBuffer.DrawProcedural(Matrix4x4.identity, material, shaderPassID, MeshTopology.Triangles, 3, 1, properties);
         }
@@ -389,10 +371,6 @@
             RenderTargetIdentifier colorBuffer, RenderTargetIdentifier depthStencilBuffer,
             MaterialPropertyBlock properties = null, int shaderPassID = 0)
         {
-<<<<<<< HEAD
-=======
-            camera.SetupMaterial(material);
->>>>>>> 7605587f
             commandBuffer.SetRenderTarget(colorBuffer, depthStencilBuffer);
             commandBuffer.DrawProcedural(Matrix4x4.identity, material, shaderPassID, MeshTopology.Triangles, 3, 1, properties);
         }
@@ -402,10 +380,6 @@
             RenderTargetIdentifier[] colorBuffers, RenderTargetIdentifier depthStencilBuffer,
             MaterialPropertyBlock properties = null, int shaderPassID = 0)
         {
-<<<<<<< HEAD
-=======
-            camera.SetupMaterial(material);
->>>>>>> 7605587f
             commandBuffer.SetRenderTarget(colorBuffers, depthStencilBuffer);
             commandBuffer.DrawProcedural(Matrix4x4.identity, material, shaderPassID, MeshTopology.Triangles, 3, 1, properties);
         }
