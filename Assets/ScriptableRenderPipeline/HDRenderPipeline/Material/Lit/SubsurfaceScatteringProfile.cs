using System;
#if UNITY_EDITOR
    using UnityEditor;
#endif

namespace UnityEngine.Experimental.Rendering.HDPipeline
{
    [GenerateHLSL]
    public class SssConstants
    {
        public const int SSS_N_PROFILES           = 8;  // Max. number of profiles, including the slot taken by the neutral profile
        public const int SSS_NEUTRAL_PROFILE_ID   = SSS_N_PROFILES - 1; // Does not result in blurring
        public const int SSS_N_SAMPLES_NEAR_FIELD = 55; // Used for extreme close ups; must be a Fibonacci number
        public const int SSS_N_SAMPLES_FAR_FIELD  = 21; // Used at a regular distance; must be a Fibonacci number
        public const int SSS_LOD_THRESHOLD        = 4;  // The LoD threshold of the near-field kernel (in pixels)
        public const int SSS_TRSM_MODE_NONE       = 0;
        public const int SSS_TRSM_MODE_THIN       = 1;
        // Old SSS Model >>>
        public const int SSS_BASIC_N_SAMPLES      = 11; // Must be an odd number
        public const int SSS_BASIC_DISTANCE_SCALE = 3;  // SSS distance units per centimeter
        // <<< Old SSS Model
    }

    [Serializable]
    public class SubsurfaceScatteringProfile : ScriptableObject
    {
        public enum TexturingMode    : uint { PreAndPostScatter = 0, PostScatter = 1 };
        public enum TransmissionMode : uint { None = SssConstants.SSS_TRSM_MODE_NONE, ThinObject = SssConstants.SSS_TRSM_MODE_THIN, Regular };

        [ColorUsage(false, true, 0f, 8f, 0.125f, 3f)]
        public Color            scatteringDistance;         // Per color channel (no meaningful units)
        [ColorUsage(false)]
        public Color            transmissionTint;           // Color, 0 to 1
        public TexturingMode    texturingMode;
        public TransmissionMode transmissionMode;
        public Vector2          thicknessRemap;             // X = min, Y = max (in millimeters)
        public float            worldScale;                 // Size of the world unit in meters
        [HideInInspector]
        public int              settingsIndex;              // SubsurfaceScatteringSettings.profiles[i]
        [SerializeField]
        Vector3                 m_ShapeParam;               // RGB = shape parameter: S = 1 / D
        [SerializeField]
        float                   m_MaxRadius;                // In millimeters
        [SerializeField]
        Vector2[]               m_FilterKernelNearField;    // X = radius, Y = reciprocal of the PDF
        [SerializeField]
        Vector2[]               m_FilterKernelFarField;     // X = radius, Y = reciprocal of the PDF
        // Old SSS Model >>>
        [ColorUsage(false, true, 0f, 8f, 0.125f, 3f)]
        public Color            scatterDistance1;
        [ColorUsage(false, true, 0f, 8f, 0.125f, 3f)]
        public Color            scatterDistance2;
        [Range(0f, 1f)]
        public float            lerpWeight;
        [SerializeField]
        Vector4                 m_HalfRcpWeightedVariances;
        [SerializeField]
        Vector4[]               m_FilterKernelBasic;
        // <<< Old SSS Model

        // --- Public Methods ---

        public SubsurfaceScatteringProfile()
        {
            scatteringDistance = Color.grey;
            transmissionTint   = Color.white;
            texturingMode      = TexturingMode.PreAndPostScatter;
            transmissionMode   = TransmissionMode.None;
            thicknessRemap     = new Vector2(0.0f, 5.0f);
            worldScale         = 1.0f;
            settingsIndex      = SssConstants.SSS_NEUTRAL_PROFILE_ID; // Updated by SubsurfaceScatteringSettings.OnValidate() once assigned
            // Old SSS Model >>>
            scatterDistance1   = new Color(0.3f, 0.3f, 0.3f, 0.0f);
            scatterDistance2   = new Color(0.5f, 0.5f, 0.5f, 0.0f);
            lerpWeight         = 1.0f;
            // <<< Old SSS Model

            BuildKernel();
        }

        // Ref: Approximate Reflectance Profiles for Efficient Subsurface Scattering by Pixar.
        public void BuildKernel()
        {
            if (m_FilterKernelNearField == null || m_FilterKernelNearField.Length != SssConstants.SSS_N_SAMPLES_NEAR_FIELD)
            {
                m_FilterKernelNearField = new Vector2[SssConstants.SSS_N_SAMPLES_NEAR_FIELD];
            }

            if (m_FilterKernelFarField == null || m_FilterKernelFarField.Length != SssConstants.SSS_N_SAMPLES_FAR_FIELD)
            {
                m_FilterKernelFarField = new Vector2[SssConstants.SSS_N_SAMPLES_FAR_FIELD];
            }

            // Clamp to avoid artifacts.
            m_ShapeParam   = new Vector3();
            m_ShapeParam.x = 1.0f / Mathf.Max(0.001f, scatteringDistance.r);
            m_ShapeParam.y = 1.0f / Mathf.Max(0.001f, scatteringDistance.g);
            m_ShapeParam.z = 1.0f / Mathf.Max(0.001f, scatteringDistance.b);

            // We importance sample the color channel with the widest scattering distance.
            float s = Mathf.Min(m_ShapeParam.x, m_ShapeParam.y, m_ShapeParam.z);

            // Importance sample the normalized diffusion profile for the computed value of 's'.
            // ------------------------------------------------------------------------------------
            // R(r, s)   = s * (Exp[-r * s] + Exp[-r * s / 3]) / (8 * Pi * r)
            // PDF(r, s) = s * (Exp[-r * s] + Exp[-r * s / 3]) / 4
            // CDF(r, s) = 1 - 1/4 * Exp[-r * s] - 3/4 * Exp[-r * s / 3]
            // ------------------------------------------------------------------------------------

            // Importance sample the near field kernel.
            for (int i = 0, n = SssConstants.SSS_N_SAMPLES_NEAR_FIELD; i < n; i++)
            {
                float p = (i + 0.5f) * (1.0f / n);
                float r = KernelCdfInverse(p, s);

                // N.b.: computation of normalized weights, and multiplication by the surface albedo
                // of the actual geometry is performed at runtime (in the shader).
                m_FilterKernelNearField[i].x = r;
                m_FilterKernelNearField[i].y = 1.0f / KernelPdf(r, s);
            }

            m_MaxRadius = m_FilterKernelNearField[SssConstants.SSS_N_SAMPLES_NEAR_FIELD - 1].x;

            // Importance sample the far field kernel.
            for (int i = 0, n = SssConstants.SSS_N_SAMPLES_FAR_FIELD; i < n; i++)
            {
                float p = (i + 0.5f) * (1.0f / n);
                float r = KernelCdfInverse(p, s);

                // N.b.: computation of normalized weights, and multiplication by the surface albedo
                // of the actual geometry is performed at runtime (in the shader).
                m_FilterKernelFarField[i].x = r;
                m_FilterKernelFarField[i].y = 1.0f / KernelPdf(r, s);
            }

            // Old SSS Model >>>
            UpdateKernelAndVarianceData();
            // <<< Old SSS Model
        }

        // Old SSS Model >>>
        public void UpdateKernelAndVarianceData()
        {
            const int numSamples    = SssConstants.SSS_BASIC_N_SAMPLES;
            const int distanceScale = SssConstants.SSS_BASIC_DISTANCE_SCALE;

            if (m_FilterKernelBasic == null || m_FilterKernelBasic.Length != numSamples)
            {
                m_FilterKernelBasic = new Vector4[numSamples];
            }

            // Apply the three-sigma rule, and rescale.
            Color stdDev1 = ((1.0f / 3.0f) * distanceScale) * scatterDistance1;
            Color stdDev2 = ((1.0f / 3.0f) * distanceScale) * scatterDistance2;

            // Our goal is to blur the image using a filter which is represented
            // as a product of a linear combination of two normalized 1D Gaussians
            // as suggested by Jimenez et al. in "Separable Subsurface Scattering".
            // A normalized (i.e. energy-preserving) 1D Gaussian with the mean of 0
            // is defined as follows: G1(x, v) = exp(-x * x / (2 * v)) / sqrt(2 * Pi * v),
            // where 'v' is variance and 'x' is the radial distance from the origin.
            // Using the weight 'w', our 1D and the resulting 2D filters are given as:
            // A1(v1, v2, w, x)    = G1(x, v1) * (1 - w) + G1(r, v2) * w,
            // A2(v1, v2, w, x, y) = A1(v1, v2, w, x) * A1(v1, v2, w, y).
            // The resulting filter function is a non-Gaussian PDF.
            // It is separable by design, but generally not radially symmetric.

            // N.b.: our scattering distance is rather limited. Therefore, in order to allow
            // for a greater range of standard deviation values for flatter profiles,
            // we rescale the world using 'distanceScale', effectively reducing the SSS
            // distance units from centimeters to (1 / distanceScale).

            // Find the widest Gaussian across 3 color channels.
            float maxStdDev1 = Mathf.Max(stdDev1.r, stdDev1.g, stdDev1.b);
            float maxStdDev2 = Mathf.Max(stdDev2.r, stdDev2.g, stdDev2.b);

            Vector3 weightSum = new Vector3(0, 0, 0);

            float step = 1.0f / (numSamples - 1);

            // Importance sample the linear combination of two Gaussians.
            for (int i = 0; i < numSamples; i++)
            {
                // Generate 'u' on (0, 0.5] and (0.5, 1).
                float u = (i <= numSamples / 2) ? 0.5f - i * step // The center and to the left
                                                : i * step;       // From the center to the right

                u = Mathf.Clamp(u, 0.001f, 0.999f);

                float pos = GaussianCombinationCdfInverse(u, maxStdDev1, maxStdDev2, lerpWeight);
                float pdf = GaussianCombination(pos, maxStdDev1, maxStdDev2, lerpWeight);

                Vector3 val;
                val.x = GaussianCombination(pos, stdDev1.r, stdDev2.r, lerpWeight);
                val.y = GaussianCombination(pos, stdDev1.g, stdDev2.g, lerpWeight);
                val.z = GaussianCombination(pos, stdDev1.b, stdDev2.b, lerpWeight);

                // We do not divide by 'numSamples' since we will renormalize, anyway.
                m_FilterKernelBasic[i].x = val.x * (1 / pdf);
                m_FilterKernelBasic[i].y = val.y * (1 / pdf);
                m_FilterKernelBasic[i].z = val.z * (1 / pdf);
                m_FilterKernelBasic[i].w = pos;

                weightSum.x += m_FilterKernelBasic[i].x;
                weightSum.y += m_FilterKernelBasic[i].y;
                weightSum.z += m_FilterKernelBasic[i].z;
            }

            // Renormalize the weights to conserve energy.
            for (int i = 0; i < numSamples; i++)
            {
                m_FilterKernelBasic[i].x *= 1 / weightSum.x;
                m_FilterKernelBasic[i].y *= 1 / weightSum.y;
                m_FilterKernelBasic[i].z *= 1 / weightSum.z;
            }

            Vector4 weightedStdDev;
            weightedStdDev.x = Mathf.Lerp(stdDev1.r,  stdDev2.r,  lerpWeight);
            weightedStdDev.y = Mathf.Lerp(stdDev1.g,  stdDev2.g,  lerpWeight);
            weightedStdDev.z = Mathf.Lerp(stdDev1.b,  stdDev2.b,  lerpWeight);
            weightedStdDev.w = Mathf.Lerp(maxStdDev1, maxStdDev2, lerpWeight);

            // Store (1 / (2 * WeightedVariance)) per color channel.
            m_HalfRcpWeightedVariances.x = 0.5f / (weightedStdDev.x * weightedStdDev.x);
            m_HalfRcpWeightedVariances.y = 0.5f / (weightedStdDev.y * weightedStdDev.y);
            m_HalfRcpWeightedVariances.z = 0.5f / (weightedStdDev.z * weightedStdDev.z);
            m_HalfRcpWeightedVariances.w = 0.5f / (weightedStdDev.w * weightedStdDev.w);
        }
        // <<< Old SSS Model

        public Vector3 shapeParameter
        {
            // Set in BuildKernel().
            get { return m_ShapeParam; }
        }

        public float maxRadius
        {
            // Set in BuildKernel().
            get { return m_MaxRadius; }
        }

        public Vector2[] filterKernelNearField
        {
            // Set in BuildKernel().
            get { return m_FilterKernelNearField; }
        }

        public Vector2[] filterKernelFarField
        {
            // Set in BuildKernel().
            get { return m_FilterKernelFarField; }
        }

        // Old SSS Model >>>
        public Vector4[] filterKernelBasic
        {
            // Set via UpdateKernelAndVarianceData().
            get { return m_FilterKernelBasic; }
        }

        public Vector4 halfRcpWeightedVariances
        {
            // Set via UpdateKernelAndVarianceData().
            get { return m_HalfRcpWeightedVariances; }
        }
        // <<< Old SSS Model

        // --- Private Methods ---

        static float KernelVal(float r, float s)
        {
            return s * (Mathf.Exp(-r * s) + Mathf.Exp(-r * s * (1.0f / 3.0f))) / (8.0f * Mathf.PI * r);
        }

        // Computes the value of the integrand over a disk: (2 * PI * r) * KernelVal().
        static float KernelValCircle(float r, float s)
        {
            return 0.25f * s * (Mathf.Exp(-r * s) + Mathf.Exp(-r * s * (1.0f / 3.0f)));
        }

        static float KernelPdf(float r, float s)
        {
            return KernelValCircle(r, s);
        }

        static float KernelCdf(float r, float s)
        {
            return 1.0f - 0.25f * Mathf.Exp(-r * s) - 0.75f * Mathf.Exp(-r * s * (1.0f / 3.0f));
        }

        static float KernelCdfDerivative1(float r, float s)
        {
            return 0.25f * s * Mathf.Exp(-r * s) * (1.0f + Mathf.Exp(r * s * (2.0f / 3.0f)));
        }

        static float KernelCdfDerivative2(float r, float s)
        {
            return (-1.0f / 12.0f) * s * s * Mathf.Exp(-r * s) * (3.0f + Mathf.Exp(r * s * (2.0f / 3.0f)));
        }

        // The CDF is not analytically invertible, so we use Halley's Method of root finding.
        // { f(r, s, p) = CDF(r, s) - p = 0 } with the initial guess { r = (10^p - 1) / s }.
        static float KernelCdfInverse(float p, float s)
        {
            // Supply the initial guess.
            float r = (Mathf.Pow(10.0f, p) - 1.0f) / s;
            float t = float.MaxValue;

            while (true)
            {
                float f0 = KernelCdf(r, s) - p;
                float f1 = KernelCdfDerivative1(r, s);
                float f2 = KernelCdfDerivative2(r, s);
                float dr = f0 / (f1 * (1.0f - f0 * f2 / (2.0f * f1 * f1)));

                if (Mathf.Abs(dr) < t)
                {
                    r = r - dr;
                    t = Mathf.Abs(dr);
                }
                else
                {
                    // Converged to the best result.
                    break;
                }
            }

            return r;
        }

        // Old SSS Model >>>
        static float Gaussian(float x, float stdDev)
        {
            float variance = stdDev * stdDev;
            return Mathf.Exp(-x * x / (2 * variance)) / Mathf.Sqrt(2 * Mathf.PI * variance);
        }

        static float GaussianCombination(float x, float stdDev1, float stdDev2, float lerpWeight)
        {
            return Mathf.Lerp(Gaussian(x, stdDev1), Gaussian(x, stdDev2), lerpWeight);
        }

        static float RationalApproximation(float t)
        {
            // Abramowitz and Stegun formula 26.2.23.
            // The absolute value of the error should be less than 4.5 e-4.
            float[] c = {2.515517f, 0.802853f, 0.010328f};
            float[] d = {1.432788f, 0.189269f, 0.001308f};
            return t - ((c[2] * t + c[1]) * t + c[0]) / (((d[2] * t + d[1]) * t + d[0]) * t + 1.0f);
        }

        // Ref: https://www.johndcook.com/blog/csharp_phi_inverse/
        static float NormalCdfInverse(float p, float stdDev)
        {
            float x;

            if (p < 0.5)
            {
                // F^-1(p) = - G^-1(p)
                x = -RationalApproximation(Mathf.Sqrt(-2.0f * Mathf.Log(p)));
            }
            else
            {
                // F^-1(p) = G^-1(1-p)
                x = RationalApproximation(Mathf.Sqrt(-2.0f * Mathf.Log(1.0f - p)));
            }

            return x * stdDev;
        }

        static float GaussianCombinationCdfInverse(float p, float stdDev1, float stdDev2, float lerpWeight)
        {
            return Mathf.Lerp(NormalCdfInverse(p, stdDev1), NormalCdfInverse(p, stdDev2), lerpWeight);
        }
        // <<< Old SSS Model
    }

    [Serializable]
    public class SubsurfaceScatteringSettings : ISerializationCallbackReceiver
    {
        public int                           numProfiles;               // Excluding the neutral profile
        public SubsurfaceScatteringProfile[] profiles;
<<<<<<< HEAD
        // Below are the cached values. TODO: uncomment when SSS profile asset serialization is fixed.
        /*[NonSerialized]*/ public uint          texturingModeFlags;        // 1 bit/profile; 0 = PreAndPostScatter, 1 = PostScatter
        /*[NonSerialized]*/ public uint          transmissionFlags;         // 2 bit/profile; 0 = inf. thick, 1 = thin, 2 = regular
        /*[NonSerialized]*/ public float[]       thicknessRemaps;           // Remap: 0 = start, 1 = end - start
        /*[NonSerialized]*/ public float[]       worldScales;               // Size of the world unit in meters
        /*[NonSerialized]*/ public Vector4[]     shapeParams;               // RGB = S = 1 / D, A = filter radius
        /*[NonSerialized]*/ public Vector4[]     transmissionTints;         // RGB = color, A = unused
        /*[NonSerialized]*/ public float[]       filterKernelsNearField;    // 0 = radius, 1 = reciprocal of the PDF
        /*[NonSerialized]*/ public float[]       filterKernelsFarField;     // 0 = radius, 1 = reciprocal of the PDF
=======
        // Below are the cached values.
        [NonSerialized] public uint          texturingModeFlags;        // 1 bit/profile; 0 = PreAndPostScatter, 1 = PostScatter
        [NonSerialized] public uint          transmissionFlags;         // 2 bit/profile; 0 = inf. thick, 1 = thin, 2 = regular
        [NonSerialized] public Vector4[]     thicknessRemaps;           // Remap: 0 = start, 1 = end - start
        [NonSerialized] public float[]       worldScales;               // Size of the world unit in meters
        [NonSerialized] public Vector4[]     shapeParams;               // RGB = S = 1 / D, A = filter radius
        [NonSerialized] public Vector4[]     transmissionTints;         // RGB = color, A = unused
        [NonSerialized] public float[]       filterKernelsNearField;    // 0 = radius, 1 = reciprocal of the PDF
        [NonSerialized] public float[]       filterKernelsFarField;     // 0 = radius, 1 = reciprocal of the PDF
>>>>>>> 3de38a8e
        // Old SSS Model >>>
        public bool                          useDisneySSS;
        /*[NonSerialized]*/ public Vector4[]     halfRcpWeightedVariances;
        /*[NonSerialized]*/ public Vector4[]     filterKernelsBasic;
        // <<< Old SSS Model

        // --- Public Methods ---

        public SubsurfaceScatteringSettings()
        {
            numProfiles            = 1;
            profiles               = new SubsurfaceScatteringProfile[numProfiles];
            profiles[0]            = null;
            texturingModeFlags     = 0;
            transmissionFlags      = 0;
            thicknessRemaps        = null;
            worldScales            = null;
            shapeParams            = null;
            transmissionTints      = null;
            filterKernelsNearField = null;
            filterKernelsFarField  = null;
            // Old SSS Model >>>
            useDisneySSS             = true;
            halfRcpWeightedVariances = null;
            filterKernelsBasic       = null;
            // <<< Old SSS Model

            UpdateCache();
        }

        public void OnValidate()
        {
            // Reserve one slot for the neutral profile.
            numProfiles = Math.Min(profiles.Length, SssConstants.SSS_N_PROFILES - 1);

            if (profiles.Length != numProfiles)
            {
                Array.Resize(ref profiles, numProfiles);
            }

            for (int i = 0; i < numProfiles; i++)
            {
                if (profiles[i] != null)
                {
                    // Assign the profile IDs.
                    profiles[i].settingsIndex = i;
                }
            }

            for (int i = 0; i < numProfiles; i++)
            {
                // Skip unassigned profiles.
                if (profiles[i] == null) continue;

                profiles[i].thicknessRemap.y = Mathf.Max(profiles[i].thicknessRemap.y, 0);
                profiles[i].thicknessRemap.x = Mathf.Clamp(profiles[i].thicknessRemap.x, 0, profiles[i].thicknessRemap.y);
                profiles[i].worldScale       = Mathf.Max(profiles[i].worldScale, 0.001f);

                // Old SSS Model >>>
                Color c = new Color();

                c.r = Mathf.Max(0.05f, profiles[i].scatterDistance1.r);
                c.g = Mathf.Max(0.05f, profiles[i].scatterDistance1.g);
                c.b = Mathf.Max(0.05f, profiles[i].scatterDistance1.b);
                c.a = 0.0f;

                profiles[i].scatterDistance1 = c;

                c.r = Mathf.Max(0.05f, profiles[i].scatterDistance2.r);
                c.g = Mathf.Max(0.05f, profiles[i].scatterDistance2.g);
                c.b = Mathf.Max(0.05f, profiles[i].scatterDistance2.b);
                c.a = 0.0f;

                profiles[i].scatterDistance2 = c;
                // <<< Old SSS Model

                profiles[i].BuildKernel();
            }

            UpdateCache();
        }

        public void UpdateCache()
        {
            texturingModeFlags = transmissionFlags = 0;

            if (thicknessRemaps == null || thicknessRemaps.Length != SssConstants.SSS_N_PROFILES)
            {
                thicknessRemaps = new Vector4[SssConstants.SSS_N_PROFILES];
            }

            if (worldScales == null || worldScales.Length != SssConstants.SSS_N_PROFILES)
            {
                worldScales = new float[SssConstants.SSS_N_PROFILES];
            }

            if (shapeParams == null || shapeParams.Length != SssConstants.SSS_N_PROFILES)
            {
                shapeParams = new Vector4[SssConstants.SSS_N_PROFILES];
            }

            if (transmissionTints == null || transmissionTints.Length != SssConstants.SSS_N_PROFILES)
            {
                transmissionTints = new Vector4[SssConstants.SSS_N_PROFILES];
            }

            const int filterKernelsNearFieldLen = 2 * SssConstants.SSS_N_PROFILES * SssConstants.SSS_N_SAMPLES_NEAR_FIELD;
            if (filterKernelsNearField == null || filterKernelsNearField.Length != filterKernelsNearFieldLen)
            {
                filterKernelsNearField = new float[filterKernelsNearFieldLen];
            }

            const int filterKernelsFarFieldLen = 2 * SssConstants.SSS_N_PROFILES * SssConstants.SSS_N_SAMPLES_FAR_FIELD;
            if (filterKernelsFarField == null || filterKernelsFarField.Length != filterKernelsFarFieldLen)
            {
                filterKernelsFarField = new float[filterKernelsFarFieldLen];
            }

            // Old SSS Model >>>
            if (halfRcpWeightedVariances == null || halfRcpWeightedVariances.Length != SssConstants.SSS_N_PROFILES)
            {
                halfRcpWeightedVariances = new Vector4[SssConstants.SSS_N_PROFILES];
            }

            const int filterKernelsLen = SssConstants.SSS_N_PROFILES * SssConstants.SSS_BASIC_N_SAMPLES;
            if (filterKernelsBasic == null || filterKernelsBasic.Length != filterKernelsLen)
            {
                filterKernelsBasic = new Vector4[filterKernelsLen];
            }
            // <<< Old SSS Model

            for (int i = 0; i < SssConstants.SSS_N_PROFILES - 1; i++)
            {
                // If a profile is null, it means that it was never set in the HDRenderPipeline Asset or that the profile asset has been deleted.
                // In this case we want the users to be warned if a material uses one of those. This is why we fill the profile with pink transmission values.
                if (i >= numProfiles || profiles[i] == null)
                {
                    // Pink transmission
                    transmissionFlags |= (uint)1 << i * 2;
                    transmissionTints[i] = new Vector4(100.0f, 0.0f, 100.0f, 1.0f);

                    // Default neutral values for the rest
                    worldScales[i] = 1.0f;
                    shapeParams[i] = Vector4.zero;

                    for (int j = 0, n = SssConstants.SSS_N_SAMPLES_NEAR_FIELD; j < n; j++)
                    {
                        filterKernelsNearField[2 * (n * i + j) + 0] = 0.0f;
                        filterKernelsNearField[2 * (n * i + j) + 1] = 1.0f;
                    }

                    for (int j = 0, n = SssConstants.SSS_N_SAMPLES_FAR_FIELD; j < n; j++)
                    {
                        filterKernelsFarField[2 * (n * i + j) + 0] = 0.0f;
                        filterKernelsFarField[2 * (n * i + j) + 1] = 1.0f;
                    }

                    // Old SSS Model >>>
                    halfRcpWeightedVariances[i] = Vector4.one;

                    for (int j = 0, n = SssConstants.SSS_BASIC_N_SAMPLES; j < n; j++)
                    {
                        filterKernelsBasic[n * i + j] = Vector4.one;
                        filterKernelsBasic[n * i + j].w = 0.0f;
                    }

                    continue;
                }

                Debug.Assert(numProfiles < 16, "Transmission flags (32-bit integer) cannot support more than 16 profiles.");

                texturingModeFlags |= (uint)profiles[i].texturingMode    << i;
                transmissionFlags  |= (uint)profiles[i].transmissionMode << i * 2;

                thicknessRemaps[i]         = new Vector4(profiles[i].thicknessRemap.x, profiles[i].thicknessRemap.y - profiles[i].thicknessRemap.x, 0.0f, 0.0f);
                worldScales[i]             = profiles[i].worldScale;
                shapeParams[i]             = profiles[i].shapeParameter;
                shapeParams[i].w           = profiles[i].maxRadius;
                transmissionTints[i]       = profiles[i].transmissionTint;

                for (int j = 0, n = SssConstants.SSS_N_SAMPLES_NEAR_FIELD; j < n; j++)
                {
                    filterKernelsNearField[2 * (n * i + j) + 0] = profiles[i].filterKernelNearField[j].x;
                    filterKernelsNearField[2 * (n * i + j) + 1] = profiles[i].filterKernelNearField[j].y;
                }

                for (int j = 0, n = SssConstants.SSS_N_SAMPLES_FAR_FIELD; j < n; j++)
                {
                    filterKernelsFarField[2 * (n * i + j) + 0] = profiles[i].filterKernelFarField[j].x;
                    filterKernelsFarField[2 * (n * i + j) + 1] = profiles[i].filterKernelFarField[j].y;
                }

                // Old SSS Model >>>
                halfRcpWeightedVariances[i] = profiles[i].halfRcpWeightedVariances;

                for (int j = 0, n = SssConstants.SSS_BASIC_N_SAMPLES; j < n; j++)
                {
                    filterKernelsBasic[n * i + j] = profiles[i].filterKernelBasic[j];
                }
                // <<< Old SSS Model
            }

            // Fill the neutral profile.
            {
                int i = SssConstants.SSS_NEUTRAL_PROFILE_ID;

                worldScales[i] = 1.0f;
                shapeParams[i] = Vector4.zero;

                for (int j = 0, n = SssConstants.SSS_N_SAMPLES_NEAR_FIELD; j < n; j++)
                {
                    filterKernelsNearField[2 * (n * i + j) + 0] = 0.0f;
                    filterKernelsNearField[2 * (n * i + j) + 1] = 1.0f;
                }

                for (int j = 0, n = SssConstants.SSS_N_SAMPLES_FAR_FIELD; j < n; j++)
                {
                    filterKernelsFarField[2 * (n * i + j) + 0] = 0.0f;
                    filterKernelsFarField[2 * (n * i + j) + 1] = 1.0f;
                }

                // Old SSS Model >>>
                halfRcpWeightedVariances[i] = Vector4.one;

                for (int j = 0, n = SssConstants.SSS_BASIC_N_SAMPLES; j < n; j++)
                {
                    filterKernelsBasic[n * i + j]   = Vector4.one;
                    filterKernelsBasic[n * i + j].w = 0.0f;
                }
                // <<< Old SSS Model
            }
        }

        public void OnBeforeSerialize()
        {
            // No special action required.
        }

        public void OnAfterDeserialize()
        {
            // TODO: uncomment when SSS profile asset serialization is fixed.
            // UpdateCache();
        }
    }

#if UNITY_EDITOR
    public class SubsurfaceScatteringProfileFactory
    {
        [MenuItem("Assets/Create/HDRenderPipeline/Subsurface Scattering Profile", priority = 666)]
        static void MenuCreateSubsurfaceScatteringProfile()
        {
            Texture2D icon = EditorGUIUtility.FindTexture("ScriptableObject Icon");
            ProjectWindowUtil.StartNameEditingIfProjectWindowExists(0,
                ScriptableObject.CreateInstance<DoCreateSubsurfaceScatteringProfile>(),
                "New SSS Profile.asset", icon, null);
        }

        public static SubsurfaceScatteringProfile CreateSssProfileAtPath(string path)
        {
            var profile  = ScriptableObject.CreateInstance<SubsurfaceScatteringProfile>();
            profile.name = System.IO.Path.GetFileName(path);
            AssetDatabase.CreateAsset(profile, path);
            return profile;
        }
    }

    class DoCreateSubsurfaceScatteringProfile : UnityEditor.ProjectWindowCallback.EndNameEditAction
    {
        public override void Action(int instanceId, string pathName, string resourceFile)
        {
            var profiles = SubsurfaceScatteringProfileFactory.CreateSssProfileAtPath(pathName);
            ProjectWindowUtil.ShowCreatedAsset(profiles);
        }
    }

    [CustomEditor(typeof(SubsurfaceScatteringProfile))]
    public class SubsurfaceScatteringProfileEditor : Editor
    {
        private class Styles
        {
            public readonly GUIContent   sssProfilePreview0           = new GUIContent("Profile Preview");
            public readonly GUIContent   sssProfilePreview1           = new GUIContent("Shows the fraction of light scattered from the source (center).");
            public readonly GUIContent   sssProfilePreview2           = new GUIContent("The distance to the boundary of the image corresponds to the Max Radius.");
            public readonly GUIContent   sssProfilePreview3           = new GUIContent("Note that the intensity of pixels around the center may be clipped.");
            public readonly GUIContent   sssTransmittancePreview0     = new GUIContent("Transmittance Preview");
            public readonly GUIContent   sssTransmittancePreview1     = new GUIContent("Shows the fraction of light passing through the object for thickness values from the remap.");
            public readonly GUIContent   sssTransmittancePreview2     = new GUIContent("Can be viewed as a cross section of a slab of material illuminated by white light from the left.");
            public readonly GUIContent   sssProfileScatteringDistance = new GUIContent("Scattering Distance", "Determines the shape of the profile, and the blur radius of the filter per color channel. Alpha is ignored.");
            public readonly GUIContent   sssProfileTransmissionTint   = new GUIContent("Transmission tint", "Color which tints transmitted light. Alpha is ignored.");
            public readonly GUIContent   sssProfileMaxRadius          = new GUIContent("Max Radius", "Effective radius of the filter (in millimeters). The blur is energy-preserving, so a wide filter results in a large area with small contributions of individual samples. Reducing the distance increases the sharpness of the result.");
            public readonly GUIContent   sssTexturingMode             = new GUIContent("Texturing Mode", "Specifies when the diffuse texture should be applied.");
            public readonly GUIContent[] sssTexturingModeOptions      = new GUIContent[2]
            {
                new GUIContent("Pre- and post-scatter", "Texturing is performed during both the lighting and the SSS passes. Slightly blurs the diffuse texture. Choose this mode if your diffuse texture contains little to no SSS lighting."),
                new GUIContent("Post-scatter",          "Texturing is performed only during the SSS pass. Effectively preserves the sharpness of the diffuse texture. Choose this mode if your diffuse texture already contains SSS lighting (e.g. a photo of skin).")
            };
            public readonly GUIContent   sssProfileTransmissionMode = new GUIContent("Transmission Mode", "Configures the simulation of light passing through thin objects. Depends on the thickness value (which is applied in the normal direction).");
            public readonly GUIContent[] sssTransmissionModeOptions = new GUIContent[3]
            {
                new GUIContent("None",         "Disables transmission. Choose this mode for completely opaque, or very thick translucent objects."),
                new GUIContent("Thin Object",  "Choose this mode for thin objects, such as paper or leaves. Transmitted light reuses the shadowing state of the surface."),
                new GUIContent("Regular",      "Choose this mode for moderately thick objects. For performance reasons, transmitted light ignores occlusion (shadows).")
            };
            public readonly GUIContent   sssProfileMinMaxThickness = new GUIContent("Min-Max Thickness", "Shows the values of the thickness remap below (in millimeters).");
            public readonly GUIContent   sssProfileThicknessRemap  = new GUIContent("Thickness Remap", "Remaps the thickness parameter from [0, 1] to the desired range (in millimeters).");
            public readonly GUIContent   sssProfileWorldScale      = new GUIContent("World Scale", "Size of the world unit in meters.");
            // Old SSS Model >>>
            public readonly GUIContent   sssProfileScatterDistance1 = new GUIContent("Scattering Distance #1", "The radius (in centimeters) of the 1st Gaussian filter, one per color channel. Alpha is ignored. The blur is energy-preserving, so a wide filter results in a large area with small contributions of individual samples. Smaller values increase the sharpness.");
            public readonly GUIContent   sssProfileScatterDistance2 = new GUIContent("Scattering Distance #2", "The radius (in centimeters) of the 2nd Gaussian filter, one per color channel. Alpha is ignored. The blur is energy-preserving, so a wide filter results in a large area with small contributions of individual samples. Smaller values increase the sharpness.");
            public readonly GUIContent   sssProfileLerpWeight       = new GUIContent("Filter Interpolation", "Controls linear interpolation between the two Gaussian filters.");
            // <<< Old SSS Model
            public readonly GUIStyle     centeredMiniBoldLabel     = new GUIStyle(GUI.skin.label);

            public Styles()
            {
                centeredMiniBoldLabel.alignment = TextAnchor.MiddleCenter;
                centeredMiniBoldLabel.fontSize  = 10;
                centeredMiniBoldLabel.fontStyle = FontStyle.Bold;
            }
        }

        private static Styles styles
        {
            get
            {
                if (s_Styles == null)
                {
                    s_Styles = new Styles();
                }
                return s_Styles;
            }
        }

        private static Styles      s_Styles = null;

        private RenderTexture      m_ProfileImage, m_TransmittanceImage;
        private Material           m_ProfileMaterial, m_TransmittanceMaterial;
        private SerializedProperty m_ScatteringDistance, m_MaxRadius, m_ShapeParam, m_TransmissionTint,
                                   m_TexturingMode, m_TransmissionMode, m_ThicknessRemap, m_WorldScale;
        // Old SSS Model >>>
        private SerializedProperty m_ScatterDistance1, m_ScatterDistance2, m_LerpWeight;
        // <<< Old SSS Model

        void OnEnable()
        {
            m_ScatteringDistance    = serializedObject.FindProperty("scatteringDistance");
            m_MaxRadius             = serializedObject.FindProperty("m_MaxRadius");
            m_ShapeParam            = serializedObject.FindProperty("m_ShapeParam");
            m_TransmissionTint      = serializedObject.FindProperty("transmissionTint");
            m_TexturingMode         = serializedObject.FindProperty("texturingMode");
            m_TransmissionMode      = serializedObject.FindProperty("transmissionMode");
            m_ThicknessRemap        = serializedObject.FindProperty("thicknessRemap");
            m_WorldScale            = serializedObject.FindProperty("worldScale");
            // Old SSS Model >>>
            m_ScatterDistance1      = serializedObject.FindProperty("scatterDistance1");
            m_ScatterDistance2      = serializedObject.FindProperty("scatterDistance2");
            m_LerpWeight            = serializedObject.FindProperty("lerpWeight");
            // <<< Old SSS Model

            // These shaders don't need to be reference by RenderPipelineResource as they are not use at runtime
            m_ProfileMaterial       = Utilities.CreateEngineMaterial("Hidden/HDRenderPipeline/DrawSssProfile");
            m_TransmittanceMaterial = Utilities.CreateEngineMaterial("Hidden/HDRenderPipeline/DrawTransmittanceGraph");

            m_ProfileImage          = new RenderTexture(256, 256, 0, RenderTextureFormat.DefaultHDR);
            m_TransmittanceImage    = new RenderTexture( 16, 256, 0, RenderTextureFormat.DefaultHDR);
        }

        public override void OnInspectorGUI()
        {
            serializedObject.Update();

            // Old SSS Model >>>
            bool useDisneySSS;
            {
                HDRenderPipeline hdPipeline = RenderPipelineManager.currentPipeline as HDRenderPipeline;
                useDisneySSS = hdPipeline.sssSettings.useDisneySSS;
            }
            // <<< Old SSS Model

            EditorGUI.BeginChangeCheck();
            {
                if (useDisneySSS)
                {
                    EditorGUILayout.PropertyField(m_ScatteringDistance, styles.sssProfileScatteringDistance);

                    GUI.enabled = false;
                    EditorGUILayout.PropertyField(m_MaxRadius, styles.sssProfileMaxRadius);
                    GUI.enabled = true;
                }
                else
                {
                    EditorGUILayout.PropertyField(m_ScatterDistance1, styles.sssProfileScatterDistance1);
                    EditorGUILayout.PropertyField(m_ScatterDistance2, styles.sssProfileScatterDistance2);
                    EditorGUILayout.PropertyField(m_LerpWeight,       styles.sssProfileLerpWeight);
                }

                m_TexturingMode.intValue    = EditorGUILayout.Popup(styles.sssTexturingMode,           m_TexturingMode.intValue,    styles.sssTexturingModeOptions);
                m_TransmissionMode.intValue = EditorGUILayout.Popup(styles.sssProfileTransmissionMode, m_TransmissionMode.intValue, styles.sssTransmissionModeOptions);

                EditorGUILayout.PropertyField(m_TransmissionTint,   styles.sssProfileTransmissionTint);
                EditorGUILayout.PropertyField(m_ThicknessRemap, styles.sssProfileMinMaxThickness);
                Vector2 thicknessRemap = m_ThicknessRemap.vector2Value;
                EditorGUILayout.MinMaxSlider(styles.sssProfileThicknessRemap, ref thicknessRemap.x, ref thicknessRemap.y, 0.0f, 50.0f);
                m_ThicknessRemap.vector2Value = thicknessRemap;
                EditorGUILayout.PropertyField(m_WorldScale, styles.sssProfileWorldScale);

                EditorGUILayout.Space();
                EditorGUILayout.LabelField(styles.sssProfilePreview0, styles.centeredMiniBoldLabel);
                EditorGUILayout.LabelField(styles.sssProfilePreview1, EditorStyles.centeredGreyMiniLabel);
                EditorGUILayout.LabelField(styles.sssProfilePreview2, EditorStyles.centeredGreyMiniLabel);
                EditorGUILayout.LabelField(styles.sssProfilePreview3, EditorStyles.centeredGreyMiniLabel);
                EditorGUILayout.Space();
            }

            float   r = m_MaxRadius.floatValue;
            Vector3 S = m_ShapeParam.vector3Value;
            Vector4 T = m_TransmissionTint.colorValue;
            Vector2 R = m_ThicknessRemap.vector2Value;
            bool transmissionEnabled = m_TransmissionMode.intValue != (int)SubsurfaceScatteringProfile.TransmissionMode.None;

            // Draw the profile.
            m_ProfileMaterial.SetFloat( "_MaxRadius",  r);
            m_ProfileMaterial.SetVector("_ShapeParam", S);
            // Old SSS Model >>>
            Utilities.SelectKeyword(m_ProfileMaterial, "SSS_MODEL_DISNEY", "SSS_MODEL_BASIC", useDisneySSS);
            // Apply the three-sigma rule, and rescale.
            float   s       = (1.0f / 3.0f) * SssConstants.SSS_BASIC_DISTANCE_SCALE;
            float   rMax    = Mathf.Max(m_ScatterDistance1.colorValue.r, m_ScatterDistance1.colorValue.g, m_ScatterDistance1.colorValue.b,
                                        m_ScatterDistance2.colorValue.r, m_ScatterDistance2.colorValue.g, m_ScatterDistance2.colorValue.b);
            Vector4 stdDev1 = new Vector4(s * m_ScatterDistance1.colorValue.r, s * m_ScatterDistance1.colorValue.g, s * m_ScatterDistance1.colorValue.b);
            Vector4 stdDev2 = new Vector4(s * m_ScatterDistance2.colorValue.r, s * m_ScatterDistance2.colorValue.g, s * m_ScatterDistance2.colorValue.b);
            m_ProfileMaterial.SetVector("_StdDev1",   stdDev1);
            m_ProfileMaterial.SetVector("_StdDev2",   stdDev2);
            m_ProfileMaterial.SetFloat("_LerpWeight", m_LerpWeight.floatValue);
            m_ProfileMaterial.SetFloat("_MaxRadius",  rMax);
            // <<< Old SSS Model
            EditorGUI.DrawPreviewTexture(GUILayoutUtility.GetRect(256, 256), m_ProfileImage, m_ProfileMaterial, ScaleMode.ScaleToFit, 1.0f);

            EditorGUILayout.Space();
            EditorGUILayout.LabelField(styles.sssTransmittancePreview0, styles.centeredMiniBoldLabel);
            EditorGUILayout.LabelField(styles.sssTransmittancePreview1, EditorStyles.centeredGreyMiniLabel);
            EditorGUILayout.LabelField(styles.sssTransmittancePreview2, EditorStyles.centeredGreyMiniLabel);
            EditorGUILayout.Space();

            // Draw the transmittance graph.
            m_TransmittanceMaterial.SetVector("_ShapeParam",       S);
            m_TransmittanceMaterial.SetVector("_TransmissionTint", transmissionEnabled ? T : Vector4.zero);
            m_TransmittanceMaterial.SetVector("_ThicknessRemap",   R);
            EditorGUI.DrawPreviewTexture(GUILayoutUtility.GetRect(16, 16), m_TransmittanceImage, m_TransmittanceMaterial, ScaleMode.ScaleToFit, 16.0f);

            serializedObject.ApplyModifiedProperties();

            if (EditorGUI.EndChangeCheck())
            {
                HDRenderPipeline hdPipeline = RenderPipelineManager.currentPipeline as HDRenderPipeline;
                // Validate each individual asset and update caches.
                hdPipeline.sssSettings.OnValidate();
            }
        }
    }
#endif
}<|MERGE_RESOLUTION|>--- conflicted
+++ resolved
@@ -381,17 +381,6 @@
     {
         public int                           numProfiles;               // Excluding the neutral profile
         public SubsurfaceScatteringProfile[] profiles;
-<<<<<<< HEAD
-        // Below are the cached values. TODO: uncomment when SSS profile asset serialization is fixed.
-        /*[NonSerialized]*/ public uint          texturingModeFlags;        // 1 bit/profile; 0 = PreAndPostScatter, 1 = PostScatter
-        /*[NonSerialized]*/ public uint          transmissionFlags;         // 2 bit/profile; 0 = inf. thick, 1 = thin, 2 = regular
-        /*[NonSerialized]*/ public float[]       thicknessRemaps;           // Remap: 0 = start, 1 = end - start
-        /*[NonSerialized]*/ public float[]       worldScales;               // Size of the world unit in meters
-        /*[NonSerialized]*/ public Vector4[]     shapeParams;               // RGB = S = 1 / D, A = filter radius
-        /*[NonSerialized]*/ public Vector4[]     transmissionTints;         // RGB = color, A = unused
-        /*[NonSerialized]*/ public float[]       filterKernelsNearField;    // 0 = radius, 1 = reciprocal of the PDF
-        /*[NonSerialized]*/ public float[]       filterKernelsFarField;     // 0 = radius, 1 = reciprocal of the PDF
-=======
         // Below are the cached values.
         [NonSerialized] public uint          texturingModeFlags;        // 1 bit/profile; 0 = PreAndPostScatter, 1 = PostScatter
         [NonSerialized] public uint          transmissionFlags;         // 2 bit/profile; 0 = inf. thick, 1 = thin, 2 = regular
@@ -401,11 +390,10 @@
         [NonSerialized] public Vector4[]     transmissionTints;         // RGB = color, A = unused
         [NonSerialized] public float[]       filterKernelsNearField;    // 0 = radius, 1 = reciprocal of the PDF
         [NonSerialized] public float[]       filterKernelsFarField;     // 0 = radius, 1 = reciprocal of the PDF
->>>>>>> 3de38a8e
         // Old SSS Model >>>
         public bool                          useDisneySSS;
-        /*[NonSerialized]*/ public Vector4[]     halfRcpWeightedVariances;
-        /*[NonSerialized]*/ public Vector4[]     filterKernelsBasic;
+        [NonSerialized] public Vector4[]     halfRcpWeightedVariances;
+        [NonSerialized] public Vector4[]     filterKernelsBasic;
         // <<< Old SSS Model
 
         // --- Public Methods ---
@@ -642,8 +630,7 @@
 
         public void OnAfterDeserialize()
         {
-            // TODO: uncomment when SSS profile asset serialization is fixed.
-            // UpdateCache();
+            UpdateCache();
         }
     }
 
