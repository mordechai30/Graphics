--- conflicted
+++ resolved
@@ -213,18 +213,10 @@
 	for(int l=0; l<iNrCoarseLights; l++)
 	{
 		const uint idxCoarse = lightsListLDS[l];
-<<<<<<< HEAD
-
-		// don't bother doing edge tests for sphere lights since these have camera aligned bboxes.
-		bool canEnter = idxCoarse<(uint) g_iNrVisibLights;
-		if(canEnter) canEnter = canEnter && _LightVolumeData[idxCoarse].lightVolume != LIGHTVOLUMETYPE_SPHERE;
-
-		[branch]if(canEnter)
-=======
+
 		bool canEnter = idxCoarse<(uint)g_iNrVisibLights;
 		if(canEnter) canEnter = _LightVolumeData[idxCoarse].lightVolume != LIGHTVOLUMETYPE_SPHERE;		// don't bother doing edge tests for sphere lights since these have camera aligned bboxes.
-        [branch]if(canEnter)
->>>>>>> c0d31286
+    [branch]if(canEnter)
 		{
 			SFiniteLightBound lgtDat = g_data[idxCoarse];
 	
