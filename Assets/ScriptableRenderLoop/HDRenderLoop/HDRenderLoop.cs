using UnityEngine.Rendering;
using UnityEngine.Experimental.Rendering;
using System.Collections.Generic;
using System;

namespace UnityEngine.Experimental.ScriptableRenderLoop
{
    [ExecuteInEditMode]
    // This HDRenderLoop assume linear lighting. Don't work with gamma.
    public partial class HDRenderLoop : RenderPipeline
    {
        const string k_HDRenderLoopPath = "Assets/ScriptableRenderLoop/HDRenderLoop/HDRenderLoop.asset";

#if UNITY_EDITOR
        [UnityEditor.MenuItem("Renderloop/CreateHDRenderLoop")]
        static void CreateHDRenderLoop()
        {
            var instance = ScriptableObject.CreateInstance<HDRenderLoop>();
            UnityEditor.AssetDatabase.CreateAsset(instance, k_HDRenderLoopPath);
        }

        [UnityEditor.MenuItem("HDRenderLoop/Add \"Additional Light Data\" (if not present)")]
        static void AddAdditionalLightData()
        {
            Light[] lights = FindObjectsOfType(typeof(Light)) as Light[];

            foreach (Light light in lights)
            {
                // Do not add a component if there already is one.
                if (light.GetComponent<AdditionalLightData>() == null)
                {
                    light.gameObject.AddComponent<AdditionalLightData>();
                }
            }
        }
#endif

        SkyManager m_SkyManager = new SkyManager();
        public SkyManager skyManager
        {
            get { return m_SkyManager; }
        }

        public void InstantiateSkyRenderer(Type skyRendererType)
        {
            m_SkyManager.InstantiateSkyRenderer(skyRendererType);
        }

        public class DebugParameters
        {
            // Material Debugging
            public int debugViewMaterial = 0;

            // Rendering debugging
            public bool displayOpaqueObjects = true;
            public bool displayTransparentObjects = true;

            public bool useForwardRenderingOnly = false; // TODO: Currently there is no way to strip the extra forward shaders generated by the shaders compiler, so we can switch dynamically.
            public bool useDepthPrepass = false;

            public bool enableTonemap = true;
            public float exposure = 0;
        }

        DebugParameters m_DebugParameters = new DebugParameters();
        public DebugParameters debugParameters
        {
            get { return m_DebugParameters; }
        }

        public class GBufferManager
        {
            public const int MaxGbuffer = 8;

            public void SetBufferDescription(int index, string stringId, RenderTextureFormat inFormat, RenderTextureReadWrite inSRGBWrite)
            {
                IDs[index] = Shader.PropertyToID(stringId);
                RTIDs[index] = new RenderTargetIdentifier(IDs[index]);
                formats[index] = inFormat;
                sRGBWrites[index] = inSRGBWrite;
            }

            public void InitGBuffers(int width, int height, CommandBuffer cmd)
            {
                for (int index = 0; index < gbufferCount; index++)
                {
                    /* RTs[index] = */ cmd.GetTemporaryRT(IDs[index], width, height, 0, FilterMode.Point, formats[index], sRGBWrites[index]);
                }
            }

            public RenderTargetIdentifier[] GetGBuffers()
            {
                var colorMRTs = new RenderTargetIdentifier[gbufferCount];
                for (int index = 0; index < gbufferCount; index++)
                {
                    colorMRTs[index] = RTIDs[index];
                }


                return colorMRTs;
            }

            /*
            public void BindBuffers(Material mat)
            {
                for (int index = 0; index < gbufferCount; index++)
                {
                    mat.SetTexture(IDs[index], RTs[index]);
                }
            }
            */

            public int gbufferCount { get; set; }
            int[] IDs = new int[MaxGbuffer];
            RenderTargetIdentifier[] RTIDs = new RenderTargetIdentifier[MaxGbuffer];
            RenderTextureFormat[] formats = new RenderTextureFormat[MaxGbuffer];
            RenderTextureReadWrite[] sRGBWrites = new RenderTextureReadWrite[MaxGbuffer];
        }

        GBufferManager m_gbufferManager = new GBufferManager();

        [SerializeField]
        ShadowSettings m_ShadowSettings = ShadowSettings.Default;

        public ShadowSettings shadowSettings
        {
            get { return m_ShadowSettings; }
        }

        ShadowRenderPass m_ShadowPass;

        [SerializeField]
        TextureSettings m_TextureSettings = TextureSettings.Default;

        public TextureSettings textureSettings
        {
            get { return m_TextureSettings; }
            set { m_TextureSettings = value; }
        }

        // Various set of material use in render loop
        Material m_FinalPassMaterial;
        Material m_DebugViewMaterialGBuffer;

        // Various buffer
        int m_CameraColorBuffer;
        int m_CameraDepthBuffer;
        int m_VelocityBuffer;
        int m_DistortionBuffer;

        RenderTargetIdentifier m_CameraColorBufferRT;
        RenderTargetIdentifier m_CameraDepthBufferRT;
        RenderTargetIdentifier m_VelocityBufferRT;
        RenderTargetIdentifier m_DistortionBufferRT;

        // Detect when windows size is changing
        int m_currentWidth;
        int m_currentHeight;

        // Keep these settings safe to recover when leaving the render pipeline
        bool previousLightsUseLinearIntensity;
        bool previousLightsUseCCT;

        // This must be allocate outside of Build() else the option in the class can't be set in the inspector (as it will in this case recreate the class with default value)
        BaseLightLoop m_lightLoop = new TilePass.LightLoop();

        public BaseLightLoop lightLoop
        {
            get { return m_lightLoop; }
        }

        // TODO: Find a way to automatically create/iterate through deferred material
        // TODO TO CHECK: SebL I move allocation from Build() to here, but there was a comment "// Our object can be garbage collected, so need to be allocate here", it is still true ?
        Lit.RenderLoop m_LitRenderLoop = new Lit.RenderLoop();

        public struct HDCamera
        {
            public Camera camera;
            public Vector4 screenSize;
            public Matrix4x4 viewProjectionMatrix;
            public Matrix4x4 invViewProjectionMatrix;
        }

        public override void Build()
        {
#if UNITY_EDITOR
            UnityEditor.SupportedRenderingFeatures.active = new UnityEditor.SupportedRenderingFeatures
            {
                reflectionProbe = UnityEditor.SupportedRenderingFeatures.ReflectionProbe.Rotation
            };
#endif
            /*
            previousLightsUseLinearIntensity = UnityEngine.Rendering.GraphicsSettings.lightsUseLinearIntensity;
            previousLightsUseCCT = UnityEngine.Rendering.GraphicsSettings.lightsUseCCT;
            UnityEngine.Rendering.GraphicsSettings.lightsUseLinearIntensity = true;
            UnityEngine.Rendering.GraphicsSettings.lightsUseCCT = true;
            */

            m_CameraColorBuffer = Shader.PropertyToID("_CameraColorTexture");
            m_CameraDepthBuffer  = Shader.PropertyToID("_CameraDepthTexture");

            m_CameraColorBufferRT = new RenderTargetIdentifier(m_CameraColorBuffer);
            m_CameraDepthBufferRT = new RenderTargetIdentifier(m_CameraDepthBuffer);

            if(m_SkyManager == null)
                m_SkyManager = new SkyManager();
            m_SkyManager.Build();

            m_FinalPassMaterial  = Utilities.CreateEngineMaterial("Hidden/HDRenderLoop/FinalPass");
            m_DebugViewMaterialGBuffer = Utilities.CreateEngineMaterial("Hidden/HDRenderLoop/DebugViewMaterialGBuffer");

            m_ShadowPass = new ShadowRenderPass(m_ShadowSettings);

            // Init Gbuffer description

            m_gbufferManager.gbufferCount = m_LitRenderLoop.GetMaterialGBufferCount();
            RenderTextureFormat[] RTFormat; RenderTextureReadWrite[] RTReadWrite;
            m_LitRenderLoop.GetMaterialGBufferDescription(out RTFormat, out RTReadWrite);

            for (int gbufferIndex = 0; gbufferIndex < m_gbufferManager.gbufferCount; ++gbufferIndex)
            {
                m_gbufferManager.SetBufferDescription(gbufferIndex, "_GBufferTexture" + gbufferIndex, RTFormat[gbufferIndex], RTReadWrite[gbufferIndex]);
            }

#pragma warning disable 162 // warning CS0162: Unreachable code detected
            m_VelocityBuffer = Shader.PropertyToID("_VelocityTexture");
            if (ShaderConfig.VelocityInGbuffer == 1)
            {
                // If velocity is in GBuffer then it is in the last RT. Assign a different name to it.
                m_gbufferManager.SetBufferDescription(m_gbufferManager.gbufferCount, "_VelocityTexture", Builtin.RenderLoop.GetVelocityBufferFormat(), Builtin.RenderLoop.GetVelocityBufferReadWrite());
                m_gbufferManager.gbufferCount++;
            }
            m_VelocityBufferRT = new RenderTargetIdentifier(m_VelocityBuffer);
#pragma warning restore 162

            m_DistortionBuffer = Shader.PropertyToID("_DistortionTexture");
            m_DistortionBufferRT = new RenderTargetIdentifier(m_DistortionBuffer);

            m_LitRenderLoop.Build();
            m_lightLoop.Build(m_TextureSettings);
        }

        public override void Cleanup()
        {
            m_lightLoop.Cleanup();
            m_LitRenderLoop.Cleanup();
 
            Utilities.Destroy(m_FinalPassMaterial);
            Utilities.Destroy(m_DebugViewMaterialGBuffer);

            if (m_SkyManager != null)
            {
                m_SkyManager.Cleanup();
            }

#if UNITY_EDITOR
            UnityEditor.SupportedRenderingFeatures.active = UnityEditor.SupportedRenderingFeatures.Default;
#endif
           // UnityEngine.Rendering.GraphicsSettings.lightsUseLinearIntensity = previousLightsUseLinearIntensity;
           // UnityEngine.Rendering.GraphicsSettings.lightsUseCCT = previousLightsUseCCT;
        }

        void InitAndClearBuffer(Camera camera, RenderLoop renderLoop)
        {
            using (new Utilities.ProfilingSample("InitAndClearBuffer", renderLoop))
            {
                // We clear only the depth buffer, no need to clear the various color buffer as we overwrite them.
                // Clear depth/stencil and init buffers
                using (new Utilities.ProfilingSample("InitGBuffers and clear Depth/Stencil", renderLoop))
                {
                    var cmd = new CommandBuffer();
                    cmd.name = "";

                    // Init buffer
                    // With scriptable render loop we must allocate ourself depth and color buffer (We must be independent of backbuffer for now, hope to fix that later).
                    // Also we manage ourself the HDR format, here allocating fp16 directly.
                    // With scriptable render loop we can allocate temporary RT in a command buffer, they will not be release with ExecuteCommandBuffer
                    // These temporary surface are release automatically at the end of the scriptable renderloop if not release explicitly
                    int w = camera.pixelWidth;
                    int h = camera.pixelHeight;

                    cmd.GetTemporaryRT(m_CameraColorBuffer, w, h, 0, FilterMode.Point, RenderTextureFormat.ARGBHalf, RenderTextureReadWrite.Linear);
                    cmd.GetTemporaryRT(m_CameraDepthBuffer, w, h, 24, FilterMode.Point, RenderTextureFormat.Depth);
                    if (!debugParameters.useForwardRenderingOnly)
                    {
                        m_gbufferManager.InitGBuffers(w, h, cmd);
                    }
                    renderLoop.ExecuteCommandBuffer(cmd);
                    cmd.Dispose();

                    Utilities.SetRenderTarget(renderLoop, m_CameraColorBufferRT, m_CameraDepthBufferRT, ClearFlag.ClearDepth);
                }

                // TEMP: As we are in development and have not all the setup pass we still clear the color in emissive buffer and gbuffer, but this will be removed later.

                // Clear HDR target
                using (new Utilities.ProfilingSample("Clear HDR target", renderLoop))
                {
                    Utilities.SetRenderTarget(renderLoop, m_CameraColorBufferRT, m_CameraDepthBufferRT, ClearFlag.ClearColor, Color.black);
                }


                // Clear GBuffers
                using (new Utilities.ProfilingSample("Clear GBuffer", renderLoop))
                {
                    Utilities.SetRenderTarget(renderLoop, m_gbufferManager.GetGBuffers(), m_CameraDepthBufferRT, ClearFlag.ClearColor, Color.black);
                }

                // END TEMP
            }
        }

        void RenderOpaqueRenderList(CullResults cull, Camera camera, RenderLoop renderLoop, string passName, RendererConfiguration rendererConfiguration = 0)
        {
            if (!debugParameters.displayOpaqueObjects)
                return;

            var settings = new DrawRendererSettings(cull, camera, new ShaderPassName(passName))
            {
                rendererConfiguration = rendererConfiguration,
                sorting = { flags = SortFlags.CommonOpaque }
            };
            settings.inputFilter.SetQueuesOpaque();
            renderLoop.DrawRenderers(ref settings);
        }

        void RenderTransparentRenderList(CullResults cull, Camera camera, RenderLoop renderLoop, string passName, RendererConfiguration rendererConfiguration = 0)
        {
            if (!debugParameters.displayTransparentObjects)
                return;

            var settings = new DrawRendererSettings(cull, camera, new ShaderPassName(passName))
            {
                rendererConfiguration = rendererConfiguration,
                sorting = { flags = SortFlags.CommonTransparent }
            };
            settings.inputFilter.SetQueuesTransparent();
            renderLoop.DrawRenderers(ref settings);
        }

        void RenderDepthPrepass(CullResults cull, Camera camera, RenderLoop renderLoop)
        {
            // If we are forward only we will do a depth prepass
            // TODO: Depth prepass should be enabled based on light loop settings. LightLoop define if they need a depth prepass + forward only...
            if (!debugParameters.useDepthPrepass)
                return;

            using (new Utilities.ProfilingSample("Depth Prepass", renderLoop))
            {
                // TODO: Must do opaque then alpha masked for performance!
                // TODO: front to back for opaque and by materal for opaque tested when we split in two
                Utilities.SetRenderTarget(renderLoop, m_CameraDepthBufferRT);
                RenderOpaqueRenderList(cull, camera, renderLoop, "DepthOnly");
            }
        }

        void RenderGBuffer(CullResults cull, Camera camera, RenderLoop renderLoop)
        {
            if (debugParameters.useForwardRenderingOnly)
            {
                return ;
            }

            using (new Utilities.ProfilingSample("GBuffer Pass", renderLoop))
            {
                // setup GBuffer for rendering
                Utilities.SetRenderTarget(renderLoop, m_gbufferManager.GetGBuffers(), m_CameraDepthBufferRT);
                // render opaque objects into GBuffer
                RenderOpaqueRenderList(cull, camera, renderLoop, "GBuffer", Utilities.kRendererConfigurationBakedLighting);
            }
        }

        // This pass is use in case of forward opaque and deferred rendering. We need to render forward objects before tile lighting pass
        void RenderForwardOnlyDepthPrepass(CullResults cull, Camera camera, RenderLoop renderLoop)
        {
            // If we are forward only we don't need to render ForwardOpaqueDepth object
            // But in case we request a prepass we render it
            if (debugParameters.useForwardRenderingOnly && !debugParameters.useDepthPrepass)
                return;

            using (new Utilities.ProfilingSample("Forward opaque depth", renderLoop))
            {
                Utilities.SetRenderTarget(renderLoop, m_CameraDepthBufferRT);
                RenderOpaqueRenderList(cull, camera, renderLoop, "ForwardOnlyDepthOnly");
            }
        }

        void RenderDebugViewMaterial(CullResults cull, HDCamera hdCamera, RenderLoop renderLoop)
        {
            using (new Utilities.ProfilingSample("DebugView Material Mode Pass", renderLoop))
            // Render Opaque forward
            {
                Utilities.SetRenderTarget(renderLoop, m_CameraColorBufferRT, m_CameraDepthBufferRT, Utilities.kClearAll, Color.black);

                Shader.SetGlobalInt("_DebugViewMaterial", (int)debugParameters.debugViewMaterial);

                RenderOpaqueRenderList(cull, hdCamera.camera, renderLoop, "DebugViewMaterial");
            }

            // Render GBuffer opaque
            if (!debugParameters.useForwardRenderingOnly)
            {
                Utilities.SetupMaterialHDCamera(hdCamera, m_DebugViewMaterialGBuffer);
                m_DebugViewMaterialGBuffer.SetFloat("_DebugViewMaterial", (float)debugParameters.debugViewMaterial);

                // m_gbufferManager.BindBuffers(m_DebugViewMaterialGBuffer);
                // TODO: Bind depth textures
                var cmd = new CommandBuffer { name = "GBuffer Debug Pass" };
                cmd.Blit(null, m_CameraColorBufferRT, m_DebugViewMaterialGBuffer, 0);
                renderLoop.ExecuteCommandBuffer(cmd);
                cmd.Dispose();
            }

            // Render forward transparent
            {
                RenderTransparentRenderList(cull, hdCamera.camera, renderLoop, "DebugViewMaterial");
            }

            // Last blit
            {
                var cmd = new CommandBuffer { name = "Blit DebugView Material Debug" };
                cmd.Blit(m_CameraColorBufferRT, BuiltinRenderTextureType.CameraTarget);
                renderLoop.ExecuteCommandBuffer(cmd);
                cmd.Dispose();
            }
        }

        void RenderDeferredLighting(HDCamera hdCamera, RenderLoop renderLoop)
        {
            if (debugParameters.useForwardRenderingOnly)
            {
                return ;
            }

            // Bind material data
            m_LitRenderLoop.Bind();
            m_lightLoop.RenderDeferredLighting(hdCamera, renderLoop, m_CameraColorBuffer);
        }

        void RenderSky(HDCamera hdCamera, RenderLoop renderLoop)
        {
<<<<<<< HEAD
            m_SkyManager.RenderSky(camera, m_lightLoop.GetCurrentSunLight(), m_CameraColorBufferRT, m_CameraDepthBufferRT, renderLoop);
=======
            m_SkyRenderer.RenderSky(hdCamera, m_SkyParameters, m_CameraColorBufferRT, m_CameraDepthBufferRT, renderLoop);
>>>>>>> 32705887
        }

        void RenderForward(CullResults cullResults, Camera camera, RenderLoop renderLoop, bool renderOpaque)
        {
            // TODO: Currently we can't render opaque object forward when deferred is enabled
            // miss option
            if (!debugParameters.useForwardRenderingOnly && renderOpaque)
                return;

            using (new Utilities.ProfilingSample("Forward Pass", renderLoop))
            {
                // Bind material data
                m_LitRenderLoop.Bind();

                Utilities.SetRenderTarget(renderLoop, m_CameraColorBufferRT, m_CameraDepthBufferRT);

                m_lightLoop.RenderForward(camera, renderLoop, renderOpaque);

                if (renderOpaque)
                {
                    RenderOpaqueRenderList(cullResults, camera, renderLoop, "Forward");
                }
                else
                {
                    RenderTransparentRenderList(cullResults, camera, renderLoop, "Forward", Utilities.kRendererConfigurationBakedLighting);
                }
            }
        }

        // Render material that are forward opaque only (like eye)
        // TODO: Think about hair that could be render both as opaque and transparent...
        void RenderForwardOnly(CullResults cullResults, Camera camera, RenderLoop renderLoop)
        {
            using (new Utilities.ProfilingSample("Forward Only Pass", renderLoop))
            {
                // Bind material data
                m_LitRenderLoop.Bind();

                Utilities.SetRenderTarget(renderLoop, m_CameraColorBufferRT, m_CameraDepthBufferRT);

                m_lightLoop.RenderForward(camera, renderLoop, true);
                RenderOpaqueRenderList(cullResults, camera, renderLoop, "ForwardOnly");
            }
        }

        void RenderForwardUnlit(CullResults cullResults, Camera camera, RenderLoop renderLoop)
        {
            using (new Utilities.ProfilingSample("Forward Unlit Pass", renderLoop))
            {
                // Bind material data
                m_LitRenderLoop.Bind();

                Utilities.SetRenderTarget(renderLoop, m_CameraColorBufferRT, m_CameraDepthBufferRT);
                RenderOpaqueRenderList(cullResults, camera, renderLoop, "ForwardUnlit");
                RenderTransparentRenderList(cullResults, camera, renderLoop, "ForwardUnlit");
            }
        }

        void RenderVelocity(CullResults cullResults, Camera camera, RenderLoop renderLoop)
        {
            using (new Utilities.ProfilingSample("Velocity Pass", renderLoop))
            {
                // warning CS0162: Unreachable code detected // warning CS0429: Unreachable expression code detected
    #pragma warning disable 162, 429
                // If opaque velocity have been render during GBuffer no need to render it here
                if ((ShaderConfig.VelocityInGbuffer == 0) || debugParameters.useForwardRenderingOnly)
                    return ;

                int w = camera.pixelWidth;
                int h = camera.pixelHeight;

                var cmd = new CommandBuffer { name = "" };
                cmd.GetTemporaryRT(m_VelocityBuffer, w, h, 0, FilterMode.Point, Builtin.RenderLoop.GetVelocityBufferFormat(), Builtin.RenderLoop.GetVelocityBufferReadWrite());
                cmd.SetRenderTarget(m_VelocityBufferRT, m_CameraDepthBufferRT);
                renderLoop.ExecuteCommandBuffer(cmd);
                cmd.Dispose();

                RenderOpaqueRenderList(cullResults, camera, renderLoop, "MotionVectors");
    #pragma warning restore 162, 429
            }
        }

        void RenderDistortion(CullResults cullResults, Camera camera, RenderLoop renderLoop)
        {
            using (new Utilities.ProfilingSample("Distortion Pass", renderLoop))
            {
                int w = camera.pixelWidth;
                int h = camera.pixelHeight;

                var cmd = new CommandBuffer { name = "" };
                cmd.GetTemporaryRT(m_DistortionBuffer, w, h, 0, FilterMode.Point, Builtin.RenderLoop.GetDistortionBufferFormat(), Builtin.RenderLoop.GetDistortionBufferReadWrite());
                cmd.SetRenderTarget(m_DistortionBufferRT, m_CameraDepthBufferRT);
                renderLoop.ExecuteCommandBuffer(cmd);
                cmd.Dispose();

                // Only transparent object can render distortion vectors
                RenderTransparentRenderList(cullResults, camera, renderLoop, "DistortionVectors");
            }
        }

        void FinalPass(RenderLoop renderLoop)
        {
            using (new Utilities.ProfilingSample("Final Pass", renderLoop))
            {
                // Those could be tweakable for the neutral tonemapper, but in the case of the LookDev we don't need that
                const float blackIn = 0.02f;
                const float whiteIn = 10.0f;
                const float blackOut = 0.0f;
                const float whiteOut = 10.0f;
                const float whiteLevel = 5.3f;
                const float whiteClip = 10.0f;
                const float dialUnits = 20.0f;
                const float halfDialUnits = dialUnits * 0.5f;

                // converting from artist dial units to easy shader-lerps (0-1)
                var tonemapCoeff1 = new Vector4((blackIn * dialUnits) + 1.0f, (blackOut * halfDialUnits) + 1.0f, (whiteIn / dialUnits), (1.0f - (whiteOut / dialUnits)));
                var tonemapCoeff2 = new Vector4(0.0f, 0.0f, whiteLevel, whiteClip / halfDialUnits);

                m_FinalPassMaterial.SetVector("_ToneMapCoeffs1", tonemapCoeff1);
                m_FinalPassMaterial.SetVector("_ToneMapCoeffs2", tonemapCoeff2);

                m_FinalPassMaterial.SetFloat("_EnableToneMap", debugParameters.enableTonemap ? 1.0f : 0.0f);
                m_FinalPassMaterial.SetFloat("_Exposure", debugParameters.exposure);

                var cmd = new CommandBuffer { name = "" };

                // Resolve our HDR texture to CameraTarget.
                cmd.Blit(m_CameraColorBufferRT, BuiltinRenderTextureType.CameraTarget, m_FinalPassMaterial, 0);
                renderLoop.ExecuteCommandBuffer(cmd);
                cmd.Dispose();
            }
        }


        // Function to prepare light structure for GPU lighting
        void PrepareLightsForGPU(CullResults cullResults, Camera camera, ref ShadowOutput shadowOutput)
        {
            // build per tile light lists
            m_lightLoop.PrepareLightsForGPU(cullResults, camera, ref shadowOutput);
        }

        void Resize(Camera camera)
        {
            // TODO: Detect if renderdoc just load and force a resize in this case, as often renderdoc require to realloc resource.

            // TODO: This is the wrong way to handle resize/allocation. We can have several different camera here, mean that the loop on camera will allocate and deallocate
            // the below buffer which is bad. Best is to have a set of buffer for each camera that is persistent and reallocate resource if need
            // For now consider we have only one camera that go to this code, the main one.
            m_SkyManager.Resize(); // TODO: Also a bad naming, here we just want to realloc texture if skyparameters change (usefull for lookdev)

            if (camera.pixelWidth != m_currentWidth || camera.pixelHeight != m_currentHeight || m_lightLoop.NeedResize())
            {
                if (m_currentWidth > 0 && m_currentHeight > 0)
                {
                    m_lightLoop.ReleaseResolutionDependentBuffers();
                }

                m_lightLoop.AllocResolutionDependentBuffers(camera.pixelWidth, camera.pixelHeight);

                // update recorded window resolution
                m_currentWidth = camera.pixelWidth;
                m_currentHeight = camera.pixelHeight;
            }
        }

        public void PushGlobalParams(HDCamera hdCamera, RenderLoop renderLoop)
        {
            if (m_SkyManager.IsSkyValid())
            {
                m_SkyManager.SetGlobalSkyTexture();
                Shader.SetGlobalInt("_EnvLightSkyEnabled", 1);
            }
            else
            {
                Shader.SetGlobalInt("_EnvLightSkyEnabled", 0);
            }

            var cmd = new CommandBuffer { name = "Push Global Parameters" };

            cmd.SetGlobalVector("_ScreenSize", hdCamera.screenSize);
            cmd.SetGlobalMatrix("_ViewProjMatrix", hdCamera.viewProjectionMatrix);
            cmd.SetGlobalMatrix("_InvViewProjMatrix", hdCamera.invViewProjectionMatrix);

            renderLoop.ExecuteCommandBuffer(cmd);
            cmd.Dispose();

            m_lightLoop.PushGlobalParams(hdCamera.camera, renderLoop);
        }

        public override void Render(Camera[] cameras, RenderLoop renderLoop)
        {
            if (!m_LitRenderLoop.isInit)
            {
                m_LitRenderLoop.RenderInit(renderLoop);
            }

            // Do anything we need to do upon a new frame.
            m_lightLoop.NewFrame();

            // Set Frame constant buffer
            // TODO...

            foreach (var camera in cameras)
            {
                // Set camera constant buffer
                // TODO...

                CullingParameters cullingParams;
                if (!CullResults.GetCullingParameters(camera, out cullingParams))
                    continue;

                m_ShadowPass.UpdateCullingParameters(ref cullingParams);

                var cullResults = CullResults.Cull(ref cullingParams, renderLoop);

                Resize(camera);

                renderLoop.SetupCameraProperties(camera);

                HDCamera hdCamera = Utilities.GetHDCamera(camera);

                InitAndClearBuffer(camera, renderLoop);

                RenderDepthPrepass(cullResults, camera, renderLoop);

                // Forward opaque with deferred/cluster tile require that we fill the depth buffer
                // correctly to build the light list.
                // TODO: avoid double lighting by tagging stencil or gbuffer that we must not lit.
                RenderForwardOnlyDepthPrepass(cullResults, camera, renderLoop);
                RenderGBuffer(cullResults, camera, renderLoop);

                if (debugParameters.debugViewMaterial != 0)
                {
                    RenderDebugViewMaterial(cullResults, hdCamera, renderLoop);
                }
                else
                {
                    ShadowOutput shadows;
                    using (new Utilities.ProfilingSample("Shadow Pass", renderLoop))
                    {
                        m_ShadowPass.Render(renderLoop, cullResults, out shadows);
                    }

                    renderLoop.SetupCameraProperties(camera); // Need to recall SetupCameraProperties after m_ShadowPass.Render

                    using (new Utilities.ProfilingSample("Build Light list", renderLoop))
                    {
                        m_lightLoop.PrepareLightsForGPU(cullResults, camera, ref shadows);
                        m_lightLoop.BuildGPULightLists(camera, renderLoop, m_CameraDepthBufferRT);

                        PushGlobalParams(hdCamera, renderLoop);
                    }
                    RenderDeferredLighting(hdCamera, renderLoop);

                    RenderForward(cullResults, camera, renderLoop, true);
                    RenderForwardOnly(cullResults, camera, renderLoop);

                    RenderSky(hdCamera, renderLoop);

                    RenderForward(cullResults, camera, renderLoop, false);

                    RenderForwardUnlit(cullResults, camera, renderLoop);

                    RenderVelocity(cullResults, camera, renderLoop); // Note we may have to render velocity earlier if we do temporalAO, temporal volumetric etc... Mean we will not take into account forward opaque in case of deferred rendering ?

                    // TODO: Check with VFX team.
                    // Rendering distortion here have off course lot of artifact.
                    // But resolving at each objects that write in distortion is not possible (need to sort transparent, render those that do not distort, then resolve, then etc...)
                    // Instead we chose to apply distortion at the end after we cumulate distortion vector and desired blurriness. This
                    // RenderDistortion(cullResults, camera, renderLoop);

                    FinalPass(renderLoop);
                }

                // bind depth surface for editor grid/gizmo/selection rendering
                if (camera.cameraType == CameraType.SceneView)
                {
                    var cmd = new CommandBuffer();
                    cmd.SetRenderTarget(BuiltinRenderTextureType.CameraTarget, m_CameraDepthBufferRT);
                    renderLoop.ExecuteCommandBuffer(cmd);
                    cmd.Dispose();
                }

                renderLoop.Submit();
            }

            // Post effects
        }
    }
}<|MERGE_RESOLUTION|>--- conflicted
+++ resolved
@@ -439,11 +439,7 @@
 
         void RenderSky(HDCamera hdCamera, RenderLoop renderLoop)
         {
-<<<<<<< HEAD
-            m_SkyManager.RenderSky(camera, m_lightLoop.GetCurrentSunLight(), m_CameraColorBufferRT, m_CameraDepthBufferRT, renderLoop);
-=======
-            m_SkyRenderer.RenderSky(hdCamera, m_SkyParameters, m_CameraColorBufferRT, m_CameraDepthBufferRT, renderLoop);
->>>>>>> 32705887
+            m_SkyManager.RenderSky(hdCamera, m_lightLoop.GetCurrentSunLight(), m_CameraColorBufferRT, m_CameraDepthBufferRT, renderLoop);
         }
 
         void RenderForward(CullResults cullResults, Camera camera, RenderLoop renderLoop, bool renderOpaque)
