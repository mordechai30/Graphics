--- conflicted
+++ resolved
@@ -207,13 +207,9 @@
             {
                 lightData.lightTypeExtent = LightTypeExtent.Rectangle;
                 light.type = LightType.Point; // Same as in HDLightEditor
-<<<<<<< HEAD
-                //light.lightmapBakeType = LightmapBakeType.Realtime;
-=======
 #if UNITY_EDITOR
                 light.lightmapBakeType = LightmapBakeType.Realtime;
 #endif
->>>>>>> d2a3c558
             }
 
             // At first init we need to initialize correctly the default value
