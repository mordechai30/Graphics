﻿#define ENVMAP_FEATURE_PERFACEINFLUENCE
#define ENVMAP_FEATURE_INFLUENCENORMAL
#define ENVMAP_FEATURE_PERFACEFADE

//-----------------------------------------------------------------------------
// SurfaceData and BSDFData
//-----------------------------------------------------------------------------

// SurfaceData is define in Lit.cs which generate Lit.cs.hlsl
#include "Lit.cs.hlsl"
#include "../SubsurfaceScattering/SubsurfaceScattering.hlsl"

// Define refraction keyword helpers
#define HAS_REFRACTION (defined(_REFRACTION_PLANE) || defined(_REFRACTION_SPHERE))
#if HAS_REFRACTION
# include "CoreRP/ShaderLibrary/Refraction.hlsl"

# if defined(_REFRACTION_PLANE)
#  define REFRACTION_MODEL(V, posInputs, bsdfData) RefractionModelPlane(V, posInputs.positionWS, bsdfData.normalWS, bsdfData.ior, bsdfData.thickness)
# elif defined(_REFRACTION_SPHERE)
#  define REFRACTION_MODEL(V, posInputs, bsdfData) RefractionModelSphere(V, posInputs.positionWS, bsdfData.normalWS, bsdfData.ior, bsdfData.thickness)
# endif
#endif

#define GBufferType0 float4
#define GBufferType1 float4
#define GBufferType2 float4
#define GBufferType3 float4

// GBuffer texture declaration
TEXTURE2D(_GBufferTexture0);
TEXTURE2D(_GBufferTexture1);
TEXTURE2D(_GBufferTexture2);
TEXTURE2D(_GBufferTexture3);

// Reference Lambert diffuse / GGX Specular for IBL and area lights
#ifdef HAS_LIGHTLOOP // Both reference define below need to be define only if LightLoop is present, else we get a compile error
// #define LIT_DISPLAY_REFERENCE_AREA
// #define LIT_DISPLAY_REFERENCE_IBL
#endif
// Use Lambert diffuse instead of Disney diffuse
// #define LIT_DIFFUSE_LAMBERT_BRDF
#define LIT_USE_GGX_ENERGY_COMPENSATION

// Rough refraction texture
// Color pyramid (width, height, lodcount, Unused)
TEXTURE2D(_GaussianPyramidColorTexture);
// Depth pyramid (width, height, lodcount, Unused)
TEXTURE2D(_PyramidDepthTexture);

CBUFFER_START(UnityGaussianPyramidParameters)
float4 _GaussianPyramidColorMipSize;
float4 _PyramidDepthMipSize;
CBUFFER_END

// Ambient occlusion texture
TEXTURE2D(_AmbientOcclusionTexture);

CBUFFER_START(UnityAmbientOcclusionParameters)
float4 _AmbientOcclusionParam; // xyz occlusion color, w directLightStrenght
CBUFFER_END

// Area light textures
// TODO: This one should be set into a constant Buffer at pass frequency (with _Screensize)
TEXTURE2D(_PreIntegratedFGD);
TEXTURE2D_ARRAY(_LtcData); // We pack the 3 Ltc data inside a texture array
#define LTC_GGX_MATRIX_INDEX 0 // RGBA
#define LTC_DISNEY_DIFFUSE_MATRIX_INDEX 1 // RGBA
#define LTC_MULTI_GGX_FRESNEL_DISNEY_DIFFUSE_INDEX 2 // RGB, A unused
#define LTC_LUT_SIZE   64
#define LTC_LUT_SCALE  ((LTC_LUT_SIZE - 1) * rcp(LTC_LUT_SIZE))
#define LTC_LUT_OFFSET (0.5 * rcp(LTC_LUT_SIZE))

// Constant value for clear coat
#define CLEAR_COAT_IOR 1.5
#define CLEAR_COAT_IETA (1.0 / 1.5)
#define CLEAR_COAT_F0 0.04 // IORToFresnel0(CLEAR_COAT_IOR)
#define CLEAR_COAT_PERCEPTUAL_ROUGHNESS 0.01
#define CLEAR_COAT_ROUGHNESS ClampRoughnessForAnalyticalLights(PerceptualRoughnessToRoughness(CLEAR_COAT_PERCEPTUAL_ROUGHNESS))

//-----------------------------------------------------------------------------
// Helper for cheap screen space raycasting
//-----------------------------------------------------------------------------

float3 EstimateRaycast(float3 V, PositionInputs posInputs, float3 positionWS, float3 rayWS)
{
    // For all refraction approximation, to calculate the refracted point in world space,
    //   we approximate the scene as a plane (back plane) with normal -V at the depth hit point.
    //   (We avoid to raymarch the depth texture to get the refracted point.)

    uint2 depthSize = uint2(_PyramidDepthMipSize.xy);

    // Get the depth of the approximated back plane
    float pyramidDepth = LOAD_TEXTURE2D_LOD(_PyramidDepthTexture, posInputs.positionNDC * (depthSize >> 2), 2).r;
    float depth = LinearEyeDepth(pyramidDepth, _ZBufferParams);

    // Distance from point to the back plane
    float depthFromPositionInput = depth - posInputs.linearDepth;

    float offset = dot(-V, positionWS - posInputs.positionWS);
    float depthFromPosition = depthFromPositionInput - offset;

    float hitDistanceFromPosition = depthFromPosition / dot(-V, rayWS);

    return positionWS + rayWS * hitDistanceFromPosition;
}

//------------------------------------------------------------------------------------
// Little helper to share code between sphere and box.
// These function will fade the mask of a reflection volume based on normal orientation compare to direction define by the center of the reflection volume.
//-----------------------------------------------------------------------------
float InfluenceFadeNormalWeight(float3 normal, float3 centerToPos)
{
    // Start weight from 0.6f (1 fully transparent) to 0.2f (fully opaque).
    return saturate((-1.0f / 0.4f) * dot(normal, centerToPos) + (0.6f / 0.4f));
}

//-----------------------------------------------------------------------------
// Ligth and material classification for the deferred rendering path
// Configure what kind of combination is supported
//-----------------------------------------------------------------------------

// Lighting architecture and material are suppose to be decoupled files.
// However as we use material classification it is hard to be fully separated
// the dependecy is define in this include where there is shared define for material and lighting in case of deferred material.
// If a user do a lighting architecture without material classification, this can be remove
#include "../../Lighting/LightLoop/LightLoop.cs.hlsl"

static uint g_FeatureFlags = UINT_MAX;

// This method allows us to know at compile time what shader features should be removed from the code when the materialID cannot be known on the whole tile (any combination of 2 or more differnet materials in the same tile)
// This is only useful for classification during lighting, so it's not needed in EncodeIntoGBuffer and ConvertSurfaceDataToBSDFData (where we always know exactly what the MaterialID is)
bool HasMaterialFeatureFlag(uint flag)
{
    return ((g_FeatureFlags & flag) != 0);
}

// Combination need to be define in increasing "comlexity" order as define by FeatureFlagsToTileVariant
static const uint kFeatureVariantFlags[NUM_FEATURE_VARIANTS] =
{
    // Precomputed illumination (no dynamic lights) for all material types (except for the clear coat)
    /*  0 */ LIGHTFEATUREFLAGS_SKY | LIGHTFEATUREFLAGS_ENV | (MATERIAL_FEATURE_MASK_FLAGS & (~MATERIALFEATUREFLAGS_LIT_CLEAR_COAT)),

    // Standard>Specular
    /*  1 */ LIGHTFEATUREFLAGS_SKY | LIGHTFEATUREFLAGS_DIRECTIONAL | LIGHTFEATUREFLAGS_PUNCTUAL | MATERIALFEATUREFLAGS_LIT_STANDARD,
    /*  2 */ LIGHTFEATUREFLAGS_SKY | LIGHTFEATUREFLAGS_DIRECTIONAL | LIGHTFEATUREFLAGS_AREA | MATERIALFEATUREFLAGS_LIT_STANDARD,
    /*  3 */ LIGHTFEATUREFLAGS_SKY | LIGHTFEATUREFLAGS_DIRECTIONAL | LIGHTFEATUREFLAGS_ENV | MATERIALFEATUREFLAGS_LIT_STANDARD,
    /*  4 */ LIGHTFEATUREFLAGS_SKY | LIGHTFEATUREFLAGS_DIRECTIONAL | LIGHTFEATUREFLAGS_PUNCTUAL | LIGHTFEATUREFLAGS_ENV | MATERIALFEATUREFLAGS_LIT_STANDARD,
    /*  5 */ LIGHT_FEATURE_MASK_FLAGS_OPAQUE | MATERIALFEATUREFLAGS_LIT_STANDARD,

    // SSS
    /*  6 */ LIGHTFEATUREFLAGS_SKY | LIGHTFEATUREFLAGS_DIRECTIONAL | LIGHTFEATUREFLAGS_PUNCTUAL | MATERIALFEATUREFLAGS_LIT_SSS,
    /*  7 */ LIGHTFEATUREFLAGS_SKY | LIGHTFEATUREFLAGS_DIRECTIONAL | LIGHTFEATUREFLAGS_AREA | MATERIALFEATUREFLAGS_LIT_SSS,
    /*  8 */ LIGHTFEATUREFLAGS_SKY | LIGHTFEATUREFLAGS_DIRECTIONAL | LIGHTFEATUREFLAGS_ENV | MATERIALFEATUREFLAGS_LIT_SSS,
    /*  9 */ LIGHTFEATUREFLAGS_SKY | LIGHTFEATUREFLAGS_DIRECTIONAL | LIGHTFEATUREFLAGS_PUNCTUAL | LIGHTFEATUREFLAGS_ENV | MATERIALFEATUREFLAGS_LIT_SSS,
    /* 10 */ LIGHT_FEATURE_MASK_FLAGS_OPAQUE | MATERIALFEATUREFLAGS_LIT_SSS,

    // Aniso
    /* 11 */ LIGHTFEATUREFLAGS_SKY | LIGHTFEATUREFLAGS_DIRECTIONAL | LIGHTFEATUREFLAGS_PUNCTUAL | MATERIALFEATUREFLAGS_LIT_ANISO,
    /* 12 */ LIGHTFEATUREFLAGS_SKY | LIGHTFEATUREFLAGS_DIRECTIONAL | LIGHTFEATUREFLAGS_AREA | MATERIALFEATUREFLAGS_LIT_ANISO,
    /* 13 */ LIGHTFEATUREFLAGS_SKY | LIGHTFEATUREFLAGS_DIRECTIONAL | LIGHTFEATUREFLAGS_ENV | MATERIALFEATUREFLAGS_LIT_ANISO,
    /* 14 */ LIGHTFEATUREFLAGS_SKY | LIGHTFEATUREFLAGS_DIRECTIONAL | LIGHTFEATUREFLAGS_PUNCTUAL | LIGHTFEATUREFLAGS_ENV | MATERIALFEATUREFLAGS_LIT_ANISO,
    /* 15 */ LIGHT_FEATURE_MASK_FLAGS_OPAQUE | MATERIALFEATUREFLAGS_LIT_ANISO,

    // With foliage or crowd with SSS and standard can overlap a lot, better to have a dedicated combination
    /* 16 */ LIGHTFEATUREFLAGS_SKY | LIGHTFEATUREFLAGS_DIRECTIONAL | LIGHTFEATUREFLAGS_PUNCTUAL | MATERIALFEATUREFLAGS_LIT_SSS | MATERIALFEATUREFLAGS_LIT_STANDARD,
    /* 17 */ LIGHTFEATUREFLAGS_SKY | LIGHTFEATUREFLAGS_DIRECTIONAL | LIGHTFEATUREFLAGS_AREA | MATERIALFEATUREFLAGS_LIT_SSS | MATERIALFEATUREFLAGS_LIT_STANDARD,
    /* 18 */ LIGHTFEATUREFLAGS_SKY | LIGHTFEATUREFLAGS_DIRECTIONAL | LIGHTFEATUREFLAGS_ENV | MATERIALFEATUREFLAGS_LIT_SSS | MATERIALFEATUREFLAGS_LIT_STANDARD,
    /* 19 */ LIGHTFEATUREFLAGS_SKY | LIGHTFEATUREFLAGS_DIRECTIONAL | LIGHTFEATUREFLAGS_PUNCTUAL | LIGHTFEATUREFLAGS_ENV | MATERIALFEATUREFLAGS_LIT_SSS | MATERIALFEATUREFLAGS_LIT_STANDARD,
    /* 20 */ LIGHT_FEATURE_MASK_FLAGS_OPAQUE | MATERIALFEATUREFLAGS_LIT_SSS | MATERIALFEATUREFLAGS_LIT_STANDARD,

    // ClearCoat
    /* 21 */ LIGHTFEATUREFLAGS_SKY | LIGHTFEATUREFLAGS_DIRECTIONAL | LIGHTFEATUREFLAGS_PUNCTUAL | MATERIALFEATUREFLAGS_LIT_CLEAR_COAT,
    /* 22 */ LIGHTFEATUREFLAGS_SKY | LIGHTFEATUREFLAGS_DIRECTIONAL | LIGHTFEATUREFLAGS_AREA | MATERIALFEATUREFLAGS_LIT_CLEAR_COAT,
    /* 23 */ LIGHTFEATUREFLAGS_SKY | LIGHTFEATUREFLAGS_DIRECTIONAL | LIGHTFEATUREFLAGS_ENV | MATERIALFEATUREFLAGS_LIT_CLEAR_COAT,
    /* 24 */ LIGHTFEATUREFLAGS_SKY | LIGHTFEATUREFLAGS_DIRECTIONAL | LIGHTFEATUREFLAGS_PUNCTUAL | LIGHTFEATUREFLAGS_ENV | MATERIALFEATUREFLAGS_LIT_CLEAR_COAT,
    /* 25 */ LIGHT_FEATURE_MASK_FLAGS_OPAQUE | MATERIALFEATUREFLAGS_LIT_CLEAR_COAT,

    /* 26 */ LIGHT_FEATURE_MASK_FLAGS_OPAQUE | MATERIAL_FEATURE_MASK_FLAGS, // Catch all case with MATERIAL_FEATURE_MASK_FLAGS is needed in case we disable material classification
};

uint FeatureFlagsToTileVariant(uint featureFlags)
{
    for (int i = 0; i < NUM_FEATURE_VARIANTS; i++)
    {
        if ((featureFlags & kFeatureVariantFlags[i]) == featureFlags)
            return i;
    }
    return NUM_FEATURE_VARIANTS - 1;
}

// This function need to return a compile time value, else there is no optimization
uint TileVariantToFeatureFlags(uint variant)
{
    return kFeatureVariantFlags[variant];
}

//-----------------------------------------------------------------------------
// Helper functions/variable specific to this material
//-----------------------------------------------------------------------------

float PackMaterialId(int materialId)
{
    return float(materialId) / 3.0;
}

int UnpackMaterialId(float f)
{
    return int(round(f * 3.0));
}

float3 ComputeDiffuseColor(float3 baseColor, float metallic)
{
    return baseColor * (1.0 - metallic);
}

float3 ComputeFresnel0(float3 baseColor, float metallic, float dielectricF0)
{
    return lerp(dielectricF0.xxx, baseColor, metallic);
}

// Fills the data which may be accessed if MATERIALFEATUREFLAGS_LIT_SSS is set.
void FillMaterialIdSssData(int subsurfaceProfile, float radius, float thickness, uint transmissionMode,
                           inout BSDFData bsdfData)
{
    bsdfData.subsurfaceProfile  = subsurfaceProfile;
    bsdfData.subsurfaceRadius   = radius;
    bsdfData.enableTransmission = _EnableSSSAndTransmission != 0;

    if (bsdfData.enableTransmission && transmissionMode != SSS_TRSM_MODE_NONE)
    {
        bsdfData.thickness = _ThicknessRemaps[subsurfaceProfile].x + _ThicknessRemaps[subsurfaceProfile].y * thickness;
        bsdfData.useThickObjectMode = transmissionMode != SSS_TRSM_MODE_THIN;

#if SHADEROPTIONS_USE_DISNEY_SSS
            bsdfData.transmittance = ComputeTransmittanceDisney(_ShapeParams[subsurfaceProfile].rgb,
                                                                _TransmissionTintsAndFresnel0[subsurfaceProfile].rgb,
                                                                bsdfData.thickness, bsdfData.subsurfaceRadius);
#else
            bsdfData.transmittance = ComputeTransmittanceJimenez(_HalfRcpVariancesAndWeights[subsurfaceProfile][0].rgb,
                                                                 _HalfRcpVariancesAndWeights[subsurfaceProfile][0].a,
                                                                 _HalfRcpVariancesAndWeights[subsurfaceProfile][1].rgb,
                                                                 _HalfRcpVariancesAndWeights[subsurfaceProfile][1].a,
                                                                 _TransmissionTintsAndFresnel0[subsurfaceProfile].rgb,
                                                                 bsdfData.thickness, bsdfData.subsurfaceRadius);
#endif
    }
}

void FillMaterialIdTransparencyData(float3 baseColor, float metallic, float ior, float3 transmittanceColor, float atDistance, float thickness, float transmittanceMask, inout BSDFData bsdfData)
{
    // Uses thickness from SSS's property set
    bsdfData.ior = ior;

    // IOR define the fresnel0 value, so update it also for consistency (and even if not physical we still need to take into account any metal mask)
    bsdfData.fresnel0 = lerp(IORToFresnel0(ior).xxx, baseColor, metallic);

    bsdfData.absorptionCoefficient = TransmittanceColorAtDistanceToAbsorption (transmittanceColor, atDistance);
    bsdfData.transmittanceMask = transmittanceMask;
    bsdfData.thickness = max(thickness, 0.0001);
}

// For image based lighting, a part of the BSDF is pre-integrated.
// This is done both for specular and diffuse (in case of DisneyDiffuse)
void GetPreIntegratedFGD(float NdotV, float perceptualRoughness, float3 fresnel0, out float3 specularFGD, out float diffuseFGD, out float reflectivity)
{
    // Pre-integrate GGX FGD
    // Integral{BSDF * <N,L> dw} =
    // Integral{(F0 + (1 - F0) * (1 - <V,H>)^5) * (BSDF / F) * <N,L> dw} =
    // (1 - F0) * Integral{(1 - <V,H>)^5 * (BSDF / F) * <N,L> dw} + F0 * Integral{(BSDF / F) * <N,L> dw}=
    // (1 - F0) * x + F0 * y = lerp(x, y, F0)
    // Pre integrate DisneyDiffuse FGD:
    // z = DisneyDiffuse
    float3 preFGD = SAMPLE_TEXTURE2D_LOD(_PreIntegratedFGD, s_linear_clamp_sampler, float2(NdotV, perceptualRoughness), 0).xyz;

    specularFGD = lerp(preFGD.xxx, preFGD.yyy, fresnel0);

#ifdef LIT_DIFFUSE_LAMBERT_BRDF
    diffuseFGD = 1.0;
#else
    // Remap from the [0, 1] to the [0.5, 1.5] range.
    diffuseFGD = preFGD.z + 0.5;
#endif

    reflectivity = preFGD.y;
}

void ApplyDebugToSurfaceData(inout SurfaceData surfaceData)
{
#ifdef DEBUG_DISPLAY
    if (_DebugLightingMode == DEBUGLIGHTINGMODE_SPECULAR_LIGHTING)
    {
        bool overrideSmoothness = _DebugLightingSmoothness.x != 0.0;
        float overrideSmoothnessValue = _DebugLightingSmoothness.y;

        if (overrideSmoothness)
        {
            surfaceData.perceptualSmoothness = overrideSmoothnessValue;
        }
    }

    if (_DebugLightingMode == DEBUGLIGHTINGMODE_DIFFUSE_LIGHTING)
    {
        surfaceData.baseColor = _DebugLightingAlbedo.xyz;
    }
#endif
}

SSSData ConvertSurfaceDataToSSSData(SurfaceData surfaceData)
{
    SSSData sssData;

    sssData.diffuseColor = surfaceData.baseColor;
    sssData.subsurfaceRadius = surfaceData.subsurfaceRadius;
    sssData.subsurfaceProfile = surfaceData.subsurfaceProfile;

    return sssData;
}

//-----------------------------------------------------------------------------
// conversion function for forward
//-----------------------------------------------------------------------------

BSDFData ConvertSurfaceDataToBSDFData(SurfaceData surfaceData)
{
    ApplyDebugToSurfaceData(surfaceData);

    BSDFData bsdfData;
    ZERO_INITIALIZE(BSDFData, bsdfData);

    bsdfData.materialId          = surfaceData.materialId;
    bsdfData.specularOcclusion   = surfaceData.specularOcclusion;
    bsdfData.normalWS            = surfaceData.normalWS;
    bsdfData.anisotropy          = surfaceData.anisotropy;
    bsdfData.perceptualRoughness = PerceptualSmoothnessToPerceptualRoughness(surfaceData.perceptualSmoothness);

    ConvertAnisotropyToRoughness(bsdfData.perceptualRoughness, bsdfData.anisotropy, bsdfData.roughnessT, bsdfData.roughnessB);

    if (surfaceData.materialId != MATERIALID_LIT_ANISO)
    {
        // Notify the material classification system that we should not use the anisotropic GGX for forward rendering.
        // Forward rendering implies automatic material classification, so normally we don't use our material classification
        // system, and set 'g_FeatureFlags' to UINT_MAX. However, since our rendering pipeline supports both forward and
        // deferred rendering, 'g_FeatureFlags' is always available, so we can use it to control GGX evaluation.
        g_FeatureFlags &= ~MATERIALFEATUREFLAGS_LIT_ANISO;
    }

    // IMPORTANT: In case of foward or gbuffer pass we must know what we are statically, so compiler can do compile time optimization
    if (bsdfData.materialId == MATERIALID_LIT_STANDARD)
    {
        bsdfData.diffuseColor = ComputeDiffuseColor(surfaceData.baseColor, surfaceData.metallic);
        bsdfData.fresnel0     = ComputeFresnel0(surfaceData.baseColor, surfaceData.metallic, DEFAULT_SPECULAR_VALUE);
    }
    else if (bsdfData.materialId == MATERIALID_LIT_SPECULAR)
    {
        // Note: Specular is not a material id but just a way to parameterize the standard materialid, thus we reset materialId to MATERIALID_LIT_STANDARD
        bsdfData.materialId   = MATERIALID_LIT_STANDARD;
        bsdfData.diffuseColor = surfaceData.baseColor;
        bsdfData.fresnel0     = surfaceData.specularColor;
    }
    else if (bsdfData.materialId == MATERIALID_LIT_SSS)
    {
        bsdfData.diffuseColor = surfaceData.baseColor;
        bsdfData.fresnel0     = _TransmissionTintsAndFresnel0[surfaceData.subsurfaceProfile].a;
        uint transmissionMode = BitFieldExtract(asuint(_TransmissionFlags), 2u * surfaceData.subsurfaceProfile, 2u);

        FillMaterialIdSssData(surfaceData.subsurfaceProfile,
                              surfaceData.subsurfaceRadius,
                              surfaceData.thickness,
                              transmissionMode, bsdfData);
    }
    else if (bsdfData.materialId == MATERIALID_LIT_ANISO)
    {
        bsdfData.diffuseColor = ComputeDiffuseColor(surfaceData.baseColor, surfaceData.metallic);
        bsdfData.fresnel0     = ComputeFresnel0(surfaceData.baseColor, surfaceData.metallic, DEFAULT_SPECULAR_VALUE);
        bsdfData.tangentWS    = surfaceData.tangentWS;
        bsdfData.bitangentWS  = cross(bsdfData.normalWS, bsdfData.tangentWS);
    }
    else if (bsdfData.materialId == MATERIALID_LIT_CLEAR_COAT)
    {
        // Same as MATERIALID_LIT_STANDARD + coatMask
        bsdfData.diffuseColor   = ComputeDiffuseColor(surfaceData.baseColor, surfaceData.metallic);
        bsdfData.fresnel0       = ComputeFresnel0(surfaceData.baseColor, surfaceData.metallic, DEFAULT_SPECULAR_VALUE);
        bsdfData.coatMask       = surfaceData.coatMask;
    }

#if HAS_REFRACTION
    // Note: Will override thickness of SSS's property set
    FillMaterialIdTransparencyData(
        surfaceData.baseColor, surfaceData.metallic, surfaceData.ior, surfaceData.transmittanceColor, surfaceData.atDistance, surfaceData.thickness, surfaceData.transmittanceMask,
        bsdfData);
#endif

    return bsdfData;
}

//-----------------------------------------------------------------------------
// conversion function for deferred
//-----------------------------------------------------------------------------

// Encode SurfaceData (BSDF parameters) into GBuffer
// Must be in sync with RT declared in HDRenderPipeline.cs ::Rebuild
void EncodeIntoGBuffer( SurfaceData surfaceData,
                        float3 bakeDiffuseLighting,
                        uint2 positionSS,
                        out GBufferType0 outGBuffer0,
                        out GBufferType1 outGBuffer1,
                        out GBufferType2 outGBuffer2,
                        out GBufferType3 outGBuffer3
                        )
{
    ApplyDebugToSurfaceData(surfaceData);

    // RT0 - 8:8:8:8 sRGB
    outGBuffer0 = float4(surfaceData.baseColor, surfaceData.specularOcclusion);

    // RT1 - 10:10:10:2
    // We store perceptualRoughness instead of roughness because it save a sqrt ALU when decoding
    // (as we want both perceptualRoughness and roughness for the lighting due to Disney Diffuse model)
    // Encode normal on 20bit with oct compression + 2bit of sign
    float2 octNormalWS = PackNormalOctEncode(surfaceData.normalWS);
    // To have more precision encode the sign of xy in a separate uint
    uint octNormalSign = (octNormalWS.x < 0.0 ? 1 : 0) | (octNormalWS.y < 0.0 ? 2 : 0);
    // Store octNormalSign on two bits with perceptualRoughness
    outGBuffer1 = float4(abs(octNormalWS), PackFloatInt10bit(PerceptualSmoothnessToPerceptualRoughness(surfaceData.perceptualSmoothness), octNormalSign, 4.0), PackMaterialId(surfaceData.materialId));

    // RT2 - 8:8:8:8
    if (surfaceData.materialId == MATERIALID_LIT_STANDARD)
    {
        outGBuffer2 = float4(float3(0.0, 0.0, 0.0), PackFloatInt8bit(surfaceData.metallic, GBUFFER_LIT_STANDARD_REGULAR_ID, 2.0));
    }
    else if (surfaceData.materialId == MATERIALID_LIT_SPECULAR)
    {
        outGBuffer1.a = PackMaterialId(MATERIALID_LIT_STANDARD); // Encode MATERIALID_LIT_SPECULAR as MATERIALID_LIT_STANDARD + GBUFFER_LIT_STANDARD_SPECULAR_COLOR_ID value in GBuffer2
        outGBuffer2 = float4(surfaceData.specularColor, PackFloatInt8bit(0.0, GBUFFER_LIT_STANDARD_SPECULAR_COLOR_ID, 2.0));
    }
    else if (surfaceData.materialId == MATERIALID_LIT_SSS)
    {
        // Special case: For SSS we will store the profile id and the subsurface radius at the location of the specular occlusion (in alpha channel of GBuffer0)
        // and we will move the specular occlusion in GBuffer2. This is an optimization for SSSSS and have no other side effect as specular occlusion is always used
        // during lighting pass when other buffer (Gbuffer0, 1, 2) and read anyway.
        EncodeIntoSSSBuffer(ConvertSurfaceDataToSSSData(surfaceData), positionSS, outGBuffer0);
        outGBuffer2 = float4(surfaceData.specularOcclusion, surfaceData.thickness, 0.0, 0.0); // Thickness is use for transmission
    }
    else if (surfaceData.materialId == MATERIALID_LIT_ANISO)
    {
        // Encode tangent on 16bit with oct compression
        float2 octTangentWS = PackNormalOctEncode(surfaceData.tangentWS);
        // To have more precision encode the sign of xy in a separate uint
        uint octTangentSign = (octTangentWS.x < 0.0 ? 1 : 0) | (octTangentWS.y < 0.0 ? 2 : 0);

        outGBuffer2 = float4(abs(octTangentWS), surfaceData.anisotropy * 0.5 + 0.5, PackFloatInt8bit(surfaceData.metallic, octTangentSign, 4.0));
    }
    else if (surfaceData.materialId == MATERIALID_LIT_CLEAR_COAT)
    {
        outGBuffer2 = float4(0.0f, 0.0f, 0.0f, PackFloatInt8bit(surfaceData.coatMask, (int)(surfaceData.metallic * 15.5f), 16.0) );
    }

    // Lighting
    outGBuffer3 = float4(bakeDiffuseLighting, 0.0);
}

void DecodeFromGBuffer(
    uint2 positionSS,
    uint featureFlags,
    out BSDFData bsdfData,
    out float3 bakeDiffuseLighting)
{
    GBufferType0 inGBuffer0 = LOAD_TEXTURE2D(_GBufferTexture0, positionSS);
    GBufferType1 inGBuffer1 = LOAD_TEXTURE2D(_GBufferTexture1, positionSS);
    GBufferType2 inGBuffer2 = LOAD_TEXTURE2D(_GBufferTexture2, positionSS);
    GBufferType3 inGBuffer3 = LOAD_TEXTURE2D(_GBufferTexture3, positionSS);

    ZERO_INITIALIZE(BSDFData, bsdfData);

    g_FeatureFlags = featureFlags;

    float3 baseColor = inGBuffer0.rgb;
    bsdfData.specularOcclusion = inGBuffer0.a;

    int octNormalSign;
    UnpackFloatInt10bit(inGBuffer1.b, 4.0, bsdfData.perceptualRoughness, octNormalSign);
    inGBuffer1.r = (octNormalSign & 1) ? -inGBuffer1.r : inGBuffer1.r;
    inGBuffer1.g = (octNormalSign & 2) ? -inGBuffer1.g : inGBuffer1.g;

    bsdfData.normalWS = UnpackNormalOctEncode(float2(inGBuffer1.r, inGBuffer1.g));

    // The material features system for material classification must allow compile time optimization (i.e everything should be static)
    // Note that as we store materialId for Aniso based on content of RT2 we need to add few extra condition.
    // The code is also call from MaterialFeatureFlagsFromGBuffer, so must work fully dynamic if featureFlags is UINT_MAX
    int supportsStandard = HasMaterialFeatureFlag(MATERIALFEATUREFLAGS_LIT_STANDARD);
    int supportsSSS = HasMaterialFeatureFlag(MATERIALFEATUREFLAGS_LIT_SSS);
    int supportsAniso = HasMaterialFeatureFlag(MATERIALFEATUREFLAGS_LIT_ANISO);
    int supportClearCoat = HasMaterialFeatureFlag(MATERIALFEATUREFLAGS_LIT_CLEAR_COAT);

    if (supportsStandard + supportsSSS + supportsAniso + supportClearCoat > 1)
    {
        // only fetch materialid if it is not statically known from feature flags
        bsdfData.materialId = UnpackMaterialId(inGBuffer1.a);
    }
    else
    {
        // materialid is statically known. this allows the compiler to eliminate a lot of code.
        if (supportsStandard)
            bsdfData.materialId = MATERIALID_LIT_STANDARD;
        else if (supportsSSS)
            bsdfData.materialId = MATERIALID_LIT_SSS;
        else if (supportsAniso)
            bsdfData.materialId = MATERIALID_LIT_ANISO;
        else
            bsdfData.materialId = MATERIALID_LIT_CLEAR_COAT;
    }

    float metallic          = 0;
    float dielectricF0      = DEFAULT_SPECULAR_VALUE;
    bool  specularColorMode = false;

    // We avoid divergent evaluation of the GGX, as that nearly doubles the cost.
    // If the tile has anisotropy, all the pixels within the tile are evaluated as anisotropic.
    if (HasMaterialFeatureFlag(MATERIALFEATUREFLAGS_LIT_ANISO))
    {
        bsdfData.anisotropy = 0;
        bsdfData.tangentWS  = GetLocalFrame(bsdfData.normalWS)[0];

        if (bsdfData.materialId == MATERIALID_LIT_ANISO)
        {
            int octTangentSign;
            UnpackFloatInt8bit(inGBuffer2.a, 4.0, metallic, octTangentSign);

            inGBuffer2.r = (octTangentSign & 1) ? -inGBuffer2.r : inGBuffer2.r;
            inGBuffer2.g = (octTangentSign & 2) ? -inGBuffer2.g : inGBuffer2.g;

            bsdfData.anisotropy = inGBuffer2.b * 2 - 1;
            bsdfData.tangentWS  = UnpackNormalOctEncode(inGBuffer2.rg);
        }

        bsdfData.bitangentWS = cross(bsdfData.normalWS, bsdfData.tangentWS);
    }

    ConvertAnisotropyToRoughness(bsdfData.perceptualRoughness, bsdfData.anisotropy, bsdfData.roughnessT, bsdfData.roughnessB);

    if (HasMaterialFeatureFlag(MATERIALFEATUREFLAGS_LIT_SSS))
    {
        int   subsurfaceProfile = SSS_NEUTRAL_PROFILE_ID;
        uint  transmissionMode  = SSS_TRSM_MODE_NONE;
        float radius            = 0;
        float thickness         = 0;

        if (bsdfData.materialId == MATERIALID_LIT_SSS)
        {
            // Reminder: when using SSS we exchange specular occlusion and subsurfaceRadius/profileID
            bsdfData.specularOcclusion = inGBuffer2.r;

            SSSData sssData;
            DecodeFromSSSBuffer(inGBuffer0, positionSS, sssData);

            subsurfaceProfile = sssData.subsurfaceProfile;
            transmissionMode  = BitFieldExtract(asuint(_TransmissionFlags), 2u * subsurfaceProfile, 2u);
            radius            = sssData.subsurfaceRadius;
            thickness         = inGBuffer2.g;

            dielectricF0      = _TransmissionTintsAndFresnel0[subsurfaceProfile].a;
        }

        FillMaterialIdSssData(subsurfaceProfile, radius, thickness, transmissionMode, bsdfData);
    }

    if (bsdfData.materialId == MATERIALID_LIT_STANDARD && HasMaterialFeatureFlag(MATERIALFEATUREFLAGS_LIT_STANDARD))
    {
        int materialIdExtent;
        UnpackFloatInt8bit(inGBuffer2.a, 2.0, metallic, materialIdExtent);
        specularColorMode = (materialIdExtent == GBUFFER_LIT_STANDARD_SPECULAR_COLOR_ID);
    }
    else if (bsdfData.materialId == MATERIALID_LIT_CLEAR_COAT && HasMaterialFeatureFlag(MATERIALFEATUREFLAGS_LIT_CLEAR_COAT))
    {
        float coatMask;
        int metallic15;
        UnpackFloatInt8bit(inGBuffer2.a, 16.0, bsdfData.coatMask, metallic15);
        metallic = metallic15 / 15.0;
    }

    if (specularColorMode)
    {
        // Note: Specular is not a material id but just a way to parameterize the standard materialid, thus we reset materialId to MATERIALID_LIT_STANDARD
        // For material classification it will be consider as Standard as well, thus no need to create special case
        bsdfData.diffuseColor = baseColor;
        bsdfData.fresnel0     = inGBuffer2.rgb;
    }
    else
    {
        bsdfData.diffuseColor = ComputeDiffuseColor(baseColor, metallic);
        bsdfData.fresnel0     = ComputeFresnel0(baseColor, metallic, dielectricF0);
    }

    bakeDiffuseLighting = inGBuffer3.rgb;
}

// Function call from the material classification compute shader
// Note that as we store materialId on two buffer (for anisotropy case), the code need to load 2 RGBA8 buffer
uint MaterialFeatureFlagsFromGBuffer(uint2 positionSS)
{
    BSDFData bsdfData;
    float3 unused;

    DecodeFromGBuffer(
        positionSS,
        UINT_MAX,
        bsdfData,
        unused
    );

    return (1 << bsdfData.materialId); // This match all the MATERIALFEATUREFLAGS_LIT_XXX flag
}


//-----------------------------------------------------------------------------
// Debug method (use to display values)
//-----------------------------------------------------------------------------

void GetSurfaceDataDebug(uint paramId, SurfaceData surfaceData, inout float3 result, inout bool needLinearToSRGB)
{
    GetGeneratedSurfaceDataDebug(paramId, surfaceData, result, needLinearToSRGB);
}

void GetBSDFDataDebug(uint paramId, BSDFData bsdfData, inout float3 result, inout bool needLinearToSRGB)
{
    GetGeneratedBSDFDataDebug(paramId, bsdfData, result, needLinearToSRGB);
}

//-----------------------------------------------------------------------------
// PreLightData
//-----------------------------------------------------------------------------

// Precomputed lighting data to send to the various lighting functions
struct PreLightData
{
    // General
    float clampNdotV; // clamped NdotV

    // GGX
    float partLambdaV;
    float energyCompensation;
    float clampRoughnessT;   // Clamped version of bsdfData.roughnessT for analytic light
    float clampRoughnessB;   // Clamped version of bsdfData.roughnessB for analytic light

    // IBL
    float3 iblR;                     // Dominant specular direction, used for IBL in EvaluateBSDF_Env()
    float  iblPerceptualRoughness;

    float3 specularFGD;                  // Store preconvoled BRDF for both specular and diffuse
    float diffuseFGD;

    // Area lights (17 VGPRs)
    float  areaPerceptualRoughness;
    // TODO: 'orthoBasisViewNormal' is just a rotation around the normal and should thus be just 1x VGPR.
    float3x3 orthoBasisViewNormal; // Right-handed view-dependent orthogonal basis around the normal (6x VGPRs)
    float3x3 ltcTransformDiffuse;  // Inverse transformation for Lambertian or Disney Diffuse        (4x VGPRs)
    float3x3 ltcTransformSpecular; // Inverse transformation for GGX                                 (4x VGPRs)
    float    ltcMagnitudeDiffuse;
    float3   ltcMagnitudeFresnel;

    // Clear coat
    float coatIEta;
    float3 coatRefractV; // The view vector refracted through clear coat interface
    float coatRoughness;
    float coatPartLambdaV;
    float3 coatIblR;

    // Refraction
    float3 transmissionRefractV;            // refracted view vector after exiting the shape
    float3 transmissionPositionWS;          // start of the refracted ray after exiting the shape
    float3 transmissionTransmittance;       // transmittance due to absorption
    float transmissionSSMipLevel;           // mip level of the screen space gaussian pyramid for rough refraction
};

PreLightData GetPreLightData(float3 V, PositionInputs posInput, BSDFData bsdfData)
{
    PreLightData preLightData;
    ZERO_INITIALIZE(PreLightData, preLightData);

    float3 N = bsdfData.normalWS;
    float  NdotV = saturate(dot(N, V));
    preLightData.clampNdotV = NdotV; // Caution: The handling of edge cases where N is directed away from the screen is handled during Gbuffer/forward pass, so here do nothing

    // 'preLightData.clampRoughnessT ' and 'preLightData.clampRoughnessB' are clamped, and are meant to be used with punctual and directional lights.
    // 'preLightData.iblPerceptualRoughness' is not clamped, and is meant to be used for IBL.
    // 'bsdfData.perceptualRoughness' is still use where it make sense (SSAO, disney diffuse)
    // If IBL needs the roughness value for some reason, it can be computed with PerceptualRoughnessToRoughness

    // Clear coat need to modify roughness, V and NdotV for all the other precalculation below
    if (bsdfData.materialId == MATERIALID_LIT_CLEAR_COAT && HasMaterialFeatureFlag(MATERIALFEATUREFLAGS_LIT_CLEAR_COAT))
    {
        // Modify V for following calculation
        // Note: coatMask should be just a scale of the IOR to 1. However this only work correctly with true Fresnel equation,
        // so in the code we also multiply F_Schlick by bsdfData.coatMask as an approximation
        preLightData.coatIEta = lerp(1.0, CLEAR_COAT_IETA, bsdfData.coatMask);
        preLightData.coatRefractV = RefractNoTIR(V, N, preLightData.coatIEta);
        preLightData.coatRoughness = CLEAR_COAT_ROUGHNESS; // This can be modify in punctual light evaluation in case of minRoughness usage
        preLightData.coatPartLambdaV = GetSmithJointGGXPartLambdaV(NdotV, CLEAR_COAT_ROUGHNESS); // This will not take into account the modification by minRoughness but we are ok with this

        // Scale roughness from base layer to take into account the clear coat, use the outgoing ray
        float coatRoughnessScale = Sq(preLightData.coatIEta) * (NdotV / dot(N, preLightData.coatRefractV));

        // Modify roughness for base layer (so it is taken into account for precomputing of PartLambdaV).
        // Note that roughnessT and roughnessB are only use with punctual light (not with IBL)
        float sigmaT = roughnessToVariance(bsdfData.roughnessT);
        preLightData.clampRoughnessT = varianceToRoughness(sigmaT * coatRoughnessScale);
        float sigmaB = roughnessToVariance(bsdfData.roughnessB);
        preLightData.clampRoughnessB = varianceToRoughness(sigmaB * coatRoughnessScale);

        preLightData.coatIblR = reflect(-V, N);
        // Our anisotropic IBL approach is solely based on the value of perceptualRoughness, so for clear coat, just update this one
        // Can't share with roughnessT/roughnessB as it depends on anisotropy value
        float sigmaPR = roughnessToVariance(PerceptualRoughnessToRoughness(bsdfData.perceptualRoughness));
        preLightData.iblPerceptualRoughness = RoughnessToPerceptualRoughness(varianceToRoughness(sigmaPR * coatRoughnessScale));

        V = preLightData.coatRefractV;
        NdotV = saturate(dot(N, V));
    }
    else
    {
        preLightData.clampRoughnessT = bsdfData.roughnessT;
        preLightData.clampRoughnessB = bsdfData.roughnessB;
        preLightData.iblPerceptualRoughness = bsdfData.perceptualRoughness;
    }

    // For clear coat and area light we reuse the same 'IBL' algorithm
    preLightData.areaPerceptualRoughness = preLightData.iblPerceptualRoughness;
    preLightData.clampRoughnessT = ClampRoughnessForAnalyticalLights(preLightData.clampRoughnessT);
    preLightData.clampRoughnessB = ClampRoughnessForAnalyticalLights(preLightData.clampRoughnessB);

    // Now code use preLightData version of roughnessT/roughnessB for precomputation

    float3 iblN, iblR;

    // We avoid divergent evaluation of the GGX, as that nearly doubles the cost.
    // If the tile has anisotropy, all the pixels within the tile are evaluated as anisotropic.
    if (HasMaterialFeatureFlag(MATERIALFEATUREFLAGS_LIT_ANISO))
    {
        float TdotV = dot(bsdfData.tangentWS,   V);
        float BdotV = dot(bsdfData.bitangentWS, V);

        preLightData.partLambdaV = GetSmithJointGGXAnisoPartLambdaV(TdotV, BdotV, NdotV, preLightData.clampRoughnessT, preLightData.clampRoughnessB);

        // For GGX aniso and IBL we have done an empirical (eye balled) approximation compare to the reference.
        // We use a single fetch, and we stretch the normal to use based on various criteria.
        // result are far away from the reference but better than nothing
        // For positive anisotropy values: tangent = highlight stretch (anisotropy) direction, bitangent = grain (brush) direction.
        float3 grainDirWS = (bsdfData.anisotropy >= 0) ? bsdfData.bitangentWS : bsdfData.tangentWS;
        // Reduce stretching for (perceptualRoughness < 0.2).
        float stretch = abs(bsdfData.anisotropy) * saturate(5 * preLightData.iblPerceptualRoughness);
        // NOTE: If we follow the theory we should use the modified normal for the different calculation implying a normal (like NdotV) and use 'anisoIblNormalWS'
        // into function like GetSpecularDominantDir(). However modified normal is just a hack. The goal is just to stretch a cubemap, no accuracy here.
        // With this in mind and for performance reasons we chose to only use modified normal to calculate R.
        iblN = GetAnisotropicModifiedNormal(grainDirWS, N, V, stretch);

        // This is a ad-hoc tweak to better match reference of anisotropic GGX.
        // TODO: We need a better hack.
        // TODO for PR review: Check with Evgenii that it is ok to move this so GetPreIntegratedFGD take it into account and it stay with aniso group
        preLightData.iblPerceptualRoughness *= saturate(1.2 - abs(bsdfData.anisotropy));
    }
    else
    {
        preLightData.partLambdaV = GetSmithJointGGXPartLambdaV(NdotV, preLightData.clampRoughnessT);
        iblN = N;
    }

    // IBL
    iblR = reflect(-V, iblN);
    float iblRoughness = PerceptualRoughnessToRoughness(preLightData.iblPerceptualRoughness);
    // Corretion of reflected direction for better handling of rough material
    preLightData.iblR = GetSpecularDominantDir(N, iblR, iblRoughness, NdotV);

    // Handle IBL +  multiscattering
    float reflectivity;
    GetPreIntegratedFGD(NdotV, preLightData.iblPerceptualRoughness, bsdfData.fresnel0, preLightData.specularFGD, preLightData.diffuseFGD, reflectivity);

#ifdef LIT_USE_GGX_ENERGY_COMPENSATION
    // Ref: Practical multiple scattering compensation for microfacet models.
    // We only apply the formulation for metals.
    // For dielectrics, the change of reflectance is negligible.
    // We deem the intensity difference of a couple of percent for high values of roughness
    // to not be worth the cost of another precomputed table.
    // Note: this formulation bakes the BSDF non-symmetric!
    preLightData.energyCompensation = 1.0 / reflectivity - 1.0;
#else
    preLightData.energyCompensation = 0.0;
#endif // LIT_USE_GGX_ENERGY_COMPENSATION

    // Area light
    // UVs for sampling the LUTs
    float theta = FastACosPos(NdotV); // For Area light - UVs for sampling the LUTs
    float2 uv = LTC_LUT_OFFSET + LTC_LUT_SCALE * float2(preLightData.areaPerceptualRoughness, theta * INV_HALF_PI);

    // Note we load the matrix transpose (avoid to have to transpose it in shader)
#ifdef LIT_DIFFUSE_LAMBERT_BRDF
    preLightData.ltcTransformDiffuse = k_identity3x3;
#else
    // Get the inverse LTC matrix for Disney Diffuse
    preLightData.ltcTransformDiffuse      = 0.0;
    preLightData.ltcTransformDiffuse._m22 = 1.0;
    preLightData.ltcTransformDiffuse._m00_m02_m11_m20 = SAMPLE_TEXTURE2D_ARRAY_LOD(_LtcData, s_linear_clamp_sampler, uv, LTC_DISNEY_DIFFUSE_MATRIX_INDEX, 0);
#endif

    // Get the inverse LTC matrix for GGX
    // Note we load the matrix transpose (avoid to have to transpose it in shader)
    preLightData.ltcTransformSpecular      = 0.0;
    preLightData.ltcTransformSpecular._m22 = 1.0;
    preLightData.ltcTransformSpecular._m00_m02_m11_m20 = SAMPLE_TEXTURE2D_ARRAY_LOD(_LtcData, s_linear_clamp_sampler, uv, LTC_GGX_MATRIX_INDEX, 0);

    // Construct a right-handed view-dependent orthogonal basis around the normal
    preLightData.orthoBasisViewNormal[0] = normalize(V - N * NdotV);
    preLightData.orthoBasisViewNormal[2] = N;
    preLightData.orthoBasisViewNormal[1] = cross(preLightData.orthoBasisViewNormal[2], preLightData.orthoBasisViewNormal[0]);

    float3 ltcMagnitude = SAMPLE_TEXTURE2D_ARRAY_LOD(_LtcData, s_linear_clamp_sampler, uv, LTC_MULTI_GGX_FRESNEL_DISNEY_DIFFUSE_INDEX, 0).rgb;
    float  ltcGGXFresnelMagnitudeDiff = ltcMagnitude.r; // The difference of magnitudes of GGX and Fresnel
    float  ltcGGXFresnelMagnitude     = ltcMagnitude.g;
    float  ltcDisneyDiffuseMagnitude  = ltcMagnitude.b;

#ifdef LIT_DIFFUSE_LAMBERT_BRDF
    preLightData.ltcMagnitudeDiffuse = 1;
#else
    preLightData.ltcMagnitudeDiffuse = ltcDisneyDiffuseMagnitude;
#endif

    // TODO: the fit seems rather poor. The scaling factor of 0.5 allows us
    // to match the reference for rough metals, but further darkens dielectrics.
    preLightData.ltcMagnitudeFresnel = bsdfData.fresnel0 * ltcGGXFresnelMagnitudeDiff + (float3)ltcGGXFresnelMagnitude;

    // refraction (forward only)
#ifdef REFRACTION_MODEL
    RefractionModelResult refraction = REFRACTION_MODEL(V, posInput, bsdfData);
    preLightData.transmissionRefractV = refraction.rayWS;
    preLightData.transmissionPositionWS = refraction.positionWS;
<<<<<<< HEAD
    preLightData.transmissionTransmittance = exp(-bsdfData.absorptionCoefficient * refraction.distance);
    // Empirical remap to try to match a bit the refraction probe blurring for the fallback
    // Use IblPerceptualRoughness so we can handle approx of clear coat.
    preLightData.transmissionSSMipLevel = sqrt(preLightData.iblPerceptualRoughness) * uint(_GaussianPyramidColorMipSize.z);
=======
    preLightData.transmissionTransmittance = exp(-bsdfData.absorptionCoefficient * refraction.dist);
    // Empirical remap to try to match a bit the refractio probe blurring for the fallback
    preLightData.transmissionSSMipLevel = sqrt(bsdfData.perceptualRoughness) * uint(_GaussianPyramidColorMipSize.z);
#else
    preLightData.transmissionRefractV = -V;
    preLightData.transmissionPositionWS = posInput.positionWS;
    preLightData.transmissionTransmittance = float3(1.0, 1.0, 1.0);
    preLightData.transmissionSSMipLevel = 0;
>>>>>>> dd7143ba
#endif

    return preLightData;
}

//-----------------------------------------------------------------------------
// bake lighting function
//-----------------------------------------------------------------------------

// GetBakedDiffuseLigthing function compute the bake lighting + emissive color to be store in emissive buffer (Deferred case)
// In forward it must be add to the final contribution.
// This function require the 3 structure surfaceData, builtinData, bsdfData because it may require both the engine side data, and data that will not be store inside the gbuffer.
float3 GetBakedDiffuseLigthing(SurfaceData surfaceData, BuiltinData builtinData, BSDFData bsdfData, PreLightData preLightData)
{
    if (bsdfData.materialId == MATERIALID_LIT_SSS)
    {
        bsdfData.diffuseColor = ApplyDiffuseTexturingMode(bsdfData.diffuseColor, bsdfData.subsurfaceProfile);
    }

    // Premultiply bake diffuse lighting information with DisneyDiffuse pre-integration
    return builtinData.bakeDiffuseLighting * preLightData.diffuseFGD * surfaceData.ambientOcclusion * bsdfData.diffuseColor + builtinData.emissiveColor;
}

//-----------------------------------------------------------------------------
// light transport functions
//-----------------------------------------------------------------------------

LightTransportData GetLightTransportData(SurfaceData surfaceData, BuiltinData builtinData, BSDFData bsdfData)
{
    LightTransportData lightTransportData;

    // diffuseColor for lightmapping should basically be diffuse color.
    // But rough metals (black diffuse) still scatter quite a lot of light around, so
    // we want to take some of that into account too.

    float roughness = PerceptualRoughnessToRoughness(bsdfData.perceptualRoughness);
    lightTransportData.diffuseColor = bsdfData.diffuseColor + bsdfData.fresnel0 * roughness * 0.5 * surfaceData.metallic;
    lightTransportData.emissiveColor = builtinData.emissiveColor;

    return lightTransportData;
}

//-----------------------------------------------------------------------------
// LightLoop related function (Only include if required)
// HAS_LIGHTLOOP is define in Lighting.hlsl
//-----------------------------------------------------------------------------

#ifdef HAS_LIGHTLOOP

#ifndef _SURFACE_TYPE_TRANSPARENT
#define USE_DEFERRED_DIRECTIONAL_SHADOWS // Deferred shadows are always enabled for opaque objects
#endif

#include "../../Lighting/LightEvaluation.hlsl"

//-----------------------------------------------------------------------------
// Lighting structure for light accumulation
//-----------------------------------------------------------------------------

// These structure allow to accumulate lighting accross the Lit material
// AggregateLighting is init to zero and transfer to EvaluateBSDF, but the LightLoop can't access its content.
struct DirectLighting
{
    float3 diffuse;
    float3 specular;
};

struct IndirectLighting
{
    float3 specularReflected;
    float3 specularTransmitted;
};

struct AggregateLighting
{
    DirectLighting   direct;
    IndirectLighting indirect;
};

void AccumulateDirectLighting(DirectLighting src, inout AggregateLighting dst)
{
    dst.direct.diffuse += src.diffuse;
    dst.direct.specular += src.specular;
}

void AccumulateIndirectLighting(IndirectLighting src, inout AggregateLighting dst)
{
    dst.indirect.specularReflected += src.specularReflected;
    dst.indirect.specularTransmitted += src.specularTransmitted;
}

//-----------------------------------------------------------------------------
// BSDF share between directional light, punctual light and area light (reference)
//-----------------------------------------------------------------------------

// This function apply BSDF * cos (required to deal with clear coating)
void BSDF(  float3 V, float3 L, float3 positionWS, PreLightData preLightData, BSDFData bsdfData,
            out float3 diffuseLighting,
            out float3 specularLighting)
{
    float3 F = 1.0;
    float3 N = bsdfData.normalWS;
    specularLighting = float3(0.0, 0.0, 0.0);

    float NdotV = preLightData.clampNdotV;

    if (bsdfData.materialId == MATERIALID_LIT_CLEAR_COAT && HasMaterialFeatureFlag(MATERIALFEATUREFLAGS_LIT_CLEAR_COAT))
    {
        // Apply isotropic GGX for clear coat
        // See comment below
        float NdotL = saturate(dot(N, L));
        float LdotV = dot(L, V);
        float invLenLV = rsqrt(max(2.0 * LdotV + 2.0, FLT_EPS));
        float NdotH = saturate((NdotL + NdotV) * invLenLV);
        float LdotH = saturate(invLenLV * LdotV + invLenLV);

        F = F_Schlick(CLEAR_COAT_F0, LdotH) * bsdfData.coatMask;
        // Caution: as coatRoughness can be affect by minRoughness, we don't really know the value here and need to calculate the BRDF
        // TODO: Should we call just D_GGX here ?
        float DV = DV_SmithJointGGX(NdotH, NdotL, NdotV, preLightData.coatRoughness, preLightData.coatPartLambdaV);
        specularLighting += F * DV * NdotL;

        // Change the Fresnel term to account for transmission through Clear Coat
        F = Sq(1.0 - F);

        // Note: The modification of the base roughness by the clear coat is already handled in the GetPrelightData() call

        // Change the Light and View direction to account for IOR change
        // Update the half vector accordingly
        V = preLightData.coatRefractV;
        L = RefractNoTIR(L, N, preLightData.coatIEta);
        NdotV = saturate(dot(N, V));
    }

    // Optimized math. Ref: PBR Diffuse Lighting for GGX + Smith Microsurfaces (slide 114).
    float NdotL = saturate(dot(N, L)); // Must have the same value without the clamp
    float LdotV = dot(L, V);
    float invLenLV = rsqrt(max(2 * LdotV + 2, FLT_EPS));  // invLenLV = rcp(length(L + V)) - caution about the case where V and L are opposite, it can happen, use max to avoid this
    float NdotH = saturate((NdotL + NdotV) * invLenLV);
    float LdotH = saturate(invLenLV * LdotV + invLenLV);

    float DV;

    F *= F_Schlick(bsdfData.fresnel0, LdotH);

    // We avoid divergent evaluation of the GGX, as that nearly doubles the cost.
    // If the tile has anisotropy, all the pixels within the tile are evaluated as anisotropic.
    if (HasMaterialFeatureFlag(MATERIALFEATUREFLAGS_LIT_ANISO))
    {
        float3 H = (L + V) * invLenLV;
        // For anisotropy we must not saturate these values
        float TdotH = dot(bsdfData.tangentWS, H);
        float TdotL = dot(bsdfData.tangentWS, L);
        float BdotH = dot(bsdfData.bitangentWS, H);
        float BdotL = dot(bsdfData.bitangentWS, L);

        // TODO: Do comparison between this correct version and the one from isotropic and see if there is any visual difference
        DV = DV_SmithJointGGXAniso(TdotH, BdotH, NdotH, NdotV, TdotL, BdotL, NdotL,
                                   preLightData.clampRoughnessT, preLightData.clampRoughnessB, preLightData.partLambdaV);
    }
    else
    {
        DV = DV_SmithJointGGX(NdotH, NdotL, NdotV, preLightData.clampRoughnessT, preLightData.partLambdaV);
    }
    specularLighting += F * DV * NdotL;

#ifdef LIT_DIFFUSE_LAMBERT_BRDF
    float  diffuseTerm = Lambert();
#else
    // A note on subsurface scattering: [SSS-NOTE-TRSM]
    // The correct way to handle SSS is to transmit light inside the surface, perform SSS,
    // and then transmit it outside towards the viewer.
    // Transmit(X) = F_Transm_Schlick(F0, F90, NdotX), where F0 = 0, F90 = 1.
    // Therefore, the diffuse BSDF should be decomposed as follows:
    // f_d = A / Pi * F_Transm_Schlick(0, 1, NdotL) * F_Transm_Schlick(0, 1, NdotV) + f_d_reflection,
    // with F_Transm_Schlick(0, 1, NdotV) applied after the SSS pass.
    // The alternative (artistic) formulation of Disney is to set F90 = 0.5:
    // f_d = A / Pi * F_Transm_Schlick(0, 0.5, NdotL) * F_Transm_Schlick(0, 0.5, NdotV) + f_retro_reflection.
    // That way, darkening at grading angles is reduced to 0.5.
    // In practice, applying F_Transm_Schlick(F0, F90, NdotV) after the SSS pass is expensive,
    // as it forces us to read the normal buffer at the end of the SSS pass.
    // Separating f_retro_reflection also has a small cost (mostly due to energy compensation
    // for multi-bounce GGX), and the visual difference is negligible.
    // Therefore, we choose not to separate diffuse lighting into reflected and transmitted.
    float diffuseTerm = DisneyDiffuse(NdotV, NdotL, LdotV, bsdfData.perceptualRoughness);
#endif

    // We don't multiply by 'bsdfData.diffuseColor' here. It's done only once in PostEvaluateBSDF().
    diffuseLighting = diffuseTerm * NdotL;
}

// In the "thin object" mode (for cards), we assume that the geometry is very thin.
// We apply wrapped lighting to compensate for that, and do not modify the shading position.
// Otherwise, in the "thick object" mode, we can have EITHER reflected (front) lighting
// OR transmitted (back) lighting, never both at the same time. For transmitted lighting,
// we need to push the shading position back to avoid self-shadowing problems.
float3 ComputeThicknessDisplacement(BSDFData bsdfData, float3 L, float NdotL)
{
    float displacement = 0;

    [flatten] if (bsdfData.useThickObjectMode && NdotL < 0)
    {
        // Compute the thickness in world units along the normal.
        float thicknessInMeters = bsdfData.thickness * METERS_PER_MILLIMETER;
        float thicknessInUnits  = thicknessInMeters * _WorldScales[bsdfData.subsurfaceProfile].y;

        // Compute the thickness in world units along the light vector.
        displacement = thicknessInUnits / -NdotL;
    }

    return displacement * L;
}

// Currently, we only model diffuse transmission. Specular transmission is not yet supported.
// Transmitted lighting is computed as follows:
// - we assume that the object is a thick plane (slab);
// - we reverse the front-facing normal for the back of the object;
// - we assume that the incoming radiance is constant along the entire back surface;
// - we apply BSDF-specific diffuse transmission to transmit the light subsurface and back;
// - we integrate the diffuse reflectance profile w.r.t. the radius (while also accounting
//   for the thickness) to compute the transmittance;
// - we multiply the transmitted radiance by the transmittance.
float3 EvaluateTransmission(BSDFData bsdfData, float NdotL, float NdotV, float attenuation)
{
    float wrappedNdotL = ComputeWrappedDiffuseLighting(-NdotL, SSS_WRAP_LIGHT);
    float negatedNdotL = saturate(-NdotL);

    // Apply wrapped lighting to better handle thin objects (cards) at grazing angles.
    float backNdotL = bsdfData.useThickObjectMode ? negatedNdotL : wrappedNdotL;

    // Apply BSDF-specific diffuse transmission to attenuation. See also: [SSS-NOTE-TRSM]
    // We don't multiply by 'bsdfData.diffuseColor' here. It's done only once in PostEvaluateBSDF().
#ifdef LIT_DIFFUSE_LAMBERT_BRDF
    attenuation *= Lambert();
#else
    attenuation *= INV_PI * F_Transm_Schlick(0, 0.5, NdotV) * F_Transm_Schlick(0, 0.5, backNdotL);
#endif

    float intensity = attenuation * backNdotL;

    return intensity * bsdfData.transmittance;
}

//-----------------------------------------------------------------------------
// EvaluateBSDF_Directional
//-----------------------------------------------------------------------------

DirectLighting EvaluateBSDF_Directional(LightLoopContext lightLoopContext,
                                        float3 V, PositionInputs posInput, PreLightData preLightData,
                                        DirectionalLightData lightData, BSDFData bsdfData,
                                        BakeLightingData bakeLightingData)
{
    DirectLighting lighting;
    ZERO_INITIALIZE(DirectLighting, lighting);

    float3 N     = bsdfData.normalWS;
    float3 L     = -lightData.forward; // Lights point backward in Unity
    float  NdotL = dot(N, L); // Note: Ideally this N here should be vertex normal - use for transmisison

    // Compute displacement for fake thickObject transmission
    posInput.positionWS += ComputeThicknessDisplacement(bsdfData, L, NdotL);

    float3 color;
    float attenuation;
    EvaluateLight_Directional(lightLoopContext, posInput, lightData, bakeLightingData, N, L, color, attenuation);

    // Note: We use NdotL here to early out, but in case of clear coat this is not correct. But we are ok with this
    [branch] if (attenuation * NdotL > 0.0)
    {
        BSDF(V, L, posInput.positionWS, preLightData, bsdfData, lighting.diffuse, lighting.specular);

        lighting.diffuse  *= attenuation * lightData.diffuseScale;
        lighting.specular *= attenuation * lightData.specularScale;
    }

    [branch] if (bsdfData.enableTransmission)
    {
        // We use diffuse lighting for accumulation since it is going to be blurred during the SSS pass.
        lighting.diffuse += EvaluateTransmission(bsdfData, NdotL, preLightData.clampNdotV, attenuation * lightData.diffuseScale);
    }

    // Save ALU by applying light and cookie colors only once.
    lighting.diffuse  *= color;
    lighting.specular *= color;

    return lighting;
}

//-----------------------------------------------------------------------------
// EvaluateBSDF_Punctual (supports spot, point and projector lights)
//-----------------------------------------------------------------------------

DirectLighting EvaluateBSDF_Punctual(LightLoopContext lightLoopContext,
                                     float3 V, PositionInputs posInput,
                                     PreLightData preLightData, LightData lightData, BSDFData bsdfData, BakeLightingData bakeLightingData)
{
    DirectLighting lighting;
    ZERO_INITIALIZE(DirectLighting, lighting);

    float3 lightToSample = posInput.positionWS - lightData.positionWS;
    int    lightType     = lightData.lightType;

    float3 unL     = (lightType != GPULIGHTTYPE_PROJECTOR_BOX) ? -lightToSample : -lightData.forward;
    float  distSq  = dot(unL, unL);
    float  distRcp = rsqrt(distSq);
    float  dist    = distSq * distRcp;
    float3 N       = bsdfData.normalWS;
    float3 L       = unL * distRcp;
    float  NdotL   = dot(N, L); // Note: Ideally this N here should be vertex normal - use for transmisison

    // Compute displacement for fake thickObject transmission
    posInput.positionWS += ComputeThicknessDisplacement(bsdfData, L, NdotL);

    float3 color;
    float attenuation;
    EvaluateLight_Punctual(lightLoopContext, posInput, lightData, bakeLightingData, N, L, dist, distSq, color, attenuation);

    // Note: We use NdotL here to early out, but in case of clear coat this is not correct. But we are ok with this
    [branch] if (attenuation * NdotL > 0.0)
    {
        // Simulate a sphere light with this hack
        // Note that it is not correct with our pre-computation of PartLambdaV (mean if we disable the optimization we will not have the
        // same result) but we don't care as it is a hack anyway
        if (bsdfData.materialId == MATERIALID_LIT_CLEAR_COAT && HasMaterialFeatureFlag(MATERIALFEATUREFLAGS_LIT_CLEAR_COAT))
        {
            preLightData.coatRoughness = max(preLightData.coatRoughness, lightData.minRoughness);
        }

        preLightData.clampRoughnessT = max(preLightData.clampRoughnessT, lightData.minRoughness);
        preLightData.clampRoughnessB = max(preLightData.clampRoughnessB, lightData.minRoughness);

        BSDF(V, L, posInput.positionWS, preLightData, bsdfData, lighting.diffuse, lighting.specular);

        lighting.diffuse  *= attenuation * lightData.diffuseScale;
        lighting.specular *= attenuation * lightData.specularScale;
    }

    [branch] if (bsdfData.enableTransmission)
    {
        // We use diffuse lighting for accumulation since it is going to be blurred during the SSS pass.
        lighting.diffuse += EvaluateTransmission(bsdfData, NdotL, preLightData.clampNdotV, attenuation * lightData.diffuseScale);
    }

    // Save ALU by applying light and cookie colors only once.
    lighting.diffuse  *= color;
    lighting.specular *= color;

    return lighting;
}

#include "LitReference.hlsl"

//-----------------------------------------------------------------------------
// EvaluateBSDF_Line - Approximation with Linearly Transformed Cosines
//-----------------------------------------------------------------------------

DirectLighting EvaluateBSDF_Line(   LightLoopContext lightLoopContext,
                                    float3 V, PositionInputs posInput,
                                    PreLightData preLightData, LightData lightData, BSDFData bsdfData, BakeLightingData bakeLightingData)
{
    DirectLighting lighting;
    ZERO_INITIALIZE(DirectLighting, lighting);

    float3 positionWS = posInput.positionWS;

#ifdef LIT_DISPLAY_REFERENCE_AREA
    IntegrateBSDF_LineRef(V, positionWS, preLightData, lightData, bsdfData,
                          lighting.diffuse, lighting.specular);
#else
    float  len = lightData.size.x;
    float3 T   = lightData.right;

    float3 unL = lightData.positionWS - positionWS;

    // Pick the major axis of the ellipsoid.
    float3 axis = lightData.right;

    // We define the ellipsoid s.t. r1 = (r + len / 2), r2 = r3 = r.
    // TODO: This could be precomputed.
    float radius         = rsqrt(lightData.invSqrAttenuationRadius);
    float invAspectRatio = radius / (radius + (0.5 * len));

    // Compute the light attenuation.
    float intensity = GetEllipsoidalDistanceAttenuation(unL,  lightData.invSqrAttenuationRadius,
                                                        axis, invAspectRatio);

    // Terminate if the shaded point is too far away.
    if (intensity == 0.0)
        return lighting;

    lightData.diffuseScale  *= intensity;
    lightData.specularScale *= intensity;

    // Translate the light s.t. the shaded point is at the origin of the coordinate system.
    lightData.positionWS -= positionWS;

    // TODO: some of this could be precomputed.
    float3 P1 = lightData.positionWS - T * (0.5 * len);
    float3 P2 = lightData.positionWS + T * (0.5 * len);

    // Rotate the endpoints into the local coordinate system.
    P1 = mul(P1, transpose(preLightData.orthoBasisViewNormal));
    P2 = mul(P2, transpose(preLightData.orthoBasisViewNormal));

    // Compute the binormal in the local coordinate system.
    float3 B = normalize(cross(P1, P2));

    float ltcValue;

    // Evaluate the diffuse part
    {
        ltcValue  = LTCEvaluate(P1, P2, B, preLightData.ltcTransformDiffuse);
        ltcValue *= lightData.diffuseScale;
        // We don't multiply by 'bsdfData.diffuseColor' here. It's done only once in PostEvaluateBSDF().
        lighting.diffuse = preLightData.ltcMagnitudeDiffuse * ltcValue;
    }

    [branch] if (bsdfData.enableTransmission)
    {
        // Flip the view vector and the normal. The bitangent stays the same.
        float3x3 flipMatrix = float3x3(-1,  0,  0,
                                        0,  1,  0,
                                        0,  0, -1);

        // Use the Lambertian approximation for performance reasons.
        // The matrix multiplication should not generate any extra ALU on GCN.
        // TODO: double evaluation is very inefficient! This is a temporary solution.
        ltcValue  = LTCEvaluate(P1, P2, B, mul(flipMatrix, k_identity3x3));
        ltcValue *= lightData.diffuseScale;

        // We use diffuse lighting for accumulation since it is going to be blurred during the SSS pass.
        // We don't multiply by 'bsdfData.diffuseColor' here. It's done only once in PostEvaluateBSDF().
        lighting.diffuse += bsdfData.transmittance * ltcValue;
    }

    // Evaluate the coat part
    if (bsdfData.materialId == MATERIALID_LIT_CLEAR_COAT && HasMaterialFeatureFlag(MATERIALFEATUREFLAGS_LIT_CLEAR_COAT))
    {
        // TODO
        // ltcValue  = LTCEvaluate(P1, P2, B, preLightData.ltcXformClearCoat);
        // ltcValue *= lightData.specularScale;
        // specularLighting = preLightData.ltcClearCoatFresnelTerm * (ltcValue * bsdfData.coatCoverage);
    }

    // Evaluate the specular part
    {
        ltcValue  = LTCEvaluate(P1, P2, B, preLightData.ltcTransformSpecular);
        ltcValue *= lightData.specularScale;
        lighting.specular += preLightData.ltcMagnitudeFresnel * ltcValue;
    }

    // Save ALU by applying 'lightData.color' only once.
    lighting.diffuse *= lightData.color;
    lighting.specular *= lightData.color;
#endif // LIT_DISPLAY_REFERENCE_AREA

    return lighting;
}

//-----------------------------------------------------------------------------
// EvaluateBSDF_Area - Approximation with Linearly Transformed Cosines
//-----------------------------------------------------------------------------

// #define ELLIPSOIDAL_ATTENUATION

DirectLighting EvaluateBSDF_Rect(   LightLoopContext lightLoopContext,
                                    float3 V, PositionInputs posInput,
                                    PreLightData preLightData, LightData lightData, BSDFData bsdfData, BakeLightingData bakeLightingData)
{
    DirectLighting lighting;
    ZERO_INITIALIZE(DirectLighting, lighting);

    float3 positionWS = posInput.positionWS;

#ifdef LIT_DISPLAY_REFERENCE_AREA
    IntegrateBSDF_AreaRef(V, positionWS, preLightData, lightData, bsdfData,
                          lighting.diffuse, lighting.specular);
#else
    float3 unL = lightData.positionWS - positionWS;

    if (dot(lightData.forward, unL) >= 0.0001)
    {
        // The light is back-facing.
        return lighting;
    }

    // Rotate the light direction into the light space.
    float3x3 lightToWorld = float3x3(lightData.right, lightData.up, -lightData.forward);
    unL = mul(unL, transpose(lightToWorld));

    // TODO: This could be precomputed.
    float halfWidth  = lightData.size.x * 0.5;
    float halfHeight = lightData.size.y * 0.5;

    // Define the dimensions of the attenuation volume.
    // TODO: This could be precomputed.
    float  radius     = rsqrt(lightData.invSqrAttenuationRadius);
    float3 invHalfDim = rcp(float3(radius + halfWidth,
                                   radius + halfHeight,
                                   radius));

    // Compute the light attenuation.
#ifdef ELLIPSOIDAL_ATTENUATION
    // The attenuation volume is an axis-aligned ellipsoid s.t.
    // r1 = (r + w / 2), r2 = (r + h / 2), r3 = r.
    float intensity = GetEllipsoidalDistanceAttenuation(unL, invHalfDim);
#else
    // The attenuation volume is an axis-aligned box s.t.
    // hX = (r + w / 2), hY = (r + h / 2), hZ = r.
    float intensity = GetBoxDistanceAttenuation(unL, invHalfDim);
#endif

    // Terminate if the shaded point is too far away.
    if (intensity == 0.0)
        return lighting;

    lightData.diffuseScale  *= intensity;
    lightData.specularScale *= intensity;

    // Translate the light s.t. the shaded point is at the origin of the coordinate system.
    lightData.positionWS -= positionWS;

    float4x3 lightVerts;

    // TODO: some of this could be precomputed.
    lightVerts[0] = lightData.positionWS + lightData.right *  halfWidth + lightData.up *  halfHeight;
    lightVerts[1] = lightData.positionWS + lightData.right *  halfWidth + lightData.up * -halfHeight;
    lightVerts[2] = lightData.positionWS + lightData.right * -halfWidth + lightData.up * -halfHeight;
    lightVerts[3] = lightData.positionWS + lightData.right * -halfWidth + lightData.up *  halfHeight;

    // Rotate the endpoints into the local coordinate system.
    lightVerts = mul(lightVerts, transpose(preLightData.orthoBasisViewNormal));

    float ltcValue;

    // Evaluate the diffuse part
    {
        // Polygon irradiance in the transformed configuration.
        ltcValue  = PolygonIrradiance(mul(lightVerts, preLightData.ltcTransformDiffuse));
        ltcValue *= lightData.diffuseScale;
        // We don't multiply by 'bsdfData.diffuseColor' here. It's done only once in PostEvaluateBSDF().
        lighting.diffuse = preLightData.ltcMagnitudeDiffuse * ltcValue;
    }

    [branch] if (bsdfData.enableTransmission)
    {
        // Flip the view vector and the normal. The bitangent stays the same.
        float3x3 flipMatrix = float3x3(-1,  0,  0,
                                        0,  1,  0,
                                        0,  0, -1);

        // Use the Lambertian approximation for performance reasons.
        // The matrix multiplication should not generate any extra ALU on GCN.
        float3x3 ltcTransform = mul(flipMatrix, k_identity3x3);

        // Polygon irradiance in the transformed configuration.
        // TODO: double evaluation is very inefficient! This is a temporary solution.
        ltcValue  = PolygonIrradiance(mul(lightVerts, ltcTransform));
        ltcValue *= lightData.diffuseScale;

        // We use diffuse lighting for accumulation since it is going to be blurred during the SSS pass.
        // We don't multiply by 'bsdfData.diffuseColor' here. It's done only once in PostEvaluateBSDF().
        lighting.diffuse += bsdfData.transmittance * ltcValue;
    }

    // Evaluate the coat part
    if (bsdfData.materialId == MATERIALID_LIT_CLEAR_COAT && HasMaterialFeatureFlag(MATERIALFEATUREFLAGS_LIT_CLEAR_COAT))
    {
        // TODO
        // ltcValue = LTCEvaluate(lightVerts, V, bsdfData.coatNormalWS, preLightData.coatNdotV, preLightData.ltcXformClearCoat);
        // lighting.specular = preLightData.ltcClearCoatFresnelTerm  * (ltcValue * bsdfData.coatCoverage);

        // modify matL value based on Fresnel transmission
        // matL = mul(matL, preLightData.ltcCoatT);

        // V = preLightData.coatRefractV;
    }

    // Evaluate the specular part
    {
        // Polygon irradiance in the transformed configuration.
        ltcValue  = PolygonIrradiance(mul(lightVerts, preLightData.ltcTransformSpecular));
        ltcValue *= lightData.specularScale;
        lighting.specular += preLightData.ltcMagnitudeFresnel * ltcValue;
    }

    // Save ALU by applying 'lightData.color' only once.
    lighting.diffuse *= lightData.color;
    lighting.specular *= lightData.color;
#endif // LIT_DISPLAY_REFERENCE_AREA

    return lighting;
}

//-----------------------------------------------------------------------------
// EvaluateBSDF_SSLighting for screen space lighting
// ----------------------------------------------------------------------------

IndirectLighting EvaluateBSDF_SSReflection(LightLoopContext lightLoopContext,
                                            float3 V, PositionInputs posInput,
                                            PreLightData preLightData, BSDFData bsdfData,
                                            inout float hierarchyWeight)
{
    IndirectLighting lighting;
    ZERO_INITIALIZE(IndirectLighting, lighting);

    // TODO

    return lighting;
}

IndirectLighting EvaluateBSDF_SSRefraction(LightLoopContext lightLoopContext,
                                            float3 V, PositionInputs posInput,
                                            PreLightData preLightData, BSDFData bsdfData,
                                            inout float hierarchyWeight)
{
    IndirectLighting lighting;
    ZERO_INITIALIZE(IndirectLighting, lighting);

#if HAS_REFRACTION
    // Refraction process:
    //  1. Depending on the shape model, we calculate the refracted point in world space and the optical depth
    //  2. We calculate the screen space position of the refracted point
    //  3. If this point is available (ie: in color buffer and point is not in front of the object)
    //    a. Get the corresponding color depending on the roughness from the gaussian pyramid of the color buffer
    //    b. Multiply by the transmittance for absorption (depends on the optical depth)

    float3 refractedBackPointWS = EstimateRaycast(V, posInput, preLightData.transmissionPositionWS, preLightData.transmissionRefractV);

    // Calculate screen space coordinates of refracted point in back plane
    float2 refractedBackPointNDC = ComputeNormalizedDeviceCoordinates(refractedBackPointWS, UNITY_MATRIX_VP);
    uint2 depthSize = uint2(_PyramidDepthMipSize.xy);
    float refractedBackPointDepth = LinearEyeDepth(LOAD_TEXTURE2D_LOD(_PyramidDepthTexture, refractedBackPointNDC * depthSize, 0).r, _ZBufferParams);

    // Exit if texel is out of color buffer
    // Or if the texel is from an object in front of the object
    if (refractedBackPointDepth < posInput.linearDepth
        || any(refractedBackPointNDC < 0.0)
        || any(refractedBackPointNDC > 1.0))
    {
        // Do nothing and don't update the hierarchy weight so we can fall back on refraction probe
        return lighting;
    }

    // Map the roughness to the correct mip map level of the color pyramid
    lighting.specularTransmitted = SAMPLE_TEXTURE2D_LOD(_GaussianPyramidColorTexture, s_trilinear_clamp_sampler, refractedBackPointNDC, preLightData.transmissionSSMipLevel).rgb;

    // Beer-Lamber law for absorption
    lighting.specularTransmitted *= preLightData.transmissionTransmittance;

    float weight = 1.0;
    UpdateLightingHierarchyWeights(hierarchyWeight, weight); // Shouldn't be needed, but safer in case we decide to change hierarchy priority
    // We use specularFGD as an approximation of the fresnel effect (that also handle smoothness), so take the remaining for transmission
    lighting.specularTransmitted *= (1.0 - preLightData.specularFGD) * weight;
#else
    // No refraction, no need to go further
    hierarchyWeight = 1.0;
#endif

    return lighting;
}

DirectLighting EvaluateBSDF_Area(LightLoopContext lightLoopContext,
                                 float3 V, PositionInputs posInput,
                                 PreLightData preLightData, LightData lightData,
                                 BSDFData bsdfData, BakeLightingData bakeLightingData)
{
    if (lightData.lightType == GPULIGHTTYPE_LINE)
    {
        return EvaluateBSDF_Line(lightLoopContext, V, posInput, preLightData, lightData, bsdfData, bakeLightingData);
    }
    else
    {
        return EvaluateBSDF_Rect(lightLoopContext, V, posInput, preLightData, lightData, bsdfData, bakeLightingData);
    }
}

//-----------------------------------------------------------------------------
// EvaluateBSDF_Env
// ----------------------------------------------------------------------------

// _preIntegratedFGD and _CubemapLD are unique for each BRDF
IndirectLighting EvaluateBSDF_Env(  LightLoopContext lightLoopContext,
                                    float3 V, PositionInputs posInput,
                                    PreLightData preLightData, EnvLightData lightData, BSDFData bsdfData, int envShapeType, int GPUImageBasedLightingType,
                                    inout float hierarchyWeight)
{
    IndirectLighting lighting;
    ZERO_INITIALIZE(IndirectLighting, lighting);
#if !HAS_REFRACTION
    if (GPUImageBasedLightingType == GPUIMAGEBASEDLIGHTINGTYPE_REFRACTION)
        return lighting;
#endif

    float3 envLighting = float3(0.0, 0.0, 0.0);
    float3 positionWS = posInput.positionWS;
    float weight = 1.0;

#ifdef LIT_DISPLAY_REFERENCE_IBL

    envLighting = IntegrateSpecularGGXIBLRef(lightLoopContext, V, preLightData, lightData, bsdfData);

    // TODO: Do refraction reference (is it even possible ?)
    // TODO: handle clear coat


//    #ifdef LIT_DIFFUSE_LAMBERT_BRDF
//    envLighting += IntegrateLambertIBLRef(lightData, V, bsdfData);
//    #else
//    envLighting += IntegrateDisneyDiffuseIBLRef(lightLoopContext, V, preLightData, lightData, bsdfData);
//    #endif

    weight = 1.0;

#else

    // TODO: factor this code in common, so other material authoring don't require to rewrite everything,
    // TODO: test the strech from Tomasz
    // float roughness       = PerceptualRoughnessToRoughness(preLightData.IblPerceptualRoughness);
    // float shrunkRoughness = AnisotropicStrechAtGrazingAngle(roughness, roughness, NdotV);

    // Guideline for reflection volume: In HDRenderPipeline we separate the projection volume (the proxy of the scene) from the influence volume (what pixel on the screen is affected)
    // However we add the constrain that the shape of the projection and influence volume is the same (i.e if we have a sphere shape projection volume, we have a shape influence).
    // It allow to have more coherence for the dynamic if in shader code.
    // Users can also chose to not have any projection, in this case we use the property minProjectionDistance to minimize code change. minProjectionDistance is set to huge number
    // that simulate effect of no shape projection

    float3 R = preLightData.iblR;
    float3 coatR = preLightData.coatIblR;

    if (GPUImageBasedLightingType == GPUIMAGEBASEDLIGHTINGTYPE_REFRACTION)
    {
        positionWS = preLightData.transmissionPositionWS;
        R = preLightData.transmissionRefractV;
    }

    // In Unity the cubemaps are capture with the localToWorld transform of the component.
    // This mean that location and orientation matter. So after intersection of proxy volume we need to convert back to world.

    // CAUTION: localToWorld is the transform use to convert the cubemap capture point to world space (mean it include the offset)
    // the center of the bounding box is thus in locals space: positionLS - offsetLS
    // We use this formulation as it is the one of legacy unity that was using only AABB box.
    float3x3 worldToLocal = transpose(float3x3(lightData.right, lightData.up, lightData.forward)); // worldToLocal assume no scaling
    float3 positionLS = positionWS - lightData.positionWS;
    positionLS = mul(positionLS, worldToLocal).xyz - lightData.offsetLS; // We want to calculate the intersection from the center of the bounding box.

    // Note: using envShapeType instead of lightData.envShapeType allow to make compiler optimization in case the type is know (like for sky)
    if (envShapeType == ENVSHAPETYPE_SPHERE)
    {
        // 1. First process the projection
        float3 dirLS = mul(R, worldToLocal);
        float sphereOuterDistance = lightData.influenceExtents.x;

        float projectionDistance = SphereRayIntersectSimple(positionLS, dirLS, sphereOuterDistance);
        projectionDistance = max(projectionDistance, lightData.minProjectionDistance); // Setup projection to infinite if requested (mean no projection shape)
        // We can reuse dist calculate in LS directly in WS as there is no scaling. Also the offset is already include in lightData.positionWS
        R = (positionWS + projectionDistance * R) - lightData.positionWS;

        // Test again for clear code
        if (bsdfData.materialId == MATERIALID_LIT_CLEAR_COAT && HasMaterialFeatureFlag(MATERIALFEATUREFLAGS_LIT_CLEAR_COAT))
        {
            dirLS = mul(coatR, worldToLocal);
            projectionDistance = SphereRayIntersectSimple(positionLS, dirLS, sphereOuterDistance);
            projectionDistance = max(projectionDistance, lightData.minProjectionDistance); // Setup projection to infinite if requested (mean no projection shape)
            coatR = (positionWS + projectionDistance * coatR) - lightData.positionWS;
        }

        // 2. Process the position influence
        float lengthPositionLS = length(positionLS);
        float sphereInfluenceDistance = lightData.influenceExtents.x - lightData.blendDistancePositive.x;
        float distFade = max(lengthPositionLS - sphereInfluenceDistance, 0.0);
        float alpha = saturate(1.0 - distFade / max(lightData.blendDistancePositive.x, 0.0001)); // avoid divide by zero

#if defined(ENVMAP_FEATURE_INFLUENCENORMAL)
        // 3. Process the normal influence
        float insideInfluenceNormalVolume = lengthPositionLS <= (lightData.influenceExtents.x - lightData.blendNormalDistancePositive.x) ? 1.0 : 0.0;
        float insideWeight = InfluenceFadeNormalWeight(bsdfData.normalWS, normalize(positionWS - lightData.positionWS));
        alpha *= insideInfluenceNormalVolume ? 1.0 : insideWeight;
#endif

        weight = alpha;
    }
    else if (envShapeType == ENVSHAPETYPE_BOX)
    {
        // 1. First process the projection
        float3 dirLS = mul(R, worldToLocal);
        float3 boxOuterDistance = lightData.influenceExtents;
        float projectionDistance = BoxRayIntersectSimple(positionLS, dirLS, -boxOuterDistance, boxOuterDistance);
        projectionDistance = max(projectionDistance, lightData.minProjectionDistance); // Setup projection to infinite if requested (mean no projection shape)

        // No need to normalize for fetching cubemap
        // We can reuse dist calculate in LS directly in WS as there is no scaling. Also the offset is already include in lightData.positionWS
        R = (positionWS + projectionDistance * R) - lightData.positionWS;

        // TODO: add distance based roughness

        // Test again for clear code
        if (bsdfData.materialId == MATERIALID_LIT_CLEAR_COAT && HasMaterialFeatureFlag(MATERIALFEATUREFLAGS_LIT_CLEAR_COAT))
        {
            dirLS = mul(coatR, worldToLocal);
            projectionDistance = BoxRayIntersectSimple(positionLS, dirLS, -boxOuterDistance, boxOuterDistance);
            projectionDistance = max(projectionDistance, lightData.minProjectionDistance); // Setup projection to infinite if requested (mean no projection shape)
            coatR = (positionWS + projectionDistance * coatR) - lightData.positionWS;
        }

        // 2. Process the position influence
        // Calculate falloff value, so reflections on the edges of the volume would gradually blend to previous reflection.

#if defined(ENVMAP_FEATURE_PERFACEINFLUENCE) || defined(ENVMAP_FEATURE_INFLUENCENORMAL) || defined(ENVMAP_FEATURE_PERFACEFADE)
        // Distance to each cube face
        float3 negativeDistance = boxOuterDistance + positionLS;
        float3 positiveDistance = boxOuterDistance - positionLS;
#endif

#if defined(ENVMAP_FEATURE_PERFACEINFLUENCE)
        // Influence falloff for each face
        float3 negativeFalloff = negativeDistance / max(0.0001, lightData.blendDistanceNegative);
        float3 positiveFalloff = positiveDistance / max(0.0001, lightData.blendDistancePositive);

        // Fallof is the min for all faces
        float influenceFalloff = min(
            min(min(negativeFalloff.x, negativeFalloff.y), negativeFalloff.z),
            min(min(positiveFalloff.x, positiveFalloff.y), positiveFalloff.z));

        float alpha = saturate(influenceFalloff);
#else
        float distFace = DistancePointBox(positionLS, -lightData.influenceExtents + lightData.blendDistancePositive.x, lightData.influenceExtents - lightData.blendDistancePositive.x);
        float alpha = saturate(1.0 - distFace / max(lightData.blendDistancePositive.x, 0.0001));
#endif

#if defined(ENVMAP_FEATURE_INFLUENCENORMAL)
        // 3. Process the normal influence
        // Calculate a falloff value to discard normals pointing outward the center of the environment light
        float3 belowPositiveInfluenceNormalVolume = positiveDistance / max(0.0001, lightData.blendNormalDistancePositive);
        float3 aboveNegativeInfluenceNormalVolume = negativeDistance / max(0.0001, lightData.blendNormalDistanceNegative);
        float insideInfluenceNormalVolume = all(belowPositiveInfluenceNormalVolume >= 1.0) && all(aboveNegativeInfluenceNormalVolume >= 1.0) ? 1.0 : 0;
        float insideWeight = InfluenceFadeNormalWeight(bsdfData.normalWS, normalize(positionWS - lightData.positionWS));
        alpha *= insideInfluenceNormalVolume ? 1.0 : insideWeight;
#endif

#if defined(ENVMAP_FEATURE_PERFACEFADE)
        // 4. Fade specific cubemap faces
        // For each axes (both positive and negative ones), we want to fade from the center of one face to another
        // So we normalized the sample direction (R) and use its component to fade for each axis
        // We consider R.x as cos(X) and then fade as angle from 60°(=acos(1/2)) to 75°(=acos(1/4))
        // For positive axes: axisFade = (R - 1/4) / (1/2 - 1/4)
        // <=> axisFace = 4 * R - 1;
        R = normalize(R);
        float3 faceFade = saturate((4 * R - 1) * lightData.boxSideFadePositive) + saturate((-4 * R - 1) * lightData.boxSideFadeNegative);
        alpha *= saturate(faceFade.x + faceFade.y + faceFade.z);
#endif

        weight = alpha;
    }

    // Smooth weighting
    weight = Smoothstep01(weight);

    float3 F = 1.0;

    // Evaluate the Clear Coat component if needed
    if (bsdfData.materialId == MATERIALID_LIT_CLEAR_COAT && HasMaterialFeatureFlag(MATERIALFEATUREFLAGS_LIT_CLEAR_COAT))
    {
        F = F_Schlick(CLEAR_COAT_F0, preLightData.clampNdotV) * bsdfData.coatMask;

        // Evaluate the Clear Coat color
        float4 preLD = SampleEnv(lightLoopContext, lightData.envIndex, coatR, 0.0);
        envLighting += F * preLD.rgb;

        // Change the Fresnel term to account for transmission through Clear Coat
        F = Sq(1.0 - F);
    }

    // When we are rough, we tend to see outward shifting of the reflection when at the boundary of the projection volume
    // Also it appear like more sharp. To avoid these artifact and at the same time get better match to reference we lerp to original unmodified reflection.
    // Formula is empirical.
    float roughness = PerceptualRoughnessToRoughness(preLightData.iblPerceptualRoughness);
    R = lerp(R, preLightData.iblR, saturate(smoothstep(0, 1, roughness * roughness)));

    F *= preLightData.specularFGD;
    float iblMipLevel = PerceptualRoughnessToMipmapLevel(preLightData.iblPerceptualRoughness);
    float4 preLD = SampleEnv(lightLoopContext, lightData.envIndex, R, iblMipLevel);

    if (GPUImageBasedLightingType == GPUIMAGEBASEDLIGHTINGTYPE_REFLECTION)
        envLighting += F * preLD.rgb;
    else
        // specular transmisted lighting is the remaining of the reflection (let's use this approx)
        // With refraction, we don't care about the clear coat value, only about the Fresnel, thus why we use 'envLighting ='
        envLighting = (1.0 - F) * preLD.rgb * preLightData.transmissionTransmittance;

#endif // LIT_DISPLAY_REFERENCE_IBL

    UpdateLightingHierarchyWeights(hierarchyWeight, weight);
    envLighting *= weight * lightData.dimmer;

    if (GPUImageBasedLightingType == GPUIMAGEBASEDLIGHTINGTYPE_REFLECTION)
        lighting.specularReflected = envLighting;
    else
        lighting.specularTransmitted = envLighting * preLightData.transmissionTransmittance;

    return lighting;
}

//-----------------------------------------------------------------------------
// PostEvaluateBSDF
// ----------------------------------------------------------------------------

void PostEvaluateBSDF(  LightLoopContext lightLoopContext,
                        float3 V, PositionInputs posInput,
                        PreLightData preLightData, BSDFData bsdfData, BakeLightingData bakeLightingData, AggregateLighting lighting,
                        out float3 diffuseLighting, out float3 specularLighting)
{
    float3 bakeDiffuseLighting = bakeLightingData.bakeDiffuseLighting;

    // Use GTAOMultiBounce approximation for ambient occlusion (allow to get a tint from the baseColor)
#define GTAO_MULTIBOUNCE_APPROX 1

    // Note: When we ImageLoad outside of texture size, the value returned by Load is 0 (Note: On Metal maybe it clamp to value of texture which is also fine)
    // We use this property to have a neutral value for AO that doesn't consume a sampler and work also with compute shader (i.e use ImageLoad)
    // We store inverse AO so neutral is black. So either we sample inside or outside the texture it return 0 in case of neutral

    // Ambient occlusion use for indirect lighting (reflection probe, baked diffuse lighting)
#ifndef _SURFACE_TYPE_TRANSPARENT
    float indirectAmbientOcclusion = 1.0 - LOAD_TEXTURE2D(_AmbientOcclusionTexture, posInput.positionSS).x;
    // Ambient occlusion use for direct lighting (directional, punctual, area)
    float directAmbientOcclusion = lerp(1.0, indirectAmbientOcclusion, _AmbientOcclusionParam.w);
#else
    float indirectAmbientOcclusion = 1.0;
    float directAmbientOcclusion = 1.0;
#endif

    // Add indirect diffuse + emissive (if any) - Ambient occlusion is multiply by emissive which is wrong but not a big deal
#if GTAO_MULTIBOUNCE_APPROX
    bakeDiffuseLighting *= GTAOMultiBounce(indirectAmbientOcclusion, bsdfData.diffuseColor);
#else
    bakeDiffuseLighting *= lerp(_AmbientOcclusionParam.rgb, float3(1.0, 1.0, 1.0), indirectAmbientOcclusion);
#endif

    float roughness         = PerceptualRoughnessToRoughness(bsdfData.perceptualRoughness);
    float specularOcclusion = GetSpecularOcclusionFromAmbientOcclusion(preLightData.clampNdotV, indirectAmbientOcclusion, roughness);
    // Try to mimic multibounce with specular color. Not the point of the original formula but ok result.
    // Take the min of screenspace specular occlusion and visibility cone specular occlusion
#if GTAO_MULTIBOUNCE_APPROX
    lighting.indirect.specularReflected *= GTAOMultiBounce(min(bsdfData.specularOcclusion, specularOcclusion), bsdfData.fresnel0);
#else
    lighting.indirect.specularReflected *= lerp(_AmbientOcclusionParam.rgb, float3(1.0, 1.0, 1.0), min(bsdfData.specularOcclusion, specularOcclusion));
#endif

    lighting.direct.diffuse *=
#if GTAO_MULTIBOUNCE_APPROX
                                GTAOMultiBounce(directAmbientOcclusion, bsdfData.diffuseColor);
#else
                                lerp(_AmbientOcclusionParam.rgb, float3(1.0, 1.0, 1.0), directAmbientOcclusion);
#endif

    float3 modifiedDiffuseColor;
    if (bsdfData.materialId == MATERIALID_LIT_SSS)
        modifiedDiffuseColor = ApplyDiffuseTexturingMode(bsdfData.diffuseColor, bsdfData.subsurfaceProfile);
    else
        modifiedDiffuseColor = bsdfData.diffuseColor;

    // Apply the albedo to the direct diffuse lighting (only once). The indirect (baked)
    // diffuse lighting has already had the albedo applied in GetBakedDiffuseLigthing().
    diffuseLighting = modifiedDiffuseColor * lighting.direct.diffuse + bakeDiffuseLighting;

    // If refraction is enable we use the transmittanceMask to lerp between current diffuse lighting and refraction value
    // Physically speaking, it should be transmittanceMask should be 1, but for artistic reasons, we let the value vary
#if HAS_REFRACTION
    diffuseLighting = lerp(diffuseLighting, lighting.indirect.specularTransmitted, bsdfData.transmittanceMask);
#endif

    specularLighting = lighting.direct.specular + lighting.indirect.specularReflected;
    // Rescale the GGX to account for the multiple scattering.
    specularLighting *= 1.0 + bsdfData.fresnel0 * preLightData.energyCompensation;

#ifdef DEBUG_DISPLAY
    if (_DebugLightingMode == DEBUGLIGHTINGMODE_INDIRECT_DIFFUSE_OCCLUSION_FROM_SSAO)
    {
        diffuseLighting = indirectAmbientOcclusion;
        specularLighting = float3(0.0, 0.0, 0.0); // Disable specular lighting
    }
    else if (_DebugLightingMode == DEBUGLIGHTINGMODE_INDIRECT_SPECULAR_OCCLUSION_FROM_SSAO)
    {
        diffuseLighting = specularOcclusion;
        specularLighting = float3(0.0, 0.0, 0.0); // Disable specular lighting
    }
    #if GTAO_MULTIBOUNCE_APPROX
    else if (_DebugLightingMode == DEBUGLIGHTINGMODE_INDIRECT_DIFFUSE_GTAO_FROM_SSAO)
    {
        diffuseLighting = GTAOMultiBounce(indirectAmbientOcclusion, bsdfData.diffuseColor);
        specularLighting = float3(0.0, 0.0, 0.0); // Disable specular lighting
    }
    else if (_DebugLightingMode == DEBUGLIGHTINGMODE_INDIRECT_SPECULAR_GTAO_FROM_SSAO)
    {
        diffuseLighting = GTAOMultiBounce(specularOcclusion, bsdfData.fresnel0);
        specularLighting = float3(0.0, 0.0, 0.0); // Disable specular lighting
    }
    #endif
#endif
}

#endif // #ifdef HAS_LIGHTLOOP<|MERGE_RESOLUTION|>--- conflicted
+++ resolved
@@ -833,21 +833,10 @@
     RefractionModelResult refraction = REFRACTION_MODEL(V, posInput, bsdfData);
     preLightData.transmissionRefractV = refraction.rayWS;
     preLightData.transmissionPositionWS = refraction.positionWS;
-<<<<<<< HEAD
-    preLightData.transmissionTransmittance = exp(-bsdfData.absorptionCoefficient * refraction.distance);
+    preLightData.transmissionTransmittance = exp(-bsdfData.absorptionCoefficient * refraction.dist);
     // Empirical remap to try to match a bit the refraction probe blurring for the fallback
     // Use IblPerceptualRoughness so we can handle approx of clear coat.
     preLightData.transmissionSSMipLevel = sqrt(preLightData.iblPerceptualRoughness) * uint(_GaussianPyramidColorMipSize.z);
-=======
-    preLightData.transmissionTransmittance = exp(-bsdfData.absorptionCoefficient * refraction.dist);
-    // Empirical remap to try to match a bit the refractio probe blurring for the fallback
-    preLightData.transmissionSSMipLevel = sqrt(bsdfData.perceptualRoughness) * uint(_GaussianPyramidColorMipSize.z);
-#else
-    preLightData.transmissionRefractV = -V;
-    preLightData.transmissionPositionWS = posInput.positionWS;
-    preLightData.transmissionTransmittance = float3(1.0, 1.0, 1.0);
-    preLightData.transmissionSSMipLevel = 0;
->>>>>>> dd7143ba
 #endif
 
     return preLightData;
