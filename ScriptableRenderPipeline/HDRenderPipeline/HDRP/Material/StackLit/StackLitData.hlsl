//-------------------------------------------------------------------------------------
// Fill SurfaceData/Builtin data function
//-------------------------------------------------------------------------------------
#include "CoreRP/ShaderLibrary/Sampling/SampleUVMapping.hlsl"
#include "../MaterialUtilities.hlsl"

////-----------------------------------------------------------------------------
//// Texture Mapping (think of LayerTexCoord as simply TexCoordMappings,
//// ie no more layers here - cf Lit materials)
////-----------------------------------------------------------------------------
//
////
//// For easier copying of code for now use a LayerTexCoord wrapping struct.
//// We don't have details yet.
////
//// NEWLITTODO: Eventually, we could quickly share GetBuiltinData of LitBuiltinData.hlsl
//// in our GetSurfaceAndBuiltinData( ) here, since we will use the LayerTexCoord identifier,
//// and an identical ComputeLayerTexCoord( ) prototype
////
//struct LayerTexCoord
//{
//    UVMapping base;
//
//    // Store information that will be share by all UVMapping
//    float3 vertexNormalWS; // TODO: store also object normal map for object triplanar
//};
//
//// Want to use only one sampler for normalmap/bentnormalmap either we use OS or TS. And either we have normal map or bent normal or both.
////
//// Note (compared to Lit shader):
////
//// We don't have a layered material with which we are sharing code here like the LayeredLit shader, but we can also save a couple of
//// samplers later if we use bentnormals.
////
//// _IDX suffix is meaningless here, could use the name SAMPLER_NORMALMAP_ID instead of SAMPLER_NORMALMAP_IDX and replace all
//// indirect #ifdef _NORMALMAP_TANGENT_SPACE_IDX #ifdef and _NORMALMAP_IDX tests with the more direct
//// shader_feature keywords _NORMALMAP_TANGENT_SPACE and _NORMALMAP.
////
//// (Originally in the LayeredLit shader, shader_feature keywords like _NORMALMAP become _NORMALMAP0 but since files are shared,
//// LitDataIndividualLayer will use a generic _NORMALMAP_IDX defined before its inclusion by the client LitData or LayeredLitData.
//// That way, LitDataIndividualLayer supports multiple inclusions)

#ifdef _NORMALMAP_TANGENT_SPACE
    #if defined(_NORMALMAP)
    #define SAMPLER_NORMALMAP_ID sampler_NormalMap
    // TODO:
    //#elif defined(_BENTNORMALMAP)
    //#define SAMPLER_NORMALMAP_ID sampler_BentNormalMap
    #endif
#else
    // TODO:
    //#error STACKLIT_USES_ONLY_TANGENT_SPACE_FOR_NOW
    //#if defined(_NORMALMAP)
    //#define SAMPLER_NORMALMAP_ID sampler_NormalMapOS
    //#elif defined(_BENTNORMALMAP)
    //#define SAMPLER_NORMALMAP_ID sampler_BentNormalMapOS
    //#endif
#endif

float3 GetNormalTS(FragInputs input, float2 texCoord, float3 detailNormalTS, float detailMask)
{
    // TODO: different spaces (eg #ifdef _NORMALMAP_TANGENT_SPACE #elif object space, SURFACE_GRADIENT, etc.)
    // and use detail map

    float3 normalTS;

    // Note we don't use the _NORMALMAP_IDX mechanism of the Lit shader, since we don't have "layers", we can
    // directly use the shader_feature keyword:
#ifdef _NORMALMAP
    normalTS = float3(0.0, 0.0, 1.0);  //normalTS = SAMPLE_UVMAPPING_NORMALMAP(_NormalMap, SAMPLER_NORMALMAP_ID, texCoord, _NormalScale);
#else
    normalTS = float3(0.0, 0.0, 1.0);
#endif

    return normalTS;
}

//-----------------------------------------------------------------------------
// Texture Mapping
//-----------------------------------------------------------------------------

#define TEXCOORD_INDEX_UV0          (0)
#define TEXCOORD_INDEX_UV1          (1)
#define TEXCOORD_INDEX_UV2          (2)
#define TEXCOORD_INDEX_UV3          (3)
#define TEXCOORD_INDEX_PLANAR_XY    (4)
#define TEXCOORD_INDEX_PLANAR_YZ    (5)
#define TEXCOORD_INDEX_PLANAR_ZX    (6)
#define TEXCOORD_INDEX_TRIPLANAR    (7)
#define TEXCOORD_INDEX_COUNT        (TEXCOORD_INDEX_TRIPLANAR) // Triplanar is not consider as having mapping

struct TextureUVMapping
{
    float2 texcoords[TEXCOORD_INDEX_COUNT][2];
#ifdef _USE_TRIPLANAR
    float3 triplanarWeights[2];
#endif

#ifdef SURFACE_GRADIENT
   // float3 vertexTangentWS[4];
   // float3 vertexBitangentWS[4];
#endif
};

float4 SampleTexture2DPlanar(TEXTURE2D_ARGS(textureName, samplerName), float textureNameUV, float textureNameUVLocal, float4 textureNameST, TextureUVMapping uvMapping)
{
    return SAMPLE_TEXTURE2D(textureName, samplerName, (uvMapping.texcoords[textureNameUV][textureNameUVLocal] * textureNameST.xy + textureNameST.zw));
}

// If we use triplanar on any of the properties, then we enable the triplanar path
#ifdef _USE_TRIPLANAR
float4 SampleTexture2DTriplanar(TEXTURE2D_ARGS(textureName, samplerName), float textureNameUV, float textureNameUVLocal, float4 textureNameST, TextureUVMapping uvMapping)
{
    if (textureNameUV == TEXCOORD_INDEX_TRIPLANAR)
    {
        float4 val = float4(0.0, 0.0, 0.0, 0.0);

        if (uvMapping.triplanarWeights[textureNameUVLocal].x > 0.0)
            val += uvMapping.triplanarWeights[textureNameUVLocal].x * SAMPLE_TEXTURE2D(textureName, samplerName, (uvMapping.texcoords[TEXCOORD_INDEX_PLANAR_YZ][textureNameUVLocal] * textureNameST.xy + textureNameST.zw));
        if (uvMapping.triplanarWeights[textureNameUVLocal].y > 0.0)
            val += uvMapping.triplanarWeights[textureNameUVLocal].y * SAMPLE_TEXTURE2D(textureName, samplerName, (uvMapping.texcoords[TEXCOORD_INDEX_PLANAR_ZX][textureNameUVLocal] * textureNameST.xy + textureNameST.zw));
        if (uvMapping.triplanarWeights[textureNameUVLocal].z > 0.0)
            val += uvMapping.triplanarWeights[textureNameUVLocal].z * SAMPLE_TEXTURE2D(textureName, samplerName, (uvMapping.texcoords[TEXCOORD_INDEX_PLANAR_XY][textureNameUVLocal] * textureNameST.xy + textureNameST.zw));

        return val;
    }
    else
    {
        return SampleTexture2DPlanar(TEXTURE2D_PARAM(textureName, samplerName), textureNameUV, textureNameUVLocal, textureNameST, uvMapping);
    }
}

#define SAMPLE_TEXTURE2D_SCALE_BIAS(name) SampleTexture2DTriplanar(name, sampler##name, name##UV, name##UVLocal, name##_ST, uvMapping)
#else
#define SAMPLE_TEXTURE2D_SCALE_BIAS(name) SampleTexture2DPlanar(name, sampler##name, name##UV, name##UVLocal, name##_ST, uvMapping)
#endif // _USE_TRIPLANAR


void InitializeMappingData(FragInputs input, out TextureUVMapping uvMapping)
{
    float3 position = GetAbsolutePositionWS(input.positionWS);
    float2 uvXZ;
    float2 uvXY;
    float2 uvZY;

    // Build the texcoords array.
    uvMapping.texcoords[TEXCOORD_INDEX_UV0][0] = uvMapping.texcoords[TEXCOORD_INDEX_UV0][1] = input.texCoord0.xy;
    uvMapping.texcoords[TEXCOORD_INDEX_UV1][0] = uvMapping.texcoords[TEXCOORD_INDEX_UV1][1] = input.texCoord1.xy;
    uvMapping.texcoords[TEXCOORD_INDEX_UV2][0] = uvMapping.texcoords[TEXCOORD_INDEX_UV2][1] = input.texCoord2.xy;
    uvMapping.texcoords[TEXCOORD_INDEX_UV3][0] = uvMapping.texcoords[TEXCOORD_INDEX_UV3][1] = input.texCoord3.xy;

    // planar/triplanar
    GetTriplanarCoordinate(position, uvXZ, uvXY, uvZY);
    uvMapping.texcoords[TEXCOORD_INDEX_PLANAR_XY][0] = uvXY;
    uvMapping.texcoords[TEXCOORD_INDEX_PLANAR_YZ][0] = uvZY;
    uvMapping.texcoords[TEXCOORD_INDEX_PLANAR_ZX][0] = uvXZ;

    // If we use local planar mapping, convert to local space
    position = TransformWorldToObject(position);
    GetTriplanarCoordinate(position, uvXZ, uvXY, uvZY);
    uvMapping.texcoords[TEXCOORD_INDEX_PLANAR_XY][1] = uvXY;
    uvMapping.texcoords[TEXCOORD_INDEX_PLANAR_YZ][1] = uvZY;
    uvMapping.texcoords[TEXCOORD_INDEX_PLANAR_ZX][1] = uvXZ;

#ifdef _USE_TRIPLANAR
    float3 vertexNormal = input.worldToTangent[2].xyz;
    uvMapping.triplanarWeights[0] = ComputeTriplanarWeights(vertexNormal);
    // If we use local planar mapping, convert to local space
    vertexNormal = TransformWorldToObjectDir(vertexNormal);
    uvMapping.triplanarWeights[1] = ComputeTriplanarWeights(vertexNormal);
#endif

    // Normal mapping with surface gradient
#ifdef SURFACE_GRADIENT
    float3 vertexNormalWS = input.worldToTangent[2];

    uvMapping.vertexTangentWS[0] = input.worldToTangent[0];
    uvMapping.vertexBitangentWS[0] = input.worldToTangent[1];

    float3 dPdx = ddx_fine(input.positionWS);
    float3 dPdy = ddy_fine(input.positionWS);

    float3 sigmaX = dPdx - dot(dPdx, vertexNormalWS) * vertexNormalWS;
    float3 sigmaY = dPdy - dot(dPdy, vertexNormalWS) * vertexNormalWS;
    //float flipSign = dot(sigmaY, cross(vertexNormalWS, sigmaX) ) ? -1.0 : 1.0;
    float flipSign = dot(dPdy, cross(vertexNormalWS, dPdx)) < 0.0 ? -1.0 : 1.0; // gives same as the commented out line above

    SurfaceGradientGenBasisTB(vertexNormalWS, sigmaX, sigmaY, flipSign, input.texCoord1, uvMapping.vertexTangentWS[1], uvMapping.vertexBitangentWS[1]);
    SurfaceGradientGenBasisTB(vertexNormalWS, sigmaX, sigmaY, flipSign, input.texCoord2, uvMapping.vertexTangentWS[2], uvMapping.vertexBitangentWS[2]);
    SurfaceGradientGenBasisTB(vertexNormalWS, sigmaX, sigmaY, flipSign, input.texCoord3, uvMapping.vertexTangentWS[3], uvMapping.vertexBitangentWS[3]);
#endif // SURFACE_GRADIENT
}

//-----------------------------------------------------------------------------
// GetSurfaceAndBuiltinData
//-----------------------------------------------------------------------------

//
// cf with
//    LitData.hlsl:GetSurfaceAndBuiltinData()
//    LitDataIndividualLayer.hlsl:GetSurfaceData( )
//    LitBuiltinData.hlsl:GetBuiltinData()
//
// Here we can combine them
//
void GetSurfaceAndBuiltinData(FragInputs input, float3 V, inout PositionInputs posInput, out SurfaceData surfaceData, out BuiltinData builtinData)
{
    ApplyDoubleSidedFlipOrMirror(input); // Apply double sided flip on the vertex normal.

    TextureUVMapping uvMapping;
    InitializeMappingData(input, uvMapping);

    // -------------------------------------------------------------
    // Surface Data:
    // -------------------------------------------------------------

    // We perform the conversion to world of the normalTS outside of the GetSurfaceData
    // so it allow us to correctly deal with detail normal map and optimize the code for the layered shaders
    float3 normalTS;
    // TODO: Those are only needed once we handle specular occlusion and optionnally bent normal maps.
    // Also, for the builtinData part, use bentnormal to sample diffuse GI
    //float3 bentNormalTS;
    //float3 bentNormalWS;

    float alpha = SAMPLE_TEXTURE2D_SCALE_BIAS(_BaseColorMap).a * _BaseColor.a;
#ifdef _ALPHATEST_ON
    //NEWLITTODO: Once we include those passes in the main StackLit.shader, add handling of CUTOFF_TRANSPARENT_DEPTH_PREPASS and _POSTPASS
    // and the related properties (in the .shader) and uniforms (in the StackLitProperties file) _AlphaCutoffPrepass, _AlphaCutoffPostpass
    DoAlphaTest(alpha, _AlphaCutoff);
#endif

    // TODO detail map:
    float3 detailNormalTS = float3(0.0, 0.0, 0.0);
    float detailMask = 0.0;

<<<<<<< HEAD
    //TODO remove the following and use fetching macros that use uvmapping :
    //float2 baseColorMapUv = TRANSFORM_TEX(input.texCoord0, _BaseColorMap);
    //surfaceData.baseColor = SAMPLE_TEXTURE2D(_BaseColorMap, sampler_BaseColorMap, baseColorMapUv).rgb * _BaseColor.rgb;
    surfaceData.baseColor = SAMPLE_UVMAPPING_TEXTURE2D(_BaseColorMap, sampler_BaseColorMap, layerTexCoord.base).rgb * _BaseColor.rgb;


    normalTS = GetNormalTS(input, layerTexCoord, detailNormalTS, detailMask);
=======
    surfaceData.baseColor = SAMPLE_TEXTURE2D_SCALE_BIAS(_BaseColorMap).rgb * _BaseColor.rgb;

    //surfaceData.normalWS = float3(0.0, 0.0, 0.0);

    normalTS = float3(0, 0, 1); // GetNormalTS(input, texcoords[_NormalMapUV], detailNormalTS, detailMask);
>>>>>>> 74f0a8c5
    //TODO: bentNormalTS

    surfaceData.perceptualSmoothnessA = dot(SAMPLE_TEXTURE2D_SCALE_BIAS(_SmoothnessAMap), _SmoothnessAMapChannelMask);
    surfaceData.perceptualSmoothnessA = lerp(_SmoothnessARange.x, _SmoothnessARange.y, surfaceData.perceptualSmoothnessA);
    surfaceData.perceptualSmoothnessA = lerp(_SmoothnessA, surfaceData.perceptualSmoothnessA, _SmoothnessAUseMap);

    surfaceData.perceptualSmoothnessB = dot(SAMPLE_TEXTURE2D_SCALE_BIAS(_SmoothnessBMap), _SmoothnessBMapChannelMask);
    surfaceData.perceptualSmoothnessB = lerp(_SmoothnessBRange.x, _SmoothnessBRange.y, surfaceData.perceptualSmoothnessB);
    surfaceData.perceptualSmoothnessB = lerp(_SmoothnessB, surfaceData.perceptualSmoothnessB, _SmoothnessBUseMap);

<<<<<<< HEAD
#if defined(_MASKMAPB)
    surfaceData.perceptualSmoothnessB = SAMPLE_UVMAPPING_TEXTURE2D(_MaskMapB, sampler_MaskMapB, layerTexCoord.base).a;
    surfaceData.perceptualSmoothnessB = lerp(_SmoothnessBRemapMin, _SmoothnessBRemapMax, surfaceData.perceptualSmoothnessB);
#else
    surfaceData.perceptualSmoothnessB = _SmoothnessB;
#endif
=======
    // TODOSTACKLIT: lobe weighting
>>>>>>> 74f0a8c5
    surfaceData.lobeMix = _LobeMix;

    // TODO: Ambient occlusion, detail mask.
    surfaceData.metallic = dot(SAMPLE_TEXTURE2D_SCALE_BIAS(_MetallicMap), _MetallicMapChannelMask);
    surfaceData.metallic = lerp(_MetallicRange.x, _MetallicRange.y, surfaceData.metallic);
    surfaceData.metallic = lerp(_Metallic, surfaceData.metallic, _MetallicUseMap);


    // These static material feature allow compile time optimization
    // TODO: As we add features, or-set the flags eg MATERIALFEATUREFLAGS_LIT_* with #ifdef
    // on corresponding _MATERIAL_FEATURE_* shader_feature kerwords (set by UI) so the compiler
    // knows the value of surfaceData.materialFeatures.
    surfaceData.materialFeatures = MATERIALFEATUREFLAGS_LIT_STANDARD;

#ifdef _MATERIAL_FEATURE_ANISOTROPY
    surfaceData.materialFeatures |= MATERIALFEATUREFLAGS_LIT_ANISOTROPY;
#endif
#ifdef _MATERIAL_FEATURE_CLEAR_COAT
    surfaceData.materialFeatures |= MATERIALFEATUREFLAGS_LIT_CLEAR_COAT;
#endif

    // -------------------------------------------------------------
    // Feature dependent data
    // -------------------------------------------------------------

// TODO: #ifdef _TANGENTMAP, object space, etc.
    surfaceData.tangentWS = normalize(input.worldToTangent[0].xyz); // The tangent is not normalize in worldToTangent for mikkt. TODO: Check if it expected that we normalize with Morten. Tag: SURFACE_GRADIENT

// TODO: #ifdef _ANISOTROPYMAP
    surfaceData.anisotropy = 1.0;
#ifdef _MATERIAL_FEATURE_ANISOTROPY
    surfaceData.anisotropy *= _Anisotropy;
#endif

#ifdef _MATERIAL_FEATURE_CLEAR_COAT
    surfaceData.coatPerceptualSmoothness = _CoatSmoothness;
    surfaceData.coatIor = _CoatIor;
    surfaceData.coatThickness = _CoatThickness;
    surfaceData.coatExtinction = _CoatExtinction; // in thickness^-1 units
#else
    surfaceData.coatPerceptualSmoothness = 0.0;
    surfaceData.coatIor = 1.0;
    surfaceData.coatThickness = 0.0;
    surfaceData.coatExtinction = float3(1.0, 1.0, 1.0);
#endif

    // -------------------------------------------------------------
    // Surface Data Part 2 (outsite GetSurfaceData( ) in Lit shader):
    // -------------------------------------------------------------

    GetNormalWS(input, V, normalTS, surfaceData.normalWS); // MaterialUtilities.hlsl

    // TODO: decal etc.

#if defined(DEBUG_DISPLAY)
    if (_DebugMipMapMode != DEBUGMIPMAPMODE_NONE)
    {
        surfaceData.baseColor = GetTextureDataDebug(_DebugMipMapMode, texcoords[_BaseColorMapUV], _BaseColorMap, _BaseColorMap_TexelSize, _BaseColorMap_MipInfo, surfaceData.baseColor);
        surfaceData.metallic = 0;
    }
#endif

    // -------------------------------------------------------------
    // Builtin Data:
    // -------------------------------------------------------------

    // NEWLITTODO: for all BuiltinData, might need to just refactor and use a comon function like that
    // contained in LitBuiltinData.hlsl

    builtinData.opacity = alpha;

    // TODO:
    builtinData.bakeDiffuseLighting = float3(0.0, 0.0, 0.0);

    // Emissive Intensity is only use here, but is part of BuiltinData to enforce UI parameters as we want the users to fill one color and one intensity
    builtinData.emissiveIntensity = _EmissiveIntensity; // We still store intensity here so we can reuse it with debug code
    builtinData.emissiveColor = _EmissiveColor * builtinData.emissiveIntensity * lerp(float3(1.0, 1.0, 1.0), surfaceData.baseColor.rgb, _AlbedoAffectEmissive);
    builtinData.emissiveColor *= SAMPLE_TEXTURE2D_SCALE_BIAS(_EmissiveColorMap).rgb;

    // TODO:
    builtinData.velocity = float2(0.0, 0.0);

    //NEWLITTODO: shader feature SHADOWS_SHADOWMASK not there yet.
    builtinData.shadowMask0 = 0.0;
    builtinData.shadowMask1 = 0.0;
    builtinData.shadowMask2 = 0.0;
    builtinData.shadowMask3 = 0.0;

#if (SHADERPASS == SHADERPASS_DISTORTION) || defined(DEBUG_DISPLAY)
    float3 distortion = SAMPLE_TEXTURE2D(_DistortionVectorMap, sampler_DistortionVectorMap, input.texCoord0).rgb;
    distortion.rg = distortion.rg * _DistortionVectorScale.xx + _DistortionVectorBias.xx;
    builtinData.distortion = distortion.rg * _DistortionScale;
    builtinData.distortionBlur = clamp(distortion.b * _DistortionBlurScale, 0.0, 1.0) * (_DistortionBlurRemapMax - _DistortionBlurRemapMin) + _DistortionBlurRemapMin;
#else
    builtinData.distortion = float2(0.0, 0.0);
    builtinData.distortionBlur = 0.0;
#endif

    builtinData.depthOffset = 0.0;
}<|MERGE_RESOLUTION|>--- conflicted
+++ resolved
@@ -233,21 +233,11 @@
     float3 detailNormalTS = float3(0.0, 0.0, 0.0);
     float detailMask = 0.0;
 
-<<<<<<< HEAD
-    //TODO remove the following and use fetching macros that use uvmapping :
-    //float2 baseColorMapUv = TRANSFORM_TEX(input.texCoord0, _BaseColorMap);
-    //surfaceData.baseColor = SAMPLE_TEXTURE2D(_BaseColorMap, sampler_BaseColorMap, baseColorMapUv).rgb * _BaseColor.rgb;
-    surfaceData.baseColor = SAMPLE_UVMAPPING_TEXTURE2D(_BaseColorMap, sampler_BaseColorMap, layerTexCoord.base).rgb * _BaseColor.rgb;
-
-
-    normalTS = GetNormalTS(input, layerTexCoord, detailNormalTS, detailMask);
-=======
     surfaceData.baseColor = SAMPLE_TEXTURE2D_SCALE_BIAS(_BaseColorMap).rgb * _BaseColor.rgb;
 
     //surfaceData.normalWS = float3(0.0, 0.0, 0.0);
 
     normalTS = float3(0, 0, 1); // GetNormalTS(input, texcoords[_NormalMapUV], detailNormalTS, detailMask);
->>>>>>> 74f0a8c5
     //TODO: bentNormalTS
 
     surfaceData.perceptualSmoothnessA = dot(SAMPLE_TEXTURE2D_SCALE_BIAS(_SmoothnessAMap), _SmoothnessAMapChannelMask);
@@ -258,16 +248,6 @@
     surfaceData.perceptualSmoothnessB = lerp(_SmoothnessBRange.x, _SmoothnessBRange.y, surfaceData.perceptualSmoothnessB);
     surfaceData.perceptualSmoothnessB = lerp(_SmoothnessB, surfaceData.perceptualSmoothnessB, _SmoothnessBUseMap);
 
-<<<<<<< HEAD
-#if defined(_MASKMAPB)
-    surfaceData.perceptualSmoothnessB = SAMPLE_UVMAPPING_TEXTURE2D(_MaskMapB, sampler_MaskMapB, layerTexCoord.base).a;
-    surfaceData.perceptualSmoothnessB = lerp(_SmoothnessBRemapMin, _SmoothnessBRemapMax, surfaceData.perceptualSmoothnessB);
-#else
-    surfaceData.perceptualSmoothnessB = _SmoothnessB;
-#endif
-=======
-    // TODOSTACKLIT: lobe weighting
->>>>>>> 74f0a8c5
     surfaceData.lobeMix = _LobeMix;
 
     // TODO: Ambient occlusion, detail mask.
