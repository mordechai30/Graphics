// =============== Convolves transmitted radiance with the Disney diffusion profile ================

//--------------------------------------------------------------------------------------------------
// Definitions
//--------------------------------------------------------------------------------------------------

// #pragma enable_d3d11_debug_symbols

// Tweak parameters.
#define SSS_BILATERAL_FILTER  1
#define SSS_USE_LDS_CACHE     1
#define SSS_TAA_INTEGRATION   1 // Smoother results at the cost of a tiny amount of flickering in under-sampled areas
#define SSS_ENABLE_NEAR_FIELD 0 // Greatly increases the number of samples. Comes at a high cost.
#define SSS_USE_TANGENT_PLANE 0 // Improves the accuracy of the approximation(0 -> 1st order). High cost. Does not work with back-facing normals.
#define SSS_CLAMP_ARTIFACT    0 // Reduces bleeding. Use with SSS_USE_TANGENT_PLANE.
#define SSS_DEBUG_LOD         0
#define SSS_DEBUG_NORMAL_VS   0

// Do not modify these.
#include "../../ShaderPass/ShaderPass.cs.hlsl"
#define SHADERPASS            SHADERPASS_SUBSURFACE_SCATTERING
#define GROUP_SIZE_1D         16
#define GROUP_SIZE_2D         (GROUP_SIZE_1D * GROUP_SIZE_1D)
#define TEXTURE_CACHE_BORDER  2
#define TEXTURE_CACHE_SIZE_1D (GROUP_SIZE_1D + 2 * TEXTURE_CACHE_BORDER)

// Check for support of typed UAV loads from FORMAT_R16G16B16A16_FLOAT.
// TODO: query the format support more precisely.
#if !(defined(SHADER_API_PSSL) || defined(SHADER_API_XBOXONE))
#define USE_INTERMEDIATE_BUFFER
#endif

//--------------------------------------------------------------------------------------------------
// Included headers
//--------------------------------------------------------------------------------------------------

#include "CoreRP/ShaderLibrary/Common.hlsl"
#include "CoreRP/ShaderLibrary/Packing.hlsl"
#include "CoreRP/ShaderLibrary/Sampling/Sampling.hlsl"
#include "CoreRP/ShaderLibrary/SpaceFillingCurves.hlsl"
#include "../../ShaderVariables.hlsl"
#include "../../Lighting/LightDefinition.cs.hlsl"
#include "SubsurfaceScattering.hlsl"

//--------------------------------------------------------------------------------------------------
// Inputs & outputs
//--------------------------------------------------------------------------------------------------

float4 _FilterKernels[DIFFUSION_PROFILE_COUNT][SSS_N_SAMPLES_NEAR_FIELD]; // XY = near field, ZW = far field; 0 = radius, 1 = reciprocal of the PDF

TEXTURE2D(_DepthTexture);                           // Z-buffer
TEXTURE2D(_SSSHTile);                                  // DXGI_FORMAT_R8_UINT is not supported by Unity
TEXTURE2D(_IrradianceSource);                       // Includes transmitted light

#ifdef USE_INTERMEDIATE_BUFFER
    RW_TEXTURE2D(float4, _CameraFilteringTexture);  // Target texture
#else
    RW_TEXTURE2D(float4, _CameraColorTexture);      // Target texture
#endif

//--------------------------------------------------------------------------------------------------
// Implementation
//--------------------------------------------------------------------------------------------------

// 6656 bytes used. It appears that the reserved LDS space must be a multiple of 512 bytes.
#if SSS_USE_LDS_CACHE
groupshared float4 textureCache[TEXTURE_CACHE_SIZE_1D * TEXTURE_CACHE_SIZE_1D]; // {irradiance, linearDepth}
#endif
groupshared bool   processGroup;

#if SSS_USE_LDS_CACHE
float4 LoadSampleFromCacheMemory(int2 cacheCoord)
{
    return textureCache[Mad24(TEXTURE_CACHE_SIZE_1D, cacheCoord.y, cacheCoord.x)];
}
#endif

float4 LoadSampleFromVideoMemory(int2 pixelCoord)
{
    float3 irradiance = LOAD_TEXTURE2D(_IrradianceSource, pixelCoord).rgb;
    float  depth      = LOAD_TEXTURE2D(_DepthTexture,     pixelCoord).r;

    return float4(irradiance, LinearEyeDepth(depth, _ZBufferParams));
}

// Returns {irradiance, linearDepth}.
float4 LoadSample(int2 pixelCoord, int2 cacheOffset)
{
#if SSS_USE_LDS_CACHE
    int2 cacheCoord = pixelCoord - cacheOffset;
    bool isInCache  = max((uint)cacheCoord.x, (uint)cacheCoord.y) < TEXTURE_CACHE_SIZE_1D;

    [branch] if (isInCache)
    {
        return LoadSampleFromCacheMemory(cacheCoord);
    }
    else
#endif
    {
        // Always load both irradiance and depth.
        // Avoid dependent texture reads at the cost of extra bandwidth.
        return LoadSampleFromVideoMemory(pixelCoord);
    }
}

// Computes the value of the integrand in polar coordinates: f(r, s) = r * R(r, s).
// f(r, s) = (Exp[-r * s] + Exp[-r * s / 3]) * (s / (8 * Pi))
// We can drop the constant (s / (8 * Pi)) due to the subsequent weight renormalization.
float3 DisneyProfilePolar(float r, float3 S)
{
#if 0
    float3 expOneThird = exp(((-1.0 / 3.0) * r) * S);
#else
    // Help the compiler.
    float  k = (-1.0 / 3.0) * LOG2_E;
    float3 p = (k * r) * S;
    float3 expOneThird = exp2(p);
#endif
    return expOneThird + expOneThird * expOneThird * expOneThird;
}

// Computes f(r, s)/p(r, s), s.t. r = sqrt(xy^2 + z^2).
// Rescaling of the PDF is handled by 'totalWeight'.
float3 ComputeBilateralWeight(float xy2, float z, float mmPerUnit, float3 S, float rcpPdf)
{
#if (SSS_BILATERAL_FILTER == 0)
    z = 0;
#endif

#if SSS_USE_TANGENT_PLANE
    // Both 'xy2' and 'z' require conversion to millimeters.
    float r = sqrt(xy2 + z * z) * mmPerUnit;
#else
    // Only 'z' requires conversion to millimeters.
    float r = sqrt(xy2 + (z * mmPerUnit) * (z * mmPerUnit));
#endif

#if SSS_CLAMP_ARTIFACT
    return saturate(DisneyProfilePolar(r, S) * rcpPdf);
#else
    return DisneyProfilePolar(r, S) * rcpPdf;
#endif
}

void EvaluateSample(uint i, uint n, uint profileID, uint iR, uint iP, float2 centerCoord, int2 cacheOffset,
                    float3 shapeParam, float3 centerPosVS, float mmPerUnit, float2 pixelsPerMm,
                    float3 tangentX, float3 tangentY, float4x4 projMatrix,
                    inout float3 totalIrradiance, inout float3 totalWeight)
{
    float r   = _FilterKernels[profileID][i][iR];
    // The relative sample position is known at the compile time.
    float phi = SampleDiskFibonacci(i, n).y;
#if (SSS_TAA_INTEGRATION != 0)
    // Note that we repeat the pattern twice during the TAA cycle to reduce flickering.
<<<<<<< HEAD
    float psi = VanDerCorputBase2(_TaaFrameIndex % 4) * TWO_PI;

    // The angle 'psi' is loop-invariant. All the trigonometry is done only once.
    // cos(a + b) = cos(a) * cos(b) - sin(a) * sin(b)
    // sin(a + b) = sin(a) * cos(b) + cos(a) * sin(b)
    float  cosSum = cos(phi) * cos(psi) - sin(phi) * sin(psi);
    float  sinSum = sin(phi) * cos(psi) + cos(phi) * sin(psi);
=======
    float sinPsi = _TaaFrameRotation.x;
    float cosPsi = _TaaFrameRotation.y;

    // The angle 'psi' is loop-invariant. All the trigonometry is done at compile time.
    // cos(a + b) = cos(a) * cos(b) - sin(a) * sin(b)
    // sin(a + b) = sin(a) * cos(b) + cos(a) * sin(b)
    float cosSum = cos(phi) * cosPsi - sin(phi) * sinPsi;
    float sinSum = sin(phi) * cosPsi + cos(phi) * sinPsi;
>>>>>>> 876c23b4

    float2 vec = r * float2(cosSum, sinSum);
#else
    float2 vec = r * float2(cos(phi), sin(phi));
#endif

    // Compute the screen-space position and the squared distance (in mm) in the image plane.
    int2 position; float xy2;

    #if SSS_USE_TANGENT_PLANE
        float3 relPosVS   = vec.x * tangentX + vec.y * tangentY;
        float3 positionVS = centerPosVS + relPosVS;
        float2 positionNDC = ComputeNormalizedDeviceCoordinates(positionVS, projMatrix);

        position = (int2)(positionNDC * _ScreenSize.xy);
        xy2      = dot(relPosVS.xy, relPosVS.xy);
    #else
        position = (int2)(centerCoord + vec * pixelsPerMm);
        xy2      = r * r;
    #endif

    float4 textureSample = LoadSample(position, cacheOffset);
    float3 irradiance    = textureSample.rgb;

    // Check the results of the stencil test.
    if (TestLightingForSSS(irradiance))
    {
        // Apply bilateral weighting.
        float  viewZ  = textureSample.a;
        float  relZ   = viewZ - centerPosVS.z;
        float  rcpPdf = _FilterKernels[profileID][i][iP];
        float3 weight = ComputeBilateralWeight(xy2, relZ, mmPerUnit, shapeParam, rcpPdf);

        // Note: if the texture sample if off-screen, (z = 0) -> (viewZ = far) -> (weight ≈ 0).
        totalIrradiance += weight * irradiance;
        totalWeight     += weight;
    }
    else
    {
        // The irradiance is 0. This could happen for 2 reasons.
        // Most likely, the surface fragment does not have an SSS material.
        // Alternatively, our sample comes from a region without any geometry.
        // Our blur is energy-preserving, so 'centerWeight' should be set to 0.
        // We do not terminate the loop since we want to gather the contribution
        // of the remaining samples (e.g. in case of hair covering skin).
    }
}

void StoreResult(uint2 pixelCoord, float3 irradiance)
{
#ifdef USE_INTERMEDIATE_BUFFER
    _CameraFilteringTexture[pixelCoord] = float4(irradiance, 1);
#else
    _CameraColorTexture[pixelCoord]    += float4(irradiance, 0);
#endif
}

#pragma kernel SubsurfaceScattering

[numthreads(GROUP_SIZE_2D, 1, 1)]
void SubsurfaceScattering(uint3 reorderedGroupId : SV_GroupID,
                          uint  groupThreadId    : SV_GroupThreadID)
{
    // Note: any factor of 64 is a suitable wave size for our algorithm.
    uint waveIndex = WaveReadFirstLane(groupThreadId / 64);
    uint laneIndex = groupThreadId % 64;
    uint quadIndex = laneIndex / 4;

    // We dispatch 4x swizzled 16x16 groups per a 32x32 macrotile.
    // Therefore, we need to reorder. TODO: macrotile order.
    uint2 groupQuad = DeinterleaveQuad(reorderedGroupId.x);
    uint2 groupId   = uint2(reorderedGroupId.y * 2 + groupQuad.x, reorderedGroupId.z * 2 + groupQuad.y);

    // Arrange threads in the Morton order to optimally match the memory layout of GCN tiles.
    uint2 groupCoord  = DecodeMorton2D(groupThreadId);
    uint2 groupOffset = groupId * GROUP_SIZE_1D;
    uint2 pixelCoord  = groupOffset + groupCoord;
    int2  cacheOffset = (int2)groupOffset - TEXTURE_CACHE_BORDER;

    [branch] if (groupThreadId == 0)
    {
        float stencilRef = STENCILLIGHTINGUSAGE_SPLIT_LIGHTING;

        // Check whether the thread group needs to perform any work.
        float s00 = LOAD_TEXTURE2D(_SSSHTile, 2 * groupId + uint2(0, 0)).r;
        float s10 = LOAD_TEXTURE2D(_SSSHTile, 2 * groupId + uint2(1, 0)).r;
        float s01 = LOAD_TEXTURE2D(_SSSHTile, 2 * groupId + uint2(0, 1)).r;
        float s11 = LOAD_TEXTURE2D(_SSSHTile, 2 * groupId + uint2(1, 1)).r;

        // Perform the stencil test (reject at the tile rate).
        processGroup = (stencilRef == s00 || stencilRef == s10 || stencilRef == s01 || stencilRef == s11);
    }

    // Wait for the LDS.
    GroupMemoryBarrierWithGroupSync();

    [branch] if (!processGroup) { return; }

    float3 centerIrradiance  = LOAD_TEXTURE2D(_IrradianceSource, pixelCoord).rgb;
    float  centerDepth       = 0;
    float  centerViewZ       = 0;
    bool   passedStencilTest = TestLightingForSSS(centerIrradiance);

    // Save some bandwidth by only loading depth values for SSS pixels.
    [branch] if (passedStencilTest)
    {
        centerDepth = LOAD_TEXTURE2D(_DepthTexture, pixelCoord).r;
        centerViewZ = LinearEyeDepth(centerDepth, _ZBufferParams);
    }

#if SSS_USE_LDS_CACHE
    uint2 cacheCoord = groupCoord + TEXTURE_CACHE_BORDER;
    // Populate the central region of the LDS cache.
    textureCache[Mad24(TEXTURE_CACHE_SIZE_1D, cacheCoord.y, cacheCoord.x)] = float4(centerIrradiance, centerViewZ);

    uint numBorderQuadsPerWave = TEXTURE_CACHE_SIZE_1D / 2 - 1;
    uint halfCacheWidthInQuads = TEXTURE_CACHE_SIZE_1D / 4;

    [branch] if (quadIndex < numBorderQuadsPerWave)
    {
        // Fetch another texel into the LDS.
        uint2 startQuad = halfCacheWidthInQuads * DeinterleaveQuad(waveIndex);

        uint2 quadCoord;

        // The traversal order is such that the quad's X coordinate is monotonically increasing.
        // The corner is always the near the block of the corresponding wavefront.
        // Note: the compiler can heavily optimize the code below, as the switch is scalar,
        // and there are very few unique values due to the symmetry.
        switch (waveIndex)
        {
            case 0:  // Bottom left
                quadCoord.x = max(0, (int)(quadIndex - (halfCacheWidthInQuads - 1)));
                quadCoord.y = max(0, (int)((halfCacheWidthInQuads - 1) - quadIndex));
                break;
            case 1:  // Bottom right
                quadCoord.x = min(quadIndex, halfCacheWidthInQuads - 1);
                quadCoord.y = max(0, (int)(quadIndex - (halfCacheWidthInQuads - 1)));
                break;
            case 2:  // Top left
                quadCoord.x = max(0, (int)(quadIndex - (halfCacheWidthInQuads - 1)));
                quadCoord.y = min(quadIndex, halfCacheWidthInQuads - 1);
                break;
            default: // Top right
                quadCoord.x = min(quadIndex, halfCacheWidthInQuads - 1);
                quadCoord.y = min(halfCacheWidthInQuads - 1, 2 * (halfCacheWidthInQuads - 1) - quadIndex);
                break;
        }

        uint2  cacheCoord2 = 2 * (startQuad + quadCoord) + DeinterleaveQuad(laneIndex);
        int2   pixelCoord2 = (int2)(groupOffset + cacheCoord2) - TEXTURE_CACHE_BORDER;
        float3 irradiance2 = LOAD_TEXTURE2D(_IrradianceSource, pixelCoord2).rgb;
        float  viewZ2      = 0;

        // Save some bandwidth by only loading depth values for SSS pixels.
        [branch] if (TestLightingForSSS(irradiance2))
        {
            viewZ2 = LinearEyeDepth(LOAD_TEXTURE2D(_DepthTexture, pixelCoord2).r, _ZBufferParams);
        }

        // Populate the border region of the LDS cache.
        textureCache[Mad24(TEXTURE_CACHE_SIZE_1D, cacheCoord2.y, cacheCoord2.x)] = float4(irradiance2, viewZ2);
    }

    // Wait for the LDS.
    GroupMemoryBarrierWithGroupSync();
#endif

    [branch] if (!passedStencilTest) { return; }

    PositionInputs posInput = GetPositionInput(pixelCoord, _ScreenSize.zw);

    // The result of the stencil test allows us to statically determine the material type (SSS).
    SSSData sssData;
    DECODE_FROM_SSSBUFFER(posInput.positionSS, sssData);

    int    profileID   = sssData.diffusionProfile;
    float  distScale   = sssData.subsurfaceMask;
    float3 shapeParam  = _ShapeParams[profileID].rgb;
    float  maxDistance = _ShapeParams[profileID].a;

    // Reconstruct the view-space position corresponding to the central sample.
    float2 centerPosNDC = posInput.positionNDC;
    float2 cornerPosNDC = centerPosNDC + 0.5 * _ScreenSize.zw;
    float3 centerPosVS  = ComputeViewSpacePosition(centerPosNDC, centerDepth, UNITY_MATRIX_I_P);
    float3 cornerPosVS  = ComputeViewSpacePosition(cornerPosNDC, centerDepth, UNITY_MATRIX_I_P);

    // Rescaling the filter is equivalent to inversely scaling the world.
    float mmPerUnit  = MILLIMETERS_PER_METER * (_WorldScales[profileID].x / distScale);
    float unitsPerMm = rcp(mmPerUnit);

    // Compute the view-space dimensions of the pixel as a quad projected onto geometry.
    float2 unitsPerPixel = 2 * abs(cornerPosVS.xy - centerPosVS.xy);
    float2 pixelsPerMm   = rcp(unitsPerPixel) * unitsPerMm;

    // We perform point sampling. Therefore, we can avoid the cost
    // of filtering if we stay within the bounds of the current pixel.
    // We use the value of 1 instead of 0.5 as an optimization.
    // N.b.: our LoD selection algorithm is the same regardless of
    // whether we integrate over the tangent plane or not, since we
    // don't want the orientation of the tangent plane to create
    // divergence of execution across the warp.
    float maxDistInPixels = maxDistance * max(pixelsPerMm.x, pixelsPerMm.y);

    float3 albedo = ApplySubsurfaceScatteringTexturingMode(sssData.diffuseColor, profileID);

    [branch] if (distScale == 0 || maxDistInPixels < 1)
    {
        #if SSS_DEBUG_LOD
            StoreResult(pixelCoord, float3(0, 0, 1));
        #else
            StoreResult(pixelCoord, albedo * centerIrradiance);
        #endif
            return;
    }

    float4x4 viewMatrix, projMatrix;
    GetLeftHandedViewSpaceMatrices(viewMatrix, projMatrix);

    // TODO: Since we have moved to forward SSS, we don't support anymore a bsdfData.normalWS.
    // Once we include normal+roughness rendering during the prepass, we will have a buffer to bind here and we will be able to reuse this part of the algorithm on demand.
#if SSS_USE_TANGENT_PLANE
    #error ThisWillNotCompile_SeeComment
    // Compute the tangent frame in view space.
    float3 normalVS = mul((float3x3)viewMatrix, bsdfData.normalWS);
    float3 tangentX = GetLocalFrame(normalVS)[0] * unitsPerMm;
    float3 tangentY = GetLocalFrame(normalVS)[1] * unitsPerMm;
#else
    float3 normalVS = float3(0, 0, 0);
    float3 tangentX = float3(0, 0, 0);
    float3 tangentY = float3(0, 0, 0);
#endif

#if SSS_DEBUG_NORMAL_VS
    // We expect the normal to be front-facing.
    float3 viewDirVS = normalize(centerPosVS);
    if (dot(normalVS, viewDirVS) >= 0)
    {
        StoreResult(pixelCoord, float3(1, 1, 1));
        return;
    }
#endif

    // Use more samples for SS regions larger than 5x5 pixels (rotated by 45 degrees).
    bool useNearFieldKernel = SSS_ENABLE_NEAR_FIELD && maxDistInPixels > SSS_LOD_THRESHOLD;

#if SSS_DEBUG_LOD
    StoreResult(pixelCoord, useNearFieldKernel ? float3(1, 0, 0) : float3(0.5, 0.5, 0));
    return;
#endif

    // Compute the indices used to access the individual components of the float4 of the kernel.
    uint iR = useNearFieldKernel ? 0 : 2; // radius
    uint iP = useNearFieldKernel ? 1 : 3; // rcp(pdf)

    float  centerRadius = _FilterKernels[profileID][0][iR];
    float  centerRcpPdf = _FilterKernels[profileID][0][iP];
    float3 centerWeight = DisneyProfilePolar(centerRadius, shapeParam) * centerRcpPdf;

    // Accumulate filtered irradiance and bilateral weights (for renormalization).
    float3 totalIrradiance = centerWeight * centerIrradiance;
    float3 totalWeight     = centerWeight;

    int i, n; // Declare once to avoid the warning from the Unity shader compiler.

    [unroll]
    for (i = 1, n = SSS_N_SAMPLES_FAR_FIELD; i < n; i++)
    {
        // Integrate over the image or tangent plane in the view space.
        EvaluateSample(i, n, profileID, iR, iP, pixelCoord + 0.5, cacheOffset,
                       shapeParam, centerPosVS, mmPerUnit, pixelsPerMm,
                       tangentX, tangentY, projMatrix,
                       totalIrradiance, totalWeight);
    }

    [branch] if (!useNearFieldKernel)
    {
         StoreResult(pixelCoord, albedo * totalIrradiance / totalWeight);
         return;
    }

    [unroll]
    for (i = SSS_N_SAMPLES_FAR_FIELD, n = SSS_N_SAMPLES_NEAR_FIELD; i < n; i++)
    {
        // Integrate over the image or tangent plane in the view space.
        EvaluateSample(i, n, profileID, iR, iP, pixelCoord + 0.5, cacheOffset,
                       shapeParam, centerPosVS, mmPerUnit, pixelsPerMm,
                       tangentX, tangentY, projMatrix,
                       totalIrradiance, totalWeight);
    }

    StoreResult(pixelCoord, albedo * totalIrradiance / totalWeight);
}<|MERGE_RESOLUTION|>--- conflicted
+++ resolved
@@ -152,15 +152,6 @@
     float phi = SampleDiskFibonacci(i, n).y;
 #if (SSS_TAA_INTEGRATION != 0)
     // Note that we repeat the pattern twice during the TAA cycle to reduce flickering.
-<<<<<<< HEAD
-    float psi = VanDerCorputBase2(_TaaFrameIndex % 4) * TWO_PI;
-
-    // The angle 'psi' is loop-invariant. All the trigonometry is done only once.
-    // cos(a + b) = cos(a) * cos(b) - sin(a) * sin(b)
-    // sin(a + b) = sin(a) * cos(b) + cos(a) * sin(b)
-    float  cosSum = cos(phi) * cos(psi) - sin(phi) * sin(psi);
-    float  sinSum = sin(phi) * cos(psi) + cos(phi) * sin(psi);
-=======
     float sinPsi = _TaaFrameRotation.x;
     float cosPsi = _TaaFrameRotation.y;
 
@@ -169,7 +160,6 @@
     // sin(a + b) = sin(a) * cos(b) + cos(a) * sin(b)
     float cosSum = cos(phi) * cosPsi - sin(phi) * sinPsi;
     float sinSum = sin(phi) * cosPsi + cos(phi) * sinPsi;
->>>>>>> 876c23b4
 
     float2 vec = r * float2(cosSum, sinSum);
 #else
