Shader "Hidden/HDRenderPipeline/Sky/SkyHDRI"
{
    HLSLINCLUDE

    #pragma vertex Vert
    #pragma fragment Frag

    #pragma target 4.5
    #pragma only_renderers d3d11 ps4 xboxone vulkan metal

    #include "ShaderLibrary/Common.hlsl"
    #include "../../../ShaderVariables.hlsl"
    #include "ShaderLibrary/Color.hlsl"
    #include "ShaderLibrary/CommonLighting.hlsl"
    #include "ShaderLibrary/VolumeRendering.hlsl"

    TEXTURECUBE(_Cubemap);
<<<<<<< HEAD
    SAMPLERCUBE(sampler_Cubemap);
#ifdef VOLUMETRIC_LIGHTING_ENABLED
    SamplerState s_linear_clamp_sampler;
    TEXTURE3D(_VBufferLighting);
#endif
=======
    SAMPLER(sampler_Cubemap);
>>>>>>> 0e353438

    float4   _SkyParam; // x exposure, y multiplier, z rotation
    float4x4 _PixelCoordToViewDirWS; // Actually just 3x3, but Unity can only set 4x4

    struct Attributes
    {
        uint vertexID : SV_VertexID;
    };

    struct Varyings
    {
        float4 positionCS : SV_POSITION;
    };

    Varyings Vert(Attributes input)
    {
        Varyings output;
        output.positionCS = GetFullScreenTriangleVertexPosition(input.vertexID, UNITY_RAW_FAR_CLIP_VALUE);
        return output;
    }

    float4 Frag(Varyings input) : SV_Target
    {
        // Points towards the camera
        float3 viewDirWS = normalize(mul(float3(input.positionCS.xy, 1.0), (float3x3)_PixelCoordToViewDirWS));
        // Reverse it to point into the scene
        float3 dir = -viewDirWS;

        // Rotate direction
        float phi = DegToRad(_SkyParam.z);
        float cosPhi, sinPhi;
        sincos(phi, sinPhi, cosPhi);
        float3 rotDirX = float3(cosPhi, 0, -sinPhi);
        float3 rotDirY = float3(sinPhi, 0, cosPhi);
        dir = float3(dot(rotDirX, dir), dir.y, dot(rotDirY, dir));

        float3 skyColor = ClampToFloat16Max(SAMPLE_TEXTURECUBE_LOD(_Cubemap, sampler_Cubemap, dir, 0).rgb * exp2(_SkyParam.x) * _SkyParam.y);

    #ifdef VOLUMETRIC_LIGHTING_ENABLED
        PositionInputs posInput = GetPositionInput(input.positionCS.xy, _ScreenSize.zw);
        float4 volumetricLighting = GetInScatteredRadianceAndTransmittance(posInput.positionNDC,
                                                                           _VBufferLighting,
                                                                           s_linear_clamp_sampler,
                                                                           _VBufferResolutionAndScale.zw);
        skyColor *= volumetricLighting.a;
        skyColor += volumetricLighting.rgb;
    #endif

        return float4(skyColor, 1.0);
    }

    ENDHLSL

    SubShader
    {
        Pass
        {
            ZWrite Off
            ZTest Always
            Blend Off
            Cull Off

            HLSLPROGRAM
            ENDHLSL

        }

        Pass
        {
            ZWrite Off
            ZTest LEqual
            Blend Off
            Cull Off

            HLSLPROGRAM
            ENDHLSL
        }

    }
    Fallback Off
}<|MERGE_RESOLUTION|>--- conflicted
+++ resolved
@@ -15,15 +15,9 @@
     #include "ShaderLibrary/VolumeRendering.hlsl"
 
     TEXTURECUBE(_Cubemap);
-<<<<<<< HEAD
-    SAMPLERCUBE(sampler_Cubemap);
 #ifdef VOLUMETRIC_LIGHTING_ENABLED
-    SamplerState s_linear_clamp_sampler;
     TEXTURE3D(_VBufferLighting);
 #endif
-=======
-    SAMPLER(sampler_Cubemap);
->>>>>>> 0e353438
 
     float4   _SkyParam; // x exposure, y multiplier, z rotation
     float4x4 _PixelCoordToViewDirWS; // Actually just 3x3, but Unity can only set 4x4
@@ -60,13 +54,12 @@
         float3 rotDirY = float3(sinPhi, 0, cosPhi);
         dir = float3(dot(rotDirX, dir), dir.y, dot(rotDirY, dir));
 
-        float3 skyColor = ClampToFloat16Max(SAMPLE_TEXTURECUBE_LOD(_Cubemap, sampler_Cubemap, dir, 0).rgb * exp2(_SkyParam.x) * _SkyParam.y);
+        float3 skyColor = ClampToFloat16Max(SAMPLE_TEXTURECUBE_LOD(_Cubemap, s_linear_clamp_sampler, dir, 0).rgb * exp2(_SkyParam.x) * _SkyParam.y);
 
     #ifdef VOLUMETRIC_LIGHTING_ENABLED
         PositionInputs posInput = GetPositionInput(input.positionCS.xy, _ScreenSize.zw);
         float4 volumetricLighting = GetInScatteredRadianceAndTransmittance(posInput.positionNDC,
-                                                                           _VBufferLighting,
-                                                                           s_linear_clamp_sampler,
+                                                                           TEXTURE3D_PARAM(_VBufferLighting, s_linear_clamp_sampler),
                                                                            _VBufferResolutionAndScale.zw);
         skyColor *= volumetricLighting.a;
         skyColor += volumetricLighting.rgb;
