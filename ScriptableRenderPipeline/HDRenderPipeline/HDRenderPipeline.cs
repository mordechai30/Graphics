﻿using System.Collections.Generic;
using UnityEngine.Rendering;
using System;
using System.Diagnostics;
using System.Linq;
using UnityEngine.Rendering.PostProcessing;
using UnityEngine.Profiling;

#if UNITY_EDITOR
using UnityEditor;
#endif

namespace UnityEngine.Experimental.Rendering.HDPipeline
{
    public class GBufferManager
    {
        public const int k_MaxGbuffer = 8;

        public int gbufferCount { get; set; }

        RenderTargetIdentifier[] m_ColorMRTs;
        RenderTargetIdentifier[] m_RTIDs = new RenderTargetIdentifier[k_MaxGbuffer];

        public void InitGBuffers(int width, int height, RenderPipelineMaterial deferredMaterial, bool enableBakeShadowMask, CommandBuffer cmd)
        {
            // Init Gbuffer description
            gbufferCount = deferredMaterial.GetMaterialGBufferCount();
            RenderTextureFormat[] rtFormat;
            RenderTextureReadWrite[] rtReadWrite;
            deferredMaterial.GetMaterialGBufferDescription(out rtFormat, out rtReadWrite);

            for (int gbufferIndex = 0; gbufferIndex < gbufferCount; ++gbufferIndex)
            {
                cmd.ReleaseTemporaryRT(HDShaderIDs._GBufferTexture[gbufferIndex]);
                cmd.GetTemporaryRT(HDShaderIDs._GBufferTexture[gbufferIndex], width, height, 0, FilterMode.Point, rtFormat[gbufferIndex], rtReadWrite[gbufferIndex]);
                m_RTIDs[gbufferIndex] = new RenderTargetIdentifier(HDShaderIDs._GBufferTexture[gbufferIndex]);
            }

            if (enableBakeShadowMask)
            {
                cmd.ReleaseTemporaryRT(HDShaderIDs._ShadowMaskTexture);
                cmd.GetTemporaryRT(HDShaderIDs._ShadowMaskTexture, width, height, 0, FilterMode.Point, Builtin.GetShadowMaskBufferFormat(), Builtin.GetShadowMaskBufferReadWrite());
                m_RTIDs[gbufferCount++] = new RenderTargetIdentifier(HDShaderIDs._ShadowMaskTexture);
            }

            if (ShaderConfig.s_VelocityInGbuffer == 1)
            {
                // If velocity is in GBuffer then it is in the last RT. Assign a different name to it.
                cmd.ReleaseTemporaryRT(HDShaderIDs._VelocityTexture);
                cmd.GetTemporaryRT(HDShaderIDs._VelocityTexture, width, height, 0, FilterMode.Point, Builtin.GetVelocityBufferFormat(), Builtin.GetVelocityBufferReadWrite());
                m_RTIDs[gbufferCount++] = new RenderTargetIdentifier(HDShaderIDs._VelocityTexture);
            }
        }

        public RenderTargetIdentifier[] GetGBuffers()
        {
            // TODO: check with THomas or Tim if wa can simply return m_ColorMRTs with null for extra RT
            if (m_ColorMRTs == null || m_ColorMRTs.Length != gbufferCount)
                m_ColorMRTs = new RenderTargetIdentifier[gbufferCount];

            for (int index = 0; index < gbufferCount; index++)
            {
                m_ColorMRTs[index] = m_RTIDs[index];
            }

            return m_ColorMRTs;
        }
    }

    public class DBufferManager
    {
        public const int k_MaxDbuffer = 4;

        public int dbufferCount { get; set; }

        RenderTargetIdentifier[] m_ColorMRTs;
        RenderTargetIdentifier[] m_RTIDs = new RenderTargetIdentifier[k_MaxDbuffer];

        public void InitDBuffers(int width, int height,  CommandBuffer cmd)
        {            
            dbufferCount = Decal.GetMaterialDBufferCount();
            RenderTextureFormat[] rtFormat;
            RenderTextureReadWrite[] rtReadWrite;
            Decal.GetMaterialDBufferDescription(out rtFormat, out rtReadWrite);

            for (int dbufferIndex = 0; dbufferIndex < dbufferCount; ++dbufferIndex)
            {
                cmd.ReleaseTemporaryRT(HDShaderIDs._DBufferTexture[dbufferIndex]);
                cmd.GetTemporaryRT(HDShaderIDs._DBufferTexture[dbufferIndex], width, height, 0, FilterMode.Point, rtFormat[dbufferIndex], rtReadWrite[dbufferIndex]);
                m_RTIDs[dbufferIndex] = new RenderTargetIdentifier(HDShaderIDs._DBufferTexture[dbufferIndex]);
            }
        }

        public RenderTargetIdentifier[] GetDBuffers()
        {
            if (m_ColorMRTs == null || m_ColorMRTs.Length != dbufferCount)
                m_ColorMRTs = new RenderTargetIdentifier[dbufferCount];

            for (int index = 0; index < dbufferCount; index++)
            {
                m_ColorMRTs[index] = m_RTIDs[index];
            }

            return m_ColorMRTs;
        }
    }


    public partial class HDRenderPipeline : RenderPipeline
    {
        enum ForwardPass
        {
            Opaque,
            PreRefraction,
            Transparent
        }

        static readonly string[] k_ForwardPassDebugName =
        {
            "Forward Opaque Debug",
            "Forward PreRefraction Debug",
            "Forward Transparent Debug"
        };

        static readonly string[] k_ForwardPassName =
        {
            "Forward Opaque",
            "Forward PreRefraction",
            "Forward Transparent"
        };

        static readonly RenderQueueRange k_RenderQueue_PreRefraction = new RenderQueueRange { min = (int)HDRenderQueue.PreRefraction, max = (int)HDRenderQueue.Transparent - 1 };
        static readonly RenderQueueRange k_RenderQueue_Transparent = new RenderQueueRange { min = (int)HDRenderQueue.Transparent, max = (int)HDRenderQueue.Overlay - 1};
        static readonly RenderQueueRange k_RenderQueue_AllTransparent = new RenderQueueRange { min = (int)HDRenderQueue.PreRefraction, max = (int)HDRenderQueue.Overlay - 1 };

        readonly HDRenderPipelineAsset m_Asset;

        SubsurfaceScatteringSettings m_InternalSSSAsset;
        public SubsurfaceScatteringSettings sssSettings
        {
            get
            {
                // If no SSS asset is set, build / reuse an internal one for simplicity
                var asset = m_Asset.sssSettings;

                if (asset == null)
                {
                    if (m_InternalSSSAsset == null)
                        m_InternalSSSAsset = ScriptableObject.CreateInstance<SubsurfaceScatteringSettings>();

                    asset = m_InternalSSSAsset;
                }

                return asset;
            }
        }

        readonly RenderPipelineMaterial m_DeferredMaterial;
        readonly List<RenderPipelineMaterial> m_MaterialList = new List<RenderPipelineMaterial>();

        readonly GBufferManager m_GbufferManager = new GBufferManager();
        readonly DBufferManager m_DbufferManager = new DBufferManager();
        readonly SubsurfaceScatteringManager m_SSSBufferManager = new SubsurfaceScatteringManager();

        // Renderer Bake configuration can vary depends on if shadow mask is enabled or no
        RendererConfiguration m_currentRendererConfigurationBakedLighting = HDUtils.k_RendererConfigurationBakedLighting;
        Material m_CopyStencilForNoLighting;
        GPUCopy m_GPUCopy;

        IBLFilterGGX m_IBLFilterGGX = null;

        ComputeShader m_GaussianPyramidCS { get { return m_Asset.renderPipelineResources.gaussianPyramidCS; } }
        int m_GaussianPyramidKernel;
        ComputeShader m_DepthPyramidCS { get { return m_Asset.renderPipelineResources.depthPyramidCS; } }
        int m_DepthPyramidKernel;

        ComputeShader m_applyDistortionCS { get { return m_Asset.renderPipelineResources.applyDistortionCS; } }
        int m_applyDistortionKernel;

        Material m_CameraMotionVectorsMaterial;

        // Debug material
        Material m_DebugViewMaterialGBuffer;
        Material m_DebugViewMaterialGBufferShadowMask;
        Material m_currentDebugViewMaterialGBuffer;
        Material m_DebugDisplayLatlong;
        Material m_DebugFullScreen;
        Material m_ErrorMaterial;

        // Various buffer
        readonly int m_CameraColorBuffer;
        readonly int m_CameraSssDiffuseLightingBuffer;
        readonly int m_ShadowMaskBuffer;
        readonly int m_VelocityBuffer;
        readonly int m_DistortionBuffer;
        readonly int m_GaussianPyramidColorBuffer;
        readonly int m_DepthPyramidBuffer;

        readonly int m_DeferredShadowBuffer;

        // 'm_CameraColorBuffer' does not contain diffuse lighting of SSS materials until the SSS pass. It is stored within 'm_CameraSssDiffuseLightingBuffer'.
        readonly RenderTargetIdentifier m_CameraColorBufferRT;
        readonly RenderTargetIdentifier m_CameraSssDiffuseLightingBufferRT;
        readonly RenderTargetIdentifier m_VelocityBufferRT;
        readonly RenderTargetIdentifier m_DistortionBufferRT;
        readonly RenderTargetIdentifier m_GaussianPyramidColorBufferRT;
        readonly RenderTargetIdentifier m_DepthPyramidBufferRT;
        RenderTextureDescriptor m_GaussianPyramidColorBufferDesc;
        RenderTextureDescriptor m_DepthPyramidBufferDesc;

        readonly RenderTargetIdentifier m_DeferredShadowBufferRT;

        RenderTexture m_CameraDepthStencilBuffer;
        RenderTexture m_CameraDepthBufferCopy;
        RenderTexture m_CameraStencilBufferCopy;

        RenderTargetIdentifier m_CameraDepthStencilBufferRT;
        RenderTargetIdentifier m_CameraDepthBufferCopyRT;
        RenderTargetIdentifier m_CameraStencilBufferCopyRT;

        static CustomSampler[] m_samplers = new CustomSampler[(int)CustomSamplerId.Max];

        // The pass "SRPDefaultUnlit" is a fall back to legacy unlit rendering and is required to support unity 2d + unity UI that render in the scene.
        ShaderPassName[] m_ForwardAndForwardOnlyPassNames = { new ShaderPassName(), new ShaderPassName(), HDShaderPassNames.s_SRPDefaultUnlitName};
        ShaderPassName[] m_ForwardOnlyPassNames = { new ShaderPassName(), HDShaderPassNames.s_SRPDefaultUnlitName};

        ShaderPassName[] m_AllTransparentPassNames = {  HDShaderPassNames.s_TransparentBackfaceName,
                                                        HDShaderPassNames.s_ForwardOnlyName,
                                                        HDShaderPassNames.s_ForwardName,
                                                        HDShaderPassNames.s_SRPDefaultUnlitName };

        ShaderPassName[] m_AllTransparentDebugDisplayPassNames = {  HDShaderPassNames.s_TransparentBackfaceDebugDisplayName,
                                                                    HDShaderPassNames.s_ForwardOnlyDebugDisplayName,
                                                                    HDShaderPassNames.s_ForwardDebugDisplayName,
                                                                    HDShaderPassNames.s_SRPDefaultUnlitName };

        ShaderPassName[] m_AllForwardDebugDisplayPassNames = {  HDShaderPassNames.s_TransparentBackfaceDebugDisplayName,
                                                                HDShaderPassNames.s_ForwardOnlyDebugDisplayName,
                                                                HDShaderPassNames.s_ForwardDebugDisplayName };

        ShaderPassName[] m_DepthOnlyAndDepthForwardOnlyPassNames = { HDShaderPassNames.s_DepthForwardOnlyName, HDShaderPassNames.s_DepthOnlyName };
        ShaderPassName[] m_DepthForwardOnlyPassNames = { HDShaderPassNames.s_DepthForwardOnlyName };
        ShaderPassName[] m_DepthOnlyPassNames = { HDShaderPassNames.s_DepthOnlyName };
        ShaderPassName[] m_TransparentDepthPrePassNames = { HDShaderPassNames.s_TransparentDepthPrePassName };
        ShaderPassName[] m_TransparentDepthPostPassNames = { HDShaderPassNames.s_TransparentDepthPostPassName };
        ShaderPassName[] m_ForwardErrorPassNames = { HDShaderPassNames.s_AlwaysName, HDShaderPassNames.s_ForwardBaseName, HDShaderPassNames.s_DeferredName, HDShaderPassNames.s_PrepassBaseName, HDShaderPassNames.s_VertexName, HDShaderPassNames.s_VertexLMRGBMName, HDShaderPassNames.s_VertexLMName };
        ShaderPassName[] m_SinglePassName = new ShaderPassName[1];

        RenderTargetIdentifier[] m_MRTCache2 = new RenderTargetIdentifier[2];

        // Stencil usage in HDRenderPipeline.
        // Currently we use only 2 bits to identify the kind of lighting that is expected from the render pipeline
        // Usage is define in LightDefinitions.cs
        [Flags]
        public enum StencilBitMask
        {
            Clear    = 0,                    // 0x0
            Lighting = 3,                    // 0x3  - 2 bit
            All      = 255                   // 0xFF - 8 bit
        }

        RenderStateBlock m_DepthStateOpaque;
        RenderStateBlock m_DepthStateOpaqueWithPrepass;

        // Detect when windows size is changing
        int m_CurrentWidth;
        int m_CurrentHeight;

        // Use to detect frame changes
        int m_FrameCount;

        public int GetCurrentShadowCount() { return m_LightLoop.GetCurrentShadowCount(); }
        public int GetShadowAtlasCount() { return m_LightLoop.GetShadowAtlasCount(); }

        readonly SkyManager m_SkyManager = new SkyManager();
        readonly LightLoop m_LightLoop = new LightLoop();
        readonly ShadowSettings m_ShadowSettings = new ShadowSettings();

        // Debugging
        MaterialPropertyBlock m_SharedPropertyBlock = new MaterialPropertyBlock();
        DebugDisplaySettings m_DebugDisplaySettings = new DebugDisplaySettings();
        static DebugDisplaySettings s_NeutralDebugDisplaySettings = new DebugDisplaySettings();
        DebugDisplaySettings m_CurrentDebugDisplaySettings;

        FrameSettings m_FrameSettings; // Init every frame

        int m_DebugFullScreenTempRT;
        bool m_FullScreenDebugPushed;

<<<<<<< HEAD
        SubsurfaceScatteringSettings m_InternalSSSAsset;
        public SubsurfaceScatteringSettings sssSettings
        {
            get
            {
                // If no SSS asset is set, build / reuse an internal one for simplicity
                var asset = m_Asset.sssSettings;

                if (asset == null)
                {
                    if (m_InternalSSSAsset == null)
                        m_InternalSSSAsset = ScriptableObject.CreateInstance<SubsurfaceScatteringSettings>();

                    asset = m_InternalSSSAsset;
                }

                return asset;
            }
        }
=======
        CommonSettings.Settings m_CommonSettings = CommonSettings.Settings.s_Defaultsettings;
        SkySettings m_SkySettings = null;
>>>>>>> e7de3381

        static public CustomSampler   GetSampler(CustomSamplerId id)
        {
            return m_samplers[(int)id];
        }
<<<<<<< HEAD
=======
        public CommonSettings.Settings commonSettingsToUse
        {
            get
            {
                if (CommonSettingsSingleton.overrideSettings)
                    return CommonSettingsSingleton.overrideSettings.settings;

                return m_CommonSettings;
            }
        }

        public SkySettings skySettingsToUse
        {
            get
            {
                if (SkySettingsSingleton.overrideSettings)
                    return SkySettingsSingleton.overrideSettings;

                return m_SkySettings;
            }
        }
>>>>>>> e7de3381

        public HDRenderPipeline(HDRenderPipelineAsset asset)
        {
            m_Asset = asset;
            m_GPUCopy = new GPUCopy(asset.renderPipelineResources.copyChannelCS);
            EncodeBC6H.DefaultInstance = EncodeBC6H.DefaultInstance ?? new EncodeBC6H(asset.renderPipelineResources.encodeBC6HCS);

            // Scan material list and assign it
            m_MaterialList = HDUtils.GetRenderPipelineMaterialList();
            // Find first material that have non 0 Gbuffer count and assign it as deferredMaterial
            m_DeferredMaterial = null;
            foreach (var material in m_MaterialList)
            {
                if (material.GetMaterialGBufferCount() > 0)
                    m_DeferredMaterial = material;
            }

            // TODO: Handle the case of no Gbuffer material
            // TODO: I comment the assert here because m_DeferredMaterial for whatever reasons contain the correct class but with a "null" in the name instead of the real name and then trigger the assert
            // whereas it work. Don't know what is happening, DebugDisplay use the same code and name is correct there.
            // Debug.Assert(m_DeferredMaterial != null);

            m_CameraColorBuffer                = HDShaderIDs._CameraColorTexture;
            m_CameraColorBufferRT              = new RenderTargetIdentifier(m_CameraColorBuffer);
            m_CameraSssDiffuseLightingBuffer   = HDShaderIDs._CameraSssDiffuseLightingBuffer;
            m_CameraSssDiffuseLightingBufferRT = new RenderTargetIdentifier(m_CameraSssDiffuseLightingBuffer);

            m_SSSBufferManager.Build(asset);

            // Initialize various compute shader resources
            m_applyDistortionKernel = m_applyDistortionCS.FindKernel("KMain");

            // General material
            m_CopyStencilForNoLighting = CoreUtils.CreateEngineMaterial(asset.renderPipelineResources.copyStencilBuffer);
            m_CopyStencilForNoLighting.SetInt(HDShaderIDs._StencilRef, (int)StencilLightingUsage.NoLighting);
            m_CameraMotionVectorsMaterial = CoreUtils.CreateEngineMaterial(asset.renderPipelineResources.cameraMotionVectors);

            InitializeDebugMaterials();

            m_VelocityBuffer = HDShaderIDs._VelocityTexture;
            m_VelocityBufferRT = new RenderTargetIdentifier(m_VelocityBuffer);

            m_DistortionBuffer = HDShaderIDs._DistortionTexture;
            m_DistortionBufferRT = new RenderTargetIdentifier(m_DistortionBuffer);

            m_GaussianPyramidKernel = m_GaussianPyramidCS.FindKernel("KMain");
            m_GaussianPyramidColorBuffer = HDShaderIDs._GaussianPyramidColorTexture;
            m_GaussianPyramidColorBufferRT = new RenderTargetIdentifier(m_GaussianPyramidColorBuffer);
            m_GaussianPyramidColorBufferDesc = new RenderTextureDescriptor(2, 2, RenderTextureFormat.ARGBHalf, 0)
            {
                useMipMap = true,
                autoGenerateMips = false
            };

            m_DepthPyramidKernel = m_DepthPyramidCS.FindKernel("KMain");
            m_DepthPyramidBuffer = HDShaderIDs._DepthPyramidTexture;
            m_DepthPyramidBufferRT = new RenderTargetIdentifier(m_DepthPyramidBuffer);
            m_DepthPyramidBufferDesc = new RenderTextureDescriptor(2, 2, RenderTextureFormat.RFloat, 0)
            {
                useMipMap = true,
                autoGenerateMips = false
            };

            m_DeferredShadowBuffer = HDShaderIDs._DeferredShadowTexture;
            m_DeferredShadowBufferRT = new RenderTargetIdentifier(m_DeferredShadowBuffer);

            m_MaterialList.ForEach(material => material.Build(asset));

            m_IBLFilterGGX = new IBLFilterGGX(asset.renderPipelineResources);

            m_LightLoop.Build(asset, m_ShadowSettings, m_IBLFilterGGX);

<<<<<<< HEAD
            m_SkyManager.Build(asset.renderPipelineResources, m_IBLFilterGGX);
=======
            m_SkyManager.Build(asset, m_IBLFilterGGX);
            m_SkyManager.skySettings = skySettingsToUse;
>>>>>>> e7de3381

            m_DebugDisplaySettings.RegisterDebug();
            FrameSettings.RegisterDebug("Default Camera", m_Asset.GetFrameSettings());
            m_DebugFullScreenTempRT = HDShaderIDs._DebugFullScreenTexture;

            // Init all samplers
            for (int i = 0; i < (int)CustomSamplerId.Max; i++)
            {
                CustomSamplerId id = (CustomSamplerId)i;
                m_samplers[i] = CustomSampler.Create("C#_" + id.ToString());
            }

            InitializeRenderStateBlocks();
        }

        void InitializeDebugMaterials()
        {
            m_DebugViewMaterialGBuffer = CoreUtils.CreateEngineMaterial(m_Asset.renderPipelineResources.debugViewMaterialGBufferShader);
            m_DebugViewMaterialGBufferShadowMask = CoreUtils.CreateEngineMaterial(m_Asset.renderPipelineResources.debugViewMaterialGBufferShader);
            m_DebugViewMaterialGBufferShadowMask.EnableKeyword("SHADOWS_SHADOWMASK");
            m_DebugDisplayLatlong = CoreUtils.CreateEngineMaterial(m_Asset.renderPipelineResources.debugDisplayLatlongShader);
            m_DebugFullScreen = CoreUtils.CreateEngineMaterial(m_Asset.renderPipelineResources.debugFullScreenShader);
            m_ErrorMaterial = CoreUtils.CreateEngineMaterial("Hidden/InternalErrorShader");
        }

        void InitializeRenderStateBlocks()
        {
            m_DepthStateOpaque = new RenderStateBlock
            {
                depthState = new DepthState(true, CompareFunction.LessEqual),
                mask = RenderStateMask.Depth
            };

            // When doing a prepass, we don't need to write the depth anymore.
            // Moreover, we need to use DepthEqual because for alpha tested materials we don't do the clip in the shader anymore (otherwise HiZ does not work on PS4)
            m_DepthStateOpaqueWithPrepass = new RenderStateBlock
            {
                depthState = new DepthState(false, CompareFunction.Equal),
                mask = RenderStateMask.Depth
            };
        }

        public void OnSceneLoad()
        {
            // Recreate the textures which went NULL
            m_MaterialList.ForEach(material => material.Build(m_Asset));
        }

        public override void Dispose()
        {
            base.Dispose();

            m_LightLoop.Cleanup();

            m_MaterialList.ForEach(material => material.Cleanup());

            CoreUtils.Destroy(m_CopyStencilForNoLighting);
            CoreUtils.Destroy(m_CameraMotionVectorsMaterial);

            CoreUtils.Destroy(m_DebugViewMaterialGBuffer);
            CoreUtils.Destroy(m_DebugViewMaterialGBufferShadowMask);
            CoreUtils.Destroy(m_DebugDisplayLatlong);
            CoreUtils.Destroy(m_DebugFullScreen);
            CoreUtils.Destroy(m_ErrorMaterial);

            m_SSSBufferManager.Cleanup();
            m_SkyManager.Cleanup();

#if UNITY_EDITOR
            SupportedRenderingFeatures.active = new SupportedRenderingFeatures();
#endif
        }

#if UNITY_EDITOR
        static readonly SupportedRenderingFeatures s_NeededFeatures = new SupportedRenderingFeatures()
        {
            reflectionProbeSupportFlags = SupportedRenderingFeatures.ReflectionProbeSupportFlags.Rotation
        };
#endif

        void CreateDepthStencilBuffer(Camera camera)
        {
            if (m_CameraDepthStencilBuffer != null)
                m_CameraDepthStencilBuffer.Release();

            m_CameraDepthStencilBuffer = new RenderTexture(camera.pixelWidth, camera.pixelHeight, 24, RenderTextureFormat.Depth);
            m_CameraDepthStencilBuffer.filterMode = FilterMode.Point;
            m_CameraDepthStencilBuffer.Create();
            m_CameraDepthStencilBufferRT = new RenderTargetIdentifier(m_CameraDepthStencilBuffer);

            if (NeedDepthBufferCopy())
            {
                if (m_CameraDepthBufferCopy != null)
                    m_CameraDepthBufferCopy.Release();

                m_CameraDepthBufferCopy = new RenderTexture(camera.pixelWidth, camera.pixelHeight, 24, RenderTextureFormat.Depth);
                m_CameraDepthBufferCopy.filterMode = FilterMode.Point;
                m_CameraDepthBufferCopy.Create();
                m_CameraDepthBufferCopyRT = new RenderTargetIdentifier(m_CameraDepthBufferCopy);
            }

            if (NeedStencilBufferCopy())
            {
                if (m_CameraStencilBufferCopy != null)
                    m_CameraStencilBufferCopy.Release();

                m_CameraStencilBufferCopy = new RenderTexture(camera.pixelWidth, camera.pixelHeight, 0, RenderTextureFormat.R8, RenderTextureReadWrite.Linear); // DXGI_FORMAT_R8_UINT is not supported by Unity
                m_CameraStencilBufferCopy.filterMode = FilterMode.Point;
                m_CameraStencilBufferCopy.Create();
                m_CameraStencilBufferCopyRT = new RenderTargetIdentifier(m_CameraStencilBufferCopy);
            }
        }

        void Resize(Camera camera)
        {
            // TODO: Detect if renderdoc just load and force a resize in this case, as often renderdoc require to realloc resource.

            // TODO: This is the wrong way to handle resize/allocation. We can have several different camera here, mean that the loop on camera will allocate and deallocate
            // the below buffer which is bad. Best is to have a set of buffer for each camera that is persistent and reallocate resource if need
            // For now consider we have only one camera that go to this code, the main one.
            bool resolutionChanged = camera.pixelWidth != m_CurrentWidth || camera.pixelHeight != m_CurrentHeight;

            if (resolutionChanged || m_CameraDepthStencilBuffer == null)
            {
                CreateDepthStencilBuffer(camera);
                m_SSSBufferManager.Resize(camera);
            }

            if (resolutionChanged || m_LightLoop.NeedResize())
            {
                if (m_CurrentWidth > 0 && m_CurrentHeight > 0)
                    m_LightLoop.ReleaseResolutionDependentBuffers();

                m_LightLoop.AllocResolutionDependentBuffers(camera.pixelWidth, camera.pixelHeight);
            }

            // update recorded window resolution
            m_CurrentWidth = camera.pixelWidth;
            m_CurrentHeight = camera.pixelHeight;
        }

        public void PushGlobalParams(HDCamera hdCamera, CommandBuffer cmd, SubsurfaceScatteringSettings sssParameters)
        {
            using (new ProfilingSample(cmd, "Push Global Parameters", GetSampler(CustomSamplerId.PushGlobalParameters)))
            {
                hdCamera.SetupGlobalParams(cmd);

<<<<<<< HEAD
                m_SSSBufferManager.PushGlobalParams(cmd, sssParameters, m_CurrentDebugDisplaySettings);
=======
                if (m_SkyManager.IsSkyValid())
                {
                    m_SkyManager.SetGlobalSkyTexture(cmd);
                    cmd.SetGlobalInt(HDShaderIDs._EnvLightSkyEnabled, 1);
                }
                else
                {
                    cmd.SetGlobalInt(HDShaderIDs._EnvLightSkyEnabled, 0);
                }

                m_SSSBufferManager.PushGlobalParams(cmd, sssParameters, m_FrameSettings);
>>>>>>> e7de3381
            }
        }

        bool NeedDepthBufferCopy()
        {
            // For now we consider only PS4 to be able to read from a bound depth buffer.
            // TODO: test/implement for other platforms.
            return  SystemInfo.graphicsDeviceType != GraphicsDeviceType.PlayStation4 &&
                    SystemInfo.graphicsDeviceType != GraphicsDeviceType.XboxOne &&
                    SystemInfo.graphicsDeviceType != GraphicsDeviceType.XboxOneD3D12;
        }

        bool NeedStencilBufferCopy()
        {
            // Currently, Unity does not offer a way to bind the stencil buffer as a texture in a compute shader.
            // Therefore, it's manually copied using a pixel shader.
            return m_LightLoop.GetFeatureVariantsEnabled();
        }

        RenderTargetIdentifier GetDepthTexture()
        {
            return NeedDepthBufferCopy() ? m_CameraDepthBufferCopy : m_CameraDepthStencilBuffer;
        }

        void CopyDepthBufferIfNeeded(CommandBuffer cmd)
        {
            using (new ProfilingSample(cmd, NeedDepthBufferCopy() ? "Copy DepthBuffer" : "Set DepthBuffer", GetSampler(CustomSamplerId.CopySetDepthBuffer)))
            {
                if (NeedDepthBufferCopy())
                {
                    using (new ProfilingSample(cmd, "Copy depth-stencil buffer", GetSampler(CustomSamplerId.CopyDepthStencilbuffer)))
                    {
                        cmd.CopyTexture(m_CameraDepthStencilBufferRT, m_CameraDepthBufferCopyRT);
                    }
                }
            }
        }

        public void UpdateShadowSettings()
        {
            var shadowSettings = VolumeManager.instance.stack.GetComponent<HDShadowSettings>();

            m_ShadowSettings.maxShadowDistance = shadowSettings.maxShadowDistance;
            //m_ShadowSettings.directionalLightNearPlaneOffset = commonSettings.shadowNearPlaneOffset;
        }

        public void ConfigureForShadowMask(bool enableBakeShadowMask, CommandBuffer cmd)
        {
            // Globally enable (for GBuffer shader and forward lit (opaque and transparent) the keyword SHADOWS_SHADOWMASK
            CoreUtils.SetKeyword(cmd, "SHADOWS_SHADOWMASK", enableBakeShadowMask);

            // Configure material to use depends on shadow mask option
            m_currentRendererConfigurationBakedLighting = enableBakeShadowMask ? HDUtils.k_RendererConfigurationBakedLightingWithShadowMask : HDUtils.k_RendererConfigurationBakedLighting;
            m_currentDebugViewMaterialGBuffer = enableBakeShadowMask ? m_DebugViewMaterialGBufferShadowMask : m_DebugViewMaterialGBuffer;
        }

        CullResults m_CullResults;
        public override void Render(ScriptableRenderContext renderContext, Camera[] cameras)
        {
            base.Render(renderContext, cameras);

#if UNITY_EDITOR
            SupportedRenderingFeatures.active = s_NeededFeatures;
#endif
            // HD use specific GraphicsSettings. This is init here.
            // TODO: This should not be set at each Frame but is there another place for these config setup ?
            GraphicsSettings.lightsUseLinearIntensity = true;
            GraphicsSettings.lightsUseColorTemperature = true;

            if (m_FrameCount != Time.frameCount)
            {
                HDCamera.CleanUnused();
                m_FrameCount = Time.frameCount;
            }

            foreach (var camera in cameras)
            {
                if (camera == null)
                    continue;

                // First, get aggregate of frame settings base on global settings, camera frame settings and debug settings
                var additionalCameraData = camera.GetComponent<HDAdditionalCameraData>();
                // Note: the scene view camera will never have additionalCameraData
                m_FrameSettings = FrameSettings.InitializeFrameSettings(    camera, m_Asset.GetRenderPipelineSettings(),
                                                                            (additionalCameraData && additionalCameraData.renderingPath != HDAdditionalCameraData.RenderingPath.Default) ? additionalCameraData.GetFrameSettings() : m_Asset.GetFrameSettings());

                // This is the main command buffer used for the frame.
                var cmd = CommandBufferPool.Get("");

                // Init material if needed
                // TODO: this should be move outside of the camera loop but we have no command buffer, ask details to Tim or Julien to do this
                if (!m_IBLFilterGGX.IsInitialized())
                    m_IBLFilterGGX.Initialize(cmd);

                foreach (var material in m_MaterialList)
                    material.RenderInit(cmd);

                using (new ProfilingSample(cmd, "HDRenderPipeline::Render", GetSampler(CustomSamplerId.HDRenderPipelineRender)))
                {
                    // Do anything we need to do upon a new frame.
                    m_LightLoop.NewFrame(m_FrameSettings);

                    // If we render a reflection view or a preview we should not display any debug information
                    // This need to be call before ApplyDebugDisplaySettings()
                    if (camera.cameraType == CameraType.Reflection || camera.cameraType == CameraType.Preview)
                    {
                        // Neutral allow to disable all debug settings
                        m_CurrentDebugDisplaySettings = s_NeutralDebugDisplaySettings;
                    }
                    else
                    {
                        m_CurrentDebugDisplaySettings = m_DebugDisplaySettings;

                        using (new ProfilingSample(cmd, "Volume Update", GetSampler(CustomSamplerId.VolumeUpdate)))
                        {
                            // TODO: Transform & layer should be configurable per camera
                            VolumeManager.instance.Update(camera.transform, -1);
                        }
                    }

                    ApplyDebugDisplaySettings(cmd);
                    UpdateShadowSettings();

                    ScriptableCullingParameters cullingParams;
                    if (!CullResults.GetCullingParameters(camera, out cullingParams))
                    {
                        renderContext.Submit();
                        continue;
                    }

                    m_LightLoop.UpdateCullingParameters( ref cullingParams );

#if UNITY_EDITOR
                    // emit scene view UI
                    if (camera.cameraType == CameraType.SceneView)
                    {
                        ScriptableRenderContext.EmitWorldGeometryForSceneView(camera);
                    }
#endif

                    using (new ProfilingSample(cmd, "CullResults.Cull", GetSampler(CustomSamplerId.CullResultsCull)))
                    {
                        CullResults.Cull(ref cullingParams, renderContext,ref m_CullResults);
                    }

                    var postProcessLayer = camera.GetComponent<PostProcessLayer>();
                    var hdCamera = HDCamera.Get(camera, postProcessLayer);

                    Resize(camera);

                    renderContext.SetupCameraProperties(camera);

                    PushGlobalParams(hdCamera, cmd, sssSettings);

                    // TODO: Find a correct place to bind these material textures
                    // We have to bind the material specific global parameters in this mode
                    m_MaterialList.ForEach(material => material.Bind());

                    if (additionalCameraData && additionalCameraData.renderingPath == HDAdditionalCameraData.RenderingPath.Unlit)
                    {
                        // TODO: Add another path dedicated to planar reflection / real time cubemap that implement simpler lighting
                        // It is up to the users to only send unlit object for this camera path

                        using (new ProfilingSample(cmd, "Forward", GetSampler(CustomSamplerId.Forward)))
                        {
                            CoreUtils.SetRenderTarget(cmd, m_CameraColorBufferRT, m_CameraDepthStencilBufferRT, ClearFlag.Color | ClearFlag.Depth);
                            RenderOpaqueRenderList(m_CullResults, camera, renderContext, cmd, HDShaderPassNames.s_ForwardName);
                            RenderTransparentRenderList(m_CullResults, camera, renderContext, cmd, HDShaderPassNames.s_ForwardName);
                        }

                        renderContext.ExecuteCommandBuffer(cmd);
                        CommandBufferPool.Release(cmd);
                        renderContext.Submit();
                        continue;
                    }

                    // Note: Legacy Unity behave like this for ShadowMask
                    // When you select ShadowMask in Lighting panel it recompile shaders on the fly with the SHADOW_MASK keyword.
                    // However there is no C# function that we can query to know what mode have been select in Lighting Panel and it will be wrong anyway. Lighting Panel setup what will be the next bake mode. But until light is bake, it is wrong.
                    // Currently to know if you need shadow mask you need to go through all visible lights (of CullResult), check the LightBakingOutput struct and look at lightmapBakeType/mixedLightingMode. If one light have shadow mask bake mode, then you need shadow mask features (i.e extra Gbuffer).
                    // It mean that when we build a standalone player, if we detect a light with bake shadow mask, we generate all shader variant (with and without shadow mask) and at runtime, when a bake shadow mask light is visible, we dynamically allocate an extra GBuffer and switch the shader.
                    // So the first thing to do is to go through all the light: PrepareLightsForGPU
                    bool enableBakeShadowMask;
                    using (new ProfilingSample(cmd, "TP_PrepareLightsForGPU", GetSampler(CustomSamplerId.TPPrepareLightsForGPU)))
                    {
                        enableBakeShadowMask = m_LightLoop.PrepareLightsForGPU(cmd, m_ShadowSettings, m_CullResults, camera) && m_FrameSettings.enableShadowMask;
                    }
                    ConfigureForShadowMask(enableBakeShadowMask, cmd);

	                InitAndClearBuffer(hdCamera, enableBakeShadowMask, cmd);

                    RenderDepthPrepass(m_CullResults, hdCamera, renderContext, cmd, true);

                    RenderVelocity(m_CullResults, hdCamera, renderContext, cmd);

                    RenderDBuffer(hdCamera.cameraPos, renderContext, cmd);

                    RenderGBuffer(m_CullResults, hdCamera, renderContext, cmd);

                    // In both forward and deferred, everything opaque should have been rendered at this point so we can safely copy the depth buffer for later processing.
                    CopyDepthBufferIfNeeded(cmd);

                    // Depth texture is now ready, bind it.
                    cmd.SetGlobalTexture(HDShaderIDs._MainDepthTexture, GetDepthTexture());

                    // Caution: We require sun light here as some skies use the sun light to render, it means that UpdateSkyEnvironment must be called after PrepareLightsForGPU.
                    // TODO: Try to arrange code so we can trigger this call earlier and use async compute here to run sky convolution during other passes (once we move convolution shader to compute).
                    UpdateSkyEnvironment(hdCamera, cmd);

                    RenderPyramidDepth(camera, cmd, renderContext, FullScreenDebugMode.DepthPyramid);

                    if (m_CurrentDebugDisplaySettings.IsDebugMaterialDisplayEnabled())
                    {
                        RenderDebugViewMaterial(m_CullResults, hdCamera, renderContext, cmd);
                    }
                    else
                    {
                        using (new ProfilingSample(cmd, "Render SSAO", GetSampler(CustomSamplerId.RenderSSAO)))
                        {
                            // TODO: Everything here (SSAO, Shadow, Build light list, deferred shadow, material and light classification can be parallelize with Async compute)
                            RenderSSAO(cmd, camera, renderContext, postProcessLayer);
                        }

                        GPUFence buildGPULightListsCompleteFence = new GPUFence();
                        if (m_FrameSettings.enableAsyncCompute)
                        {
                            GPUFence startFence = cmd.CreateGPUFence();
                            renderContext.ExecuteCommandBuffer(cmd);
                            cmd.Clear();

                    buildGPULightListsCompleteFence = m_LightLoop.BuildGPULightListsAsyncBegin(camera, renderContext, m_CameraDepthStencilBufferRT, m_CameraStencilBufferCopyRT, startFence, m_SkyManager.IsSkyValid());
                        }

                        using (new ProfilingSample(cmd, "Render shadows", GetSampler(CustomSamplerId.RenderShadows)))
                        {
                            m_LightLoop.RenderShadows(renderContext, cmd, m_CullResults);
                            // TODO: check if statement below still apply
                            renderContext.SetupCameraProperties(camera); // Need to recall SetupCameraProperties after RenderShadows as it modify our view/proj matrix
                        }

                        using (new ProfilingSample(cmd, "Deferred directional shadows", GetSampler(CustomSamplerId.RenderDeferredDirectionalShadow)))
                        {
                            cmd.ReleaseTemporaryRT(m_DeferredShadowBuffer);
                            cmd.GetTemporaryRT(m_DeferredShadowBuffer, camera.pixelWidth, camera.pixelHeight, 0, FilterMode.Point, RenderTextureFormat.ARGB32, RenderTextureReadWrite.Linear, 1 , true);
                            m_LightLoop.RenderDeferredDirectionalShadow(hdCamera, m_DeferredShadowBufferRT, GetDepthTexture(), cmd);
                            PushFullScreenDebugTexture(cmd, m_DeferredShadowBuffer, hdCamera.camera, renderContext, FullScreenDebugMode.DeferredShadows);
                        }

  	                    // TODO: Move this code inside LightLoop
                        if (m_LightLoop.GetFeatureVariantsEnabled())
                        {
                            // For material classification we use compute shader and so can't read into the stencil, so prepare it.
                            using (new ProfilingSample(cmd, "Clear and copy stencil texture", GetSampler(CustomSamplerId.ClearAndCopyStencilTexture)))
                            {
                                CoreUtils.SetRenderTarget(cmd, m_CameraStencilBufferCopyRT, ClearFlag.Color, CoreUtils.clearColorAllBlack);

                                // In the material classification shader we will simply test is we are no lighting
                                // Use ShaderPassID 1 => "Pass 1 - Write 1 if value different from stencilRef to output"
                                CoreUtils.DrawFullScreen(cmd, m_CopyStencilForNoLighting, m_CameraStencilBufferCopyRT, m_CameraDepthStencilBufferRT, null, 1);
                                cmd.ClearRandomWriteTargets();
                            }
                        }

                        if (m_FrameSettings.enableAsyncCompute)
                        {
                            m_LightLoop.BuildGPULightListAsyncEnd(camera, cmd, buildGPULightListsCompleteFence);
                        }
                        else
                        {
                            using (new ProfilingSample(cmd, "Build Light list", GetSampler(CustomSamplerId.BuildLightList)))
                            {
                        m_LightLoop.BuildGPULightLists(camera, cmd, m_CameraDepthStencilBufferRT, m_CameraStencilBufferCopyRT, m_SkyManager.IsSkyValid());
                            }
                        }

                        RenderDeferredLighting(hdCamera, cmd);

                        RenderForward(m_CullResults, hdCamera, renderContext, cmd, ForwardPass.Opaque);
                        RenderForwardError(m_CullResults, camera, renderContext, cmd, ForwardPass.Opaque);

                        // SSS pass here handle both SSS material from deferred and forward
                        m_SSSBufferManager.SubsurfaceScatteringPass(hdCamera, cmd, sssSettings, m_FrameSettings,
                                                                    m_CameraColorBufferRT, m_CameraSssDiffuseLightingBufferRT, m_CameraDepthStencilBufferRT, GetDepthTexture());

                        RenderSky(hdCamera, cmd);

                        // Render pre refraction objects
                        RenderForward(m_CullResults, hdCamera, renderContext, cmd, ForwardPass.PreRefraction);
                        RenderForwardError(m_CullResults, camera, renderContext, cmd, ForwardPass.PreRefraction);

                        RenderGaussianPyramidColor(camera, cmd, renderContext, FullScreenDebugMode.PreRefractionColorPyramid);

                        // Render all type of transparent forward (unlit, lit, complex (hair...)) to keep the sorting between transparent objects.
                        RenderForward(m_CullResults, hdCamera, renderContext, cmd, ForwardPass.Transparent);
                        RenderForwardError(m_CullResults, camera, renderContext, cmd, ForwardPass.Transparent);

                        // Fill depth buffer to reduce artifact for transparent object during postprocess
                        RenderTransparentDepthPostPass(m_CullResults, camera, renderContext, cmd, ForwardPass.Transparent);

                        PushFullScreenDebugTexture(cmd, m_CameraColorBuffer, camera, renderContext, FullScreenDebugMode.NanTracker);

                        RenderGaussianPyramidColor(camera, cmd, renderContext, FullScreenDebugMode.FinalColorPyramid);

                        AccumulateDistortion(m_CullResults, camera, renderContext, cmd);
                        RenderDistortion(cmd, m_Asset.renderPipelineResources);

                        // Final blit
                        if (m_FrameSettings.enablePostprocess && CoreUtils.IsPostProcessingActive(postProcessLayer))
                        {
                            RenderPostProcess(hdCamera, cmd, postProcessLayer);
                        }
                        else
                        {
                            using (new ProfilingSample(cmd, "Blit to final RT", GetSampler(CustomSamplerId.BlitToFinalRT)))
                            {
                                // Simple blit
                                cmd.Blit(m_CameraColorBufferRT, BuiltinRenderTextureType.CameraTarget);
                            }
                        }
                    }

                    RenderDebug(hdCamera, cmd);

                    // Make sure to unbind every render texture here because in the next iteration of the loop we might have to reallocate render texture (if the camera size is different)
                    cmd.SetRenderTarget(new RenderTargetIdentifier(-1), new RenderTargetIdentifier(-1));

#if UNITY_EDITOR
                    // We still need to bind correctly default camera target with our depth buffer in case we are currently rendering scene view. It should be the last camera here

                    // bind depth surface for editor grid/gizmo/selection rendering
                    if (camera.cameraType == CameraType.SceneView)
                        cmd.SetRenderTarget(BuiltinRenderTextureType.CameraTarget, m_CameraDepthStencilBufferRT);
#endif
                }

                // Caution: ExecuteCommandBuffer must be outside of the profiling bracket
                renderContext.ExecuteCommandBuffer(cmd);

                CommandBufferPool.Release(cmd);
                renderContext.Submit();
            } // For each camera
        }

        void RenderOpaqueRenderList(CullResults             cull,
                                    Camera                  camera,
                                    ScriptableRenderContext renderContext,
                                    CommandBuffer           cmd,
                                    ShaderPassName          passName,
                                    RendererConfiguration   rendererConfiguration = 0,
                                    RenderQueueRange?       inRenderQueueRange = null,
                                    RenderStateBlock?       stateBlock = null,
                                    Material                overrideMaterial = null)
        {
            m_SinglePassName[0] = passName;
            RenderOpaqueRenderList(cull, camera, renderContext, cmd, m_SinglePassName, rendererConfiguration, inRenderQueueRange, stateBlock, overrideMaterial);
        }

        void RenderOpaqueRenderList(CullResults             cull,
                                    Camera                  camera,
                                    ScriptableRenderContext renderContext,
                                    CommandBuffer           cmd,
                                    ShaderPassName[]        passNames,
                                    RendererConfiguration   rendererConfiguration = 0,
                                    RenderQueueRange?       inRenderQueueRange = null,
                                    RenderStateBlock?       stateBlock = null,
                                    Material                overrideMaterial = null)
        {
            if (!m_FrameSettings.enableOpaqueObjects)
                return;

            // This is done here because DrawRenderers API lives outside command buffers so we need to make call this before doing any DrawRenders
            renderContext.ExecuteCommandBuffer(cmd);
            cmd.Clear();

            var drawSettings = new DrawRendererSettings(camera, HDShaderPassNames.s_EmptyName)
            {
                rendererConfiguration = rendererConfiguration,
                sorting = { flags = SortFlags.CommonOpaque }
            };

            for (int i = 0; i < passNames.Length; ++i)
            {
                drawSettings.SetShaderPassName(i, passNames[i]);
            }

            if (overrideMaterial != null)
                drawSettings.SetOverrideMaterial(overrideMaterial, 0);

            var filterSettings = new FilterRenderersSettings(true)
            {
                renderQueueRange = inRenderQueueRange == null ? RenderQueueRange.opaque : inRenderQueueRange.Value
            };

            if(stateBlock == null)
                renderContext.DrawRenderers(cull.visibleRenderers, ref drawSettings, filterSettings);
            else
                renderContext.DrawRenderers(cull.visibleRenderers, ref drawSettings, filterSettings, stateBlock.Value);
        }

        void RenderTransparentRenderList(CullResults             cull,
                                         Camera                  camera,
                                         ScriptableRenderContext renderContext,
                                         CommandBuffer           cmd,
                                         ShaderPassName          passName,
                                         RendererConfiguration   rendererConfiguration = 0,
                                         RenderQueueRange?       inRenderQueueRange = null,
                                         RenderStateBlock?       stateBlock = null,
                                         Material                overrideMaterial = null)
        {
            m_SinglePassName[0] = passName;
            RenderTransparentRenderList(cull, camera, renderContext, cmd, m_SinglePassName,
                                        rendererConfiguration, inRenderQueueRange, stateBlock, overrideMaterial);
        }

        void RenderTransparentRenderList(CullResults             cull,
                                         Camera                  camera,
                                         ScriptableRenderContext renderContext,
                                         CommandBuffer           cmd,
                                         ShaderPassName[]        passNames,
                                         RendererConfiguration   rendererConfiguration = 0,
                                         RenderQueueRange?       inRenderQueueRange = null,
                                         RenderStateBlock?       stateBlock = null,
                                         Material                overrideMaterial = null
                                         )
        {
            if (!m_FrameSettings.enableTransparentObjects)
                return;

            // This is done here because DrawRenderers API lives outside command buffers so we need to make call this before doing any DrawRenders
            renderContext.ExecuteCommandBuffer(cmd);
            cmd.Clear();

            var drawSettings = new DrawRendererSettings(camera, HDShaderPassNames.s_EmptyName)
            {
                rendererConfiguration = rendererConfiguration,
                sorting = { flags = SortFlags.CommonTransparent }
            };

            for (int i = 0; i < passNames.Length; ++i)
            {
                drawSettings.SetShaderPassName(i, passNames[i]);
            }

            if (overrideMaterial != null)
                drawSettings.SetOverrideMaterial(overrideMaterial, 0);

            var filterSettings = new FilterRenderersSettings(true)
            {
                renderQueueRange = inRenderQueueRange == null ? k_RenderQueue_AllTransparent : inRenderQueueRange.Value
            };

            if(stateBlock == null)
                renderContext.DrawRenderers(cull.visibleRenderers, ref drawSettings, filterSettings);
            else
                renderContext.DrawRenderers(cull.visibleRenderers, ref drawSettings, filterSettings, stateBlock.Value);
        }

        void AccumulateDistortion(CullResults cullResults, Camera camera, ScriptableRenderContext renderContext, CommandBuffer cmd)
        {
            if (!m_FrameSettings.enableDistortion)
                return;

            using (new ProfilingSample(cmd, "Distortion", GetSampler(CustomSamplerId.Distortion)))
            {
                int w = camera.pixelWidth;
                int h = camera.pixelHeight;

                cmd.ReleaseTemporaryRT(m_DistortionBuffer);
                cmd.GetTemporaryRT(m_DistortionBuffer, w, h, 0, FilterMode.Point, Builtin.GetDistortionBufferFormat(), Builtin.GetDistortionBufferReadWrite());
                cmd.SetRenderTarget(m_DistortionBufferRT, m_CameraDepthStencilBufferRT);
                cmd.ClearRenderTarget(false, true, Color.clear);

                // Only transparent object can render distortion vectors
                RenderTransparentRenderList(cullResults, camera, renderContext, cmd, HDShaderPassNames.s_DistortionVectorsName);
            }
        }

        void RenderDistortion(CommandBuffer cmd, RenderPipelineResources resources)
        {
            if (!m_FrameSettings.enableDistortion)
                return;

            using (new ProfilingSample(cmd, "ApplyDistortion", GetSampler(CustomSamplerId.ApplyDistortion)))
            {
                var size = new Vector4(m_CurrentWidth, m_CurrentHeight, 1f / m_CurrentWidth, 1f / m_CurrentHeight);
                uint x, y, z;
                m_applyDistortionCS.GetKernelThreadGroupSizes(m_applyDistortionKernel, out x, out y, out z);
                cmd.SetComputeTextureParam(m_applyDistortionCS, m_applyDistortionKernel, HDShaderIDs._DistortionTexture, m_DistortionBufferRT);
                cmd.SetComputeTextureParam(m_applyDistortionCS, m_applyDistortionKernel, HDShaderIDs._GaussianPyramidColorTexture, m_GaussianPyramidColorBufferRT);
                cmd.SetComputeTextureParam(m_applyDistortionCS, m_applyDistortionKernel, HDShaderIDs._CameraColorTexture, m_CameraColorBufferRT);
                cmd.SetComputeTextureParam(m_applyDistortionCS, m_applyDistortionKernel, HDShaderIDs._DepthTexture, GetDepthTexture());
                cmd.SetComputeVectorParam(m_applyDistortionCS, HDShaderIDs._Size, size);
                cmd.SetComputeVectorParam(m_applyDistortionCS, HDShaderIDs._ZBufferParams, Shader.GetGlobalVector(HDShaderIDs._ZBufferParams));
                cmd.SetComputeVectorParam(m_applyDistortionCS, HDShaderIDs._GaussianPyramidColorMipSize, Shader.GetGlobalVector(HDShaderIDs._GaussianPyramidColorMipSize));

                cmd.DispatchCompute(m_applyDistortionCS, m_applyDistortionKernel, Mathf.CeilToInt(size.x / x), Mathf.CeilToInt(size.y / y), 1);
            }
        }

        // RenderDepthPrepass render both opaque and opaque alpha tested based on engine configuration.
        // Forward only renderer: We always render everything
        // Deferred renderer: We render a depth prepass only if engine request it. We can decide if we render everything or only opaque alpha tested object.
        // Forward opaque with deferred renderer (DepthForwardOnly pass): We always render everything
        void RenderDepthPrepass(CullResults cull, HDCamera hdCamera, ScriptableRenderContext renderContext, CommandBuffer cmd, bool hasDecals)
        {
            // In case of deferred renderer, we can have forward opaque material. These materials need to be render in the depth buffer to correctly build the light list.
            // And they will tag the stencil to not be lit during the deferred lighting pass.

            // Guidelines: In deferred by default there is no opaque in forward. However it is possible to force an opaque material to render in forward
            // by using the pass "ForwardOnly". In this case the .shader should not have "Forward" but only a "ForwardOnly" pass.
            // It must also have a "DepthForwardOnly" and no "DepthOnly" pass as forward material (either deferred or forward only rendering) have always a depth pass.

            // In case of forward only rendering we have a depth prepass. In case of deferred renderer, it is optional
            bool addFullDepthPrepass = m_FrameSettings.enableForwardRenderingOnly || m_FrameSettings.enableDepthPrepassWithDeferredRendering;
            bool addAlphaTestedOnly = !m_FrameSettings.enableForwardRenderingOnly && m_FrameSettings.enableDepthPrepassWithDeferredRendering && m_FrameSettings.enableAlphaTestOnlyInDeferredPrepass;

            var camera = hdCamera.camera;

            using (new ProfilingSample(cmd, addAlphaTestedOnly ? "Depth Prepass alpha test" : "Depth Prepass", GetSampler(CustomSamplerId.DepthPrepass)))
            {
                CoreUtils.SetRenderTarget(cmd, m_CameraDepthStencilBufferRT);
                if (hasDecals || (addFullDepthPrepass && !addAlphaTestedOnly)) // Always true in case of forward rendering, use in case of deferred rendering if requesting a full depth prepass
                {
                    // We render first the opaque object as opaque alpha tested are more costly to render and could be reject by early-z (but not Hi-z as it is disable with clip instruction)
                    // This is handled automatically with the RenderQueue value (OpaqueAlphaTested have a different value and thus are sorted after Opaque)
                    RenderOpaqueRenderList(cull, camera, renderContext, cmd, m_DepthOnlyAndDepthForwardOnlyPassNames, 0, RenderQueueRange.opaque, m_DepthStateOpaque);
                }
                else // Deferred rendering with partial depth prepass
                {
                    // We always do a DepthForwardOnly pass with all the opaque (including alpha test)
                    RenderOpaqueRenderList(cull, camera, renderContext, cmd, m_DepthForwardOnlyPassNames, 0, RenderQueueRange.opaque, m_DepthStateOpaque);

                    // Render Alpha test only if requested
                    if (addAlphaTestedOnly)
                    {
                        var renderQueueRange = new RenderQueueRange { min = (int)RenderQueue.AlphaTest, max = (int)RenderQueue.GeometryLast - 1 };
                        RenderOpaqueRenderList(cull, camera, renderContext, cmd, m_DepthOnlyPassNames, 0, renderQueueRange, m_DepthStateOpaque);
                    }
                }
            }

<<<<<<< HEAD
            // Render transparent depth prepass after opaque one
            using (new ProfilingSample(cmd, "Transparent Depth Prepass", GetSampler(CustomSamplerId.TransparentDepthPrepass)))
            {                
                RenderTransparentRenderList(cull, camera, renderContext, cmd, m_TransparentDepthPrePassNames);
=======
            if (m_FrameSettings.enableTransparentPrePass)
            {
                // Render transparent depth prepass after opaque one
                using (new ProfilingSample(cmd, "Transparent Depth Prepass", GetSampler(CustomSamplerId.TransparentDepthPrepass)))
                {
                    RenderTransparentRenderList(cull, camera, renderContext, cmd, m_TransparentDepthPrePassNames);
                }
>>>>>>> e7de3381
            }
        }

        // RenderGBuffer do the gbuffer pass. This is solely call with deferred. If we use a depth prepass, then the depth prepass will perform the alpha testing for opaque apha tested and we don't need to do it anymore
        // during Gbuffer pass. This is handled in the shader and the depth test (equal and no depth write) is done here.
        void RenderGBuffer(CullResults cull, HDCamera hdCamera, ScriptableRenderContext renderContext, CommandBuffer cmd)
        {
            if (m_FrameSettings.enableForwardRenderingOnly)
                return;

            var camera = hdCamera.camera;

            using (new ProfilingSample(cmd, m_CurrentDebugDisplaySettings.IsDebugDisplayEnabled() ? "GBufferDebugDisplay" : "GBuffer", GetSampler(CustomSamplerId.GBuffer)))
            {
                // setup GBuffer for rendering
                CoreUtils.SetRenderTarget(cmd, m_GbufferManager.GetGBuffers(), m_CameraDepthStencilBufferRT);

                // Render opaque objects into GBuffer
                if (m_CurrentDebugDisplaySettings.IsDebugDisplayEnabled())
                {
                    // When doing debug display, the shader has the clip instruction regardless of the depth prepass so we can use regular depth test.
                    RenderOpaqueRenderList(cull, camera, renderContext, cmd, HDShaderPassNames.s_GBufferDebugDisplayName, m_currentRendererConfigurationBakedLighting, RenderQueueRange.opaque, m_DepthStateOpaque);
                }
                else
                {
                    if (m_FrameSettings.enableDepthPrepassWithDeferredRendering)
                    {
                        var rangeOpaqueNoAlphaTest = new RenderQueueRange { min = (int)RenderQueue.Geometry,  max = (int)RenderQueue.AlphaTest - 1    };
                        var rangeOpaqueAlphaTest   = new RenderQueueRange { min = (int)RenderQueue.AlphaTest, max = (int)RenderQueue.GeometryLast - 1 };

                        // When using depth prepass for opaque alpha test only we need to use regular depth test for normal opaque objects.
                        RenderOpaqueRenderList(cull, camera, renderContext, cmd, HDShaderPassNames.s_GBufferName, m_currentRendererConfigurationBakedLighting, rangeOpaqueNoAlphaTest, m_FrameSettings.enableAlphaTestOnlyInDeferredPrepass ? m_DepthStateOpaque : m_DepthStateOpaqueWithPrepass);
                        // but for opaque alpha tested object we use a depth equal and no depth write. And we rely on the shader pass GbufferWithDepthPrepass
                        RenderOpaqueRenderList(cull, camera, renderContext, cmd, HDShaderPassNames.s_GBufferWithPrepassName, m_currentRendererConfigurationBakedLighting, rangeOpaqueAlphaTest, m_DepthStateOpaqueWithPrepass);
                    }
                    else
                    {
                        // No depth prepass, use regular depth test - Note that we will render opaque then opaque alpha tested (based on the RenderQueue system)
                        RenderOpaqueRenderList(cull, camera, renderContext, cmd, HDShaderPassNames.s_GBufferName, m_currentRendererConfigurationBakedLighting, RenderQueueRange.opaque, m_DepthStateOpaque);
                    }
                }
            }
        }

        void RenderDBuffer(Vector3 cameraPos, ScriptableRenderContext renderContext, CommandBuffer cmd)
        {
            if (!m_FrameSettings.enableDBuffer)
                return ;

            using (new ProfilingSample(cmd, "DBuffer", GetSampler(CustomSamplerId.DBuffer)))
            {
                // We need to copy depth buffer texture if we want to bind it at this stage
                CopyDepthBufferIfNeeded(cmd);

                // Depth texture is now ready, bind it.
                cmd.SetGlobalTexture(HDShaderIDs._MainDepthTexture, GetDepthTexture());

                CoreUtils.SetRenderTarget(cmd, m_DbufferManager.GetDBuffers(), m_CameraDepthStencilBufferRT, ClearFlag.Color, CoreUtils.clearColorAllBlack);
				DecalSystem.instance.Render(renderContext, cameraPos, cmd);
            }
        }

        void RenderDebugViewMaterial(CullResults cull, HDCamera hdCamera, ScriptableRenderContext renderContext, CommandBuffer cmd)
        {
            using (new ProfilingSample(cmd, "DisplayDebug ViewMaterial", GetSampler(CustomSamplerId.DisplayDebugViewMaterial)))
            {
                if (m_CurrentDebugDisplaySettings.materialDebugSettings.IsDebugGBufferEnabled() && !m_FrameSettings.enableForwardRenderingOnly)
                {
                    using (new ProfilingSample(cmd, "DebugViewMaterialGBuffer", GetSampler(CustomSamplerId.DebugViewMaterialGBuffer)))
                    {
                        CoreUtils.DrawFullScreen(cmd, m_currentDebugViewMaterialGBuffer, m_CameraColorBufferRT);
                    }
                }
                else
                {
                    CoreUtils.SetRenderTarget(cmd, m_CameraColorBufferRT, m_CameraDepthStencilBufferRT, ClearFlag.All, CoreUtils.clearColorAllBlack);
                    // Render Opaque forward
                    RenderOpaqueRenderList(cull, hdCamera.camera, renderContext, cmd, m_AllForwardDebugDisplayPassNames, m_currentRendererConfigurationBakedLighting);

                    // Render forward transparent
                    RenderTransparentRenderList(cull, hdCamera.camera, renderContext, cmd, m_AllForwardDebugDisplayPassNames, m_currentRendererConfigurationBakedLighting);
                }
            }

            // Last blit
            {
                using (new ProfilingSample(cmd, "Blit DebugView Material Debug", GetSampler(CustomSamplerId.BlitDebugViewMaterialDebug)))
                {
                    cmd.Blit(m_CameraColorBufferRT, BuiltinRenderTextureType.CameraTarget);
                }
            }
        }

        void RenderSSAO(CommandBuffer cmd, Camera camera, ScriptableRenderContext renderContext, PostProcessLayer postProcessLayer)
        {
            // Apply SSAO from PostProcessLayer
            if (m_FrameSettings.enableSSAO && postProcessLayer != null && postProcessLayer.enabled)
            {
                var settings = postProcessLayer.GetSettings<AmbientOcclusion>();

                if (settings.IsEnabledAndSupported(null))
                {
                    cmd.ReleaseTemporaryRT(HDShaderIDs._AmbientOcclusionTexture);
                    cmd.GetTemporaryRT(HDShaderIDs._AmbientOcclusionTexture, new RenderTextureDescriptor(camera.pixelWidth, camera.pixelHeight, RenderTextureFormat.R8, 0)
                    {
                        sRGB = false,
                        enableRandomWrite = true
                    }, FilterMode.Bilinear);
                    postProcessLayer.BakeMSVOMap(cmd, camera, HDShaderIDs._AmbientOcclusionTexture, GetDepthTexture(), true);
                    cmd.SetGlobalVector(HDShaderIDs._AmbientOcclusionParam, new Vector4(settings.color.value.r, settings.color.value.g, settings.color.value.b, settings.directLightingStrength.value));
                    PushFullScreenDebugTexture(cmd, HDShaderIDs._AmbientOcclusionTexture, camera, renderContext, FullScreenDebugMode.SSAO);
                    return;
                }
            }

            // No AO applied - neutral is black, see the comment in the shaders
            cmd.SetGlobalTexture(HDShaderIDs._AmbientOcclusionTexture, RuntimeUtilities.blackTexture);
            cmd.SetGlobalVector(HDShaderIDs._AmbientOcclusionParam, Vector4.zero);
        }

        void RenderDeferredLighting(HDCamera hdCamera, CommandBuffer cmd)
        {
            if (m_FrameSettings.enableForwardRenderingOnly)
                return;

            m_MRTCache2[0] = m_CameraColorBufferRT;
            m_MRTCache2[1] = m_CameraSssDiffuseLightingBufferRT;
            var depthTexture = GetDepthTexture();

            var options = new LightLoop.LightingPassOptions();

            if (m_FrameSettings.enableSSSAndTransmission)
            {
                // Output split lighting for materials asking for it (masked in the stencil buffer)
                options.outputSplitLighting = true;

                m_LightLoop.RenderDeferredLighting(hdCamera, cmd, m_CurrentDebugDisplaySettings, m_MRTCache2, m_CameraDepthStencilBufferRT, depthTexture, options);
            }

            // Output combined lighting for all the other materials.
            options.outputSplitLighting = false;

            m_LightLoop.RenderDeferredLighting(hdCamera, cmd, m_CurrentDebugDisplaySettings, m_MRTCache2, m_CameraDepthStencilBufferRT, depthTexture, options);
        }

        void UpdateSkyEnvironment(HDCamera hdCamera, CommandBuffer cmd)
        {
            m_SkyManager.UpdateEnvironment(hdCamera,m_LightLoop.GetCurrentSunLight(), cmd);
        }

        void RenderSky(HDCamera hdCamera, CommandBuffer cmd)
        {
<<<<<<< HEAD
            // Rendering the sky is the first time in the frame where we need fog parameters so we push them here for the whole frame.
            var visualEnv = VolumeManager.instance.stack.GetComponent<VisualEnvironment>();
            visualEnv.PushFogShaderParameters(cmd, m_DebugDisplaySettings.renderingDebugSettings);

            m_SkyManager.RenderSky(hdCamera, m_LightLoop.GetCurrentSunLight(), m_CameraColorBufferRT, m_CameraDepthStencilBufferRT, cmd);
            if(visualEnv.fogType != FogType.None)
=======
            m_SkyManager.RenderSky(hdCamera, m_LightLoop.GetCurrentSunLight(), m_CameraColorBufferRT, m_CameraDepthStencilBufferRT, cmd, m_FrameSettings);
>>>>>>> e7de3381
            m_SkyManager.RenderOpaqueAtmosphericScattering(cmd);
        }

        public Texture2D ExportSkyToTexture()
        {
            return m_SkyManager.ExportSkyToTexture();
        }

        // Render forward is use for both transparent and opaque objects. In case of deferred we can still render opaque object in forward.
        void RenderForward(CullResults cullResults, HDCamera hdCamera, ScriptableRenderContext renderContext, CommandBuffer cmd, ForwardPass pass)
        {
            // Guidelines: In deferred by default there is no opaque in forward. However it is possible to force an opaque material to render in forward
            // by using the pass "ForwardOnly". In this case the .shader should not have "Forward" but only a "ForwardOnly" pass.
            // It must also have a "DepthForwardOnly" and no "DepthOnly" pass as forward material (either deferred or forward only rendering) have always a depth pass.
            // The RenderForward pass will render the appropriate pass depends on the engine settings. In case of forward only rendering, both "Forward" pass and "ForwardOnly" pass
            // material will be render for both transparent and opaque. In case of deferred, both path are used for transparent but only "ForwardOnly" is use for opaque.
            // (Thus why "Forward" and "ForwardOnly" are exclusive, else they will render two times"

            string profileName;
            if (m_CurrentDebugDisplaySettings.IsDebugDisplayEnabled())
            {
                profileName = k_ForwardPassDebugName[(int)pass];
            }
            else
            {
                profileName = k_ForwardPassName[(int)pass];
            }

            using (new ProfilingSample(cmd, profileName, GetSampler(CustomSamplerId.ForwardPassName)))
            {
                var camera = hdCamera.camera;

                m_LightLoop.RenderForward(camera, cmd, pass == ForwardPass.Opaque);

                if (pass == ForwardPass.Opaque)
                {
                    // In case of forward SSS we will bind all the required target. It is up to the shader to write into it or not.
                    if (m_FrameSettings.enableSSSAndTransmission)
                    {
                        RenderTargetIdentifier[] m_MRTWithSSS = new RenderTargetIdentifier[2 + m_SSSBufferManager.sssBufferCount];
                        m_MRTWithSSS[0] = m_CameraColorBufferRT; // Store the specular color
                        m_MRTWithSSS[1] = m_CameraSssDiffuseLightingBufferRT;
                        for (int i = 0; i < m_SSSBufferManager.sssBufferCount; ++i)
                        {
                            m_MRTWithSSS[i + 2] = m_SSSBufferManager.GetSSSBuffers(i);
                        }

                        CoreUtils.SetRenderTarget(cmd, m_MRTWithSSS, m_CameraDepthStencilBufferRT);
                    }
                    else
                    {
                        CoreUtils.SetRenderTarget(cmd, m_CameraColorBufferRT, m_CameraDepthStencilBufferRT);
                    }

                    if (m_CurrentDebugDisplaySettings.IsDebugDisplayEnabled())
                    {
                        m_ForwardAndForwardOnlyPassNames[0] = m_ForwardOnlyPassNames[0] = HDShaderPassNames.s_ForwardOnlyDebugDisplayName;
                        m_ForwardAndForwardOnlyPassNames[1] = HDShaderPassNames.s_ForwardDebugDisplayName;
                    }
                    else
                    {
                        m_ForwardAndForwardOnlyPassNames[0] = m_ForwardOnlyPassNames[0] = HDShaderPassNames.s_ForwardOnlyName;
                        m_ForwardAndForwardOnlyPassNames[1] = HDShaderPassNames.s_ForwardName;
                    }

                    var passNames = m_FrameSettings.enableForwardRenderingOnly ? m_ForwardAndForwardOnlyPassNames : m_ForwardOnlyPassNames;
                    // Forward opaque material always have a prepass (whether or not we use deferred, whether or not there is option like alpha test only) so we pass the right depth state here.
                    RenderOpaqueRenderList(cullResults, camera, renderContext, cmd, passNames, m_currentRendererConfigurationBakedLighting, null, m_DepthStateOpaqueWithPrepass);
                }
                else
                {
                    CoreUtils.SetRenderTarget(cmd, m_CameraColorBufferRT, m_CameraDepthStencilBufferRT);

                    var passNames = m_CurrentDebugDisplaySettings.IsDebugDisplayEnabled() ? m_AllTransparentDebugDisplayPassNames : m_AllTransparentPassNames;
                    RenderTransparentRenderList(cullResults, camera, renderContext, cmd, passNames, m_currentRendererConfigurationBakedLighting, pass == ForwardPass.PreRefraction ? k_RenderQueue_PreRefraction : k_RenderQueue_Transparent);
                }
            }
        }

        // This is use to Display legacy shader with an error shader
        [Conditional("DEVELOPMENT_BUILD"), Conditional("UNITY_EDITOR")]
        void RenderForwardError(CullResults cullResults, Camera camera, ScriptableRenderContext renderContext, CommandBuffer cmd, ForwardPass pass)
        {
            using (new ProfilingSample(cmd, "Render Forward Error", GetSampler(CustomSamplerId.RenderForwardError)))
            {
                CoreUtils.SetRenderTarget(cmd, m_CameraColorBufferRT, m_CameraDepthStencilBufferRT);

                if (pass == ForwardPass.Opaque)
                {
                    RenderOpaqueRenderList(cullResults, camera, renderContext, cmd, m_ForwardErrorPassNames, 0, null, null, m_ErrorMaterial);
                }
                else
                {
                    RenderTransparentRenderList(cullResults, camera, renderContext, cmd, m_ForwardErrorPassNames, 0, pass == ForwardPass.PreRefraction ? k_RenderQueue_PreRefraction : k_RenderQueue_Transparent, null, m_ErrorMaterial);
                }
            }
        }

        void RenderTransparentDepthPostPass(CullResults cullResults, Camera camera, ScriptableRenderContext renderContext, CommandBuffer cmd, ForwardPass pass)
        {
            if (!m_FrameSettings.enableTransparentPostPass)
                return;

            using (new ProfilingSample(cmd, "Render Transparent Depth Post ", GetSampler(CustomSamplerId.TransparentDepthPostPass)))
            {
                CoreUtils.SetRenderTarget(cmd, m_CameraDepthStencilBufferRT);
                RenderTransparentRenderList(cullResults, camera, renderContext, cmd, m_TransparentDepthPostPassNames);
            }
        }

        void RenderVelocity(CullResults cullResults, HDCamera hdcam, ScriptableRenderContext renderContext, CommandBuffer cmd)
        {
            if (!m_FrameSettings.enableMotionVectors)
                return;

            using (new ProfilingSample(cmd, "Velocity", GetSampler(CustomSamplerId.Velocity)))
            {
                // If opaque velocity have been render during GBuffer no need to render it here
                // TODO: Currently we can't render velocity vector into GBuffer, neither during forward pass (in case of forward opaque), so it is always a separate pass
                // Note that we if we have forward only opaque with deferred rendering, it must also support the rendering of velocity vector to be correct with following test.
                if ((ShaderConfig.s_VelocityInGbuffer == 1))
                {
                    Debug.LogWarning("Velocity in Gbuffer is currently not supported");
                    return;
                }

                // These flags are still required in SRP or the engine won't compute previous model matrices...
                // If the flag hasn't been set yet on this camera, motion vectors will skip a frame.
                hdcam.camera.depthTextureMode |= DepthTextureMode.MotionVectors | DepthTextureMode.Depth;

                int w = (int)hdcam.screenSize.x;
                int h = (int)hdcam.screenSize.y;

                m_CameraMotionVectorsMaterial.SetVector(HDShaderIDs._CameraPosDiff, hdcam.prevCameraPos - hdcam.cameraPos);

                cmd.ReleaseTemporaryRT(m_VelocityBuffer);
                cmd.GetTemporaryRT(m_VelocityBuffer, w, h, 0, FilterMode.Point, Builtin.GetVelocityBufferFormat(), Builtin.GetVelocityBufferReadWrite());
                CoreUtils.DrawFullScreen(cmd, m_CameraMotionVectorsMaterial, m_VelocityBufferRT, null, 0);
                cmd.SetRenderTarget(m_VelocityBufferRT, m_CameraDepthStencilBufferRT);

                RenderOpaqueRenderList(cullResults, hdcam.camera, renderContext, cmd, HDShaderPassNames.s_MotionVectorsName, RendererConfiguration.PerObjectMotionVectors);

                PushFullScreenDebugTexture(cmd, m_VelocityBuffer, hdcam.camera, renderContext, FullScreenDebugMode.MotionVectors);
            }
        }

        void RenderGaussianPyramidColor(Camera camera, CommandBuffer cmd, ScriptableRenderContext renderContext, FullScreenDebugMode debugMode)
        {
            if (debugMode == FullScreenDebugMode.PreRefractionColorPyramid)
            {
                if (!m_FrameSettings.enableRoughRefraction)
                    return;
            }
            else if (debugMode == FullScreenDebugMode.FinalColorPyramid)
            {
                // TODO: This final Gaussian pyramid can be reuse by Bloom and SSR in the future, so disable it only if there is no postprocess AND no distortion
                if (!m_FrameSettings.enableDistortion && !m_FrameSettings.enablePostprocess && !m_FrameSettings.enableSSR)
                    return;
            }

            using (new ProfilingSample(cmd, "Gaussian Pyramid Color", GetSampler(CustomSamplerId.GaussianPyramidColor)))
            {
                int w = camera.pixelWidth;
                int h = camera.pixelHeight;
                int size = CalculatePyramidSize(w, h);

                // The gaussian pyramid compute works in blocks of 8x8 so make sure the last lod has a
                // minimum size of 8x8
                int lodCount = Mathf.FloorToInt(Mathf.Log(size, 2f) - 3f);
                if (lodCount > HDShaderIDs._GaussianPyramidColorMips.Length)
                {
                    Debug.LogWarningFormat("Cannot compute all mipmaps of the color pyramid, max texture size supported: {0}", (2 << HDShaderIDs._GaussianPyramidColorMips.Length).ToString());
                    lodCount = HDShaderIDs._GaussianPyramidColorMips.Length;
                }

                cmd.SetGlobalVector(HDShaderIDs._GaussianPyramidColorMipSize, new Vector4(size, size, lodCount, 0));

                cmd.Blit(m_CameraColorBufferRT, m_GaussianPyramidColorBuffer);

                var last = m_GaussianPyramidColorBuffer;

                var mipSize = size;
                for (int i = 0; i < lodCount; i++)
                {
                    mipSize >>= 1;

                    cmd.ReleaseTemporaryRT(HDShaderIDs._GaussianPyramidColorMips[i + 1]);
                    cmd.GetTemporaryRT(HDShaderIDs._GaussianPyramidColorMips[i + 1], mipSize, mipSize, 0, FilterMode.Bilinear, RenderTextureFormat.ARGBHalf, RenderTextureReadWrite.Linear, 1, true);
                    cmd.SetComputeTextureParam(m_GaussianPyramidCS, m_GaussianPyramidKernel, "_Source", last);
                    cmd.SetComputeTextureParam(m_GaussianPyramidCS, m_GaussianPyramidKernel, "_Result", HDShaderIDs._GaussianPyramidColorMips[i + 1]);
                    cmd.SetComputeVectorParam(m_GaussianPyramidCS, "_Size", new Vector4(mipSize, mipSize, 1f / mipSize, 1f / mipSize));
                    cmd.DispatchCompute(m_GaussianPyramidCS, m_GaussianPyramidKernel, mipSize / 8, mipSize / 8, 1);
                    cmd.CopyTexture(HDShaderIDs._GaussianPyramidColorMips[i + 1], 0, 0, m_GaussianPyramidColorBufferRT, 0, i + 1);

                    last = HDShaderIDs._GaussianPyramidColorMips[i + 1];
                }

                PushFullScreenDebugTextureMip(cmd, m_GaussianPyramidColorBufferRT, lodCount, size, size, debugMode);

                cmd.SetGlobalTexture(HDShaderIDs._GaussianPyramidColorTexture, m_GaussianPyramidColorBuffer);

                for (int i = 0; i < lodCount; i++)
                    cmd.ReleaseTemporaryRT(HDShaderIDs._GaussianPyramidColorMips[i + 1]);
            }
        }

        void RenderPyramidDepth(Camera camera, CommandBuffer cmd, ScriptableRenderContext renderContext, FullScreenDebugMode debugMode)
        {
            using (new ProfilingSample(cmd, "Pyramid Depth", GetSampler(CustomSamplerId.PyramidDepth)))
            {
                int w = camera.pixelWidth;
                int h = camera.pixelHeight;
                int size = CalculatePyramidSize(w, h);

                // The gaussian pyramid compute works in blocks of 8x8 so make sure the last lod has a
                // minimum size of 8x8
                int lodCount = Mathf.FloorToInt(Mathf.Log(size, 2f) - 3f);
                if (lodCount > HDShaderIDs._DepthPyramidMips.Length)
                {
                    Debug.LogWarningFormat("Cannot compute all mipmaps of the depth pyramid, max texture size supported: {0}", (2 << HDShaderIDs._DepthPyramidMips.Length).ToString());
                    lodCount = HDShaderIDs._DepthPyramidMips.Length;
                }

                cmd.SetGlobalVector(HDShaderIDs._DepthPyramidMipSize, new Vector4(size, size, lodCount, 0));

                cmd.ReleaseTemporaryRT(HDShaderIDs._DepthPyramidMips[0]);
                cmd.GetTemporaryRT(HDShaderIDs._DepthPyramidMips[0], size, size, 0, FilterMode.Bilinear, RenderTextureFormat.RFloat, RenderTextureReadWrite.Linear, 1, true);
                m_GPUCopy.SampleCopyChannel_xyzw2x(cmd, GetDepthTexture(), HDShaderIDs._DepthPyramidMips[0], new Vector2(size, size));
                cmd.CopyTexture(HDShaderIDs._DepthPyramidMips[0], 0, 0, m_DepthPyramidBuffer, 0, 0);

                var mipSize = size;
                for (int i = 0; i < lodCount; i++)
                {
                    int srcMipSize = mipSize;
                    mipSize >>= 1;

                    cmd.ReleaseTemporaryRT(HDShaderIDs._DepthPyramidMips[i + 1]);
                    cmd.GetTemporaryRT(HDShaderIDs._DepthPyramidMips[i + 1], mipSize, mipSize, 0, FilterMode.Bilinear, RenderTextureFormat.RFloat, RenderTextureReadWrite.Linear, 1, true);
                    cmd.SetComputeTextureParam(m_DepthPyramidCS, m_DepthPyramidKernel, "_Source", HDShaderIDs._DepthPyramidMips[i]);
                    cmd.SetComputeTextureParam(m_DepthPyramidCS, m_DepthPyramidKernel, "_Result", HDShaderIDs._DepthPyramidMips[i + 1]);
                    cmd.SetComputeVectorParam(m_DepthPyramidCS, "_SrcSize", new Vector4(srcMipSize, srcMipSize, 1f / srcMipSize, 1f / srcMipSize));
                    cmd.DispatchCompute(m_DepthPyramidCS, m_DepthPyramidKernel, mipSize / 8, mipSize / 8, 1);
                    cmd.CopyTexture(HDShaderIDs._DepthPyramidMips[i + 1], 0, 0, m_DepthPyramidBufferRT, 0, i + 1);
                }

                PushFullScreenDebugDepthMip(cmd, m_DepthPyramidBufferRT, lodCount, size, size, debugMode);

                cmd.SetGlobalTexture(HDShaderIDs._DepthPyramidTexture, m_DepthPyramidBuffer);

                for (int i = 0; i < lodCount + 1; i++)
                    cmd.ReleaseTemporaryRT(HDShaderIDs._DepthPyramidMips[i]);
            }
        }

        void RenderPostProcess(HDCamera hdcamera, CommandBuffer cmd, PostProcessLayer layer)
        {
            using (new ProfilingSample(cmd, "Post-processing", GetSampler(CustomSamplerId.PostProcessing)))
            {
                // Note: Here we don't use GetDepthTexture() to get the depth texture but m_CameraDepthStencilBuffer as the Forward transparent pass can
                // write extra data to deal with DOF/MB
                cmd.SetGlobalTexture(HDShaderIDs._CameraDepthTexture, m_CameraDepthStencilBuffer);
                cmd.SetGlobalTexture(HDShaderIDs._CameraMotionVectorsTexture, m_VelocityBufferRT);

                var context = hdcamera.postprocessRenderContext;
                context.Reset();
                context.source = m_CameraColorBufferRT;
                context.destination = BuiltinRenderTextureType.CameraTarget;
                context.command = cmd;
                context.camera = hdcamera.camera;
                context.sourceFormat = RenderTextureFormat.ARGBHalf;
                context.flip = true;

                layer.Render(context);
            }
        }

        public void ApplyDebugDisplaySettings(CommandBuffer cmd)
        {
            m_ShadowSettings.enabled = m_FrameSettings.enableShadow;

            var lightingDebugSettings = m_CurrentDebugDisplaySettings.lightingDebugSettings;
            var debugAlbedo = new Vector4(lightingDebugSettings.debugLightingAlbedo.r, lightingDebugSettings.debugLightingAlbedo.g, lightingDebugSettings.debugLightingAlbedo.b, 0.0f);
            var debugSmoothness = new Vector4(lightingDebugSettings.overrideSmoothness ? 1.0f : 0.0f, lightingDebugSettings.overrideSmoothnessValue, 0.0f, 0.0f);

            cmd.SetGlobalInt(HDShaderIDs._DebugViewMaterial, (int)m_CurrentDebugDisplaySettings.GetDebugMaterialIndex());
            cmd.SetGlobalInt(HDShaderIDs._DebugLightingMode, (int)m_CurrentDebugDisplaySettings.GetDebugLightingMode());
            cmd.SetGlobalVector(HDShaderIDs._DebugLightingAlbedo, debugAlbedo);
            cmd.SetGlobalVector(HDShaderIDs._DebugLightingSmoothness, debugSmoothness);
        }

        public void PushFullScreenDebugTexture(CommandBuffer cb, RenderTargetIdentifier textureID, Camera camera, ScriptableRenderContext renderContext, FullScreenDebugMode debugMode)
        {
            if (debugMode == m_CurrentDebugDisplaySettings.fullScreenDebugMode)
            {
                m_FullScreenDebugPushed = true; // We need this flag because otherwise if no fullscreen debug is pushed, when we render the result in RenderDebug the temporary RT will not exist.
                cb.ReleaseTemporaryRT(m_DebugFullScreenTempRT);
                cb.GetTemporaryRT(m_DebugFullScreenTempRT, camera.pixelWidth, camera.pixelHeight, 0, FilterMode.Point, RenderTextureFormat.ARGBHalf, RenderTextureReadWrite.Linear);
                cb.Blit(textureID, m_DebugFullScreenTempRT);
            }
        }

        void PushFullScreenDebugTextureMip(CommandBuffer cmd, RenderTargetIdentifier textureID, int lodCount, int width, int height, FullScreenDebugMode debugMode)
        {
            var mipIndex = Mathf.FloorToInt(m_CurrentDebugDisplaySettings.fullscreenDebugMip * (lodCount));
            if (debugMode == m_CurrentDebugDisplaySettings.fullScreenDebugMode)
            {
                m_FullScreenDebugPushed = true; // We need this flag because otherwise if no fullscreen debug is pushed, when we render the result in RenderDebug the temporary RT will not exist.
                cmd.ReleaseTemporaryRT(m_DebugFullScreenTempRT);
                cmd.GetTemporaryRT(m_DebugFullScreenTempRT, width >> mipIndex, height >> mipIndex, 0, FilterMode.Point, RenderTextureFormat.ARGBHalf, RenderTextureReadWrite.Linear);
                cmd.CopyTexture(textureID, 0, mipIndex, m_DebugFullScreenTempRT, 0, 0);
            }
        }

        void PushFullScreenDebugDepthMip(CommandBuffer cmd, RenderTargetIdentifier textureID, int lodCount, int width, int height, FullScreenDebugMode debugMode)
        {
            var mipIndex = Mathf.FloorToInt(m_CurrentDebugDisplaySettings.fullscreenDebugMip * (lodCount));
            if (debugMode == m_CurrentDebugDisplaySettings.fullScreenDebugMode)
            {
                m_FullScreenDebugPushed = true; // We need this flag because otherwise if no fullscreen debug is pushed, when we render the result in RenderDebug the temporary RT will not exist.
                cmd.ReleaseTemporaryRT(m_DebugFullScreenTempRT);
                cmd.GetTemporaryRT(m_DebugFullScreenTempRT, width >> mipIndex, height >> mipIndex, 0, FilterMode.Point, RenderTextureFormat.RFloat, RenderTextureReadWrite.Linear);
                cmd.CopyTexture(textureID, 0, mipIndex, m_DebugFullScreenTempRT, 0, 0);
            }
        }

        public void PushFullScreenDebugTexture(CommandBuffer cb, int textureID, Camera camera, ScriptableRenderContext renderContext, FullScreenDebugMode debugMode)
        {
            PushFullScreenDebugTexture(cb, new RenderTargetIdentifier(textureID), camera, renderContext, debugMode);
        }

        void RenderDebug(HDCamera camera, CommandBuffer cmd)
        {
            // We don't want any overlay for these kind of rendering
            if (camera.camera.cameraType == CameraType.Reflection || camera.camera.cameraType == CameraType.Preview)
                return;

            using (new ProfilingSample(cmd, "Render Debug", GetSampler(CustomSamplerId.RenderDebug)))
            {
                // We make sure the depth buffer is bound because we need it to write depth at near plane for overlays otherwise the editor grid end up visible in them.
                CoreUtils.SetRenderTarget(cmd, BuiltinRenderTextureType.CameraTarget, m_CameraDepthStencilBufferRT);

                // First render full screen debug texture
                if (m_CurrentDebugDisplaySettings.fullScreenDebugMode != FullScreenDebugMode.None && m_FullScreenDebugPushed)
                {
                    m_FullScreenDebugPushed = false;
                    cmd.SetGlobalTexture(HDShaderIDs._DebugFullScreenTexture, m_DebugFullScreenTempRT);
                    m_DebugFullScreen.SetFloat(HDShaderIDs._FullScreenDebugMode, (float)m_CurrentDebugDisplaySettings.fullScreenDebugMode);
                    CoreUtils.DrawFullScreen(cmd, m_DebugFullScreen, (RenderTargetIdentifier)BuiltinRenderTextureType.CameraTarget);
                }

                // Then overlays
                float x = 0;
                float overlayRatio = m_CurrentDebugDisplaySettings.debugOverlayRatio;
                float overlaySize = Math.Min(camera.camera.pixelHeight, camera.camera.pixelWidth) * overlayRatio;
                float y = camera.camera.pixelHeight - overlaySize;

                var lightingDebug = m_CurrentDebugDisplaySettings.lightingDebugSettings;

                if (lightingDebug.displaySkyReflection)
                {
                    var skyReflection = m_SkyManager.skyReflection;
                    m_SharedPropertyBlock.SetTexture(HDShaderIDs._InputCubemap, skyReflection);
                    m_SharedPropertyBlock.SetFloat(HDShaderIDs._Mipmap, lightingDebug.skyReflectionMipmap);
                    cmd.SetViewport(new Rect(x, y, overlaySize, overlaySize));
                    cmd.DrawProcedural(Matrix4x4.identity, m_DebugDisplayLatlong, 0, MeshTopology.Triangles, 3, 1, m_SharedPropertyBlock);
                    HDUtils.NextOverlayCoord(ref x, ref y, overlaySize, overlaySize, camera.camera.pixelWidth);
                }

                m_LightLoop.RenderDebugOverlay(camera, cmd, m_CurrentDebugDisplaySettings, ref x, ref y, overlaySize, camera.camera.pixelWidth);
            }
        }

        void InitAndClearBuffer(HDCamera hdCamera, bool enableBakeShadowMask, CommandBuffer cmd)
        {
            using (new ProfilingSample(cmd, "InitAndClearBuffer", GetSampler(CustomSamplerId.InitAndClearBuffer)))
            {
                // We clear only the depth buffer, no need to clear the various color buffer as we overwrite them.
                // Clear depth/stencil and init buffers
                using (new ProfilingSample(cmd, "InitGBuffers and clear Depth/Stencil", GetSampler(CustomSamplerId.InitGBuffersAndClearDepthStencil)))
                {
                    // Init buffer
                    // With scriptable render loop we must allocate ourself depth and color buffer (We must be independent of backbuffer for now, hope to fix that later).
                    // Also we manage ourself the HDR format, here allocating fp16 directly.
                    // With scriptable render loop we can allocate temporary RT in a command buffer, they will not be release with ExecuteCommandBuffer
                    // These temporary surface are release automatically at the end of the scriptable render pipeline if not release explicitly
                    int w = hdCamera.camera.pixelWidth;
                    int h = hdCamera.camera.pixelHeight;

                    cmd.ReleaseTemporaryRT(m_CameraColorBuffer);
                    cmd.ReleaseTemporaryRT(m_CameraSssDiffuseLightingBuffer);
                    cmd.GetTemporaryRT(m_CameraColorBuffer,              w, h, 0, FilterMode.Point, RenderTextureFormat.ARGBHalf,       RenderTextureReadWrite.Linear, 1, true); // Enable UAV
                    cmd.GetTemporaryRT(m_CameraSssDiffuseLightingBuffer, w, h, 0, FilterMode.Point, RenderTextureFormat.RGB111110Float, RenderTextureReadWrite.Linear, 1, true); // Enable UAV

                    // Color and depth pyramids
                    int s = CalculatePyramidSize(w, h);
                    m_GaussianPyramidColorBufferDesc.width = s;
                    m_GaussianPyramidColorBufferDesc.height = s;
                    cmd.ReleaseTemporaryRT(m_GaussianPyramidColorBuffer);
                    cmd.GetTemporaryRT(m_GaussianPyramidColorBuffer, m_GaussianPyramidColorBufferDesc, FilterMode.Trilinear);

                    m_DepthPyramidBufferDesc.width = s;
                    m_DepthPyramidBufferDesc.height = s;
                    cmd.ReleaseTemporaryRT(m_DepthPyramidBuffer);
                    cmd.GetTemporaryRT(m_DepthPyramidBuffer, m_DepthPyramidBufferDesc, FilterMode.Trilinear);
                    // End

                    if (!m_FrameSettings.enableForwardRenderingOnly)
                    {
                        m_GbufferManager.InitGBuffers(w, h, m_DeferredMaterial, enableBakeShadowMask, cmd);
                        m_SSSBufferManager.InitSSSBuffersFromGBuffer(w, h, m_GbufferManager, cmd);
                    }
                    else
                    {
                        // We need to allocate target for SSS
                        m_SSSBufferManager.InitSSSBuffers(w, h, cmd);
                    }

                    m_DbufferManager.InitDBuffers(w, h, cmd);

                    CoreUtils.SetRenderTarget(cmd, m_CameraColorBufferRT, m_CameraDepthStencilBufferRT, ClearFlag.Depth);
                }

                // Clear the diffuse SSS lighting target
                using (new ProfilingSample(cmd, "Clear SSS diffuse target", GetSampler(CustomSamplerId.ClearSSSDiffuseTarget)))
                {
                    CoreUtils.SetRenderTarget(cmd, m_CameraSssDiffuseLightingBufferRT, ClearFlag.Color, CoreUtils.clearColorAllBlack);
                }

                // TODO: As we are in development and have not all the setup pass we still clear the color in emissive buffer and gbuffer, but this will be removed later.

                // Clear the HDR target
                using (new ProfilingSample(cmd, "Clear HDR target", GetSampler(CustomSamplerId.ClearHDRTarget)))
                {
                    Color clearColor = hdCamera.camera.backgroundColor.linear; // Need it in linear because we clear a linear fp16 texture.
                    CoreUtils.SetRenderTarget(cmd, m_CameraColorBufferRT, m_CameraDepthStencilBufferRT, ClearFlag.Color, clearColor);
                }

                // Clear GBuffers
                if (!m_FrameSettings.enableForwardRenderingOnly)
                {
                    using (new ProfilingSample(cmd, "Clear GBuffer", GetSampler(CustomSamplerId.ClearGBuffer)))
                    {
                        CoreUtils.SetRenderTarget(cmd, m_GbufferManager.GetGBuffers(), m_CameraDepthStencilBufferRT, ClearFlag.Color, CoreUtils.clearColorAllBlack);
                    }
                }
                // END TEMP
            }
        }

        static int CalculatePyramidSize(int w, int h)
        {
            return Mathf.ClosestPowerOfTwo(Mathf.Min(w, h));
        }
    }
}<|MERGE_RESOLUTION|>--- conflicted
+++ resolved
@@ -77,7 +77,7 @@
         RenderTargetIdentifier[] m_RTIDs = new RenderTargetIdentifier[k_MaxDbuffer];
 
         public void InitDBuffers(int width, int height,  CommandBuffer cmd)
-        {            
+        {
             dbufferCount = Decal.GetMaterialDBufferCount();
             RenderTextureFormat[] rtFormat;
             RenderTextureReadWrite[] rtReadWrite;
@@ -287,60 +287,10 @@
         int m_DebugFullScreenTempRT;
         bool m_FullScreenDebugPushed;
 
-<<<<<<< HEAD
-        SubsurfaceScatteringSettings m_InternalSSSAsset;
-        public SubsurfaceScatteringSettings sssSettings
-        {
-            get
-            {
-                // If no SSS asset is set, build / reuse an internal one for simplicity
-                var asset = m_Asset.sssSettings;
-
-                if (asset == null)
-                {
-                    if (m_InternalSSSAsset == null)
-                        m_InternalSSSAsset = ScriptableObject.CreateInstance<SubsurfaceScatteringSettings>();
-
-                    asset = m_InternalSSSAsset;
-                }
-
-                return asset;
-            }
-        }
-=======
-        CommonSettings.Settings m_CommonSettings = CommonSettings.Settings.s_Defaultsettings;
-        SkySettings m_SkySettings = null;
->>>>>>> e7de3381
-
         static public CustomSampler   GetSampler(CustomSamplerId id)
         {
             return m_samplers[(int)id];
         }
-<<<<<<< HEAD
-=======
-        public CommonSettings.Settings commonSettingsToUse
-        {
-            get
-            {
-                if (CommonSettingsSingleton.overrideSettings)
-                    return CommonSettingsSingleton.overrideSettings.settings;
-
-                return m_CommonSettings;
-            }
-        }
-
-        public SkySettings skySettingsToUse
-        {
-            get
-            {
-                if (SkySettingsSingleton.overrideSettings)
-                    return SkySettingsSingleton.overrideSettings;
-
-                return m_SkySettings;
-            }
-        }
->>>>>>> e7de3381
-
         public HDRenderPipeline(HDRenderPipelineAsset asset)
         {
             m_Asset = asset;
@@ -412,12 +362,7 @@
 
             m_LightLoop.Build(asset, m_ShadowSettings, m_IBLFilterGGX);
 
-<<<<<<< HEAD
-            m_SkyManager.Build(asset.renderPipelineResources, m_IBLFilterGGX);
-=======
             m_SkyManager.Build(asset, m_IBLFilterGGX);
-            m_SkyManager.skySettings = skySettingsToUse;
->>>>>>> e7de3381
 
             m_DebugDisplaySettings.RegisterDebug();
             FrameSettings.RegisterDebug("Default Camera", m_Asset.GetFrameSettings());
@@ -565,21 +510,7 @@
             {
                 hdCamera.SetupGlobalParams(cmd);
 
-<<<<<<< HEAD
-                m_SSSBufferManager.PushGlobalParams(cmd, sssParameters, m_CurrentDebugDisplaySettings);
-=======
-                if (m_SkyManager.IsSkyValid())
-                {
-                    m_SkyManager.SetGlobalSkyTexture(cmd);
-                    cmd.SetGlobalInt(HDShaderIDs._EnvLightSkyEnabled, 1);
-                }
-                else
-                {
-                    cmd.SetGlobalInt(HDShaderIDs._EnvLightSkyEnabled, 0);
-                }
-
                 m_SSSBufferManager.PushGlobalParams(cmd, sssParameters, m_FrameSettings);
->>>>>>> e7de3381
             }
         }
 
@@ -674,8 +605,8 @@
                 if (!m_IBLFilterGGX.IsInitialized())
                     m_IBLFilterGGX.Initialize(cmd);
 
-                foreach (var material in m_MaterialList)
-                    material.RenderInit(cmd);
+                    foreach (var material in m_MaterialList)
+                        material.RenderInit(cmd);
 
                 using (new ProfilingSample(cmd, "HDRenderPipeline::Render", GetSampler(CustomSamplerId.HDRenderPipelineRender)))
                 {
@@ -1121,21 +1052,14 @@
                 }
             }
 
-<<<<<<< HEAD
+            if (m_FrameSettings.enableTransparentPrePass)
+            {
             // Render transparent depth prepass after opaque one
             using (new ProfilingSample(cmd, "Transparent Depth Prepass", GetSampler(CustomSamplerId.TransparentDepthPrepass)))
-            {                
+            {
                 RenderTransparentRenderList(cull, camera, renderContext, cmd, m_TransparentDepthPrePassNames);
-=======
-            if (m_FrameSettings.enableTransparentPrePass)
-            {
-                // Render transparent depth prepass after opaque one
-                using (new ProfilingSample(cmd, "Transparent Depth Prepass", GetSampler(CustomSamplerId.TransparentDepthPrepass)))
-                {
-                    RenderTransparentRenderList(cull, camera, renderContext, cmd, m_TransparentDepthPrePassNames);
-                }
->>>>>>> e7de3381
-            }
+            }
+        }
         }
 
         // RenderGBuffer do the gbuffer pass. This is solely call with deferred. If we use a depth prepass, then the depth prepass will perform the alpha testing for opaque apha tested and we don't need to do it anymore
@@ -1182,7 +1106,7 @@
         void RenderDBuffer(Vector3 cameraPos, ScriptableRenderContext renderContext, CommandBuffer cmd)
         {
             if (!m_FrameSettings.enableDBuffer)
-                return ;
+            return ;
 
             using (new ProfilingSample(cmd, "DBuffer", GetSampler(CustomSamplerId.DBuffer)))
             {
@@ -1287,16 +1211,12 @@
 
         void RenderSky(HDCamera hdCamera, CommandBuffer cmd)
         {
-<<<<<<< HEAD
             // Rendering the sky is the first time in the frame where we need fog parameters so we push them here for the whole frame.
             var visualEnv = VolumeManager.instance.stack.GetComponent<VisualEnvironment>();
             visualEnv.PushFogShaderParameters(cmd, m_DebugDisplaySettings.renderingDebugSettings);
 
             m_SkyManager.RenderSky(hdCamera, m_LightLoop.GetCurrentSunLight(), m_CameraColorBufferRT, m_CameraDepthStencilBufferRT, cmd);
             if(visualEnv.fogType != FogType.None)
-=======
-            m_SkyManager.RenderSky(hdCamera, m_LightLoop.GetCurrentSunLight(), m_CameraColorBufferRT, m_CameraDepthStencilBufferRT, cmd, m_FrameSettings);
->>>>>>> e7de3381
             m_SkyManager.RenderOpaqueAtmosphericScattering(cmd);
         }
 
@@ -1448,7 +1368,7 @@
             if (debugMode == FullScreenDebugMode.PreRefractionColorPyramid)
             {
                 if (!m_FrameSettings.enableRoughRefraction)
-                    return;
+                return;
             }
             else if (debugMode == FullScreenDebugMode.FinalColorPyramid)
             {
@@ -1555,23 +1475,23 @@
         {
             using (new ProfilingSample(cmd, "Post-processing", GetSampler(CustomSamplerId.PostProcessing)))
             {
-                // Note: Here we don't use GetDepthTexture() to get the depth texture but m_CameraDepthStencilBuffer as the Forward transparent pass can
-                // write extra data to deal with DOF/MB
-                cmd.SetGlobalTexture(HDShaderIDs._CameraDepthTexture, m_CameraDepthStencilBuffer);
-                cmd.SetGlobalTexture(HDShaderIDs._CameraMotionVectorsTexture, m_VelocityBufferRT);
-
-                var context = hdcamera.postprocessRenderContext;
-                context.Reset();
-                context.source = m_CameraColorBufferRT;
-                context.destination = BuiltinRenderTextureType.CameraTarget;
-                context.command = cmd;
-                context.camera = hdcamera.camera;
-                context.sourceFormat = RenderTextureFormat.ARGBHalf;
-                context.flip = true;
-
-                layer.Render(context);
-            }
-        }
+                    // Note: Here we don't use GetDepthTexture() to get the depth texture but m_CameraDepthStencilBuffer as the Forward transparent pass can
+                    // write extra data to deal with DOF/MB
+                    cmd.SetGlobalTexture(HDShaderIDs._CameraDepthTexture, m_CameraDepthStencilBuffer);
+                    cmd.SetGlobalTexture(HDShaderIDs._CameraMotionVectorsTexture, m_VelocityBufferRT);
+
+                    var context = hdcamera.postprocessRenderContext;
+                    context.Reset();
+                    context.source = m_CameraColorBufferRT;
+                    context.destination = BuiltinRenderTextureType.CameraTarget;
+                    context.command = cmd;
+                    context.camera = hdcamera.camera;
+                    context.sourceFormat = RenderTextureFormat.ARGBHalf;
+                    context.flip = true;
+
+                    layer.Render(context);
+                }
+            }
 
         public void ApplyDebugDisplaySettings(CommandBuffer cmd)
         {
