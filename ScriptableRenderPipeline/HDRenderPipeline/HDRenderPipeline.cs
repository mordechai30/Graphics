﻿using System.Collections.Generic;
using UnityEngine.Rendering;
using System;
using System.Diagnostics;
using System.Linq;
using UnityEngine.Rendering.PostProcessing;
using UnityEngine.Profiling;

#if UNITY_EDITOR
using UnityEditor;
#endif

namespace UnityEngine.Experimental.Rendering.HDPipeline
{
    public class GBufferManager
    {
        public const int k_MaxGbuffer = 8;

        public int gbufferCount { get; set; }

        RenderTargetIdentifier[] m_ColorMRTs;
        RenderTargetIdentifier[] m_RTIDs = new RenderTargetIdentifier[k_MaxGbuffer];

        public void InitGBuffers(int width, int height, RenderPipelineMaterial deferredMaterial, bool enableBakeShadowMask, CommandBuffer cmd)
        {
            // Init Gbuffer description
            gbufferCount = deferredMaterial.GetMaterialGBufferCount();
            RenderTextureFormat[] rtFormat;
            RenderTextureReadWrite[] rtReadWrite;
            deferredMaterial.GetMaterialGBufferDescription(out rtFormat, out rtReadWrite);

            for (int gbufferIndex = 0; gbufferIndex < gbufferCount; ++gbufferIndex)
            {
                cmd.ReleaseTemporaryRT(HDShaderIDs._GBufferTexture[gbufferIndex]);
                cmd.GetTemporaryRT(HDShaderIDs._GBufferTexture[gbufferIndex], width, height, 0, FilterMode.Point, rtFormat[gbufferIndex], rtReadWrite[gbufferIndex]);
                m_RTIDs[gbufferIndex] = new RenderTargetIdentifier(HDShaderIDs._GBufferTexture[gbufferIndex]);
            }

            if (enableBakeShadowMask)
            {
                cmd.ReleaseTemporaryRT(HDShaderIDs._ShadowMaskTexture);
                cmd.GetTemporaryRT(HDShaderIDs._ShadowMaskTexture, width, height, 0, FilterMode.Point, Builtin.GetShadowMaskBufferFormat(), Builtin.GetShadowMaskBufferReadWrite());
                m_RTIDs[gbufferCount++] = new RenderTargetIdentifier(HDShaderIDs._ShadowMaskTexture);
            }

            if (ShaderConfig.s_VelocityInGbuffer == 1)
            {
                // If velocity is in GBuffer then it is in the last RT. Assign a different name to it.
                cmd.ReleaseTemporaryRT(HDShaderIDs._VelocityTexture);
                cmd.GetTemporaryRT(HDShaderIDs._VelocityTexture, width, height, 0, FilterMode.Point, Builtin.GetVelocityBufferFormat(), Builtin.GetVelocityBufferReadWrite());
                m_RTIDs[gbufferCount++] = new RenderTargetIdentifier(HDShaderIDs._VelocityTexture);
            }
        }

        public RenderTargetIdentifier[] GetGBuffers()
        {
            // TODO: check with THomas or Tim if wa can simply return m_ColorMRTs with null for extra RT
            if (m_ColorMRTs == null || m_ColorMRTs.Length != gbufferCount)
                m_ColorMRTs = new RenderTargetIdentifier[gbufferCount];

            for (int index = 0; index < gbufferCount; index++)
            {
                m_ColorMRTs[index] = m_RTIDs[index];
            }

            return m_ColorMRTs;
        }
    }

    public class DBufferManager
    {
        public const int k_MaxDbuffer = 4;

        public int dbufferCount { get; set; }

        RenderTargetIdentifier[] m_ColorMRTs;
        RenderTargetIdentifier[] m_RTIDs = new RenderTargetIdentifier[k_MaxDbuffer];

        public void InitDBuffers(int width, int height,  CommandBuffer cmd)
        {
            dbufferCount = Decal.GetMaterialDBufferCount();
            RenderTextureFormat[] rtFormat;
            RenderTextureReadWrite[] rtReadWrite;
            Decal.GetMaterialDBufferDescription(out rtFormat, out rtReadWrite);

            for (int dbufferIndex = 0; dbufferIndex < dbufferCount; ++dbufferIndex)
            {
                cmd.ReleaseTemporaryRT(HDShaderIDs._DBufferTexture[dbufferIndex]);
                cmd.GetTemporaryRT(HDShaderIDs._DBufferTexture[dbufferIndex], width, height, 0, FilterMode.Point, rtFormat[dbufferIndex], rtReadWrite[dbufferIndex]);
                m_RTIDs[dbufferIndex] = new RenderTargetIdentifier(HDShaderIDs._DBufferTexture[dbufferIndex]);
            }
        }

        public RenderTargetIdentifier[] GetDBuffers()
        {
            if (m_ColorMRTs == null || m_ColorMRTs.Length != dbufferCount)
                m_ColorMRTs = new RenderTargetIdentifier[dbufferCount];

            for (int index = 0; index < dbufferCount; index++)
            {
                m_ColorMRTs[index] = m_RTIDs[index];
            }

            return m_ColorMRTs;
        }
    }


    public partial class HDRenderPipeline : RenderPipeline
    {
        enum ForwardPass
        {
            Opaque,
            PreRefraction,
            Transparent
        }

        static readonly string[] k_ForwardPassDebugName =
        {
            "Forward Opaque Debug",
            "Forward PreRefraction Debug",
            "Forward Transparent Debug"
        };

        static readonly string[] k_ForwardPassName =
        {
            "Forward Opaque",
            "Forward PreRefraction",
            "Forward Transparent"
        };

        static readonly RenderQueueRange k_RenderQueue_PreRefraction = new RenderQueueRange { min = (int)HDRenderQueue.PreRefraction, max = (int)HDRenderQueue.Transparent - 1 };
        static readonly RenderQueueRange k_RenderQueue_Transparent = new RenderQueueRange { min = (int)HDRenderQueue.Transparent, max = (int)HDRenderQueue.Overlay - 1};
        static readonly RenderQueueRange k_RenderQueue_AllTransparent = new RenderQueueRange { min = (int)HDRenderQueue.PreRefraction, max = (int)HDRenderQueue.Overlay - 1 };

        readonly HDRenderPipelineAsset m_Asset;

        readonly RenderPipelineMaterial m_DeferredMaterial;
        readonly List<RenderPipelineMaterial> m_MaterialList = new List<RenderPipelineMaterial>();

        readonly GBufferManager m_GbufferManager = new GBufferManager();
        readonly DBufferManager m_DbufferManager = new DBufferManager();
        readonly SubsurfaceScatteringManager m_SSSBufferManager = new SubsurfaceScatteringManager();

        // Renderer Bake configuration can vary depends on if shadow mask is enabled or no
        RendererConfiguration m_currentRendererConfigurationBakedLighting = HDUtils.k_RendererConfigurationBakedLighting;
        Material m_CopyStencilForNoLighting;
        GPUCopy m_GPUCopy;

        IBLFilterGGX m_IBLFilterGGX = null;

        ComputeShader m_GaussianPyramidCS { get { return m_Asset.renderPipelineResources.gaussianPyramidCS; } }
        int m_GaussianPyramidKernel;
        ComputeShader m_DepthPyramidCS { get { return m_Asset.renderPipelineResources.depthPyramidCS; } }
        int m_DepthPyramidKernel;

        ComputeShader m_applyDistortionCS { get { return m_Asset.renderPipelineResources.applyDistortionCS; } }
        int m_applyDistortionKernel;

        Material m_CameraMotionVectorsMaterial;

        // Debug material
        Material m_DebugViewMaterialGBuffer;
        Material m_DebugViewMaterialGBufferShadowMask;
        Material m_currentDebugViewMaterialGBuffer;
        Material m_DebugDisplayLatlong;
        Material m_DebugFullScreen;
        Material m_ErrorMaterial;

        // Various buffer
        readonly int m_CameraColorBuffer;
        readonly int m_CameraSssDiffuseLightingBuffer;
        readonly int m_ShadowMaskBuffer;
        readonly int m_VelocityBuffer;
        readonly int m_DistortionBuffer;
        readonly int m_GaussianPyramidColorBuffer;
        readonly int m_DepthPyramidBuffer;

        readonly int m_DeferredShadowBuffer;

        // 'm_CameraColorBuffer' does not contain diffuse lighting of SSS materials until the SSS pass. It is stored within 'm_CameraSssDiffuseLightingBuffer'.
        readonly RenderTargetIdentifier m_CameraColorBufferRT;
        readonly RenderTargetIdentifier m_CameraSssDiffuseLightingBufferRT;
        readonly RenderTargetIdentifier m_VelocityBufferRT;
        readonly RenderTargetIdentifier m_DistortionBufferRT;
        readonly RenderTargetIdentifier m_GaussianPyramidColorBufferRT;
        readonly RenderTargetIdentifier m_DepthPyramidBufferRT;
        RenderTextureDescriptor m_GaussianPyramidColorBufferDesc;
        RenderTextureDescriptor m_DepthPyramidBufferDesc;

        readonly RenderTargetIdentifier m_DeferredShadowBufferRT;

        RenderTexture m_CameraDepthStencilBuffer;
        RenderTexture m_CameraDepthBufferCopy;
        RenderTexture m_CameraStencilBufferCopy;

        RenderTargetIdentifier m_CameraDepthStencilBufferRT;
        RenderTargetIdentifier m_CameraDepthBufferCopyRT;
        RenderTargetIdentifier m_CameraStencilBufferCopyRT;

        static CustomSampler[] m_samplers = new CustomSampler[(int)CustomSamplerId.Max];

        // The pass "SRPDefaultUnlit" is a fall back to legacy unlit rendering and is required to support unity 2d + unity UI that render in the scene.
        ShaderPassName[] m_ForwardAndForwardOnlyPassNames = { new ShaderPassName(), new ShaderPassName(), HDShaderPassNames.s_SRPDefaultUnlitName};
        ShaderPassName[] m_ForwardOnlyPassNames = { new ShaderPassName(), HDShaderPassNames.s_SRPDefaultUnlitName};

        ShaderPassName[] m_AllTransparentPassNames = {  HDShaderPassNames.s_TransparentBackfaceName,
                                                        HDShaderPassNames.s_ForwardOnlyName,
                                                        HDShaderPassNames.s_ForwardName,
                                                        HDShaderPassNames.s_SRPDefaultUnlitName };

        ShaderPassName[] m_AllTransparentDebugDisplayPassNames = {  HDShaderPassNames.s_TransparentBackfaceDebugDisplayName,
                                                                    HDShaderPassNames.s_ForwardOnlyDebugDisplayName,
                                                                    HDShaderPassNames.s_ForwardDebugDisplayName,
                                                                    HDShaderPassNames.s_SRPDefaultUnlitName };

        ShaderPassName[] m_AllForwardDebugDisplayPassNames = {  HDShaderPassNames.s_TransparentBackfaceDebugDisplayName,
                                                                HDShaderPassNames.s_ForwardOnlyDebugDisplayName,
                                                                HDShaderPassNames.s_ForwardDebugDisplayName };

        ShaderPassName[] m_DepthOnlyAndDepthForwardOnlyPassNames = { HDShaderPassNames.s_DepthForwardOnlyName, HDShaderPassNames.s_DepthOnlyName };
        ShaderPassName[] m_DepthForwardOnlyPassNames = { HDShaderPassNames.s_DepthForwardOnlyName };
        ShaderPassName[] m_DepthOnlyPassNames = { HDShaderPassNames.s_DepthOnlyName };
        ShaderPassName[] m_TransparentDepthPrePassNames = { HDShaderPassNames.s_TransparentDepthPrePassName };
        ShaderPassName[] m_TransparentDepthPostPassNames = { HDShaderPassNames.s_TransparentDepthPostPassName };
        ShaderPassName[] m_ForwardErrorPassNames = { HDShaderPassNames.s_AlwaysName, HDShaderPassNames.s_ForwardBaseName, HDShaderPassNames.s_DeferredName, HDShaderPassNames.s_PrepassBaseName, HDShaderPassNames.s_VertexName, HDShaderPassNames.s_VertexLMRGBMName, HDShaderPassNames.s_VertexLMName };
        ShaderPassName[] m_SinglePassName = new ShaderPassName[1];

        RenderTargetIdentifier[] m_MRTCache2 = new RenderTargetIdentifier[2];

        // Stencil usage in HDRenderPipeline.
        // Currently we use only 2 bits to identify the kind of lighting that is expected from the render pipeline
        // Usage is define in LightDefinitions.cs
        [Flags]
        public enum StencilBitMask
        {
            Clear    = 0,                    // 0x0
            Lighting = 3,                    // 0x3  - 2 bit
            All      = 255                   // 0xFF - 8 bit
        }

        RenderStateBlock m_DepthStateOpaque;
        RenderStateBlock m_DepthStateOpaqueWithPrepass;

        // Detect when windows size is changing
        int m_CurrentWidth;
        int m_CurrentHeight;

        // Use to detect frame changes
        int m_FrameCount;

        public int GetCurrentShadowCount() { return m_LightLoop.GetCurrentShadowCount(); }
        public int GetShadowAtlasCount() { return m_LightLoop.GetShadowAtlasCount(); }

        readonly SkyManager m_SkyManager = new SkyManager();
        readonly LightLoop m_LightLoop = new LightLoop();
        readonly ShadowSettings m_ShadowSettings = new ShadowSettings();

        // Debugging
        MaterialPropertyBlock m_SharedPropertyBlock = new MaterialPropertyBlock();
        DebugDisplaySettings m_DebugDisplaySettings = new DebugDisplaySettings();
        static DebugDisplaySettings s_NeutralDebugDisplaySettings = new DebugDisplaySettings();
        DebugDisplaySettings m_CurrentDebugDisplaySettings;

        int m_DebugFullScreenTempRT;
        bool m_FullScreenDebugPushed;

        SubsurfaceScatteringSettings m_InternalSSSAsset;
        public SubsurfaceScatteringSettings sssSettings
        {
            get
            {
                // If no SSS asset is set, build / reuse an internal one for simplicity
                var asset = m_Asset.sssSettings;

                if (asset == null)
                {
                    if (m_InternalSSSAsset == null)
                        m_InternalSSSAsset = ScriptableObject.CreateInstance<SubsurfaceScatteringSettings>();

                    asset = m_InternalSSSAsset;
                }

                return asset;
            }
        }

        static public CustomSampler   GetSampler(CustomSamplerId id)
        {
            return m_samplers[(int)id];
        }

        public HDRenderPipeline(HDRenderPipelineAsset asset)
        {
            m_Asset = asset;
            m_GPUCopy = new GPUCopy(asset.renderPipelineResources.copyChannelCS);
            EncodeBC6H.DefaultInstance = EncodeBC6H.DefaultInstance ?? new EncodeBC6H(asset.renderPipelineResources.encodeBC6HCS);

            // Scan material list and assign it
            m_MaterialList = HDUtils.GetRenderPipelineMaterialList();
            // Find first material that have non 0 Gbuffer count and assign it as deferredMaterial
            m_DeferredMaterial = null;
            foreach (var material in m_MaterialList)
            {
                if (material.GetMaterialGBufferCount() > 0)
                    m_DeferredMaterial = material;
            }

            // TODO: Handle the case of no Gbuffer material
            // TODO: I comment the assert here because m_DeferredMaterial for whatever reasons contain the correct class but with a "null" in the name instead of the real name and then trigger the assert
            // whereas it work. Don't know what is happening, DebugDisplay use the same code and name is correct there.
            // Debug.Assert(m_DeferredMaterial != null);

            m_CameraColorBuffer                = HDShaderIDs._CameraColorTexture;
            m_CameraColorBufferRT              = new RenderTargetIdentifier(m_CameraColorBuffer);
            m_CameraSssDiffuseLightingBuffer   = HDShaderIDs._CameraSssDiffuseLightingBuffer;
            m_CameraSssDiffuseLightingBufferRT = new RenderTargetIdentifier(m_CameraSssDiffuseLightingBuffer);

            m_SSSBufferManager.Build(asset.renderPipelineResources, asset.sssSettings);

            // Initialize various compute shader resources
            m_applyDistortionKernel = m_applyDistortionCS.FindKernel("KMain");

            // General material
            m_CopyStencilForNoLighting = CoreUtils.CreateEngineMaterial(asset.renderPipelineResources.copyStencilBuffer);
            m_CopyStencilForNoLighting.SetInt(HDShaderIDs._StencilRef, (int)StencilLightingUsage.NoLighting);
            m_CameraMotionVectorsMaterial = CoreUtils.CreateEngineMaterial(asset.renderPipelineResources.cameraMotionVectors);

            InitializeDebugMaterials();

            m_VelocityBuffer = HDShaderIDs._VelocityTexture;
            m_VelocityBufferRT = new RenderTargetIdentifier(m_VelocityBuffer);

            m_DistortionBuffer = HDShaderIDs._DistortionTexture;
            m_DistortionBufferRT = new RenderTargetIdentifier(m_DistortionBuffer);

            m_GaussianPyramidKernel = m_GaussianPyramidCS.FindKernel("KMain");
            m_GaussianPyramidColorBuffer = HDShaderIDs._GaussianPyramidColorTexture;
            m_GaussianPyramidColorBufferRT = new RenderTargetIdentifier(m_GaussianPyramidColorBuffer);
            m_GaussianPyramidColorBufferDesc = new RenderTextureDescriptor(2, 2, RenderTextureFormat.ARGBHalf, 0)
            {
                useMipMap = true,
                autoGenerateMips = false
            };

            m_DepthPyramidKernel = m_DepthPyramidCS.FindKernel("KMain");
            m_DepthPyramidBuffer = HDShaderIDs._DepthPyramidTexture;
            m_DepthPyramidBufferRT = new RenderTargetIdentifier(m_DepthPyramidBuffer);
            m_DepthPyramidBufferDesc = new RenderTextureDescriptor(2, 2, RenderTextureFormat.RFloat, 0)
            {
                useMipMap = true,
                autoGenerateMips = false
            };

            m_DeferredShadowBuffer = HDShaderIDs._DeferredShadowTexture;
            m_DeferredShadowBufferRT = new RenderTargetIdentifier(m_DeferredShadowBuffer);

            m_MaterialList.ForEach(material => material.Build(asset.renderPipelineResources));

            m_IBLFilterGGX = new IBLFilterGGX(asset.renderPipelineResources);

            m_LightLoop.Build(asset.renderPipelineResources, asset.lightLoopSettings, asset.globalTextureSettings, asset.shadowInitParams, m_ShadowSettings, m_IBLFilterGGX);

            m_SkyManager.Build(asset.renderPipelineResources, m_IBLFilterGGX);

            m_DebugDisplaySettings.RegisterDebug();
            m_DebugFullScreenTempRT = HDShaderIDs._DebugFullScreenTexture;


            // Init all samplers
            for (int i = 0; i < (int)CustomSamplerId.Max; i++)
            {
                CustomSamplerId id = (CustomSamplerId)i;
                m_samplers[i] = CustomSampler.Create("C#_" + id.ToString());
            }

            InitializeRenderStateBlocks();

            RegisterDebug();
        }

        void RegisterDebug()
        {
            // These need to be Runtime Only because those values are held by the HDRenderPipeline asset so if user change them through the editor debug menu they might change the value in the asset without noticing it.
            DebugMenuManager.instance.AddDebugItem<bool>("HDRP", "Forward Only", () => m_Asset.globalRenderingSettings.useForwardRenderingOnly, (value) => m_Asset.globalRenderingSettings.useForwardRenderingOnly = (bool)value, DebugItemFlag.RuntimeOnly);
            DebugMenuManager.instance.AddDebugItem<bool>("HDRP", "Deferred Depth Prepass", () => m_Asset.globalRenderingSettings.useDepthPrepassWithDeferredRendering, (value) => m_Asset.globalRenderingSettings.useDepthPrepassWithDeferredRendering = (bool)value, DebugItemFlag.RuntimeOnly);
            DebugMenuManager.instance.AddDebugItem<bool>("HDRP", "Deferred Depth Prepass ATest Only", () => m_Asset.globalRenderingSettings.renderAlphaTestOnlyInDeferredPrepass, (value) => m_Asset.globalRenderingSettings.renderAlphaTestOnlyInDeferredPrepass = (bool)value, DebugItemFlag.RuntimeOnly);

            DebugMenuManager.instance.AddDebugItem<bool>("HDRP", "Enable Tile/Cluster", () => m_Asset.lightLoopSettings.enableTileAndCluster, (value) => m_Asset.lightLoopSettings.enableTileAndCluster = (bool)value, DebugItemFlag.RuntimeOnly);
            DebugMenuManager.instance.AddDebugItem<bool>("HDRP", "Enable Big Tile", () => m_Asset.lightLoopSettings.enableBigTilePrepass, (value) => m_Asset.lightLoopSettings.enableBigTilePrepass = (bool)value, DebugItemFlag.RuntimeOnly);
            DebugMenuManager.instance.AddDebugItem<bool>("HDRP", "Enable Compute Lighting", () => m_Asset.lightLoopSettings.enableComputeLightEvaluation, (value) => m_Asset.lightLoopSettings.enableComputeLightEvaluation = (bool)value, DebugItemFlag.RuntimeOnly);
            DebugMenuManager.instance.AddDebugItem<bool>("HDRP", "Enable Light Classification", () => m_Asset.lightLoopSettings.enableComputeLightVariants, (value) => m_Asset.lightLoopSettings.enableComputeLightVariants = (bool)value, DebugItemFlag.RuntimeOnly);
            DebugMenuManager.instance.AddDebugItem<bool>("HDRP", "Enable Material Classification", () => m_Asset.lightLoopSettings.enableComputeMaterialVariants, (value) => m_Asset.lightLoopSettings.enableComputeMaterialVariants = (bool)value, DebugItemFlag.RuntimeOnly);
            DebugMenuManager.instance.AddDebugItem<bool>("HDRP", "Enable Async Compute", () => m_Asset.lightLoopSettings.enableAsyncCompute, (value) => m_Asset.lightLoopSettings.enableAsyncCompute = (bool)value, DebugItemFlag.RuntimeOnly);
        }

        void InitializeDebugMaterials()
        {
            m_DebugViewMaterialGBuffer = CoreUtils.CreateEngineMaterial(m_Asset.renderPipelineResources.debugViewMaterialGBufferShader);
            m_DebugViewMaterialGBufferShadowMask = CoreUtils.CreateEngineMaterial(m_Asset.renderPipelineResources.debugViewMaterialGBufferShader);
            m_DebugViewMaterialGBufferShadowMask.EnableKeyword("SHADOWS_SHADOWMASK");
            m_DebugDisplayLatlong = CoreUtils.CreateEngineMaterial(m_Asset.renderPipelineResources.debugDisplayLatlongShader);
            m_DebugFullScreen = CoreUtils.CreateEngineMaterial(m_Asset.renderPipelineResources.debugFullScreenShader);
            m_ErrorMaterial = CoreUtils.CreateEngineMaterial("Hidden/InternalErrorShader");
        }

        void InitializeRenderStateBlocks()
        {
            m_DepthStateOpaque = new RenderStateBlock
            {
                depthState = new DepthState(true, CompareFunction.LessEqual),
                mask = RenderStateMask.Depth
            };

            // When doing a prepass, we don't need to write the depth anymore.
            // Moreover, we need to use DepthEqual because for alpha tested materials we don't do the clip in the shader anymore (otherwise HiZ does not work on PS4)
            m_DepthStateOpaqueWithPrepass = new RenderStateBlock
            {
                depthState = new DepthState(false, CompareFunction.Equal),
                mask = RenderStateMask.Depth
            };
        }

        public void OnSceneLoad()
        {
            // Recreate the textures which went NULL
            m_MaterialList.ForEach(material => material.Build(m_Asset.renderPipelineResources));
        }

        public override void Dispose()
        {
            base.Dispose();

            m_LightLoop.Cleanup();

            m_MaterialList.ForEach(material => material.Cleanup());

            CoreUtils.Destroy(m_CopyStencilForNoLighting);
            CoreUtils.Destroy(m_CameraMotionVectorsMaterial);

            CoreUtils.Destroy(m_DebugViewMaterialGBuffer);
            CoreUtils.Destroy(m_DebugViewMaterialGBufferShadowMask);
            CoreUtils.Destroy(m_DebugDisplayLatlong);
            CoreUtils.Destroy(m_DebugFullScreen);
            CoreUtils.Destroy(m_ErrorMaterial);
            CoreUtils.Destroy(m_InternalSSSAsset);

            m_SSSBufferManager.Cleanup();
            m_SkyManager.Cleanup();

#if UNITY_EDITOR
            SupportedRenderingFeatures.active = new SupportedRenderingFeatures();
#endif
        }

#if UNITY_EDITOR
        static readonly SupportedRenderingFeatures s_NeededFeatures = new SupportedRenderingFeatures()
        {
            reflectionProbeSupportFlags = SupportedRenderingFeatures.ReflectionProbeSupportFlags.Rotation
        };
#endif

        void CreateDepthStencilBuffer(Camera camera)
        {
            if (m_CameraDepthStencilBuffer != null)
                m_CameraDepthStencilBuffer.Release();

            m_CameraDepthStencilBuffer = new RenderTexture(camera.pixelWidth, camera.pixelHeight, 24, RenderTextureFormat.Depth);
            m_CameraDepthStencilBuffer.filterMode = FilterMode.Point;
            m_CameraDepthStencilBuffer.Create();
            m_CameraDepthStencilBufferRT = new RenderTargetIdentifier(m_CameraDepthStencilBuffer);

            if (NeedDepthBufferCopy())
            {
                if (m_CameraDepthBufferCopy != null)
                    m_CameraDepthBufferCopy.Release();

                m_CameraDepthBufferCopy = new RenderTexture(camera.pixelWidth, camera.pixelHeight, 24, RenderTextureFormat.Depth);
                m_CameraDepthBufferCopy.filterMode = FilterMode.Point;
                m_CameraDepthBufferCopy.Create();
                m_CameraDepthBufferCopyRT = new RenderTargetIdentifier(m_CameraDepthBufferCopy);
            }

            if (NeedStencilBufferCopy())
            {
                if (m_CameraStencilBufferCopy != null)
                    m_CameraStencilBufferCopy.Release();

                m_CameraStencilBufferCopy = new RenderTexture(camera.pixelWidth, camera.pixelHeight, 0, RenderTextureFormat.R8, RenderTextureReadWrite.Linear); // DXGI_FORMAT_R8_UINT is not supported by Unity
                m_CameraStencilBufferCopy.filterMode = FilterMode.Point;
                m_CameraStencilBufferCopy.Create();
                m_CameraStencilBufferCopyRT = new RenderTargetIdentifier(m_CameraStencilBufferCopy);
            }
        }

        void Resize(Camera camera)
        {
            // TODO: Detect if renderdoc just load and force a resize in this case, as often renderdoc require to realloc resource.

            // TODO: This is the wrong way to handle resize/allocation. We can have several different camera here, mean that the loop on camera will allocate and deallocate
            // the below buffer which is bad. Best is to have a set of buffer for each camera that is persistent and reallocate resource if need
            // For now consider we have only one camera that go to this code, the main one.
            bool resolutionChanged = camera.pixelWidth != m_CurrentWidth || camera.pixelHeight != m_CurrentHeight;

            if (resolutionChanged || m_CameraDepthStencilBuffer == null)
            {
                CreateDepthStencilBuffer(camera);
                m_SSSBufferManager.Resize(camera);
            }

            if (resolutionChanged || m_LightLoop.NeedResize())
            {
                if (m_CurrentWidth > 0 && m_CurrentHeight > 0)
                    m_LightLoop.ReleaseResolutionDependentBuffers();

                m_LightLoop.AllocResolutionDependentBuffers(camera.pixelWidth, camera.pixelHeight);
            }

            // update recorded window resolution
            m_CurrentWidth = camera.pixelWidth;
            m_CurrentHeight = camera.pixelHeight;
        }

        public void PushGlobalParams(HDCamera hdCamera, CommandBuffer cmd, SubsurfaceScatteringSettings sssParameters)
        {
            using (new ProfilingSample(cmd, "Push Global Parameters", GetSampler(CustomSamplerId.PushGlobalParameters)))
            {
                hdCamera.SetupGlobalParams(cmd);

<<<<<<< HEAD
                // Broadcast SSS parameters to all shaders.
                cmd.SetGlobalInt(HDShaderIDs._EnableSSSAndTransmission, m_CurrentDebugDisplaySettings.renderingDebugSettings.enableSSSAndTransmission ? 1 : 0);
                cmd.SetGlobalInt(HDShaderIDs._UseDisneySSS, sssParameters.useDisneySSS ? 1 : 0);
                unsafe
                {
                    // Warning: Unity is not able to losslessly transfer integers larger than 2^24 to the shader system.
                    // Therefore, we bitcast uint to float in C#, and bitcast back to uint in the shader.
                    uint texturingModeFlags = sssParameters.texturingModeFlags;
                    uint transmissionFlags  = sssParameters.transmissionFlags;
                    cmd.SetGlobalFloat(HDShaderIDs._TexturingModeFlags, *(float*)&texturingModeFlags);
                    cmd.SetGlobalFloat(HDShaderIDs._TransmissionFlags,  *(float*)&transmissionFlags);
                }
                cmd.SetGlobalVectorArray(HDShaderIDs._ThicknessRemaps,            sssParameters.thicknessRemaps);
                cmd.SetGlobalVectorArray(HDShaderIDs._ShapeParams,                sssParameters.shapeParams);
                cmd.SetGlobalVectorArray(HDShaderIDs._HalfRcpVariancesAndWeights, sssParameters.halfRcpVariancesAndWeights);
                cmd.SetGlobalVectorArray(HDShaderIDs._TransmissionTints,          sssParameters.transmissionTints);
                cmd.SetGlobalVectorArray(HDShaderIDs._WorldScales,                sssParameters.worldScales);
=======
                if (m_SkyManager.IsSkyValid())
                {
                    m_SkyManager.SetGlobalSkyTexture(cmd);
                    cmd.SetGlobalInt(HDShaderIDs._EnvLightSkyEnabled, 1);
                }
                else
                {
                    cmd.SetGlobalInt(HDShaderIDs._EnvLightSkyEnabled, 0);
                }

                m_SSSBufferManager.PushGlobalParams(cmd, sssParameters, m_CurrentDebugDisplaySettings);
>>>>>>> cb94b440
            }
        }

        bool NeedDepthBufferCopy()
        {
            // For now we consider only PS4 to be able to read from a bound depth buffer.
            // TODO: test/implement for other platforms.
            return  SystemInfo.graphicsDeviceType != GraphicsDeviceType.PlayStation4 &&
                    SystemInfo.graphicsDeviceType != GraphicsDeviceType.XboxOne &&
                    SystemInfo.graphicsDeviceType != GraphicsDeviceType.XboxOneD3D12;
        }

        bool NeedStencilBufferCopy()
        {
            // Currently, Unity does not offer a way to bind the stencil buffer as a texture in a compute shader.
            // Therefore, it's manually copied using a pixel shader.
            return m_LightLoop.GetFeatureVariantsEnabled();
        }

        RenderTargetIdentifier GetDepthTexture()
        {
            return NeedDepthBufferCopy() ? m_CameraDepthBufferCopy : m_CameraDepthStencilBuffer;
        }

        void CopyDepthBufferIfNeeded(CommandBuffer cmd)
        {
            using (new ProfilingSample(cmd, NeedDepthBufferCopy() ? "Copy DepthBuffer" : "Set DepthBuffer", GetSampler(CustomSamplerId.CopySetDepthBuffer)))
            {
                if (NeedDepthBufferCopy())
                {
                    using (new ProfilingSample(cmd, "Copy depth-stencil buffer", GetSampler(CustomSamplerId.CopyDepthStencilbuffer)))
                    {
                        cmd.CopyTexture(m_CameraDepthStencilBufferRT, m_CameraDepthBufferCopyRT);
                    }
                }
            }
        }

        public void UpdateShadowSettings()
        {
            var shadowSettings = VolumeManager.instance.GetComponent<HDShadowSettings>();

            m_ShadowSettings.maxShadowDistance = shadowSettings.maxShadowDistance;
            //m_ShadowSettings.directionalLightNearPlaneOffset = commonSettings.shadowNearPlaneOffset;
        }

        public void ConfigureForShadowMask(bool enableBakeShadowMask, CommandBuffer cmd)
        {
            // Globally enable (for GBuffer shader and forward lit (opaque and transparent) the keyword SHADOWS_SHADOWMASK
            CoreUtils.SetKeyword(cmd, "SHADOWS_SHADOWMASK", enableBakeShadowMask);

            // Configure material to use depends on shadow mask option
            m_currentRendererConfigurationBakedLighting = enableBakeShadowMask ? HDUtils.k_RendererConfigurationBakedLightingWithShadowMask : HDUtils.k_RendererConfigurationBakedLighting;
            m_currentDebugViewMaterialGBuffer = enableBakeShadowMask ? m_DebugViewMaterialGBufferShadowMask : m_DebugViewMaterialGBuffer;
        }

        CullResults m_CullResults;
        public override void Render(ScriptableRenderContext renderContext, Camera[] cameras)
        {
            base.Render(renderContext, cameras);

#if UNITY_EDITOR
            SupportedRenderingFeatures.active = s_NeededFeatures;
#endif
            // HD use specific GraphicsSettings. This is init here.
            // TODO: This should not be set at each Frame but is there another place for these config setup ?
            GraphicsSettings.lightsUseLinearIntensity = true;
            GraphicsSettings.lightsUseColorTemperature = true;

            if (m_FrameCount != Time.frameCount)
            {
                HDCamera.CleanUnused();
                m_FrameCount = Time.frameCount;
            }

            var stereoActive = UnityEngine.XR.XRSettings.isDeviceActive && m_DebugDisplaySettings.renderingDebugSettings.allowStereo;

            foreach (var camera in cameras)
            {
            // This is the main command buffer used for the frame.
            var cmd = CommandBufferPool.Get("");

            using (new ProfilingSample(cmd, "HDRenderPipeline::Render", GetSampler(CustomSamplerId.HDRenderPipelineRender)))
            {
            foreach (var material in m_MaterialList)
                material.RenderInit(cmd);


            // Do anything we need to do upon a new frame.
            m_LightLoop.NewFrame();

            if (camera == null)
            {
                renderContext.Submit();
                continue;
            }

            // If we render a reflection view or a preview we should not display any debug information
            // This need to be call before ApplyDebugDisplaySettings()
            if (camera.cameraType == CameraType.Reflection || camera.cameraType == CameraType.Preview)
            {
                // Neutral allow to disable all debug settings
                m_CurrentDebugDisplaySettings = s_NeutralDebugDisplaySettings;
            }
            else
            {
                m_CurrentDebugDisplaySettings = m_DebugDisplaySettings;

                using (new ProfilingSample(cmd, "Volume Update", GetSampler(CustomSamplerId.VolumeUpdate)))
                {
                    // TODO: Transform & layer should be configurable per camera
                    VolumeManager.instance.Update(camera.transform, -1);
                }
            }

            ApplyDebugDisplaySettings(cmd);
            UpdateShadowSettings();

            if (!m_IBLFilterGGX.IsInitialized())
                m_IBLFilterGGX.Initialize(cmd);

            ScriptableCullingParameters cullingParams;
            if (!CullResults.GetCullingParameters(camera, out cullingParams))
            {
                renderContext.Submit();
                continue;
            }

            m_LightLoop.UpdateCullingParameters( ref cullingParams );

#if UNITY_EDITOR
            // emit scene view UI
            if (camera.cameraType == CameraType.SceneView)
            {
                ScriptableRenderContext.EmitWorldGeometryForSceneView(camera);
            }
#endif

            using (new ProfilingSample(cmd, "CullResults.Cull", GetSampler(CustomSamplerId.CullResultsCull)))
            {
                CullResults.Cull(ref cullingParams, renderContext,ref m_CullResults);
            }

            var postProcessLayer = camera.GetComponent<PostProcessLayer>();
            var hdCamera = HDCamera.Get(camera, postProcessLayer, m_Asset.globalRenderingSettings, stereoActive);
            m_LightLoop.UpdateRenderingPathState(hdCamera.useForwardOnly);

            Resize(camera);

            renderContext.SetupCameraProperties(camera);

            PushGlobalParams(hdCamera, cmd, sssSettings);

            // TODO: Find a correct place to bind these material textures
            // We have to bind the material specific global parameters in this mode
            m_MaterialList.ForEach(material => material.Bind());

            var additionalCameraData = camera.GetComponent<HDAdditionalCameraData>();
            if (additionalCameraData && additionalCameraData.renderingPath == RenderingPathHDRP.Unlit)
            {
                // TODO: Add another path dedicated to planar reflection / real time cubemap that implement simpler lighting
                // It is up to the users to only send unlit object for this camera path

                using (new ProfilingSample(cmd, "Forward", GetSampler(CustomSamplerId.Forward)))
                {
                    CoreUtils.SetRenderTarget(cmd, m_CameraColorBufferRT, m_CameraDepthStencilBufferRT, ClearFlag.Color | ClearFlag.Depth);
                    RenderOpaqueRenderList(m_CullResults, camera, renderContext, cmd, HDShaderPassNames.s_ForwardName);
                            RenderTransparentRenderList(m_CullResults, camera, renderContext, cmd, HDShaderPassNames.s_ForwardName);
                }

                renderContext.ExecuteCommandBuffer(cmd);
                CommandBufferPool.Release(cmd);
                renderContext.Submit();
                continue;
            }

            // Note: Legacy Unity behave like this for ShadowMask
            // When you select ShadowMask in Lighting panel it recompile shaders on the fly with the SHADOW_MASK keyword.
            // However there is no C# function that we can query to know what mode have been select in Lighting Panel and it will be wrong anyway. Lighting Panel setup what will be the next bake mode. But until light is bake, it is wrong.
            // Currently to know if you need shadow mask you need to go through all visible lights (of CullResult), check the LightBakingOutput struct and look at lightmapBakeType/mixedLightingMode. If one light have shadow mask bake mode, then you need shadow mask features (i.e extra Gbuffer).
            // It mean that when we build a standalone player, if we detect a light with bake shadow mask, we generate all shader variant (with and without shadow mask) and at runtime, when a bake shadow mask light is visible, we dynamically allocate an extra GBuffer and switch the shader.
            // So the first thing to do is to go through all the light: PrepareLightsForGPU
            bool enableBakeShadowMask;
            using (new ProfilingSample(cmd, "TP_PrepareLightsForGPU", GetSampler(CustomSamplerId.TPPrepareLightsForGPU)))
            {
                enableBakeShadowMask = m_LightLoop.PrepareLightsForGPU(cmd, m_ShadowSettings, m_CullResults, camera);
            }
            ConfigureForShadowMask(enableBakeShadowMask, cmd);

            InitAndClearBuffer(hdCamera, enableBakeShadowMask, cmd);

            RenderDepthPrepass(m_CullResults, hdCamera, renderContext, cmd, true);

            RenderVelocity(m_CullResults, hdCamera, renderContext, cmd);

            RenderDBuffer(hdCamera.cameraPos, renderContext, cmd);

            RenderGBuffer(m_CullResults, hdCamera, renderContext, cmd);

            // In both forward and deferred, everything opaque should have been rendered at this point so we can safely copy the depth buffer for later processing.
            CopyDepthBufferIfNeeded(cmd);

<<<<<<< HEAD
            // Caution: We require sun light here as some skies use the sun light to render, it means that UpdateSkyEnvironment must be called after PrepareLightsForGPU.
            // TODO: Try to arrange code so we can trigger this call earlier and use async compute here to run sky convolution during other passes (once we move convolution shader to compute).
            UpdateSkyEnvironment(hdCamera, cmd);
=======
                    // Depth texture is now ready, bind it.
                    cmd.SetGlobalTexture(HDShaderIDs._MainDepthTexture, GetDepthTexture());

                    RenderPyramidDepth(camera, cmd, renderContext, FullScreenDebugMode.DepthPyramid);
>>>>>>> cb94b440

            RenderPyramidDepth(camera, cmd, renderContext, FullScreenDebugMode.DepthPyramid);

            if (m_CurrentDebugDisplaySettings.IsDebugMaterialDisplayEnabled())
            {
                RenderDebugViewMaterial(m_CullResults, hdCamera, renderContext, cmd);
            }
            else
            {
                using (new ProfilingSample(cmd, "Render SSAO", GetSampler(CustomSamplerId.RenderSSAO)))
                {
                    // TODO: Everything here (SSAO, Shadow, Build light list, deferred shadow, material and light classification can be parallelize with Async compute)
                    RenderSSAO(cmd, camera, renderContext, postProcessLayer);
                }

                bool enableAsyncCompute = m_LightLoop.IsAsyncEnabled();
                GPUFence buildGPULightListsCompleteFence = new GPUFence();
                if (enableAsyncCompute)
                {
                    GPUFence startFence = cmd.CreateGPUFence();
                    renderContext.ExecuteCommandBuffer(cmd);
                    CommandBufferPool.Release(cmd);
                    cmd = CommandBufferPool.Get("");

                    buildGPULightListsCompleteFence = m_LightLoop.BuildGPULightListsAsyncBegin(camera, renderContext, m_CameraDepthStencilBufferRT, m_CameraStencilBufferCopyRT, startFence, m_SkyManager.IsSkyValid());
                }

                using (new ProfilingSample(cmd, "Render shadows", GetSampler(CustomSamplerId.RenderShadows)))
                {
                    m_LightLoop.RenderShadows(renderContext, cmd, m_CullResults);
                    // TODO: check if statement below still apply
                    renderContext.SetupCameraProperties(camera); // Need to recall SetupCameraProperties after RenderShadows as it modify our view/proj matrix
                }

<<<<<<< HEAD
                using (new ProfilingSample(cmd, "Deferred directional shadows", GetSampler(CustomSamplerId.RenderDeferredDirectionalShadow)))
                {
                    cmd.ReleaseTemporaryRT(m_DeferredShadowBuffer);
                    cmd.GetTemporaryRT(m_DeferredShadowBuffer, camera.pixelWidth, camera.pixelHeight, 0, FilterMode.Point, RenderTextureFormat.ARGB32, RenderTextureReadWrite.Linear, 1 , true);
                    m_LightLoop.RenderDeferredDirectionalShadow(hdCamera, m_DeferredShadowBufferRT, GetDepthTexture(), cmd);
                    PushFullScreenDebugTexture(cmd, m_DeferredShadowBuffer, hdCamera.camera, renderContext, FullScreenDebugMode.DeferredShadows);
                }
=======
  	                    // TODO: Move this code inside LightLoop
                        if (m_LightLoop.GetFeatureVariantsEnabled())
                        {
                            // For material classification we use compute shader and so can't read into the stencil, so prepare it.
                            using (new ProfilingSample(cmd, "Clear and copy stencil texture", GetSampler(CustomSamplerId.ClearAndCopyStencilTexture)))
                            {
                                CoreUtils.SetRenderTarget(cmd, m_CameraStencilBufferCopyRT, ClearFlag.Color, CoreUtils.clearColorAllBlack);

                                // In the material classification shader we will simply test is we are no lighting
                                // Use ShaderPassID 1 => "Pass 1 - Write 1 if value different from stencilRef to output"
                                CoreUtils.DrawFullScreen(cmd, m_CopyStencilForNoLighting, m_CameraStencilBufferCopyRT, m_CameraDepthStencilBufferRT, null, 1);
                                cmd.ClearRandomWriteTargets();
                            }
                        }
>>>>>>> cb94b440

  	            // TODO: Move this code inside LightLoop
                if (m_LightLoop.GetFeatureVariantsEnabled())
                {
                    // For material classification we use compute shader and so can't read into the stencil, so prepare it.
                    using (new ProfilingSample(cmd, "Clear and copy stencil texture", GetSampler(CustomSamplerId.ClearAndCopyStencilTexture)))
                    {
                        CoreUtils.SetRenderTarget(cmd, m_CameraStencilBufferCopyRT, ClearFlag.Color, CoreUtils.clearColorAllBlack);

                        cmd.SetRandomWriteTarget(1, GetHTile());
                        // In the material classification shader we will simply test is we are no lighting
                        // Use ShaderPassID 1 => "Pass 1 - Write 1 if value different from stencilRef to output"
                        CoreUtils.DrawFullScreen(cmd, m_CopyStencilForNoLighting, m_CameraStencilBufferCopyRT, m_CameraDepthStencilBufferRT, null, 1);
                        cmd.ClearRandomWriteTargets();
                    }
                }

                if (enableAsyncCompute)
                {
                    m_LightLoop.BuildGPULightListAsyncEnd(camera, cmd, buildGPULightListsCompleteFence);
                }
                else
                {
                    using (new ProfilingSample(cmd, "Build Light list", GetSampler(CustomSamplerId.BuildLightList)))
                    {
                        m_LightLoop.BuildGPULightLists(camera, cmd, m_CameraDepthStencilBufferRT, m_CameraStencilBufferCopyRT, m_SkyManager.IsSkyValid());
                    }
                }

                RenderDeferredLighting(hdCamera, cmd);

                RenderForward(m_CullResults, hdCamera, renderContext, cmd, ForwardPass.Opaque);
                RenderForwardError(m_CullResults, camera, renderContext, cmd, ForwardPass.Opaque);

<<<<<<< HEAD
                // SSS pass here handle both SSS material from deferred and forward
                SubsurfaceScatteringPass(hdCamera, cmd, sssSettings);
=======
                        // SSS pass here handle both SSS material from deferred and forward
                        m_SSSBufferManager.SubsurfaceScatteringPass(hdCamera, cmd, sssSettings, m_CurrentDebugDisplaySettings,
                                                                    m_CameraColorBufferRT, m_CameraSssDiffuseLightingBufferRT, m_CameraDepthStencilBufferRT, GetDepthTexture());
>>>>>>> cb94b440

                RenderSky(hdCamera, cmd);

                // Render pre refraction objects
                RenderForward(m_CullResults, hdCamera, renderContext, cmd, ForwardPass.PreRefraction);
                RenderForwardError(m_CullResults, camera, renderContext, cmd, ForwardPass.PreRefraction);

                RenderGaussianPyramidColor(camera, cmd, renderContext, FullScreenDebugMode.PreRefractionColorPyramid);

                // Render all type of transparent forward (unlit, lit, complex (hair...)) to keep the sorting between transparent objects.
                RenderForward(m_CullResults, hdCamera, renderContext, cmd, ForwardPass.Transparent);
                RenderForwardError(m_CullResults, camera, renderContext, cmd, ForwardPass.Transparent);

                        // Fill depth buffer to reduce artifact for transparent object
                        RenderTransparentDepthPostPass(m_CullResults, camera, renderContext, cmd, ForwardPass.Transparent);

                PushFullScreenDebugTexture(cmd, m_CameraColorBuffer, camera, renderContext, FullScreenDebugMode.NanTracker);

                // Planar and real time cubemap doesn't need post process and render in FP16
                if (camera.cameraType == CameraType.Reflection)
                {
                    using (new ProfilingSample(cmd, "Blit to final RT", GetSampler(CustomSamplerId.BlitToFinalRT)))
                    {
                        // Simple blit
                        cmd.Blit(m_CameraColorBufferRT, BuiltinRenderTextureType.CameraTarget);
                    }
                }
                else
                {
                    RenderGaussianPyramidColor(camera, cmd, renderContext, FullScreenDebugMode.FinalColorPyramid);

                    // TODO: Check with VFX team.
                    // Rendering distortion here have off course lot of artifact.
                    // But resolving at each objects that write in distortion is not possible (need to sort transparent, render those that do not distort, then resolve, then etc...)
                    // Instead we chose to apply distortion at the end after we cumulate distortion vector and desired blurriness.
                    AccumulateDistortion(m_CullResults, camera, renderContext, cmd);
                    RenderDistortion(cmd, m_Asset.renderPipelineResources);

                    RenderPostProcesses(hdCamera, cmd, postProcessLayer);
                }
            }

            RenderDebug(hdCamera, cmd);

            // Make sure to unbind every render texture here because in the next iteration of the loop we might have to reallocate render texture (if the camera size is different)
            cmd.SetRenderTarget(new RenderTargetIdentifier(-1), new RenderTargetIdentifier(-1));

#if UNITY_EDITOR
            // We still need to bind correctly default camera target with our depth buffer in case we are currently rendering scene view. It should be the last camera here

            // bind depth surface for editor grid/gizmo/selection rendering
            if (camera.cameraType == CameraType.SceneView)
                cmd.SetRenderTarget(BuiltinRenderTextureType.CameraTarget, m_CameraDepthStencilBufferRT);
#endif
                }

                // Caution: ExecuteCommandBuffer must be outside of the profiling bracket
            renderContext.ExecuteCommandBuffer(cmd);

            CommandBufferPool.Release(cmd);
            renderContext.Submit();
            } // For each camera
        }

        void RenderOpaqueRenderList(CullResults             cull,
                                    Camera                  camera,
                                    ScriptableRenderContext renderContext,
                                    CommandBuffer           cmd,
                                    ShaderPassName          passName,
                                    RendererConfiguration   rendererConfiguration = 0,
                                    RenderQueueRange?       inRenderQueueRange = null,
                                    RenderStateBlock?       stateBlock = null,
                                    Material                overrideMaterial = null)
        {
            m_SinglePassName[0] = passName;
            RenderOpaqueRenderList(cull, camera, renderContext, cmd, m_SinglePassName, rendererConfiguration, inRenderQueueRange, stateBlock, overrideMaterial);
        }

        void RenderOpaqueRenderList(CullResults             cull,
                                    Camera                  camera,
                                    ScriptableRenderContext renderContext,
                                    CommandBuffer           cmd,
                                    ShaderPassName[]        passNames,
                                    RendererConfiguration   rendererConfiguration = 0,
                                    RenderQueueRange?       inRenderQueueRange = null,
                                    RenderStateBlock?       stateBlock = null,
                                    Material                overrideMaterial = null)
        {
            if (!m_CurrentDebugDisplaySettings.renderingDebugSettings.displayOpaqueObjects)
                return;

            // This is done here because DrawRenderers API lives outside command buffers so we need to make call this before doing any DrawRenders
            renderContext.ExecuteCommandBuffer(cmd);
            cmd.Clear();

            var drawSettings = new DrawRendererSettings(camera, HDShaderPassNames.s_EmptyName)
            {
                rendererConfiguration = rendererConfiguration,
                sorting = { flags = SortFlags.CommonOpaque }
            };

            for (int i = 0; i < passNames.Length; ++i)
            {
                drawSettings.SetShaderPassName(i, passNames[i]);
            }

            if (overrideMaterial != null)
                drawSettings.SetOverrideMaterial(overrideMaterial, 0);

            var filterSettings = new FilterRenderersSettings(true)
            {
                renderQueueRange = inRenderQueueRange == null ? RenderQueueRange.opaque : inRenderQueueRange.Value
            };

            if(stateBlock == null)
                renderContext.DrawRenderers(cull.visibleRenderers, ref drawSettings, filterSettings);
            else
                renderContext.DrawRenderers(cull.visibleRenderers, ref drawSettings, filterSettings, stateBlock.Value);
        }

        void RenderTransparentRenderList(CullResults             cull,
                                         Camera                  camera,
                                         ScriptableRenderContext renderContext,
                                         CommandBuffer           cmd,
                                         ShaderPassName          passName,
                                         RendererConfiguration   rendererConfiguration = 0,
                                         RenderQueueRange?       inRenderQueueRange = null,
                                         RenderStateBlock?       stateBlock = null,
                                         Material                overrideMaterial = null)
        {
            m_SinglePassName[0] = passName;
            RenderTransparentRenderList(cull, camera, renderContext, cmd, m_SinglePassName,
                                        rendererConfiguration, inRenderQueueRange, stateBlock, overrideMaterial);
        }

        void RenderTransparentRenderList(CullResults             cull,
                                         Camera                  camera,
                                         ScriptableRenderContext renderContext,
                                         CommandBuffer           cmd,
                                         ShaderPassName[]        passNames,
                                         RendererConfiguration   rendererConfiguration = 0,
                                         RenderQueueRange?       inRenderQueueRange = null,
                                         RenderStateBlock?       stateBlock = null,
                                         Material                overrideMaterial = null
                                         )
        {
            if (!m_CurrentDebugDisplaySettings.renderingDebugSettings.displayTransparentObjects)
                return;

            // This is done here because DrawRenderers API lives outside command buffers so we need to make call this before doing any DrawRenders
            renderContext.ExecuteCommandBuffer(cmd);
            cmd.Clear();

            var drawSettings = new DrawRendererSettings(camera, HDShaderPassNames.s_EmptyName)
            {
                rendererConfiguration = rendererConfiguration,
                sorting = { flags = SortFlags.CommonTransparent }
            };

            for (int i = 0; i < passNames.Length; ++i)
            {
                drawSettings.SetShaderPassName(i, passNames[i]);
            }

            if (overrideMaterial != null)
                drawSettings.SetOverrideMaterial(overrideMaterial, 0);

            var filterSettings = new FilterRenderersSettings(true)
            {
                renderQueueRange = inRenderQueueRange == null ? k_RenderQueue_AllTransparent : inRenderQueueRange.Value
            };

            if(stateBlock == null)
                renderContext.DrawRenderers(cull.visibleRenderers, ref drawSettings, filterSettings);
            else
                renderContext.DrawRenderers(cull.visibleRenderers, ref drawSettings, filterSettings, stateBlock.Value);
        }

        void AccumulateDistortion(CullResults cullResults, Camera camera, ScriptableRenderContext renderContext, CommandBuffer cmd)
        {
            if (!m_CurrentDebugDisplaySettings.renderingDebugSettings.enableDistortion)
                return;

            using (new ProfilingSample(cmd, "Distortion", GetSampler(CustomSamplerId.Distortion)))
            {
                int w = camera.pixelWidth;
                int h = camera.pixelHeight;

                cmd.ReleaseTemporaryRT(m_DistortionBuffer);
                cmd.GetTemporaryRT(m_DistortionBuffer, w, h, 0, FilterMode.Point, Builtin.GetDistortionBufferFormat(), Builtin.GetDistortionBufferReadWrite());
                cmd.SetRenderTarget(m_DistortionBufferRT, m_CameraDepthStencilBufferRT);
                cmd.ClearRenderTarget(false, true, Color.clear);

                // Only transparent object can render distortion vectors
                RenderTransparentRenderList(cullResults, camera, renderContext, cmd, HDShaderPassNames.s_DistortionVectorsName);
            }
        }

        void RenderDistortion(CommandBuffer cmd, RenderPipelineResources resources)
        {
            using (new ProfilingSample(cmd, "ApplyDistortion", GetSampler(CustomSamplerId.ApplyDistortion)))
            {
                var size = new Vector4(m_CurrentWidth, m_CurrentHeight, 1f / m_CurrentWidth, 1f / m_CurrentHeight);
                uint x, y, z;
                m_applyDistortionCS.GetKernelThreadGroupSizes(m_applyDistortionKernel, out x, out y, out z);
                cmd.SetComputeTextureParam(m_applyDistortionCS, m_applyDistortionKernel, HDShaderIDs._DistortionTexture, m_DistortionBufferRT);
                cmd.SetComputeTextureParam(m_applyDistortionCS, m_applyDistortionKernel, HDShaderIDs._GaussianPyramidColorTexture, m_GaussianPyramidColorBufferRT);
                cmd.SetComputeTextureParam(m_applyDistortionCS, m_applyDistortionKernel, HDShaderIDs._CameraColorTexture, m_CameraColorBufferRT);
                cmd.SetComputeTextureParam(m_applyDistortionCS, m_applyDistortionKernel, HDShaderIDs._DepthTexture, GetDepthTexture());
                cmd.SetComputeVectorParam(m_applyDistortionCS, HDShaderIDs._Size, size);
                cmd.SetComputeVectorParam(m_applyDistortionCS, HDShaderIDs._ZBufferParams, Shader.GetGlobalVector(HDShaderIDs._ZBufferParams));
                cmd.SetComputeVectorParam(m_applyDistortionCS, HDShaderIDs._GaussianPyramidColorMipSize, Shader.GetGlobalVector(HDShaderIDs._GaussianPyramidColorMipSize));

                cmd.DispatchCompute(m_applyDistortionCS, m_applyDistortionKernel, Mathf.CeilToInt(size.x / x), Mathf.CeilToInt(size.y / y), 1);
            }
        }

        // RenderDepthPrepass render both opaque and opaque alpha tested based on engine configuration.
        // Forward only renderer: We always render everything
        // Deferred renderer: We render a depth prepass only if engine request it. We can decide if we render everything or only opaque alpha tested object.
        // Forward opaque with deferred renderer (DepthForwardOnly pass): We always render everything
        void RenderDepthPrepass(CullResults cull, HDCamera hdCamera, ScriptableRenderContext renderContext, CommandBuffer cmd, bool hasDecals)
        {
            // In case of deferred renderer, we can have forward opaque material. These materials need to be render in the depth buffer to correctly build the light list.
            // And they will tag the stencil to not be lit during the deferred lighting pass.

            // Guidelines: In deferred by default there is no opaque in forward. However it is possible to force an opaque material to render in forward
            // by using the pass "ForwardOnly". In this case the .shader should not have "Forward" but only a "ForwardOnly" pass.
            // It must also have a "DepthForwardOnly" and no "DepthOnly" pass as forward material (either deferred or forward only rendering) have always a depth pass.

            // In case of forward only rendering we have a depth prepass. In case of deferred renderer, it is optional
            bool addFullDepthPrepass = hdCamera.useForwardOnly || m_Asset.globalRenderingSettings.useDepthPrepassWithDeferredRendering;
            bool addAlphaTestedOnly = !hdCamera.useForwardOnly && m_Asset.globalRenderingSettings.useDepthPrepassWithDeferredRendering && m_Asset.globalRenderingSettings.renderAlphaTestOnlyInDeferredPrepass;

            var camera = hdCamera.camera;

            using (new ProfilingSample(cmd, addAlphaTestedOnly ? "Depth Prepass alpha test" : "Depth Prepass", GetSampler(CustomSamplerId.DepthPrepass)))
            {
                CoreUtils.SetRenderTarget(cmd, m_CameraDepthStencilBufferRT);
                if (hasDecals || (addFullDepthPrepass && !addAlphaTestedOnly)) // Always true in case of forward rendering, use in case of deferred rendering if requesting a full depth prepass
                {
                    // We render first the opaque object as opaque alpha tested are more costly to render and could be reject by early-z (but not Hi-z as it is disable with clip instruction)
                    // This is handled automatically with the RenderQueue value (OpaqueAlphaTested have a different value and thus are sorted after Opaque)
                    RenderOpaqueRenderList(cull, camera, renderContext, cmd, m_DepthOnlyAndDepthForwardOnlyPassNames, 0, RenderQueueRange.opaque, m_DepthStateOpaque);
                }
                else // Deferred rendering with partial depth prepass
                {
                    // We always do a DepthForwardOnly pass with all the opaque (including alpha test)
                    RenderOpaqueRenderList(cull, camera, renderContext, cmd, m_DepthForwardOnlyPassNames, 0, RenderQueueRange.opaque, m_DepthStateOpaque);

                    // Render Alpha test only if requested
                    if (addAlphaTestedOnly)
                    {
                        var renderQueueRange = new RenderQueueRange { min = (int)RenderQueue.AlphaTest, max = (int)RenderQueue.GeometryLast - 1 };
                        RenderOpaqueRenderList(cull, camera, renderContext, cmd, m_DepthOnlyPassNames, 0, renderQueueRange, m_DepthStateOpaque);
                    }
                }
            }

                // Render transparent depth prepass after opaque one
            using (new ProfilingSample(cmd, "Transparent Depth Prepass", GetSampler(CustomSamplerId.TransparentDepthPrepass)))
            {
                RenderTransparentRenderList(cull, camera, renderContext, cmd, m_TransparentDepthPrePassNames);
            }
        }

        // RenderGBuffer do the gbuffer pass. This is solely call with deferred. If we use a depth prepass, then the depth prepass will perform the alpha testing for opaque apha tested and we don't need to do it anymore
        // during Gbuffer pass. This is handled in the shader and the depth test (equal and no depth write) is done here.
        void RenderGBuffer(CullResults cull, HDCamera hdCamera, ScriptableRenderContext renderContext, CommandBuffer cmd)
        {
            if (hdCamera.useForwardOnly)
                return;

            var camera = hdCamera.camera;

            using (new ProfilingSample(cmd, m_CurrentDebugDisplaySettings.IsDebugDisplayEnabled() ? "GBufferDebugDisplay" : "GBuffer", GetSampler(CustomSamplerId.GBuffer)))
            {
                // setup GBuffer for rendering
                CoreUtils.SetRenderTarget(cmd, m_GbufferManager.GetGBuffers(), m_CameraDepthStencilBufferRT);

                // Render opaque objects into GBuffer
                if (m_CurrentDebugDisplaySettings.IsDebugDisplayEnabled())
                {
                    // When doing debug display, the shader has the clip instruction regardless of the depth prepass so we can use regular depth test.
                    RenderOpaqueRenderList(cull, camera, renderContext, cmd, HDShaderPassNames.s_GBufferDebugDisplayName, m_currentRendererConfigurationBakedLighting, RenderQueueRange.opaque, m_DepthStateOpaque);
                }
                else
                {
                    if (m_Asset.globalRenderingSettings.useDepthPrepassWithDeferredRendering)
                    {
                        var rangeOpaqueNoAlphaTest = new RenderQueueRange { min = (int)RenderQueue.Geometry,  max = (int)RenderQueue.AlphaTest - 1    };
                        var rangeOpaqueAlphaTest   = new RenderQueueRange { min = (int)RenderQueue.AlphaTest, max = (int)RenderQueue.GeometryLast - 1 };

                        // When using depth prepass for opaque alpha test only we need to use regular depth test for normal opaque objects.
                        RenderOpaqueRenderList(cull, camera, renderContext, cmd, HDShaderPassNames.s_GBufferName, m_currentRendererConfigurationBakedLighting, rangeOpaqueNoAlphaTest, m_Asset.globalRenderingSettings.renderAlphaTestOnlyInDeferredPrepass ? m_DepthStateOpaque : m_DepthStateOpaqueWithPrepass);
                        // but for opaque alpha tested object we use a depth equal and no depth write. And we rely on the shader pass GbufferWithDepthPrepass
                        RenderOpaqueRenderList(cull, camera, renderContext, cmd, HDShaderPassNames.s_GBufferWithPrepassName, m_currentRendererConfigurationBakedLighting, rangeOpaqueAlphaTest, m_DepthStateOpaqueWithPrepass);
                    }
                    else
                    {
                        // No depth prepass, use regular depth test - Note that we will render opaque then opaque alpha tested (based on the RenderQueue system)
                        RenderOpaqueRenderList(cull, camera, renderContext, cmd, HDShaderPassNames.s_GBufferName, m_currentRendererConfigurationBakedLighting, RenderQueueRange.opaque, m_DepthStateOpaque);
                    }
                }
            }
        }

        void RenderDBuffer(Vector3 cameraPos, ScriptableRenderContext renderContext, CommandBuffer cmd)
        {
            // Currently disabled
            return ;

            using (new ProfilingSample(cmd, "DBuffer", GetSampler(CustomSamplerId.DBuffer)))
            {
                // We need to copy depth buffer texture if we want to bind it at this stage
                CopyDepthBufferIfNeeded(cmd);

                // Depth texture is now ready, bind it.
                cmd.SetGlobalTexture(HDShaderIDs._MainDepthTexture, GetDepthTexture());

                CoreUtils.SetRenderTarget(cmd, m_DbufferManager.GetDBuffers(), m_CameraDepthStencilBufferRT, ClearFlag.Color, CoreUtils.clearColorAllBlack);
				DecalSystem.instance.Render(renderContext, cameraPos, cmd);
            }
        }

        void RenderDebugViewMaterial(CullResults cull, HDCamera hdCamera, ScriptableRenderContext renderContext, CommandBuffer cmd)
        {
            using (new ProfilingSample(cmd, "DisplayDebug ViewMaterial", GetSampler(CustomSamplerId.DisplayDebugViewMaterial)))
            {
                if (m_CurrentDebugDisplaySettings.materialDebugSettings.IsDebugGBufferEnabled() && !m_Asset.globalRenderingSettings.ShouldUseForwardRenderingOnly())
                {
                    using (new ProfilingSample(cmd, "DebugViewMaterialGBuffer", GetSampler(CustomSamplerId.DebugViewMaterialGBuffer)))
                    {
                        CoreUtils.DrawFullScreen(cmd, m_currentDebugViewMaterialGBuffer, m_CameraColorBufferRT);
                    }
                }
                else
                {
                    CoreUtils.SetRenderTarget(cmd, m_CameraColorBufferRT, m_CameraDepthStencilBufferRT, ClearFlag.All, CoreUtils.clearColorAllBlack);
                    // Render Opaque forward
                    RenderOpaqueRenderList(cull, hdCamera.camera, renderContext, cmd, m_AllForwardDebugDisplayPassNames, m_currentRendererConfigurationBakedLighting);

                    // Render forward transparent
                    RenderTransparentRenderList(cull, hdCamera.camera, renderContext, cmd, m_AllForwardDebugDisplayPassNames, m_currentRendererConfigurationBakedLighting);
                }
            }

            // Last blit
            {
                using (new ProfilingSample(cmd, "Blit DebugView Material Debug", GetSampler(CustomSamplerId.BlitDebugViewMaterialDebug)))
                {
                    cmd.Blit(m_CameraColorBufferRT, BuiltinRenderTextureType.CameraTarget);
                }
            }
        }

        void RenderSSAO(CommandBuffer cmd, Camera camera, ScriptableRenderContext renderContext, PostProcessLayer postProcessLayer)
        {
            // Apply SSAO from PostProcessLayer
            if (postProcessLayer != null && postProcessLayer.enabled)
            {
                var settings = postProcessLayer.GetSettings<AmbientOcclusion>();

                if (settings.IsEnabledAndSupported(null))
                {
                    cmd.ReleaseTemporaryRT(HDShaderIDs._AmbientOcclusionTexture);
                    cmd.GetTemporaryRT(HDShaderIDs._AmbientOcclusionTexture, new RenderTextureDescriptor(camera.pixelWidth, camera.pixelHeight, RenderTextureFormat.R8, 0)
                    {
                        sRGB = false,
                        enableRandomWrite = true
                    }, FilterMode.Bilinear);
                    postProcessLayer.BakeMSVOMap(cmd, camera, HDShaderIDs._AmbientOcclusionTexture, GetDepthTexture(), true);
                    cmd.SetGlobalVector(HDShaderIDs._AmbientOcclusionParam, new Vector4(settings.color.value.r, settings.color.value.g, settings.color.value.b, settings.directLightingStrength.value));
                    PushFullScreenDebugTexture(cmd, HDShaderIDs._AmbientOcclusionTexture, camera, renderContext, FullScreenDebugMode.SSAO);
                    return;
                }
            }

            // No AO applied - neutral is black, see the comment in the shaders
            cmd.SetGlobalTexture(HDShaderIDs._AmbientOcclusionTexture, RuntimeUtilities.blackTexture);
            cmd.SetGlobalVector(HDShaderIDs._AmbientOcclusionParam, Vector4.zero);
        }

        void RenderDeferredLighting(HDCamera hdCamera, CommandBuffer cmd)
        {
            if (hdCamera.useForwardOnly)
                return;

            m_MRTCache2[0] = m_CameraColorBufferRT;
            m_MRTCache2[1] = m_CameraSssDiffuseLightingBufferRT;
            var depthTexture = GetDepthTexture();

            var options = new LightLoop.LightingPassOptions();

            if (m_CurrentDebugDisplaySettings.renderingDebugSettings.enableSSSAndTransmission)
            {
                // Output split lighting for materials asking for it (masked in the stencil buffer)
                options.outputSplitLighting = true;

                m_LightLoop.RenderDeferredLighting(hdCamera, cmd, m_CurrentDebugDisplaySettings, m_MRTCache2, m_CameraDepthStencilBufferRT, depthTexture, options);
            }

            // Output combined lighting for all the other materials.
            options.outputSplitLighting = false;

            m_LightLoop.RenderDeferredLighting(hdCamera, cmd, m_CurrentDebugDisplaySettings, m_MRTCache2, m_CameraDepthStencilBufferRT, depthTexture, options);
        }

        void UpdateSkyEnvironment(HDCamera hdCamera, CommandBuffer cmd)
        {
            m_SkyManager.UpdateEnvironment(hdCamera,m_LightLoop.GetCurrentSunLight(), cmd);
        }

        void RenderSky(HDCamera hdCamera, CommandBuffer cmd)
        {
            // Rendering the sky is the first time in the frame where we need fog parameters so we push them here for the whole frame.
            var visualEnv = VolumeManager.instance.GetComponent<VisualEnvironment>();
            visualEnv.PushFogShaderParameters(cmd, m_DebugDisplaySettings.renderingDebugSettings);

            m_SkyManager.RenderSky(hdCamera, m_LightLoop.GetCurrentSunLight(), m_CameraColorBufferRT, m_CameraDepthStencilBufferRT, cmd);
            if(visualEnv.fogType != FogType.None)
            m_SkyManager.RenderOpaqueAtmosphericScattering(cmd);
        }

        public Texture2D ExportSkyToTexture()
        {
            return m_SkyManager.ExportSkyToTexture();
        }

        // Render forward is use for both transparent and opaque objects. In case of deferred we can still render opaque object in forward.
        void RenderForward(CullResults cullResults, HDCamera hdCamera, ScriptableRenderContext renderContext, CommandBuffer cmd, ForwardPass pass)
        {
            // Guidelines: In deferred by default there is no opaque in forward. However it is possible to force an opaque material to render in forward
            // by using the pass "ForwardOnly". In this case the .shader should not have "Forward" but only a "ForwardOnly" pass.
            // It must also have a "DepthForwardOnly" and no "DepthOnly" pass as forward material (either deferred or forward only rendering) have always a depth pass.
            // The RenderForward pass will render the appropriate pass depends on the engine settings. In case of forward only rendering, both "Forward" pass and "ForwardOnly" pass
            // material will be render for both transparent and opaque. In case of deferred, both path are used for transparent but only "ForwardOnly" is use for opaque.
            // (Thus why "Forward" and "ForwardOnly" are exclusive, else they will render two times"

            string profileName;
            if (m_CurrentDebugDisplaySettings.IsDebugDisplayEnabled())
            {
                profileName = k_ForwardPassDebugName[(int)pass];
            }
            else
            {
                profileName = k_ForwardPassName[(int)pass];
            }

            using (new ProfilingSample(cmd, profileName, GetSampler(CustomSamplerId.ForwardPassName)))
            {
                var camera = hdCamera.camera;

                m_LightLoop.RenderForward(camera, cmd, pass == ForwardPass.Opaque);

                if (pass == ForwardPass.Opaque)
                {
                    // In case of forward SSS we will bind all the required target. It is up to the shader to write into it or not.
                    if (m_CurrentDebugDisplaySettings.renderingDebugSettings.enableSSSAndTransmission)
                    {
                        RenderTargetIdentifier[] m_MRTWithSSS = new RenderTargetIdentifier[2 + m_SSSBufferManager.sssBufferCount];
                        m_MRTWithSSS[0] = m_CameraColorBufferRT; // Store the specular color
                        m_MRTWithSSS[1] = m_CameraSssDiffuseLightingBufferRT;
                        for (int i = 0; i < m_SSSBufferManager.sssBufferCount; ++i)
                        {
                            m_MRTWithSSS[i + 2] = m_SSSBufferManager.GetSSSBuffers(i);
                        }

                        CoreUtils.SetRenderTarget(cmd, m_MRTWithSSS, m_CameraDepthStencilBufferRT);
                    }
                    else
                    {
                        CoreUtils.SetRenderTarget(cmd, m_CameraColorBufferRT, m_CameraDepthStencilBufferRT);
                    }

                    if (m_CurrentDebugDisplaySettings.IsDebugDisplayEnabled())
                    {
                        m_ForwardAndForwardOnlyPassNames[0] = m_ForwardOnlyPassNames[0] = HDShaderPassNames.s_ForwardOnlyDebugDisplayName;
                        m_ForwardAndForwardOnlyPassNames[1] = HDShaderPassNames.s_ForwardDebugDisplayName;
                    }
                    else
                    {
                        m_ForwardAndForwardOnlyPassNames[0] = m_ForwardOnlyPassNames[0] = HDShaderPassNames.s_ForwardOnlyName;
                        m_ForwardAndForwardOnlyPassNames[1] = HDShaderPassNames.s_ForwardName;
                    }

                    var passNames = hdCamera.useForwardOnly ? m_ForwardAndForwardOnlyPassNames : m_ForwardOnlyPassNames;
                    // Forward opaque material always have a prepass (whether or not we use deferred, whether or not there is option like alpha test only) so we pass the right depth state here.
                    RenderOpaqueRenderList(cullResults, camera, renderContext, cmd, passNames, m_currentRendererConfigurationBakedLighting, null, m_DepthStateOpaqueWithPrepass);
                }
                else
                {
                    CoreUtils.SetRenderTarget(cmd, m_CameraColorBufferRT, m_CameraDepthStencilBufferRT);

                    var passNames = m_CurrentDebugDisplaySettings.IsDebugDisplayEnabled() ? m_AllTransparentDebugDisplayPassNames : m_AllTransparentPassNames;
                    RenderTransparentRenderList(cullResults, camera, renderContext, cmd, passNames, m_currentRendererConfigurationBakedLighting, pass == ForwardPass.PreRefraction ? k_RenderQueue_PreRefraction : k_RenderQueue_Transparent);
                }
            }
        }

        // This is use to Display legacy shader with an error shader
        [Conditional("DEVELOPMENT_BUILD"), Conditional("UNITY_EDITOR")]
        void RenderForwardError(CullResults cullResults, Camera camera, ScriptableRenderContext renderContext, CommandBuffer cmd, ForwardPass pass)
        {
            using (new ProfilingSample(cmd, "Render Forward Error", GetSampler(CustomSamplerId.RenderForwardError)))
            {
                CoreUtils.SetRenderTarget(cmd, m_CameraColorBufferRT, m_CameraDepthStencilBufferRT);

                if (pass == ForwardPass.Opaque)
                {
                    RenderOpaqueRenderList(cullResults, camera, renderContext, cmd, m_ForwardErrorPassNames, 0, null, null, m_ErrorMaterial);
                }
                else
                {
                    RenderTransparentRenderList(cullResults, camera, renderContext, cmd, m_ForwardErrorPassNames, 0, pass == ForwardPass.PreRefraction ? k_RenderQueue_PreRefraction : k_RenderQueue_Transparent, null, m_ErrorMaterial);
                }
            }
        }

        void RenderTransparentDepthPostPass(CullResults cullResults, Camera camera, ScriptableRenderContext renderContext, CommandBuffer cmd, ForwardPass pass)
        {
            using (new ProfilingSample(cmd, "Render Transparent Depth Post ", GetSampler(CustomSamplerId.TransparentDepthPostPass)))
            {
                CoreUtils.SetRenderTarget(cmd, m_CameraDepthStencilBufferRT);
                RenderTransparentRenderList(cullResults, camera, renderContext, cmd, m_TransparentDepthPostPassNames);
            }
        }

        void RenderVelocity(CullResults cullResults, HDCamera hdcam, ScriptableRenderContext renderContext, CommandBuffer cmd)
        {
            using (new ProfilingSample(cmd, "Velocity", GetSampler(CustomSamplerId.Velocity)))
            {
                // If opaque velocity have been render during GBuffer no need to render it here
                // TODO: Currently we can't render velocity vector into GBuffer, neither during forward pass (in case of forward opaque), so it is always a separate pass
                // Note that we if we have forward only opaque with deferred rendering, it must also support the rendering of velocity vector to be correct with following test.
                if ((ShaderConfig.s_VelocityInGbuffer == 1))
                {
                    Debug.LogWarning("Velocity in Gbuffer is currently not supported");
                    return;
                }

                // These flags are still required in SRP or the engine won't compute previous model matrices...
                // If the flag hasn't been set yet on this camera, motion vectors will skip a frame.
                hdcam.camera.depthTextureMode |= DepthTextureMode.MotionVectors | DepthTextureMode.Depth;

                int w = (int)hdcam.screenSize.x;
                int h = (int)hdcam.screenSize.y;

                m_CameraMotionVectorsMaterial.SetVector(HDShaderIDs._CameraPosDiff, hdcam.prevCameraPos - hdcam.cameraPos);

                cmd.ReleaseTemporaryRT(m_VelocityBuffer);
                cmd.GetTemporaryRT(m_VelocityBuffer, w, h, 0, FilterMode.Point, Builtin.GetVelocityBufferFormat(), Builtin.GetVelocityBufferReadWrite());
                CoreUtils.DrawFullScreen(cmd, m_CameraMotionVectorsMaterial, m_VelocityBufferRT, null, 0);
                cmd.SetRenderTarget(m_VelocityBufferRT, m_CameraDepthStencilBufferRT);

                RenderOpaqueRenderList(cullResults, hdcam.camera, renderContext, cmd, HDShaderPassNames.s_MotionVectorsName, RendererConfiguration.PerObjectMotionVectors);

                PushFullScreenDebugTexture(cmd, m_VelocityBuffer, hdcam.camera, renderContext, FullScreenDebugMode.MotionVectors);
            }
        }

        void RenderGaussianPyramidColor(Camera camera, CommandBuffer cmd, ScriptableRenderContext renderContext, FullScreenDebugMode debugMode)
        {
            if (!m_CurrentDebugDisplaySettings.renderingDebugSettings.enableGaussianPyramid)
                return;

            using (new ProfilingSample(cmd, "Gaussian Pyramid Color", GetSampler(CustomSamplerId.GaussianPyramidColor)))
            {
                int w = camera.pixelWidth;
                int h = camera.pixelHeight;
                int size = CalculatePyramidSize(w, h);

                // The gaussian pyramid compute works in blocks of 8x8 so make sure the last lod has a
                // minimum size of 8x8
                int lodCount = Mathf.FloorToInt(Mathf.Log(size, 2f) - 3f);
                if (lodCount > HDShaderIDs._GaussianPyramidColorMips.Length)
                {
                    Debug.LogWarningFormat("Cannot compute all mipmaps of the color pyramid, max texture size supported: {0}", (2 << HDShaderIDs._GaussianPyramidColorMips.Length).ToString());
                    lodCount = HDShaderIDs._GaussianPyramidColorMips.Length;
                }

                cmd.SetGlobalVector(HDShaderIDs._GaussianPyramidColorMipSize, new Vector4(size, size, lodCount, 0));

                cmd.Blit(m_CameraColorBufferRT, m_GaussianPyramidColorBuffer);

                var last = m_GaussianPyramidColorBuffer;

                var mipSize = size;
                for (int i = 0; i < lodCount; i++)
                {
                    mipSize >>= 1;

                    cmd.ReleaseTemporaryRT(HDShaderIDs._GaussianPyramidColorMips[i + 1]);
                    cmd.GetTemporaryRT(HDShaderIDs._GaussianPyramidColorMips[i + 1], mipSize, mipSize, 0, FilterMode.Bilinear, RenderTextureFormat.ARGBHalf, RenderTextureReadWrite.Linear, 1, true);
                    cmd.SetComputeTextureParam(m_GaussianPyramidCS, m_GaussianPyramidKernel, "_Source", last);
                    cmd.SetComputeTextureParam(m_GaussianPyramidCS, m_GaussianPyramidKernel, "_Result", HDShaderIDs._GaussianPyramidColorMips[i + 1]);
                    cmd.SetComputeVectorParam(m_GaussianPyramidCS, "_Size", new Vector4(mipSize, mipSize, 1f / mipSize, 1f / mipSize));
                    cmd.DispatchCompute(m_GaussianPyramidCS, m_GaussianPyramidKernel, mipSize / 8, mipSize / 8, 1);
                    cmd.CopyTexture(HDShaderIDs._GaussianPyramidColorMips[i + 1], 0, 0, m_GaussianPyramidColorBufferRT, 0, i + 1);

                    last = HDShaderIDs._GaussianPyramidColorMips[i + 1];
                }

                PushFullScreenDebugTextureMip(cmd, m_GaussianPyramidColorBufferRT, lodCount, size, size, debugMode);

                cmd.SetGlobalTexture(HDShaderIDs._GaussianPyramidColorTexture, m_GaussianPyramidColorBuffer);

                for (int i = 0; i < lodCount; i++)
                    cmd.ReleaseTemporaryRT(HDShaderIDs._GaussianPyramidColorMips[i + 1]);
            }
        }

        void RenderPyramidDepth(Camera camera, CommandBuffer cmd, ScriptableRenderContext renderContext, FullScreenDebugMode debugMode)
        {
            if (!m_CurrentDebugDisplaySettings.renderingDebugSettings.enableGaussianPyramid)
                return;

            using (new ProfilingSample(cmd, "Pyramid Depth", GetSampler(CustomSamplerId.PyramidDepth)))
            {
                int w = camera.pixelWidth;
                int h = camera.pixelHeight;
                int size = CalculatePyramidSize(w, h);

                // The gaussian pyramid compute works in blocks of 8x8 so make sure the last lod has a
                // minimum size of 8x8
                int lodCount = Mathf.FloorToInt(Mathf.Log(size, 2f) - 3f);
                if (lodCount > HDShaderIDs._DepthPyramidMips.Length)
                {
                    Debug.LogWarningFormat("Cannot compute all mipmaps of the depth pyramid, max texture size supported: {0}", (2 << HDShaderIDs._DepthPyramidMips.Length).ToString());
                    lodCount = HDShaderIDs._DepthPyramidMips.Length;
                }

                cmd.SetGlobalVector(HDShaderIDs._DepthPyramidMipSize, new Vector4(size, size, lodCount, 0));

                cmd.ReleaseTemporaryRT(HDShaderIDs._DepthPyramidMips[0]);
                cmd.GetTemporaryRT(HDShaderIDs._DepthPyramidMips[0], size, size, 0, FilterMode.Bilinear, RenderTextureFormat.RFloat, RenderTextureReadWrite.Linear, 1, true);
                m_GPUCopy.SampleCopyChannel_xyzw2x(cmd, GetDepthTexture(), HDShaderIDs._DepthPyramidMips[0], new Vector2(size, size));
                cmd.CopyTexture(HDShaderIDs._DepthPyramidMips[0], 0, 0, m_DepthPyramidBuffer, 0, 0);

                var mipSize = size;
                for (int i = 0; i < lodCount; i++)
                {
                    int srcMipSize = mipSize;
                    mipSize >>= 1;

                    cmd.ReleaseTemporaryRT(HDShaderIDs._DepthPyramidMips[i + 1]);
                    cmd.GetTemporaryRT(HDShaderIDs._DepthPyramidMips[i + 1], mipSize, mipSize, 0, FilterMode.Bilinear, RenderTextureFormat.RFloat, RenderTextureReadWrite.Linear, 1, true);
                    cmd.SetComputeTextureParam(m_DepthPyramidCS, m_DepthPyramidKernel, "_Source", HDShaderIDs._DepthPyramidMips[i]);
                    cmd.SetComputeTextureParam(m_DepthPyramidCS, m_DepthPyramidKernel, "_Result", HDShaderIDs._DepthPyramidMips[i + 1]);
                    cmd.SetComputeVectorParam(m_DepthPyramidCS, "_SrcSize", new Vector4(srcMipSize, srcMipSize, 1f / srcMipSize, 1f / srcMipSize));
                    cmd.DispatchCompute(m_DepthPyramidCS, m_DepthPyramidKernel, mipSize / 8, mipSize / 8, 1);
                    cmd.CopyTexture(HDShaderIDs._DepthPyramidMips[i + 1], 0, 0, m_DepthPyramidBufferRT, 0, i + 1);
                }

                PushFullScreenDebugDepthMip(cmd, m_DepthPyramidBufferRT, lodCount, size, size, debugMode);

                cmd.SetGlobalTexture(HDShaderIDs._DepthPyramidTexture, m_DepthPyramidBuffer);

                for (int i = 0; i < lodCount + 1; i++)
                    cmd.ReleaseTemporaryRT(HDShaderIDs._DepthPyramidMips[i]);
            }
        }

        void RenderPostProcesses(HDCamera hdcamera, CommandBuffer cmd, PostProcessLayer layer)
        {
            using (new ProfilingSample(cmd, "Post-processing", GetSampler(CustomSamplerId.PostProcessing)))
            {
                if (CoreUtils.IsPostProcessingActive(layer))
                {
                    // Note: Here we don't use GetDepthTexture() to get the depth texture but m_CameraDepthStencilBuffer as the Forward transparent pass can
                    // write extra data to deal with DOF/MB
                    cmd.SetGlobalTexture(HDShaderIDs._CameraDepthTexture, m_CameraDepthStencilBuffer);
                    cmd.SetGlobalTexture(HDShaderIDs._CameraMotionVectorsTexture, m_VelocityBufferRT);

                    var context = hdcamera.postprocessRenderContext;
                    context.Reset();
                    context.source = m_CameraColorBufferRT;
                    context.destination = BuiltinRenderTextureType.CameraTarget;
                    context.command = cmd;
                    context.camera = hdcamera.camera;
                    context.sourceFormat = RenderTextureFormat.ARGBHalf;
                    context.flip = true;

                    layer.Render(context);
                }
                else
                {
                    cmd.Blit(m_CameraColorBufferRT, BuiltinRenderTextureType.CameraTarget);
                }
            }
        }

        public void ApplyDebugDisplaySettings(CommandBuffer cmd)
        {
            m_ShadowSettings.enabled = m_CurrentDebugDisplaySettings.lightingDebugSettings.enableShadows;

            var lightingDebugSettings = m_CurrentDebugDisplaySettings.lightingDebugSettings;
            var debugAlbedo = new Vector4(lightingDebugSettings.debugLightingAlbedo.r, lightingDebugSettings.debugLightingAlbedo.g, lightingDebugSettings.debugLightingAlbedo.b, 0.0f);
            var debugSmoothness = new Vector4(lightingDebugSettings.overrideSmoothness ? 1.0f : 0.0f, lightingDebugSettings.overrideSmoothnessValue, 0.0f, 0.0f);

            cmd.SetGlobalInt(HDShaderIDs._DebugViewMaterial, (int)m_CurrentDebugDisplaySettings.GetDebugMaterialIndex());
            cmd.SetGlobalInt(HDShaderIDs._DebugLightingMode, (int)m_CurrentDebugDisplaySettings.GetDebugLightingMode());
            cmd.SetGlobalVector(HDShaderIDs._DebugLightingAlbedo, debugAlbedo);
            cmd.SetGlobalVector(HDShaderIDs._DebugLightingSmoothness, debugSmoothness);
        }

        public void PushFullScreenDebugTexture(CommandBuffer cb, RenderTargetIdentifier textureID, Camera camera, ScriptableRenderContext renderContext, FullScreenDebugMode debugMode)
        {
            if (debugMode == m_CurrentDebugDisplaySettings.fullScreenDebugMode)
            {
                m_FullScreenDebugPushed = true; // We need this flag because otherwise if no fullscreen debug is pushed, when we render the result in RenderDebug the temporary RT will not exist.
                cb.ReleaseTemporaryRT(m_DebugFullScreenTempRT);
                cb.GetTemporaryRT(m_DebugFullScreenTempRT, camera.pixelWidth, camera.pixelHeight, 0, FilterMode.Point, RenderTextureFormat.ARGBHalf, RenderTextureReadWrite.Linear);
                cb.Blit(textureID, m_DebugFullScreenTempRT);
            }
        }

        void PushFullScreenDebugTextureMip(CommandBuffer cmd, RenderTargetIdentifier textureID, int lodCount, int width, int height, FullScreenDebugMode debugMode)
        {
            var mipIndex = Mathf.FloorToInt(m_CurrentDebugDisplaySettings.fullscreenDebugMip * (lodCount));
            if (debugMode == m_CurrentDebugDisplaySettings.fullScreenDebugMode)
            {
                m_FullScreenDebugPushed = true; // We need this flag because otherwise if no fullscreen debug is pushed, when we render the result in RenderDebug the temporary RT will not exist.
                cmd.ReleaseTemporaryRT(m_DebugFullScreenTempRT);
                cmd.GetTemporaryRT(m_DebugFullScreenTempRT, width >> mipIndex, height >> mipIndex, 0, FilterMode.Point, RenderTextureFormat.ARGBHalf, RenderTextureReadWrite.Linear);
                cmd.CopyTexture(textureID, 0, mipIndex, m_DebugFullScreenTempRT, 0, 0);
            }
        }

        void PushFullScreenDebugDepthMip(CommandBuffer cmd, RenderTargetIdentifier textureID, int lodCount, int width, int height, FullScreenDebugMode debugMode)
        {
            var mipIndex = Mathf.FloorToInt(m_CurrentDebugDisplaySettings.fullscreenDebugMip * (lodCount));
            if (debugMode == m_CurrentDebugDisplaySettings.fullScreenDebugMode)
            {
                m_FullScreenDebugPushed = true; // We need this flag because otherwise if no fullscreen debug is pushed, when we render the result in RenderDebug the temporary RT will not exist.
                cmd.ReleaseTemporaryRT(m_DebugFullScreenTempRT);
                cmd.GetTemporaryRT(m_DebugFullScreenTempRT, width >> mipIndex, height >> mipIndex, 0, FilterMode.Point, RenderTextureFormat.RFloat, RenderTextureReadWrite.Linear);
                cmd.CopyTexture(textureID, 0, mipIndex, m_DebugFullScreenTempRT, 0, 0);
            }
        }

        public void PushFullScreenDebugTexture(CommandBuffer cb, int textureID, Camera camera, ScriptableRenderContext renderContext, FullScreenDebugMode debugMode)
        {
            PushFullScreenDebugTexture(cb, new RenderTargetIdentifier(textureID), camera, renderContext, debugMode);
        }

        void RenderDebug(HDCamera camera, CommandBuffer cmd)
        {
            // We don't want any overlay for these kind of rendering
            if (camera.camera.cameraType == CameraType.Reflection || camera.camera.cameraType == CameraType.Preview)
                return;

            using (new ProfilingSample(cmd, "Render Debug", GetSampler(CustomSamplerId.RenderDebug)))
            {
                // We make sure the depth buffer is bound because we need it to write depth at near plane for overlays otherwise the editor grid end up visible in them.
                CoreUtils.SetRenderTarget(cmd, BuiltinRenderTextureType.CameraTarget, m_CameraDepthStencilBufferRT);

                // First render full screen debug texture
                if (m_CurrentDebugDisplaySettings.fullScreenDebugMode != FullScreenDebugMode.None && m_FullScreenDebugPushed)
                {
                    m_FullScreenDebugPushed = false;
                    cmd.SetGlobalTexture(HDShaderIDs._DebugFullScreenTexture, m_DebugFullScreenTempRT);
                    m_DebugFullScreen.SetFloat(HDShaderIDs._FullScreenDebugMode, (float)m_CurrentDebugDisplaySettings.fullScreenDebugMode);
                    CoreUtils.DrawFullScreen(cmd, m_DebugFullScreen, (RenderTargetIdentifier)BuiltinRenderTextureType.CameraTarget);
                }

                // Then overlays
                float x = 0;
                float overlayRatio = m_CurrentDebugDisplaySettings.debugOverlayRatio;
                float overlaySize = Math.Min(camera.camera.pixelHeight, camera.camera.pixelWidth) * overlayRatio;
                float y = camera.camera.pixelHeight - overlaySize;

                var lightingDebug = m_CurrentDebugDisplaySettings.lightingDebugSettings;

                if (lightingDebug.displaySkyReflection)
                {
                    var skyReflection = m_SkyManager.skyReflection;
                    m_SharedPropertyBlock.SetTexture(HDShaderIDs._InputCubemap, skyReflection);
                    m_SharedPropertyBlock.SetFloat(HDShaderIDs._Mipmap, lightingDebug.skyReflectionMipmap);
                    cmd.SetViewport(new Rect(x, y, overlaySize, overlaySize));
                    cmd.DrawProcedural(Matrix4x4.identity, m_DebugDisplayLatlong, 0, MeshTopology.Triangles, 3, 1, m_SharedPropertyBlock);
                    HDUtils.NextOverlayCoord(ref x, ref y, overlaySize, overlaySize, camera.camera.pixelWidth);
                }

                m_LightLoop.RenderDebugOverlay(camera, cmd, m_CurrentDebugDisplaySettings, ref x, ref y, overlaySize, camera.camera.pixelWidth);
            }
        }

        void InitAndClearBuffer(HDCamera hdCamera, bool enableBakeShadowMask, CommandBuffer cmd)
        {
            using (new ProfilingSample(cmd, "InitAndClearBuffer", GetSampler(CustomSamplerId.InitAndClearBuffer)))
            {
                // We clear only the depth buffer, no need to clear the various color buffer as we overwrite them.
                // Clear depth/stencil and init buffers
                using (new ProfilingSample(cmd, "InitGBuffers and clear Depth/Stencil", GetSampler(CustomSamplerId.InitGBuffersAndClearDepthStencil)))
                {
                    // Init buffer
                    // With scriptable render loop we must allocate ourself depth and color buffer (We must be independent of backbuffer for now, hope to fix that later).
                    // Also we manage ourself the HDR format, here allocating fp16 directly.
                    // With scriptable render loop we can allocate temporary RT in a command buffer, they will not be release with ExecuteCommandBuffer
                    // These temporary surface are release automatically at the end of the scriptable render pipeline if not release explicitly
                    int w = hdCamera.camera.pixelWidth;
                    int h = hdCamera.camera.pixelHeight;

                    cmd.ReleaseTemporaryRT(m_CameraColorBuffer);
                    cmd.ReleaseTemporaryRT(m_CameraSssDiffuseLightingBuffer);
                    cmd.GetTemporaryRT(m_CameraColorBuffer,              w, h, 0, FilterMode.Point, RenderTextureFormat.ARGBHalf,       RenderTextureReadWrite.Linear, 1, true); // Enable UAV
                    cmd.GetTemporaryRT(m_CameraSssDiffuseLightingBuffer, w, h, 0, FilterMode.Point, RenderTextureFormat.RGB111110Float, RenderTextureReadWrite.Linear, 1, true); // Enable UAV

                    // Color and depth pyramids
                    int s = CalculatePyramidSize(w, h);
                    m_GaussianPyramidColorBufferDesc.width = s;
                    m_GaussianPyramidColorBufferDesc.height = s;
                    cmd.ReleaseTemporaryRT(m_GaussianPyramidColorBuffer);
                    cmd.GetTemporaryRT(m_GaussianPyramidColorBuffer, m_GaussianPyramidColorBufferDesc, FilterMode.Trilinear);

                    m_DepthPyramidBufferDesc.width = s;
                    m_DepthPyramidBufferDesc.height = s;
                    cmd.ReleaseTemporaryRT(m_DepthPyramidBuffer);
                    cmd.GetTemporaryRT(m_DepthPyramidBuffer, m_DepthPyramidBufferDesc, FilterMode.Trilinear);
                    // End

                    if (!hdCamera.useForwardOnly)
                    {
                        m_GbufferManager.InitGBuffers(w, h, m_DeferredMaterial, enableBakeShadowMask, cmd);
                        m_SSSBufferManager.InitSSSBuffersFromGBuffer(w, h, m_GbufferManager, cmd);
                    }
                    else
                    {
                        // We need to allocate target for SSS
                        m_SSSBufferManager.InitSSSBuffers(w, h, cmd);
                    }

                    m_DbufferManager.InitDBuffers(w, h, cmd);

                    CoreUtils.SetRenderTarget(cmd, m_CameraColorBufferRT, m_CameraDepthStencilBufferRT, ClearFlag.Depth);
                }

                // Clear the diffuse SSS lighting target
                using (new ProfilingSample(cmd, "Clear SSS diffuse target", GetSampler(CustomSamplerId.ClearSSSDiffuseTarget)))
                {
                    CoreUtils.SetRenderTarget(cmd, m_CameraSssDiffuseLightingBufferRT, ClearFlag.Color, CoreUtils.clearColorAllBlack);
                }

                // TODO: As we are in development and have not all the setup pass we still clear the color in emissive buffer and gbuffer, but this will be removed later.

                // Clear the HDR target
                using (new ProfilingSample(cmd, "Clear HDR target", GetSampler(CustomSamplerId.ClearHDRTarget)))
                {
                    Color clearColor = hdCamera.camera.backgroundColor.linear; // Need it in linear because we clear a linear fp16 texture.
                    CoreUtils.SetRenderTarget(cmd, m_CameraColorBufferRT, m_CameraDepthStencilBufferRT, ClearFlag.Color, clearColor);
                }

                // Clear GBuffers
                if (!hdCamera.useForwardOnly)
                {
                    using (new ProfilingSample(cmd, "Clear GBuffer", GetSampler(CustomSamplerId.ClearGBuffer)))
                    {
                        CoreUtils.SetRenderTarget(cmd, m_GbufferManager.GetGBuffers(), m_CameraDepthStencilBufferRT, ClearFlag.Color, CoreUtils.clearColorAllBlack);
                    }
                }
                // END TEMP
            }
        }

        static int CalculatePyramidSize(int w, int h)
        {
            return Mathf.ClosestPowerOfTwo(Mathf.Min(w, h));
        }
    }
}<|MERGE_RESOLUTION|>--- conflicted
+++ resolved
@@ -77,7 +77,7 @@
         RenderTargetIdentifier[] m_RTIDs = new RenderTargetIdentifier[k_MaxDbuffer];
 
         public void InitDBuffers(int width, int height,  CommandBuffer cmd)
-        {
+        {            
             dbufferCount = Decal.GetMaterialDBufferCount();
             RenderTextureFormat[] rtFormat;
             RenderTextureReadWrite[] rtReadWrite;
@@ -527,37 +527,7 @@
             {
                 hdCamera.SetupGlobalParams(cmd);
 
-<<<<<<< HEAD
-                // Broadcast SSS parameters to all shaders.
-                cmd.SetGlobalInt(HDShaderIDs._EnableSSSAndTransmission, m_CurrentDebugDisplaySettings.renderingDebugSettings.enableSSSAndTransmission ? 1 : 0);
-                cmd.SetGlobalInt(HDShaderIDs._UseDisneySSS, sssParameters.useDisneySSS ? 1 : 0);
-                unsafe
-                {
-                    // Warning: Unity is not able to losslessly transfer integers larger than 2^24 to the shader system.
-                    // Therefore, we bitcast uint to float in C#, and bitcast back to uint in the shader.
-                    uint texturingModeFlags = sssParameters.texturingModeFlags;
-                    uint transmissionFlags  = sssParameters.transmissionFlags;
-                    cmd.SetGlobalFloat(HDShaderIDs._TexturingModeFlags, *(float*)&texturingModeFlags);
-                    cmd.SetGlobalFloat(HDShaderIDs._TransmissionFlags,  *(float*)&transmissionFlags);
-                }
-                cmd.SetGlobalVectorArray(HDShaderIDs._ThicknessRemaps,            sssParameters.thicknessRemaps);
-                cmd.SetGlobalVectorArray(HDShaderIDs._ShapeParams,                sssParameters.shapeParams);
-                cmd.SetGlobalVectorArray(HDShaderIDs._HalfRcpVariancesAndWeights, sssParameters.halfRcpVariancesAndWeights);
-                cmd.SetGlobalVectorArray(HDShaderIDs._TransmissionTints,          sssParameters.transmissionTints);
-                cmd.SetGlobalVectorArray(HDShaderIDs._WorldScales,                sssParameters.worldScales);
-=======
-                if (m_SkyManager.IsSkyValid())
-                {
-                    m_SkyManager.SetGlobalSkyTexture(cmd);
-                    cmd.SetGlobalInt(HDShaderIDs._EnvLightSkyEnabled, 1);
-                }
-                else
-                {
-                    cmd.SetGlobalInt(HDShaderIDs._EnvLightSkyEnabled, 0);
-                }
-
                 m_SSSBufferManager.PushGlobalParams(cmd, sssParameters, m_CurrentDebugDisplaySettings);
->>>>>>> cb94b440
             }
         }
 
@@ -637,182 +607,177 @@
 
             foreach (var camera in cameras)
             {
-            // This is the main command buffer used for the frame.
-            var cmd = CommandBufferPool.Get("");
-
-            using (new ProfilingSample(cmd, "HDRenderPipeline::Render", GetSampler(CustomSamplerId.HDRenderPipelineRender)))
-            {
-            foreach (var material in m_MaterialList)
-                material.RenderInit(cmd);
-
-
-            // Do anything we need to do upon a new frame.
-            m_LightLoop.NewFrame();
-
-            if (camera == null)
-            {
-                renderContext.Submit();
-                continue;
-            }
-
-            // If we render a reflection view or a preview we should not display any debug information
-            // This need to be call before ApplyDebugDisplaySettings()
-            if (camera.cameraType == CameraType.Reflection || camera.cameraType == CameraType.Preview)
-            {
-                // Neutral allow to disable all debug settings
-                m_CurrentDebugDisplaySettings = s_NeutralDebugDisplaySettings;
-            }
-            else
-            {
-                m_CurrentDebugDisplaySettings = m_DebugDisplaySettings;
-
-                using (new ProfilingSample(cmd, "Volume Update", GetSampler(CustomSamplerId.VolumeUpdate)))
-                {
-                    // TODO: Transform & layer should be configurable per camera
-                    VolumeManager.instance.Update(camera.transform, -1);
-                }
-            }
-
-            ApplyDebugDisplaySettings(cmd);
+                // This is the main command buffer used for the frame.
+                var cmd = CommandBufferPool.Get("");
+
+                using (new ProfilingSample(cmd, "HDRenderPipeline::Render", GetSampler(CustomSamplerId.HDRenderPipelineRender)))
+                {
+                    foreach (var material in m_MaterialList)
+                        material.RenderInit(cmd);
+
+
+                    // Do anything we need to do upon a new frame.
+                    m_LightLoop.NewFrame();
+
+                    if (camera == null)
+                    {
+                        renderContext.Submit();
+                        continue;
+                    }
+
+                    // If we render a reflection view or a preview we should not display any debug information
+                    // This need to be call before ApplyDebugDisplaySettings()
+                    if (camera.cameraType == CameraType.Reflection || camera.cameraType == CameraType.Preview)
+                    {
+                        // Neutral allow to disable all debug settings
+                        m_CurrentDebugDisplaySettings = s_NeutralDebugDisplaySettings;
+                    }
+                    else
+                    {
+                        m_CurrentDebugDisplaySettings = m_DebugDisplaySettings;
+
+                        using (new ProfilingSample(cmd, "Volume Update", GetSampler(CustomSamplerId.VolumeUpdate)))
+                        {
+                            // TODO: Transform & layer should be configurable per camera
+                            VolumeManager.instance.Update(camera.transform, -1);
+                        }
+                    }
+
+                    ApplyDebugDisplaySettings(cmd);
             UpdateShadowSettings();
 
-            if (!m_IBLFilterGGX.IsInitialized())
-                m_IBLFilterGGX.Initialize(cmd);
-
-            ScriptableCullingParameters cullingParams;
-            if (!CullResults.GetCullingParameters(camera, out cullingParams))
-            {
-                renderContext.Submit();
-                continue;
-            }
-
-            m_LightLoop.UpdateCullingParameters( ref cullingParams );
+                    if (!m_IBLFilterGGX.IsInitialized())
+                        m_IBLFilterGGX.Initialize(cmd);
+
+                    ScriptableCullingParameters cullingParams;
+                    if (!CullResults.GetCullingParameters(camera, out cullingParams))
+                    {
+                        renderContext.Submit();
+                        continue;
+                    }
+
+                    m_LightLoop.UpdateCullingParameters( ref cullingParams );
 
 #if UNITY_EDITOR
-            // emit scene view UI
-            if (camera.cameraType == CameraType.SceneView)
-            {
-                ScriptableRenderContext.EmitWorldGeometryForSceneView(camera);
-            }
+                    // emit scene view UI
+                    if (camera.cameraType == CameraType.SceneView)
+                    {
+                        ScriptableRenderContext.EmitWorldGeometryForSceneView(camera);
+                    }
 #endif
 
-            using (new ProfilingSample(cmd, "CullResults.Cull", GetSampler(CustomSamplerId.CullResultsCull)))
-            {
-                CullResults.Cull(ref cullingParams, renderContext,ref m_CullResults);
-            }
-
-            var postProcessLayer = camera.GetComponent<PostProcessLayer>();
-            var hdCamera = HDCamera.Get(camera, postProcessLayer, m_Asset.globalRenderingSettings, stereoActive);
-            m_LightLoop.UpdateRenderingPathState(hdCamera.useForwardOnly);
-
-            Resize(camera);
-
-            renderContext.SetupCameraProperties(camera);
-
-            PushGlobalParams(hdCamera, cmd, sssSettings);
-
-            // TODO: Find a correct place to bind these material textures
-            // We have to bind the material specific global parameters in this mode
-            m_MaterialList.ForEach(material => material.Bind());
-
-            var additionalCameraData = camera.GetComponent<HDAdditionalCameraData>();
-            if (additionalCameraData && additionalCameraData.renderingPath == RenderingPathHDRP.Unlit)
-            {
-                // TODO: Add another path dedicated to planar reflection / real time cubemap that implement simpler lighting
-                // It is up to the users to only send unlit object for this camera path
-
-                using (new ProfilingSample(cmd, "Forward", GetSampler(CustomSamplerId.Forward)))
-                {
-                    CoreUtils.SetRenderTarget(cmd, m_CameraColorBufferRT, m_CameraDepthStencilBufferRT, ClearFlag.Color | ClearFlag.Depth);
-                    RenderOpaqueRenderList(m_CullResults, camera, renderContext, cmd, HDShaderPassNames.s_ForwardName);
+                    using (new ProfilingSample(cmd, "CullResults.Cull", GetSampler(CustomSamplerId.CullResultsCull)))
+                    {
+                        CullResults.Cull(ref cullingParams, renderContext,ref m_CullResults);
+                    }
+
+                    var postProcessLayer = camera.GetComponent<PostProcessLayer>();
+                    var hdCamera = HDCamera.Get(camera, postProcessLayer, m_Asset.globalRenderingSettings, stereoActive);
+                    m_LightLoop.UpdateRenderingPathState(hdCamera.useForwardOnly);
+
+                    Resize(camera);
+
+                    renderContext.SetupCameraProperties(camera);
+
+                    PushGlobalParams(hdCamera, cmd, sssSettings);
+
+                    // TODO: Find a correct place to bind these material textures
+                    // We have to bind the material specific global parameters in this mode
+                    m_MaterialList.ForEach(material => material.Bind());
+
+                    var additionalCameraData = camera.GetComponent<HDAdditionalCameraData>();
+                    if (additionalCameraData && additionalCameraData.renderingPath == RenderingPathHDRP.Unlit)
+                    {
+                        // TODO: Add another path dedicated to planar reflection / real time cubemap that implement simpler lighting
+                        // It is up to the users to only send unlit object for this camera path
+
+                        using (new ProfilingSample(cmd, "Forward", GetSampler(CustomSamplerId.Forward)))
+                        {
+                            CoreUtils.SetRenderTarget(cmd, m_CameraColorBufferRT, m_CameraDepthStencilBufferRT, ClearFlag.Color | ClearFlag.Depth);
+                            RenderOpaqueRenderList(m_CullResults, camera, renderContext, cmd, HDShaderPassNames.s_ForwardName);
                             RenderTransparentRenderList(m_CullResults, camera, renderContext, cmd, HDShaderPassNames.s_ForwardName);
-                }
-
-                renderContext.ExecuteCommandBuffer(cmd);
-                CommandBufferPool.Release(cmd);
-                renderContext.Submit();
-                continue;
-            }
-
-            // Note: Legacy Unity behave like this for ShadowMask
-            // When you select ShadowMask in Lighting panel it recompile shaders on the fly with the SHADOW_MASK keyword.
-            // However there is no C# function that we can query to know what mode have been select in Lighting Panel and it will be wrong anyway. Lighting Panel setup what will be the next bake mode. But until light is bake, it is wrong.
-            // Currently to know if you need shadow mask you need to go through all visible lights (of CullResult), check the LightBakingOutput struct and look at lightmapBakeType/mixedLightingMode. If one light have shadow mask bake mode, then you need shadow mask features (i.e extra Gbuffer).
-            // It mean that when we build a standalone player, if we detect a light with bake shadow mask, we generate all shader variant (with and without shadow mask) and at runtime, when a bake shadow mask light is visible, we dynamically allocate an extra GBuffer and switch the shader.
-            // So the first thing to do is to go through all the light: PrepareLightsForGPU
-            bool enableBakeShadowMask;
-            using (new ProfilingSample(cmd, "TP_PrepareLightsForGPU", GetSampler(CustomSamplerId.TPPrepareLightsForGPU)))
-            {
-                enableBakeShadowMask = m_LightLoop.PrepareLightsForGPU(cmd, m_ShadowSettings, m_CullResults, camera);
-            }
-            ConfigureForShadowMask(enableBakeShadowMask, cmd);
-
-            InitAndClearBuffer(hdCamera, enableBakeShadowMask, cmd);
-
-            RenderDepthPrepass(m_CullResults, hdCamera, renderContext, cmd, true);
-
-            RenderVelocity(m_CullResults, hdCamera, renderContext, cmd);
-
-            RenderDBuffer(hdCamera.cameraPos, renderContext, cmd);
-
-            RenderGBuffer(m_CullResults, hdCamera, renderContext, cmd);
-
-            // In both forward and deferred, everything opaque should have been rendered at this point so we can safely copy the depth buffer for later processing.
-            CopyDepthBufferIfNeeded(cmd);
-
-<<<<<<< HEAD
-            // Caution: We require sun light here as some skies use the sun light to render, it means that UpdateSkyEnvironment must be called after PrepareLightsForGPU.
-            // TODO: Try to arrange code so we can trigger this call earlier and use async compute here to run sky convolution during other passes (once we move convolution shader to compute).
-            UpdateSkyEnvironment(hdCamera, cmd);
-=======
+                        }
+
+                        renderContext.ExecuteCommandBuffer(cmd);
+                        CommandBufferPool.Release(cmd);
+                        renderContext.Submit();
+                        continue;
+                    }
+
+                    // Note: Legacy Unity behave like this for ShadowMask
+                    // When you select ShadowMask in Lighting panel it recompile shaders on the fly with the SHADOW_MASK keyword.
+                    // However there is no C# function that we can query to know what mode have been select in Lighting Panel and it will be wrong anyway. Lighting Panel setup what will be the next bake mode. But until light is bake, it is wrong.
+                    // Currently to know if you need shadow mask you need to go through all visible lights (of CullResult), check the LightBakingOutput struct and look at lightmapBakeType/mixedLightingMode. If one light have shadow mask bake mode, then you need shadow mask features (i.e extra Gbuffer).
+                    // It mean that when we build a standalone player, if we detect a light with bake shadow mask, we generate all shader variant (with and without shadow mask) and at runtime, when a bake shadow mask light is visible, we dynamically allocate an extra GBuffer and switch the shader.
+                    // So the first thing to do is to go through all the light: PrepareLightsForGPU
+                    bool enableBakeShadowMask;
+                    using (new ProfilingSample(cmd, "TP_PrepareLightsForGPU", GetSampler(CustomSamplerId.TPPrepareLightsForGPU)))
+                    {
+                        enableBakeShadowMask = m_LightLoop.PrepareLightsForGPU(cmd, m_ShadowSettings, m_CullResults, camera);
+                    }
+                    ConfigureForShadowMask(enableBakeShadowMask, cmd);
+
+	                InitAndClearBuffer(hdCamera, enableBakeShadowMask, cmd);
+
+                    RenderDepthPrepass(m_CullResults, hdCamera, renderContext, cmd, true);
+
+                    RenderVelocity(m_CullResults, hdCamera, renderContext, cmd);
+
+                    RenderDBuffer(hdCamera.cameraPos, renderContext, cmd);
+
+                    RenderGBuffer(m_CullResults, hdCamera, renderContext, cmd);
+
+                    // In both forward and deferred, everything opaque should have been rendered at this point so we can safely copy the depth buffer for later processing.
+                    CopyDepthBufferIfNeeded(cmd);
+
                     // Depth texture is now ready, bind it.
                     cmd.SetGlobalTexture(HDShaderIDs._MainDepthTexture, GetDepthTexture());
 
+                    // Caution: We require sun light here as some skies use the sun light to render, it means that UpdateSkyEnvironment must be called after PrepareLightsForGPU.
+                    // TODO: Try to arrange code so we can trigger this call earlier and use async compute here to run sky convolution during other passes (once we move convolution shader to compute).
+                    UpdateSkyEnvironment(hdCamera, cmd);
+
                     RenderPyramidDepth(camera, cmd, renderContext, FullScreenDebugMode.DepthPyramid);
->>>>>>> cb94b440
-
-            RenderPyramidDepth(camera, cmd, renderContext, FullScreenDebugMode.DepthPyramid);
-
-            if (m_CurrentDebugDisplaySettings.IsDebugMaterialDisplayEnabled())
-            {
-                RenderDebugViewMaterial(m_CullResults, hdCamera, renderContext, cmd);
-            }
-            else
-            {
-                using (new ProfilingSample(cmd, "Render SSAO", GetSampler(CustomSamplerId.RenderSSAO)))
-                {
-                    // TODO: Everything here (SSAO, Shadow, Build light list, deferred shadow, material and light classification can be parallelize with Async compute)
-                    RenderSSAO(cmd, camera, renderContext, postProcessLayer);
-                }
-
-                bool enableAsyncCompute = m_LightLoop.IsAsyncEnabled();
-                GPUFence buildGPULightListsCompleteFence = new GPUFence();
-                if (enableAsyncCompute)
-                {
-                    GPUFence startFence = cmd.CreateGPUFence();
-                    renderContext.ExecuteCommandBuffer(cmd);
-                    CommandBufferPool.Release(cmd);
-                    cmd = CommandBufferPool.Get("");
+
+                    if (m_CurrentDebugDisplaySettings.IsDebugMaterialDisplayEnabled())
+                    {
+                        RenderDebugViewMaterial(m_CullResults, hdCamera, renderContext, cmd);
+                    }
+                    else
+                    {
+                        using (new ProfilingSample(cmd, "Render SSAO", GetSampler(CustomSamplerId.RenderSSAO)))
+                        {
+                            // TODO: Everything here (SSAO, Shadow, Build light list, deferred shadow, material and light classification can be parallelize with Async compute)
+                            RenderSSAO(cmd, camera, renderContext, postProcessLayer);
+                        }
+
+                        bool enableAsyncCompute = m_LightLoop.IsAsyncEnabled();
+                        GPUFence buildGPULightListsCompleteFence = new GPUFence();
+                        if (enableAsyncCompute)
+                        {
+                            GPUFence startFence = cmd.CreateGPUFence();
+                            renderContext.ExecuteCommandBuffer(cmd);
+                            CommandBufferPool.Release(cmd);
+                            cmd = CommandBufferPool.Get("");
 
                     buildGPULightListsCompleteFence = m_LightLoop.BuildGPULightListsAsyncBegin(camera, renderContext, m_CameraDepthStencilBufferRT, m_CameraStencilBufferCopyRT, startFence, m_SkyManager.IsSkyValid());
-                }
-
-                using (new ProfilingSample(cmd, "Render shadows", GetSampler(CustomSamplerId.RenderShadows)))
-                {
-                    m_LightLoop.RenderShadows(renderContext, cmd, m_CullResults);
-                    // TODO: check if statement below still apply
-                    renderContext.SetupCameraProperties(camera); // Need to recall SetupCameraProperties after RenderShadows as it modify our view/proj matrix
-                }
-
-<<<<<<< HEAD
-                using (new ProfilingSample(cmd, "Deferred directional shadows", GetSampler(CustomSamplerId.RenderDeferredDirectionalShadow)))
-                {
-                    cmd.ReleaseTemporaryRT(m_DeferredShadowBuffer);
-                    cmd.GetTemporaryRT(m_DeferredShadowBuffer, camera.pixelWidth, camera.pixelHeight, 0, FilterMode.Point, RenderTextureFormat.ARGB32, RenderTextureReadWrite.Linear, 1 , true);
-                    m_LightLoop.RenderDeferredDirectionalShadow(hdCamera, m_DeferredShadowBufferRT, GetDepthTexture(), cmd);
-                    PushFullScreenDebugTexture(cmd, m_DeferredShadowBuffer, hdCamera.camera, renderContext, FullScreenDebugMode.DeferredShadows);
-                }
-=======
+                        }
+
+                        using (new ProfilingSample(cmd, "Render shadows", GetSampler(CustomSamplerId.RenderShadows)))
+                        {
+                            m_LightLoop.RenderShadows(renderContext, cmd, m_CullResults);
+                            // TODO: check if statement below still apply
+                            renderContext.SetupCameraProperties(camera); // Need to recall SetupCameraProperties after RenderShadows as it modify our view/proj matrix
+                        }
+
+                        using (new ProfilingSample(cmd, "Deferred directional shadows", GetSampler(CustomSamplerId.RenderDeferredDirectionalShadow)))
+                        {
+                            cmd.ReleaseTemporaryRT(m_DeferredShadowBuffer);
+                            cmd.GetTemporaryRT(m_DeferredShadowBuffer, camera.pixelWidth, camera.pixelHeight, 0, FilterMode.Point, RenderTextureFormat.ARGB32, RenderTextureReadWrite.Linear, 1 , true);
+                            m_LightLoop.RenderDeferredDirectionalShadow(hdCamera, m_DeferredShadowBufferRT, GetDepthTexture(), cmd);
+                            PushFullScreenDebugTexture(cmd, m_DeferredShadowBuffer, hdCamera.camera, renderContext, FullScreenDebugMode.DeferredShadows);
+                        }
+
   	                    // TODO: Move this code inside LightLoop
                         if (m_LightLoop.GetFeatureVariantsEnabled())
                         {
@@ -827,110 +792,88 @@
                                 cmd.ClearRandomWriteTargets();
                             }
                         }
->>>>>>> cb94b440
-
-  	            // TODO: Move this code inside LightLoop
-                if (m_LightLoop.GetFeatureVariantsEnabled())
-                {
-                    // For material classification we use compute shader and so can't read into the stencil, so prepare it.
-                    using (new ProfilingSample(cmd, "Clear and copy stencil texture", GetSampler(CustomSamplerId.ClearAndCopyStencilTexture)))
-                    {
-                        CoreUtils.SetRenderTarget(cmd, m_CameraStencilBufferCopyRT, ClearFlag.Color, CoreUtils.clearColorAllBlack);
-
-                        cmd.SetRandomWriteTarget(1, GetHTile());
-                        // In the material classification shader we will simply test is we are no lighting
-                        // Use ShaderPassID 1 => "Pass 1 - Write 1 if value different from stencilRef to output"
-                        CoreUtils.DrawFullScreen(cmd, m_CopyStencilForNoLighting, m_CameraStencilBufferCopyRT, m_CameraDepthStencilBufferRT, null, 1);
-                        cmd.ClearRandomWriteTargets();
-                    }
-                }
-
-                if (enableAsyncCompute)
-                {
-                    m_LightLoop.BuildGPULightListAsyncEnd(camera, cmd, buildGPULightListsCompleteFence);
-                }
-                else
-                {
-                    using (new ProfilingSample(cmd, "Build Light list", GetSampler(CustomSamplerId.BuildLightList)))
-                    {
+
+                        if (enableAsyncCompute)
+                        {
+                            m_LightLoop.BuildGPULightListAsyncEnd(camera, cmd, buildGPULightListsCompleteFence);
+                        }
+                        else
+                        {
+                            using (new ProfilingSample(cmd, "Build Light list", GetSampler(CustomSamplerId.BuildLightList)))
+                            {
                         m_LightLoop.BuildGPULightLists(camera, cmd, m_CameraDepthStencilBufferRT, m_CameraStencilBufferCopyRT, m_SkyManager.IsSkyValid());
-                    }
-                }
-
-                RenderDeferredLighting(hdCamera, cmd);
-
-                RenderForward(m_CullResults, hdCamera, renderContext, cmd, ForwardPass.Opaque);
-                RenderForwardError(m_CullResults, camera, renderContext, cmd, ForwardPass.Opaque);
-
-<<<<<<< HEAD
-                // SSS pass here handle both SSS material from deferred and forward
-                SubsurfaceScatteringPass(hdCamera, cmd, sssSettings);
-=======
+                            }
+                        }
+
+                        RenderDeferredLighting(hdCamera, cmd);
+
+                        RenderForward(m_CullResults, hdCamera, renderContext, cmd, ForwardPass.Opaque);
+                        RenderForwardError(m_CullResults, camera, renderContext, cmd, ForwardPass.Opaque);
+
                         // SSS pass here handle both SSS material from deferred and forward
                         m_SSSBufferManager.SubsurfaceScatteringPass(hdCamera, cmd, sssSettings, m_CurrentDebugDisplaySettings,
                                                                     m_CameraColorBufferRT, m_CameraSssDiffuseLightingBufferRT, m_CameraDepthStencilBufferRT, GetDepthTexture());
->>>>>>> cb94b440
-
-                RenderSky(hdCamera, cmd);
-
-                // Render pre refraction objects
-                RenderForward(m_CullResults, hdCamera, renderContext, cmd, ForwardPass.PreRefraction);
-                RenderForwardError(m_CullResults, camera, renderContext, cmd, ForwardPass.PreRefraction);
-
-                RenderGaussianPyramidColor(camera, cmd, renderContext, FullScreenDebugMode.PreRefractionColorPyramid);
-
-                // Render all type of transparent forward (unlit, lit, complex (hair...)) to keep the sorting between transparent objects.
-                RenderForward(m_CullResults, hdCamera, renderContext, cmd, ForwardPass.Transparent);
-                RenderForwardError(m_CullResults, camera, renderContext, cmd, ForwardPass.Transparent);
+
+                        RenderSky(hdCamera, cmd);
+
+                        // Render pre refraction objects
+                        RenderForward(m_CullResults, hdCamera, renderContext, cmd, ForwardPass.PreRefraction);
+                        RenderForwardError(m_CullResults, camera, renderContext, cmd, ForwardPass.PreRefraction);
+
+                        RenderGaussianPyramidColor(camera, cmd, renderContext, FullScreenDebugMode.PreRefractionColorPyramid);
+
+                        // Render all type of transparent forward (unlit, lit, complex (hair...)) to keep the sorting between transparent objects.
+                        RenderForward(m_CullResults, hdCamera, renderContext, cmd, ForwardPass.Transparent);
+                        RenderForwardError(m_CullResults, camera, renderContext, cmd, ForwardPass.Transparent);
 
                         // Fill depth buffer to reduce artifact for transparent object
                         RenderTransparentDepthPostPass(m_CullResults, camera, renderContext, cmd, ForwardPass.Transparent);
 
-                PushFullScreenDebugTexture(cmd, m_CameraColorBuffer, camera, renderContext, FullScreenDebugMode.NanTracker);
-
-                // Planar and real time cubemap doesn't need post process and render in FP16
-                if (camera.cameraType == CameraType.Reflection)
-                {
-                    using (new ProfilingSample(cmd, "Blit to final RT", GetSampler(CustomSamplerId.BlitToFinalRT)))
-                    {
-                        // Simple blit
-                        cmd.Blit(m_CameraColorBufferRT, BuiltinRenderTextureType.CameraTarget);
-                    }
-                }
-                else
-                {
-                    RenderGaussianPyramidColor(camera, cmd, renderContext, FullScreenDebugMode.FinalColorPyramid);
-
-                    // TODO: Check with VFX team.
-                    // Rendering distortion here have off course lot of artifact.
-                    // But resolving at each objects that write in distortion is not possible (need to sort transparent, render those that do not distort, then resolve, then etc...)
-                    // Instead we chose to apply distortion at the end after we cumulate distortion vector and desired blurriness.
-                    AccumulateDistortion(m_CullResults, camera, renderContext, cmd);
-                    RenderDistortion(cmd, m_Asset.renderPipelineResources);
-
-                    RenderPostProcesses(hdCamera, cmd, postProcessLayer);
-                }
-            }
-
-            RenderDebug(hdCamera, cmd);
-
-            // Make sure to unbind every render texture here because in the next iteration of the loop we might have to reallocate render texture (if the camera size is different)
-            cmd.SetRenderTarget(new RenderTargetIdentifier(-1), new RenderTargetIdentifier(-1));
+                        PushFullScreenDebugTexture(cmd, m_CameraColorBuffer, camera, renderContext, FullScreenDebugMode.NanTracker);
+
+                        // Planar and real time cubemap doesn't need post process and render in FP16
+                        if (camera.cameraType == CameraType.Reflection)
+                        {
+                            using (new ProfilingSample(cmd, "Blit to final RT", GetSampler(CustomSamplerId.BlitToFinalRT)))
+                            {
+                                // Simple blit
+                                cmd.Blit(m_CameraColorBufferRT, BuiltinRenderTextureType.CameraTarget);
+                            }
+                        }
+                        else
+                        {
+                            RenderGaussianPyramidColor(camera, cmd, renderContext, FullScreenDebugMode.FinalColorPyramid);
+
+                            // TODO: Check with VFX team.
+                            // Rendering distortion here have off course lot of artifact.
+                            // But resolving at each objects that write in distortion is not possible (need to sort transparent, render those that do not distort, then resolve, then etc...)
+                            // Instead we chose to apply distortion at the end after we cumulate distortion vector and desired blurriness.
+                            AccumulateDistortion(m_CullResults, camera, renderContext, cmd);
+                            RenderDistortion(cmd, m_Asset.renderPipelineResources);
+
+                            RenderPostProcesses(hdCamera, cmd, postProcessLayer);
+                        }
+                    }
+
+                    RenderDebug(hdCamera, cmd);
+
+                    // Make sure to unbind every render texture here because in the next iteration of the loop we might have to reallocate render texture (if the camera size is different)
+                    cmd.SetRenderTarget(new RenderTargetIdentifier(-1), new RenderTargetIdentifier(-1));
 
 #if UNITY_EDITOR
-            // We still need to bind correctly default camera target with our depth buffer in case we are currently rendering scene view. It should be the last camera here
-
-            // bind depth surface for editor grid/gizmo/selection rendering
-            if (camera.cameraType == CameraType.SceneView)
-                cmd.SetRenderTarget(BuiltinRenderTextureType.CameraTarget, m_CameraDepthStencilBufferRT);
+                    // We still need to bind correctly default camera target with our depth buffer in case we are currently rendering scene view. It should be the last camera here
+
+                    // bind depth surface for editor grid/gizmo/selection rendering
+                    if (camera.cameraType == CameraType.SceneView)
+                        cmd.SetRenderTarget(BuiltinRenderTextureType.CameraTarget, m_CameraDepthStencilBufferRT);
 #endif
                 }
 
                 // Caution: ExecuteCommandBuffer must be outside of the profiling bracket
-            renderContext.ExecuteCommandBuffer(cmd);
-
-            CommandBufferPool.Release(cmd);
-            renderContext.Submit();
+                renderContext.ExecuteCommandBuffer(cmd);
+
+                CommandBufferPool.Release(cmd);
+                renderContext.Submit();
             } // For each camera
         }
 
@@ -1129,9 +1072,9 @@
                 }
             }
 
-                // Render transparent depth prepass after opaque one
+            // Render transparent depth prepass after opaque one
             using (new ProfilingSample(cmd, "Transparent Depth Prepass", GetSampler(CustomSamplerId.TransparentDepthPrepass)))
-            {
+            {                
                 RenderTransparentRenderList(cull, camera, renderContext, cmd, m_TransparentDepthPrePassNames);
             }
         }
