--- conflicted
+++ resolved
@@ -494,20 +494,19 @@
     return -viewSpaceZ;
 }
 
-<<<<<<< HEAD
-// The view-space Z position 'z' is assumed to lie between near and far planes.
+// 'z' is the view-space Z position. It is assumed to lie between the near and the far planes.
+// For (z <= n), the function returns 0. For (z >= f), the function returns 1.
 float EncodeLogarithmicDepth(float z, float4 encodingParams)
 {
-    return saturate(log2(z * encodingParams.z) * encodingParams.w);
+    return saturate(log2(max(1, z * encodingParams.z)) * encodingParams.w);
 }
 
 // The encoded depth 'd' is assumed to lie in the [0, 1] range.
 float DecodeLogarithmicDepth(float d, float4 encodingParams)
 {
-    return encodingParams.x * exp2(d * encodingParams.y);
-}
-
-=======
+    return encodingParams.x * exp2(saturate(d) * encodingParams.y);
+}
+
 // ----------------------------------------------------------------------------
 // Space transformations
 // ----------------------------------------------------------------------------
@@ -554,7 +553,6 @@
 // PositionInputs
 // ----------------------------------------------------------------------------
 
->>>>>>> 01fa8df2
 struct PositionInputs
 {
     // Normalize screen position (offset by 0.5)
