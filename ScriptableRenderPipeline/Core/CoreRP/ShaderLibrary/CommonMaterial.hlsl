#ifndef UNITY_COMMON_MATERIAL_INCLUDED
#define UNITY_COMMON_MATERIAL_INCLUDED

//-----------------------------------------------------------------------------
// Helper functions for roughness
//-----------------------------------------------------------------------------

real PerceptualRoughnessToRoughness(real perceptualRoughness)
{
    return perceptualRoughness * perceptualRoughness;
}

real RoughnessToPerceptualRoughness(real roughness)
{
    return sqrt(roughness);
}

real PerceptualSmoothnessToRoughness(real perceptualSmoothness)
{
    return (1.0 - perceptualSmoothness) * (1.0 - perceptualSmoothness);
}

real PerceptualSmoothnessToPerceptualRoughness(real perceptualSmoothness)
{
    return (1.0 - perceptualSmoothness);
}

// Using roughness values of 0 leads to INFs and NANs. The only sensible place to use the roughness
// value of 0 is IBL, so we do not modify the perceptual roughness which is used to select the MIP map level.
// Note: making the constant too small results in aliasing.
real ClampRoughnessForAnalyticalLights(real roughness)
{
    return max(roughness, 1.0/1024.0);
}

<<<<<<< HEAD
void ConvertAnisotropyToRoughness(float perceptualRoughness, float anisotropy, out float roughnessT, out float roughnessB)
=======
// 'bsdfData.roughnessT' and 'bsdfData.roughnessB' are clamped, and are meant to be used with analytical lights.
// 'bsdfData.perceptualRoughness' is not clamped, and is meant to be used for IBL.
// If IBL needs the linear roughness value for some reason, it can be computed as follows:
// real roughness = PerceptualRoughnessToRoughness(bsdfData.perceptualRoughness);
void ConvertAnisotropyToRoughness(real perceptualRoughness, real anisotropy, out real roughnessT, out real roughnessB)
>>>>>>> dd7143ba
{
    real roughness = PerceptualRoughnessToRoughness(perceptualRoughness);

    // Use the parametrization of Sony Imageworks.
    // Ref: Revisiting Physically Based Shading at Imageworks, p. 15.
    roughnessT = roughness * (1 + anisotropy);
    roughnessB = roughness * (1 - anisotropy);
}

// Use with stack BRDF (clear coat / coat)
float roughnessToVariance(float roughness)
{
    float roughnessPow = pow(roughness, 1.1);
    return roughnessPow / (1.0 - roughnessPow);
}

float varianceToRoughness(float variance)
{
    return pow(variance / (1.0 + variance), 1.0 / 1.1);
}

// ----------------------------------------------------------------------------
// Parallax mapping
// ----------------------------------------------------------------------------

// ref https://www.gamedev.net/topic/678043-how-to-blend-world-space-normals/#entry5287707
// assume compositing in world space
// Note: Using vtxNormal = real3(0, 0, 1) give the BlendNormalRNM formulation.
// TODO: Untested
real3 BlendNormalWorldspaceRNM(real3 n1, real3 n2, real3 vtxNormal)
{
    // Build the shortest-arc quaternion
    real4 q = real4(cross(vtxNormal, n2), dot(vtxNormal, n2) + 1.0) / sqrt(2.0 * (dot(vtxNormal, n2) + 1));

    // Rotate the normal
    return n1 * (q.w * q.w - dot(q.xyz, q.xyz)) + 2 * q.xyz * dot(q.xyz, n1) + 2 * q.w * cross(q.xyz, n1);
}

// ref http://blog.selfshadow.com/publications/blending-in-detail/
// ref https://gist.github.com/selfshadow/8048308
// Reoriented Normal Mapping
// Blending when n1 and n2 are already 'unpacked' and normalised
// assume compositing in tangent space
real3 BlendNormalRNM(real3 n1, real3 n2)
{
    real3 t = n1.xyz + real3(0.0, 0.0, 1.0);
    real3 u = n2.xyz * real3(-1.0, -1.0, 1.0);
    real3 r = (t / t.z) * dot(t, u) - u;
    return r;
}

// assume compositing in tangent space
real3 BlendNormal(real3 n1, real3 n2)
{
    return normalize(real3(n1.xy * n2.z + n2.xy * n1.z, n1.z * n2.z));
}

// Ref: http://http.developer.nvidia.com/GPUGems3/gpugems3_ch01.html / http://www.slideshare.net/icastano/cascades-demo-secrets
real3 ComputeTriplanarWeights(real3 normal)
{
    // Determine the blend weights for the 3 planar projections.
    real3 blendWeights = abs(normal);
    // Tighten up the blending zone
    blendWeights = (blendWeights - 0.2) * 7.0;
    blendWeights = blendWeights * blendWeights * blendWeights; // pow(blendWeights, 3);
    // Force weights to sum to 1.0 (very important!)
    blendWeights = max(blendWeights, real3(0.0, 0.0, 0.0));
    blendWeights /= dot(blendWeights, 1.0);

    return blendWeights;
}

// Planar/Triplanar convention for Unity in world space
void GetTriplanarCoordinate(float3 position, out float2 uvXZ, out float2 uvXY, out float2 uvZY)
{
    // Caution: This must follow the same rule as what is use for SurfaceGradient triplanar
    // TODO: Currently the normal mapping looks wrong without SURFACE_GRADIENT option because we don't handle corretly the tangent space
    uvXZ = float2(position.z, position.x);
    uvXY = float2(position.x, position.y);
    uvZY = float2(position.z, position.y);
}

real LerpWhiteTo(real b, real t)
{
    real oneMinusT = 1.0 - t;
    return oneMinusT + b * t;
}

real3 LerpWhiteTo(real3 b, real t)
{
    real oneMinusT = 1.0 - t;
    return real3(oneMinusT, oneMinusT, oneMinusT) + b * t;
}


#endif // UNITY_COMMON_MATERIAL_INCLUDED<|MERGE_RESOLUTION|>--- conflicted
+++ resolved
@@ -33,15 +33,7 @@
     return max(roughness, 1.0/1024.0);
 }
 
-<<<<<<< HEAD
-void ConvertAnisotropyToRoughness(float perceptualRoughness, float anisotropy, out float roughnessT, out float roughnessB)
-=======
-// 'bsdfData.roughnessT' and 'bsdfData.roughnessB' are clamped, and are meant to be used with analytical lights.
-// 'bsdfData.perceptualRoughness' is not clamped, and is meant to be used for IBL.
-// If IBL needs the linear roughness value for some reason, it can be computed as follows:
-// real roughness = PerceptualRoughnessToRoughness(bsdfData.perceptualRoughness);
 void ConvertAnisotropyToRoughness(real perceptualRoughness, real anisotropy, out real roughnessT, out real roughnessB)
->>>>>>> dd7143ba
 {
     real roughness = PerceptualRoughnessToRoughness(perceptualRoughness);
 
