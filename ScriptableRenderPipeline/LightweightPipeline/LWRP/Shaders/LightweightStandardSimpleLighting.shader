--- conflicted
+++ resolved
@@ -82,17 +82,13 @@
             #pragma multi_compile _ _ADDITIONAL_LIGHTS
             #pragma multi_compile _ _VERTEX_LIGHTS
             #pragma multi_compile _ _MIXED_LIGHTING_SUBTRACTIVE
-<<<<<<< HEAD
-            #pragma multi_compile _ FOG_LINEAR FOG_EXP2
             #pragma multi_compile _ _SHADOWS_ENABLED
-=======
-            #pragma multi_compile_fog
->>>>>>> 6ca9081e
 
             // -------------------------------------
             // Unity defined keywords
             #pragma multi_compile _ DIRLIGHTMAP_COMBINED
             #pragma multi_compile _ LIGHTMAP_ON
+            #pragma multi_compile_fog
 
             //--------------------------------------
             // GPU Instancing
