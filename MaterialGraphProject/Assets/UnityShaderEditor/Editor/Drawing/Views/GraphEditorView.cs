using System;
using System.Collections.Generic;
using System.Linq;
using UnityEditor.Experimental.UIElements.GraphView;
using UnityEngine;
using UnityEngine.Experimental.UIElements;
using UnityEditor.Graphing;
using UnityEditor.ShaderGraph.Drawing.Inspector;
using Edge = UnityEditor.Experimental.UIElements.GraphView.Edge;
using Object = UnityEngine.Object;

namespace UnityEditor.ShaderGraph.Drawing
{
    public class GraphEditorView : VisualElement, IDisposable
    {
        MaterialGraphView m_GraphView;
        GraphInspectorView m_GraphInspectorView;

        AbstractMaterialGraph m_Graph;
        PreviewManager m_PreviewManager;
        SearchWindowProvider m_SearchWindowProvider;
        EdgeConnectorListener m_EdgeConnectorListener;

        public Action onUpdateAssetClick
        {
            get { return m_GraphInspectorView.onUpdateAssetClick; }
            set { m_GraphInspectorView.onUpdateAssetClick = value; }
        }

        public Action onConvertToSubgraphClick
        {
            get { return m_GraphView.onConvertToSubgraphClick; }
            set { m_GraphView.onConvertToSubgraphClick = value; }
        }

        public Action onShowInProjectClick
        {
            get { return m_GraphInspectorView.onShowInProjectClick; }
            set { m_GraphInspectorView.onShowInProjectClick = value; }
        }

        public MaterialGraphView graphView
        {
            get { return m_GraphView; }
        }

        PreviewManager previewManager
        {
            get { return m_PreviewManager; }
            set { m_PreviewManager = value; }
        }

        GraphInspectorView inspectorView
        {
            get { return m_GraphInspectorView; }
        }

        public GraphEditorView(EditorWindow editorWindow, AbstractMaterialGraph graph, string assetName)
        {
            m_Graph = graph;
            AddStyleSheetPath("Styles/MaterialGraph");

            previewManager = new PreviewManager(graph);

            var content = new VisualElement { name = "content" };
            {
                m_GraphView = new MaterialGraphView(graph) { name = "GraphView", persistenceKey = "MaterialGraphView" };
                m_GraphView.SetupZoom(ContentZoomer.DefaultMinScale, ContentZoomer.DefaultMaxScale);
                m_GraphView.AddManipulator(new ContentDragger());
                m_GraphView.AddManipulator(new SelectionDragger());
                m_GraphView.AddManipulator(new RectangleSelector());
                m_GraphView.AddManipulator(new ClickSelector());
                m_GraphView.AddManipulator(new GraphDropTarget(graph));
                content.Add(m_GraphView);

                m_GraphInspectorView = new GraphInspectorView(assetName, previewManager, graph) { name = "inspector" };
                m_GraphInspectorView.AddManipulator(new Draggable(OnMouseDrag, true));
<<<<<<< HEAD
                m_GraphView.RegisterCallback<PostLayoutEvent>(OnPostLayout);
                m_GraphView.onSelectionChanged += m_GraphInspectorView.UpdateSelection;
=======
                m_GraphInspectorView.RegisterCallback<PostLayoutEvent>(OnPostLayout);
>>>>>>> 5b495667
                m_GraphView.Add(m_GraphInspectorView);

                m_GraphView.graphViewChanged = GraphViewChanged;
            }

            m_SearchWindowProvider = ScriptableObject.CreateInstance<SearchWindowProvider>();
            m_SearchWindowProvider.Initialize(editorWindow, m_Graph, m_GraphView);
            m_GraphView.nodeCreationRequest = (c) =>
            {
                m_SearchWindowProvider.connectedPort = null;
                SearchWindow.Open(new SearchWindowContext(c.screenMousePosition), m_SearchWindowProvider);
            };

            m_EdgeConnectorListener = new EdgeConnectorListener(m_Graph, m_SearchWindowProvider);

            foreach (var node in graph.GetNodes<INode>())
                AddNode(node);

            foreach (var edge in graph.edges)
                AddEdge(edge);

            Add(content);
        }

        void OnPostLayout(PostLayoutEvent evt)
        {
            const float minimumVisibility = 60f;

            Rect inspectorViewRect = m_GraphInspectorView.layout;

            float minimumXPosition = minimumVisibility - inspectorViewRect.width;
            float maximumXPosition = m_GraphView.layout.width - minimumVisibility;

            float minimumYPosition = minimumVisibility - inspectorViewRect.height;
            float maximumYPosition = m_GraphView.layout.height - minimumVisibility;

            inspectorViewRect.x = Mathf.Clamp(inspectorViewRect.x, minimumXPosition, maximumXPosition);
            inspectorViewRect.y = Mathf.Clamp(inspectorViewRect.y, minimumYPosition, maximumYPosition);

            inspectorViewRect.width = Mathf.Min(inspectorViewRect.width, layout.width);
            inspectorViewRect.height = Mathf.Min(inspectorViewRect.height, layout.height);

            m_GraphInspectorView.layout = inspectorViewRect;
        }

        void OnMouseDrag(Vector2 mouseDelta)
        {
            Vector2 normalizedDelta = mouseDelta / 2f;

            Rect inspectorWindowRect = m_GraphInspectorView.layout;

            inspectorWindowRect.x += normalizedDelta.x;
            inspectorWindowRect.y += normalizedDelta.y;

            m_GraphInspectorView.layout = inspectorWindowRect;
        }

        GraphViewChange GraphViewChanged(GraphViewChange graphViewChange)
        {
            if (graphViewChange.edgesToCreate != null)
            {
                foreach (var edge in graphViewChange.edgesToCreate)
                {
                    var leftSlot = edge.output.userData as ISlot;
                    var rightSlot = edge.input.userData as ISlot;
                    if (leftSlot != null && rightSlot != null)
                    {
                        m_Graph.owner.RegisterCompleteObjectUndo("Connect Edge");
                        m_Graph.Connect(leftSlot.slotReference, rightSlot.slotReference);
                    }
                }
                graphViewChange.edgesToCreate.Clear();
            }

            if (graphViewChange.movedElements != null)
            {
                foreach (var element in graphViewChange.movedElements)
                {
                    var node = element.userData as INode;
                    if (node == null)
                        continue;

                    var drawState = node.drawState;
                    drawState.position = element.GetPosition();
                    node.drawState = drawState;
                }
            }

            var nodesToUpdate = m_NodeViewHashSet;
            nodesToUpdate.Clear();

            if (graphViewChange.elementsToRemove != null)
            {
                m_Graph.owner.RegisterCompleteObjectUndo("Remove Elements");
                m_Graph.RemoveElements(graphViewChange.elementsToRemove.OfType<MaterialNodeView>().Select(v => (INode) v.node),
                    graphViewChange.elementsToRemove.OfType<Edge>().Select(e => (IEdge) e.userData));
                foreach (var edge in graphViewChange.elementsToRemove.OfType<Edge>())
                {
                    if (edge.input != null)
                    {
                        var materialNodeView = edge.input.node as MaterialNodeView;
                        if (materialNodeView != null)
                            nodesToUpdate.Add(materialNodeView);
                    }
                    if (edge.output != null)
                    {
                        var materialNodeView = edge.output.node as MaterialNodeView;
                        if (materialNodeView != null)
                            nodesToUpdate.Add(materialNodeView);
                    }
                }
            }

            foreach (var node in nodesToUpdate)
                node.UpdatePortInputVisibilities();

            UpdateEdgeColors(nodesToUpdate);

            return graphViewChange;
        }

        void OnNodeChanged(INode inNode, ModificationScope scope)
        {
            if (m_GraphView == null)
                return;

            var dependentNodes = new List<INode>();
            NodeUtils.CollectNodesNodeFeedsInto(dependentNodes, inNode);
            foreach (var node in dependentNodes)
            {
                var theViews = m_GraphView.nodes.ToList().OfType<MaterialNodeView>();
                var viewsFound = theViews.Where(x => x.node.guid == node.guid).ToList();
                foreach (var drawableNodeData in viewsFound)
                    drawableNodeData.OnModified(scope);
            }
        }

        HashSet<MaterialNodeView> m_NodeViewHashSet = new HashSet<MaterialNodeView>();

        public void HandleGraphChanges()
        {
            previewManager.HandleGraphChanges();
            previewManager.RenderPreviews();
            inspectorView.HandleGraphChanges();

            foreach (var node in m_Graph.removedNodes)
            {
                node.onModified -= OnNodeChanged;
                var nodeView = m_GraphView.nodes.ToList().OfType<MaterialNodeView>().FirstOrDefault(p => p.node != null && p.node.guid == node.guid);
                if (nodeView != null)
                {
                    nodeView.Dispose();
                    nodeView.userData = null;
                    m_GraphView.RemoveElement(nodeView);
                }
            }

            foreach (var node in m_Graph.addedNodes)
                AddNode(node);

            var nodesToUpdate = m_NodeViewHashSet;
            nodesToUpdate.Clear();

            foreach (var edge in m_Graph.removedEdges)
            {
                var edgeView = m_GraphView.graphElements.ToList().OfType<Edge>().FirstOrDefault(p => p.userData is IEdge && Equals((IEdge)p.userData, edge));
                if (edgeView != null)
                {
                    var nodeView = edgeView.input.node as MaterialNodeView;
                    if (nodeView != null && nodeView.node != null)
                    {
                        nodesToUpdate.Add(nodeView);
                    }
                    edgeView.output.Disconnect(edgeView);
                    edgeView.input.Disconnect(edgeView);
                    m_GraphView.RemoveElement(edgeView);
                }
            }

            foreach (var edge in m_Graph.addedEdges)
            {
                var edgeView = AddEdge(edge);
                if (edgeView != null)
                    nodesToUpdate.Add((MaterialNodeView)edgeView.input.node);
            }

            foreach (var node in nodesToUpdate)
                node.UpdatePortInputVisibilities();

            UpdateEdgeColors(nodesToUpdate);
        }

        void AddNode(INode node)
        {
            var nodeView = new MaterialNodeView { userData = node };
            m_GraphView.AddElement(nodeView);
            nodeView.Initialize(node as AbstractMaterialNode, m_PreviewManager, m_EdgeConnectorListener);
            node.onModified += OnNodeChanged;
            nodeView.Dirty(ChangeType.Repaint);

            if (m_SearchWindowProvider.nodeNeedsRepositioning && m_SearchWindowProvider.targetSlotReference.nodeGuid.Equals(node.guid))
            {
                m_SearchWindowProvider.nodeNeedsRepositioning = false;
                foreach (var element in nodeView.inputContainer.Union(nodeView.outputContainer))
                {
                    var port = element as ShaderPort;
                    if (port == null)
                        continue;
                    var slot = (MaterialSlot)port.userData;
                    if (slot.slotReference.Equals(m_SearchWindowProvider.targetSlotReference))
                    {
                        port.RegisterCallback<PostLayoutEvent>(RepositionNode);
                        return;
                    }
                }
            }
        }

        static void RepositionNode(PostLayoutEvent evt)
        {
            var port = evt.target as ShaderPort;
            if (port == null)
                return;
            port.UnregisterCallback<PostLayoutEvent>(RepositionNode);
            var nodeView = port.node as MaterialNodeView;
            if (nodeView == null)
                return;
            var offset = nodeView.mainContainer.WorldToLocal(port.GetGlobalCenter() + new Vector3(3f, 3f, 0f));
            var position = nodeView.GetPosition();
            position.position -= offset;
            nodeView.SetPosition(position);
            var drawState = nodeView.node.drawState;
            drawState.position = position;
            nodeView.node.drawState = drawState;
            nodeView.Dirty(ChangeType.Repaint);
            port.Dirty(ChangeType.Repaint);
        }

        Edge AddEdge(IEdge edge)
        {
            var sourceNode = m_Graph.GetNodeFromGuid(edge.outputSlot.nodeGuid);
            if (sourceNode == null)
            {
                Debug.LogWarning("Source node is null");
                return null;
            }
            var sourceSlot = sourceNode.FindOutputSlot<MaterialSlot>(edge.outputSlot.slotId);

            var targetNode = m_Graph.GetNodeFromGuid(edge.inputSlot.nodeGuid);
            if (targetNode == null)
            {
                Debug.LogWarning("Target node is null");
                return null;
            }
            var targetSlot = targetNode.FindInputSlot<MaterialSlot>(edge.inputSlot.slotId);

            var sourceNodeView = m_GraphView.nodes.ToList().OfType<MaterialNodeView>().FirstOrDefault(x => x.node == sourceNode);
            if (sourceNodeView != null)
            {
                var sourceAnchor = sourceNodeView.outputContainer.Children().OfType<Port>().FirstOrDefault(x => x.userData is ISlot && (x.userData as ISlot).Equals(sourceSlot));

                var targetNodeView = m_GraphView.nodes.ToList().OfType<MaterialNodeView>().FirstOrDefault(x => x.node == targetNode);
                var targetAnchor = targetNodeView.inputContainer.Children().OfType<Port>().FirstOrDefault(x => x.userData is ISlot && (x.userData as ISlot).Equals(targetSlot));

                var edgeView = new Edge
                {
                    userData = edge,
                    output = sourceAnchor,
                    input = targetAnchor
                };
                edgeView.output.Connect(edgeView);
                edgeView.input.Connect(edgeView);
                m_GraphView.AddElement(edgeView);
                sourceNodeView.RefreshPorts();
                targetNodeView.RefreshPorts();
                sourceNodeView.UpdatePortInputTypes();
                targetNodeView.UpdatePortInputTypes();

                return edgeView;
            }

            return null;
        }

        Stack<MaterialNodeView> m_NodeStack = new Stack<MaterialNodeView>();

        void UpdateEdgeColors(HashSet<MaterialNodeView> nodeViews)
        {
            var nodeStack = m_NodeStack;
            nodeStack.Clear();
            foreach (var nodeView in nodeViews)
                nodeStack.Push(nodeView);
            while (nodeStack.Any())
            {
                var nodeView = nodeStack.Pop();
                nodeView.UpdatePortInputTypes();
                foreach (var anchorView in nodeView.outputContainer.Children().OfType<Port>())
                {
                    foreach (var edgeView in anchorView.connections.OfType<Edge>())
                    {
                        var targetSlot = (MaterialSlot)edgeView.input.userData;
                        if (targetSlot.valueType == SlotValueType.Dynamic)
                        {
                            var connectedNodeView = edgeView.input.node as MaterialNodeView;
                            if (connectedNodeView != null && !nodeViews.Contains(connectedNodeView))
                            {
                                nodeStack.Push(connectedNodeView);
                                nodeViews.Add(connectedNodeView);
                            }
                        }
                    }
                }
                foreach (var anchorView in nodeView.inputContainer.Children().OfType<Port>())
                {
                    var targetSlot = (MaterialSlot)anchorView.userData;
                    if (targetSlot.valueType != SlotValueType.Dynamic)
                        continue;
                    foreach (var edgeView in anchorView.connections.OfType<Edge>())
                    {
                        var connectedNodeView = edgeView.output.node as MaterialNodeView;
                        if (connectedNodeView != null && !nodeViews.Contains(connectedNodeView))
                        {
                            nodeStack.Push(connectedNodeView);
                            nodeViews.Add(connectedNodeView);
                        }
                    }
                }
            }
        }

        public void Dispose()
        {
            onUpdateAssetClick = null;
            onConvertToSubgraphClick = null;
            onShowInProjectClick = null;
            if (m_GraphView != null)
            {
                foreach (var node in m_GraphView.Children().OfType<MaterialNodeView>())
                    node.Dispose();
                m_GraphView = null;
            }
            if (m_GraphInspectorView != null) m_GraphInspectorView.Dispose();
            if (previewManager != null)
            {
                previewManager.Dispose();
                previewManager = null;
            }
            if (m_SearchWindowProvider != null)
            {
                Object.DestroyImmediate(m_SearchWindowProvider);
                m_SearchWindowProvider = null;
            }
        }
    }
}<|MERGE_RESOLUTION|>--- conflicted
+++ resolved
@@ -75,12 +75,9 @@
 
                 m_GraphInspectorView = new GraphInspectorView(assetName, previewManager, graph) { name = "inspector" };
                 m_GraphInspectorView.AddManipulator(new Draggable(OnMouseDrag, true));
-<<<<<<< HEAD
                 m_GraphView.RegisterCallback<PostLayoutEvent>(OnPostLayout);
-                m_GraphView.onSelectionChanged += m_GraphInspectorView.UpdateSelection;
-=======
                 m_GraphInspectorView.RegisterCallback<PostLayoutEvent>(OnPostLayout);
->>>>>>> 5b495667
+
                 m_GraphView.Add(m_GraphInspectorView);
 
                 m_GraphView.graphViewChanged = GraphViewChanged;
