using System;
using System.Collections.Generic;
using System.Linq;
using System.Reflection;
using UnityEditor.Experimental.UIElements.GraphView;
using UnityEngine;
using UnityEngine.Experimental.UIElements;
using UnityEditor.Graphing;
using UnityEditor.ShaderGraph.Drawing.Controls;

namespace UnityEditor.ShaderGraph.Drawing
{
    public sealed class MaterialNodeView : Node
    {
        List<VisualElement> m_ControlViews;
        PreviewData m_PreviewData;
        PreviewTextureView m_PreviewTextureView;
        VisualElement m_ControlsContainer;
        VisualElement m_PreviewContainer;
        List<Attacher> m_Attachers;
        GraphView m_GraphView;

        public void Initialize(GraphView graphView, AbstractMaterialNode inNode, PreviewManager previewManager)
        {
            AddToClassList("MaterialNode");

            if (inNode == null)
                return;

            m_GraphView = graphView;
            node = inNode;
            persistenceKey = node.guid.ToString();
            UpdateTitle();

            m_ControlsContainer = new VisualElement
            {
                name = "controls"
            };
            topContainer.Add(m_ControlsContainer);
            m_ControlsContainer.SendToBack();
            inputContainer.PlaceBehind(m_ControlsContainer);

            if (node.hasPreview)
            {
                m_PreviewContainer = new VisualElement { name = "previewContainer" };
                m_PreviewContainer.AddToClassList("expanded");
                {
                    m_PreviewTextureView = new PreviewTextureView
                    {
                        name = "preview",
                        pickingMode = PickingMode.Ignore,
                        image = Texture2D.whiteTexture
                    };
                    m_PreviewData = previewManager.GetPreview(inNode);
                    m_PreviewData.onPreviewChanged += UpdatePreviewTexture;
                    UpdatePreviewTexture();

                    var collapsePreviewButton = new VisualElement { name = "collapse"/*, text = "▲" */};
                    collapsePreviewButton.Add(new VisualElement { name = "icon" });
                    collapsePreviewButton.AddManipulator(new Clickable(() =>
                    {
                        node.owner.owner.RegisterCompleteObjectUndo("Collapse Preview");
                        UpdatePreviewExpandedState(false);
                    }));
                    UpdatePreviewExpandedState(node.previewExpanded);
                    m_PreviewTextureView.Add(collapsePreviewButton);

                    var expandPreviewButton = new VisualElement { name = "expand"};
                    expandPreviewButton.Add(new VisualElement { name = "icon"});
                    expandPreviewButton.AddManipulator(new Clickable(() =>
                    {
                        node.owner.owner.RegisterCompleteObjectUndo("Expand Preview");
                        UpdatePreviewExpandedState(true);
                    }));
                    m_PreviewContainer.Add(expandPreviewButton);
                }

                extensionContainer.Add(m_PreviewContainer);
            }

            m_ControlViews = new List<VisualElement>();
            foreach (var propertyInfo in node.GetType().GetProperties(BindingFlags.Instance | BindingFlags.Public | BindingFlags.NonPublic))
            foreach (IControlAttribute attribute in propertyInfo.GetCustomAttributes(typeof(IControlAttribute), false))
                m_ControlViews.Add(attribute.InstantiateControl(node, propertyInfo));
            m_Attachers = new List<Attacher>(node.GetInputSlots<MaterialSlot>().Count());
            expanded = node.drawState.expanded;


            AddSlots(node.GetSlots<MaterialSlot>());
            UpdatePortInputVisibilities();

            SetPosition(new Rect(node.drawState.position.x, node.drawState.position.y, 0, 0));
            UpdateControls();

            if (node is PreviewNode)
            {
                var resizeHandle = new VisualElement { name = "resize", text = "" };
                resizeHandle.AddManipulator(new Draggable(OnResize));
                Add(resizeHandle);

                UpdateSize();
            }

            mainContainer.clippingOptions = ClippingOptions.ClipContents;
        }

        public AbstractMaterialNode node { get; private set; }

        public override bool expanded
        {
            get { return base.expanded; }
            set
            {
                if (base.expanded != value)
                    base.expanded = value;

                if (node.drawState.expanded != value)
                {
                    var ds = node.drawState;
                    ds.expanded = value;
                    node.drawState = ds;
                }

                UpdateControls();
                UpdatePortInputVisibilities();
            }
        }

        void UpdatePreviewExpandedState(bool expanded)
        {
            node.previewExpanded = expanded;
            if (m_PreviewContainer == null)
                return;
            if (expanded)
            {
                if (m_PreviewTextureView.parent != m_PreviewContainer)
                {
                    m_PreviewContainer.Add(m_PreviewTextureView);
                }
                m_PreviewContainer.AddToClassList("expanded");
                m_PreviewContainer.RemoveFromClassList("collapsed");
            }
            else
            {
                if (m_PreviewTextureView.parent == m_PreviewContainer)
                {
                    m_PreviewTextureView.RemoveFromHierarchy();
                }
                m_PreviewContainer.RemoveFromClassList("expanded");
                m_PreviewContainer.AddToClassList("collapsed");
            }
        }

        void UpdateTitle()
        {
            var subGraphNode = node as SubGraphNode;
            if (subGraphNode != null && subGraphNode.subGraphAsset != null)
                title = subGraphNode.subGraphAsset.name;
            else
                title = node.name;
        }

        public void OnModified(ModificationScope scope)
        {
            UpdateTitle();
            if (node.hasPreview)
                UpdatePreviewExpandedState(node.previewExpanded);
            expanded = node.drawState.expanded;

            // Update slots to match node modification
            if (scope == ModificationScope.Topological)
            {
                var slots = node.GetSlots<MaterialSlot>().ToList();

                var anchorsToRemove = new List<VisualElement>();
                foreach (var anchor in inputContainer.Children())
                    if (!slots.Contains(anchor.userData as MaterialSlot))
                        anchorsToRemove.Add(anchor);
                foreach (var anchorElement in anchorsToRemove)
                {
                    inputContainer.Remove(anchorElement);
                    var attacher = m_Attachers.FirstOrDefault(a => a.target == anchorElement);
                    if (attacher != null)
                    {
                        attacher.Detach();
                        attacher.element.parent.Remove(attacher.element);
                        m_Attachers.Remove(attacher);
                    }
                }

                anchorsToRemove.Clear();
                foreach (var anchor in outputContainer.Children())
                    if (!slots.Contains(anchor.userData as MaterialSlot))
                        anchorsToRemove.Add(anchor);
                foreach (var ve in anchorsToRemove)
                    outputContainer.Remove(ve);

                foreach (var port in inputContainer.Union(outputContainer).OfType<Port>())
                {
                    var slot = (MaterialSlot)port.userData;
                    port.portName = slot.displayName;
                }

                AddSlots(slots.Except(inputContainer.Children().Concat(outputContainer.Children()).Select(data => data.userData as MaterialSlot)));

                if (inputContainer.childCount > 0)
                    inputContainer.Sort((x, y) => slots.IndexOf(x.userData as MaterialSlot) - slots.IndexOf(y.userData as MaterialSlot));
                if (outputContainer.childCount > 0)
                    outputContainer.Sort((x, y) => slots.IndexOf(x.userData as MaterialSlot) - slots.IndexOf(y.userData as MaterialSlot));
            }

            UpdatePortInputVisibilities();
        }

        void AddSlots(IEnumerable<MaterialSlot> slots)
        {
            foreach (var slot in slots)
            {
                if (slot.hidden)
                    continue;

<<<<<<< HEAD
                var data = InstantiateNodeAnchor(slot.isInputSlot ? Direction.Input : Direction.Output, typeof(Vector4));
                data.capabilities &= ~Capabilities.Movable;
                data.anchorName = slot.displayName;
                data.userData = slot;
=======
                var port = InstantiatePort(Orientation.Horizontal, slot.isInputSlot ? Direction.Input : Direction.Output, typeof(Vector4));
                port.capabilities &= ~Capabilities.Movable;
                port.portName = slot.displayName;
                port.userData = slot;
>>>>>>> 427489b6

                if (slot.isOutputSlot)
                {
                    outputContainer.Add(port);
                }
                else
                {
                    inputContainer.Add(port);
                    var portInputView = new PortInputView(slot);
                    m_GraphView.AddElement(portInputView);
                    m_Attachers.Add(new Attacher(portInputView, port, SpriteAlignment.LeftCenter) { distance = 0f });
                }
            }
        }

        public void UpdatePortInputVisibilities()
        {
            foreach (var attacher in m_Attachers)
            {
                var slot = (MaterialSlot)attacher.target.userData;
                attacher.element.visible = expanded && !node.owner.GetEdges(node.GetSlotReference(slot.id)).Any();
            }
        }

        public void UpdatePortInputTypes()
        {
            foreach (var anchor in inputContainer.Concat(outputContainer).OfType<Port>())
            {
                var slot = (MaterialSlot) anchor.userData;
                anchor.portName = slot.displayName;
            }

            foreach (var attacher in m_Attachers)
            {
                var portInputView = (PortInputView)attacher.element;
                portInputView.UpdateSlotType();
            }
        }

        void OnResize(Vector2 deltaSize)
        {
            var updatedWidth = topContainer.layout.width + deltaSize.x;
            var updatedHeight = m_PreviewTextureView.layout.height + deltaSize.y;

            var previewNode = node as PreviewNode;
            if (previewNode != null)
            {
                previewNode.SetDimensions(updatedWidth, updatedHeight);
                UpdateSize();
            }
        }

        void UpdatePreviewTexture()
        {
            if (m_PreviewData.texture == null || !node.previewExpanded || m_PreviewTextureView.panel == null)
            {
                m_PreviewTextureView.visible = false;
                m_PreviewTextureView.image = Texture2D.blackTexture;
            }
            else
            {
                m_PreviewTextureView.visible = true;
                m_PreviewTextureView.AddToClassList("visible");
                m_PreviewTextureView.RemoveFromClassList("hidden");
                m_PreviewTextureView.image = m_PreviewData.texture;
                m_PreviewTextureView.Dirty(ChangeType.Repaint);
                m_PreviewTextureView.style.height = m_PreviewTextureView.layout.width;
            }
<<<<<<< HEAD
=======
            m_PreviewTextureView.Dirty(ChangeType.Repaint);
>>>>>>> 427489b6
        }

        void UpdateControls()
        {
            if (!expanded)
            {
                m_ControlsContainer.Clear();
            }
            else if (m_ControlsContainer.childCount != m_ControlViews.Count)
            {
                m_ControlsContainer.Clear();
                foreach (var view in m_ControlViews)
                    m_ControlsContainer.Add(view);
            }
        }

        void UpdateSize()
        {
            var previewNode = node as PreviewNode;

            if (previewNode == null)
                return;

            var width = previewNode.width;
            var height = previewNode.height;

            m_PreviewTextureView.style.height = height;
        }

        public void Dispose()
        {
            foreach (var attacher in m_Attachers)
            {
                ((PortInputView) attacher.element).Dispose();
                attacher.Detach();
                attacher.element.parent.Remove(attacher.element);
            }
            m_Attachers.Clear();

            node = null;
            if (m_PreviewData != null)
            {
                m_PreviewData.onPreviewChanged -= UpdatePreviewTexture;
                m_PreviewData = null;
            }
        }
    }
}<|MERGE_RESOLUTION|>--- conflicted
+++ resolved
@@ -219,17 +219,10 @@
                 if (slot.hidden)
                     continue;
 
-<<<<<<< HEAD
-                var data = InstantiateNodeAnchor(slot.isInputSlot ? Direction.Input : Direction.Output, typeof(Vector4));
-                data.capabilities &= ~Capabilities.Movable;
-                data.anchorName = slot.displayName;
-                data.userData = slot;
-=======
                 var port = InstantiatePort(Orientation.Horizontal, slot.isInputSlot ? Direction.Input : Direction.Output, typeof(Vector4));
                 port.capabilities &= ~Capabilities.Movable;
                 port.portName = slot.displayName;
                 port.userData = slot;
->>>>>>> 427489b6
 
                 if (slot.isOutputSlot)
                 {
@@ -298,10 +291,6 @@
                 m_PreviewTextureView.Dirty(ChangeType.Repaint);
                 m_PreviewTextureView.style.height = m_PreviewTextureView.layout.width;
             }
-<<<<<<< HEAD
-=======
-            m_PreviewTextureView.Dirty(ChangeType.Repaint);
->>>>>>> 427489b6
         }
 
         void UpdateControls()
