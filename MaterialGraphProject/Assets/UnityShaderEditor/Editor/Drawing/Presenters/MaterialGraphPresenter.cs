using System;
using UnityEngine.MaterialGraph;
using System.Collections.Generic;
using System.Linq;
using UnityEditor.Experimental.UIElements.GraphView;
using UnityEditor.Graphing.Util;
using UnityEngine;
using UnityEngine.Assertions;
using UnityEngine.Graphing;
using Edge = UnityEditor.Experimental.UIElements.GraphView.Edge;

namespace UnityEditor.MaterialGraph.Drawing
{
    [Serializable]
    public class MaterialGraphPresenter : GraphViewPresenter
    {
<<<<<<< HEAD
        private GraphView m_GraphView;

        GraphTypeMapper typeMapper { get; set; }
=======
>>>>>>> 91811442
        PreviewSystem m_PreviewSystem;

        public IGraph graph { get; private set; }

        protected MaterialGraphPresenter()
        {
<<<<<<< HEAD
            typeMapper = new GraphTypeMapper(typeof(MaterialNodeView));
            typeMapper[typeof(AbstractMaterialNode)] = typeof(MaterialNodeView);
            typeMapper[typeof(ColorNode)] = typeof(ColorNodeView);
            typeMapper[typeof(GradientNode)] = typeof(GradientNodeView);

            // typeMapper[typeof(ScatterNode)] = typeof(ScatterNodeView);
            //typeMapper[typeof(TextureNode)] = typeof(TextureNodeView);
            //typeMapper[typeof(SamplerAssetNode)] = typeof(SamplerAssetNodeView);
            //typeMapper[typeof(TextureSamplerNode)] = typeof(TextureSamplerNodeView);
            //            typeMapper[typeof(Texture2DNode)] = typeof(TextureAssetNodeView);
            //           typeMapper[typeof(TextureLODNode)] = typeof(TextureLODNodeView);
            typeMapper[typeof(SamplerStateNode)] = typeof(SamplerStateNodeView);
            //         typeMapper[typeof(CubemapNode)] = typeof(CubeNodeView);
            //       typeMapper[typeof(ToggleNode)] = typeof(ToggleNodeView);
            typeMapper[typeof(UVNode)] = typeof(UVNodeView);
            typeMapper[typeof(Vector1Node)] = typeof(Vector1NodeView);
            typeMapper[typeof(Vector2Node)] = typeof(Vector2NodeView);
            typeMapper[typeof(Vector3Node)] = typeof(Vector3NodeView);
            typeMapper[typeof(Vector4Node)] = typeof(Vector4NodeView);
            typeMapper[typeof(PropertyNode)] = typeof(PropertyNodeView);

            /* typeMapper[typeof(ScaleOffsetNode)] = typeof(AnyNodeView);         // anything derived from AnyNode should use the AnyNodeView
             typeMapper[typeof(RadialShearNode)] = typeof(AnyNodeView);         // anything derived from AnyNode should use the AnyNodeView
             typeMapper[typeof(SphereWarpNode)] = typeof(AnyNodeView);          // anything derived from AnyNode should use the AnyNodeView
             typeMapper[typeof(SphericalIndentationNode)] = typeof(AnyNodeView);          // anything derived from AnyNode should use the AnyNodeView
             typeMapper[typeof(AACheckerboardNode)] = typeof(AnyNodeView);         // anything derived from AnyNode should use the AnyNodeView
             typeMapper[typeof(AACheckerboard3dNode)] = typeof(AnyNodeView);         // anything derived from AnyNode should use the AnyNodeView*/
            typeMapper[typeof(SubGraphNode)] = typeof(SubgraphNodeView);
            typeMapper[typeof(MasterRemapNode)] = typeof(MasterRemapNodeView);

            // typeMapper[typeof(MasterRemapInputNode)] = typeof(RemapInputNodeView);
            typeMapper[typeof(AbstractSubGraphIONode)] = typeof(SubgraphIONodeView);
            //            typeMapper[typeof(AbstractSurfaceMasterNode)] = typeof(SurfaceMasterNodeView);
            typeMapper[typeof(LevelsNode)] = typeof(LevelsNodeView);
            typeMapper[typeof(ConstantsNode)] = typeof(ConstantsNodeView);

            //typeMapper[typeof(SwizzleNode)] = typeof(SwizzleNodeView);
            typeMapper[typeof(BlendModeNode)] = typeof(BlendModeNodeView);

            // typeMapper[typeof(AddManyNode)] = typeof(AddManyNodeView);
            typeMapper[typeof(IfNode)] = typeof(IfNodeView);

            //typeMapper[typeof(CustomCodeNode)] = typeof(CustomCodeView);
            typeMapper[typeof(Matrix2Node)] = typeof(Matrix2NodeView);
            typeMapper[typeof(Matrix3Node)] = typeof(Matrix3NodeView);
            typeMapper[typeof(Matrix4Node)] = typeof(Matrix4NodeView);
            typeMapper[typeof(MatrixCommonNode)] = typeof(MatrixCommonNodeView);
            typeMapper[typeof(TransformNode)] = typeof(TransformNodeView);

            //            typeMapper[typeof(ConvolutionFilterNode)] = typeof(ConvolutionFilterNodeView);
=======
>>>>>>> 91811442
        }

        public override List<NodeAnchorPresenter> GetCompatibleAnchors(NodeAnchorPresenter startAnchor, NodeAdapter nodeAdapter)
        {
            var compatibleAnchors = new List<NodeAnchorPresenter>();
            var startAnchorPresenter = startAnchor as GraphAnchorPresenter;
            if (startAnchorPresenter == null)
                return compatibleAnchors;
            var startSlot = startAnchorPresenter.slot as MaterialSlot;
            if (startSlot == null)
                return compatibleAnchors;

            var goingBackwards = startSlot.isOutputSlot;
            var startStage = startSlot.shaderStage;
            if (startStage == ShaderStage.Dynamic)
                startStage = NodeUtils.FindEffectiveShaderStage(startSlot.owner, startSlot.isOutputSlot);

            foreach (var candidateAnchorPresenter in allChildren.OfType<GraphAnchorPresenter>())
            {
                if (!candidateAnchorPresenter.IsConnectable())
                    continue;
                if (candidateAnchorPresenter.orientation != startAnchor.orientation)
                    continue;
                if (candidateAnchorPresenter.direction == startAnchor.direction)
                    continue;
                if (nodeAdapter.GetAdapter(candidateAnchorPresenter.source, startAnchor.source) == null)
                    continue;
                var candidateSlot = candidateAnchorPresenter.slot as MaterialSlot;
                if (candidateSlot == null)
                    continue;
                if (candidateSlot.owner == startSlot.owner)
                    continue;
                if (!startSlot.IsCompatibleWithInputSlotType(candidateSlot.valueType))
                    continue;

                if (startStage != ShaderStage.Dynamic)
                {
                    var candidateStage = candidateSlot.shaderStage;
                    if (candidateStage == ShaderStage.Dynamic)
                        candidateStage = NodeUtils.FindEffectiveShaderStage(candidateSlot.owner, !startSlot.isOutputSlot);
                    if (candidateStage != ShaderStage.Dynamic && candidateStage != startStage)
                        continue;
                }

                compatibleAnchors.Add(candidateAnchorPresenter);
            }
            return compatibleAnchors;
        }

        void OnNodeChanged(INode inNode, ModificationScope scope)
        {
            var dependentNodes = new List<INode>();
            NodeUtils.CollectNodesNodeFeedsInto(dependentNodes, inNode);
            foreach (var node in dependentNodes)
            {
                var theViews = m_GraphView.nodes.ToList().OfType<MaterialNodeView>();
                var viewsFound = theViews.Where(x => x.node.guid == node.guid).ToList();
                foreach (var drawableNodeData in viewsFound)
                    drawableNodeData.OnModified(scope);
            }

            // We might need to do something here
//            if (scope == ModificationScope.Topological)
        }

        public virtual void Initialize(GraphView graphView, IGraph graph, IMaterialGraphEditWindow container, PreviewSystem previewSystem)
        {
            m_GraphView = graphView;

            m_PreviewSystem = previewSystem;
            this.graph = graph;

            if (graph == null)
                return;

            foreach (var node in graph.GetNodes<INode>())
                NodeAdded(new NodeAddedGraphChange(node));
            foreach (var edge in graph.edges)
                EdgeAdded(new EdgeAddedGraphChange(edge));

            this.graph.onChange += OnChange;
        }

        void OnChange(GraphChange change)
        {
            change.Match(NodeAdded, NodeRemoved, EdgeAdded, EdgeRemoved);
        }

        void NodeAdded(NodeAddedGraphChange change)
        {
<<<<<<< HEAD
            var nodeView = (MaterialNodeView)typeMapper.Create(change.node);
=======
            var nodePresenter = CreateInstance<MaterialNodePresenter>();
>>>>>>> 91811442
            change.node.onModified += OnNodeChanged;
            nodeView.Initialize(change.node, m_PreviewSystem);
            m_GraphView.AddElement(nodeView);
        }

        void NodeRemoved(NodeRemovedGraphChange change)
        {
            change.node.onModified -= OnNodeChanged;

            var nodeView = m_GraphView.nodes.ToList().OfType<MaterialNodeView>().FirstOrDefault(p => p.node != null && p.node.guid == change.node.guid);
            if (nodeView != null)
                m_GraphView.RemoveElement(nodeView);
        }

        void EdgeAdded(EdgeAddedGraphChange change)
        {
            var edge = change.edge;

            var sourceNode = graph.GetNodeFromGuid(edge.outputSlot.nodeGuid);
            var sourceSlot = sourceNode.FindOutputSlot<ISlot>(edge.outputSlot.slotId);

            var targetNode = graph.GetNodeFromGuid(edge.inputSlot.nodeGuid);
            var targetSlot = targetNode.FindInputSlot<ISlot>(edge.inputSlot.slotId);

            var sourceNodeView = m_GraphView.nodes.ToList().OfType<MaterialNodeView>().FirstOrDefault(x => x.node == sourceNode);
            if (sourceNodeView == null)
                return;

            var sourceAnchor = sourceNodeView.outputContainer.Children().OfType<NodeAnchor>().FirstOrDefault(x => x.userData is ISlot && (x.userData as ISlot).Equals(sourceSlot));

            var targetNodeView = m_GraphView.nodes.ToList().OfType<MaterialNodeView>().FirstOrDefault(x => x.node == targetNode);
            var targetAnchor = targetNodeView.inputContainer.Children().OfType<NodeAnchor>().FirstOrDefault(x => x.userData is ISlot && (x.userData as ISlot).Equals(targetSlot));

            var edgeView = new Edge();
            edgeView.userData = edge;
            edgeView.output = sourceAnchor;
            edgeView.output.Connect(edgeView);
            edgeView.input = targetAnchor;
            edgeView.input.Connect(edgeView);
            m_GraphView.AddElement(edgeView);
        }

        void EdgeRemoved(EdgeRemovedGraphChange change)
        {
            var edgeView = m_GraphView.graphElements.ToList().OfType<Edge>().FirstOrDefault(p => p.userData is IEdge && (IEdge)p.userData == change.edge);
            if (edgeView != null)
            {
                edgeView.output.Disconnect(edgeView);
                edgeView.input.Disconnect(edgeView);
                m_GraphView.RemoveElement(edgeView);
            }
        }

        public void AddNode(INode node)
        {
            graph.owner.RegisterCompleteObjectUndo("Add " + node.name);
            graph.AddNode(node);
        }

        public void RemoveElements(IEnumerable<MaterialNodeView> nodes, IEnumerable<Edge> edges)
        {
            graph.RemoveElements(nodes.Select(x => x.node as INode), edges.Select(x => x.userData as IEdge));  
            graph.ValidateGraph();
        }

        public void Connect(GraphAnchorPresenter left, GraphAnchorPresenter right)
        {
            if (left != null && right != null)
            {
                graph.owner.RegisterCompleteObjectUndo("Connect Edge");
                graph.Connect(left.slot.slotReference, right.slot.slotReference);
            }
        }

        public void Connect(NodeAnchor left, NodeAnchor right)
        {
            if (left != null && right != null)
            {
                Undo.RecordObject(m_GraphObject, "Connect Edge");
                var leftSlot = left.userData as ISlot;
                var rightSlot = right.userData as ISlot;

                if (leftSlot == null || rightSlot == null)
                    return;

                graph.Connect(leftSlot.slotReference, rightSlot.slotReference);
                RecordState();
            }
        }

        internal static CopyPasteGraph CreateCopyPasteGraph(IEnumerable<GraphElement> selection)
        {
            var graph = new CopyPasteGraph();
            foreach (var element in selection)
            {
                var nodeView = element as MaterialNodeView;
                if (nodeView != null)
                {
                    graph.AddNode(nodeView.node);
                    foreach (var edge in NodeUtils.GetAllEdges(nodeView.userData as INode))
                        graph.AddEdge(edge);
                }

                var edgeView = element as Edge;
                if (edgeView != null)
                    graph.AddEdge(edgeView.userData as IEdge);
            }
            return graph;
        }

        internal static CopyPasteGraph DeserializeCopyBuffer(string copyBuffer)
        {
            try
            {
                return JsonUtility.FromJson<CopyPasteGraph>(copyBuffer);
            }
            catch
            {
                // ignored. just means copy buffer was not a graph :(
                return null;
            }
        }

        void InsertCopyPasteGraph(CopyPasteGraph copyGraph)
        {
            if (copyGraph == null || graph == null)
                return;

            var addedNodes = new List<INode>();
            var nodeGuidMap = new Dictionary<Guid, Guid>();
            foreach (var node in copyGraph.GetNodes<INode>())
            {
                var oldGuid = node.guid;
                var newGuid = node.RewriteGuid();
                nodeGuidMap[oldGuid] = newGuid;

                var drawState = node.drawState;
                var position = drawState.position;
                position.x += 30;
                position.y += 30;
                drawState.position = position;
                node.drawState = drawState;
                graph.AddNode(node);
                addedNodes.Add(node);
            }

            // only connect edges within pasted elements, discard
            // external edges.
            foreach (var edge in copyGraph.edges)
            {
                var outputSlot = edge.outputSlot;
                var inputSlot = edge.inputSlot;

                Guid remappedOutputNodeGuid;
                Guid remappedInputNodeGuid;
                if (nodeGuidMap.TryGetValue(outputSlot.nodeGuid, out remappedOutputNodeGuid)
                    && nodeGuidMap.TryGetValue(inputSlot.nodeGuid, out remappedInputNodeGuid))
                {
                    var outputSlotRef = new SlotReference(remappedOutputNodeGuid, outputSlot.slotId);
                    var inputSlotRef = new SlotReference(remappedInputNodeGuid, inputSlot.slotId);
                    graph.Connect(outputSlotRef, inputSlotRef);
                }
            }

            graph.ValidateGraph();
            if (onSelectionChanged != null)
                onSelectionChanged(addedNodes);
        }

        public bool canCopy
        {
            get { return elements.Any(e => e.selected) || (m_GraphView != null && m_GraphView.selection.OfType<GraphElement>().Any(e => e.selected)); }
        }

        public void Copy()
        {
            var graph = CreateCopyPasteGraph(m_GraphView.selection.OfType<GraphElement>());
            EditorGUIUtility.systemCopyBuffer = JsonUtility.ToJson(graph, true);
        }

        public bool canCut
        {
            get { return canCopy; }
        }

        public void Cut()
        {
            Copy();
<<<<<<< HEAD
            Undo.RecordObject(m_GraphObject, "Cut");
            RemoveElements(
                m_GraphView.selection.OfType<MaterialNodeView>(),
                m_GraphView.selection.OfType<Edge>());
            RecordState();
=======
            graph.owner.RegisterCompleteObjectUndo("Cut");
            RemoveElements(elements.OfType<MaterialNodePresenter>().Where(e => e.selected), elements.OfType<GraphEdgePresenter>().Where(e => e.selected));
>>>>>>> 91811442
        }

        public bool canPaste
        {
            get { return DeserializeCopyBuffer(EditorGUIUtility.systemCopyBuffer) != null; }
        }

        public void Paste()
        {
            var pastedGraph = DeserializeCopyBuffer(EditorGUIUtility.systemCopyBuffer);
            graph.owner.RegisterCompleteObjectUndo("Paste");
            InsertCopyPasteGraph(pastedGraph);
        }

        public bool canDuplicate
        {
            get { return canCopy; }
        }

        public void Duplicate()
        {
<<<<<<< HEAD
            var graph = DeserializeCopyBuffer(JsonUtility.ToJson(CreateCopyPasteGraph(m_GraphView.selection.OfType<GraphElement>()), true));
            Undo.RecordObject(m_GraphObject, "Duplicate");
            InsertCopyPasteGraph(graph);
            RecordState();
=======
            var deserializedGraph = DeserializeCopyBuffer(JsonUtility.ToJson(CreateCopyPasteGraph(elements.Where(e => e.selected)), true));
            graph.owner.RegisterCompleteObjectUndo("Duplicate");
            InsertCopyPasteGraph(deserializedGraph);
>>>>>>> 91811442
        }

        public bool canDelete
        {
            get { return canCopy; }
        }

        public void Delete()
        {
<<<<<<< HEAD
            RecordState();
            Undo.RecordObject(m_GraphObject, "Delete");
            RemoveElements(
                m_GraphView.selection.OfType<MaterialNodeView>(),
                m_GraphView.selection.OfType<Edge>());
            RecordState();
=======
            graph.owner.RegisterCompleteObjectUndo("Delete");
            RemoveElements(elements.OfType<MaterialNodePresenter>().Where(e => e.selected), elements.OfType<GraphEdgePresenter>().Where(e => e.selected));
>>>>>>> 91811442
        }

        public override void AddElement(EdgePresenter edge)
        {
            Connect(edge.output as GraphAnchorPresenter, edge.input as GraphAnchorPresenter);
        }

        public delegate void OnSelectionChanged(IEnumerable<INode> nodes);

        public OnSelectionChanged onSelectionChanged;

        public void UpdateSelection(IEnumerable<MaterialNodeView> nodes)
        {
            if (graph == null)
                return;
            if (onSelectionChanged != null)
                onSelectionChanged(nodes.Select(x => x.userData as INode));
        }

        public override void AddElement(GraphElementPresenter element)
        {
            throw new ArgumentException("Not supported on Serializable Graph, data comes from data store");
        }

        public override void RemoveElement(GraphElementPresenter element)
        {
            throw new ArgumentException("Not supported on Serializable Graph, data comes from data store");
        }
    }
}<|MERGE_RESOLUTION|>--- conflicted
+++ resolved
@@ -14,71 +14,14 @@
     [Serializable]
     public class MaterialGraphPresenter : GraphViewPresenter
     {
-<<<<<<< HEAD
         private GraphView m_GraphView;
 
-        GraphTypeMapper typeMapper { get; set; }
-=======
->>>>>>> 91811442
         PreviewSystem m_PreviewSystem;
 
         public IGraph graph { get; private set; }
 
         protected MaterialGraphPresenter()
         {
-<<<<<<< HEAD
-            typeMapper = new GraphTypeMapper(typeof(MaterialNodeView));
-            typeMapper[typeof(AbstractMaterialNode)] = typeof(MaterialNodeView);
-            typeMapper[typeof(ColorNode)] = typeof(ColorNodeView);
-            typeMapper[typeof(GradientNode)] = typeof(GradientNodeView);
-
-            // typeMapper[typeof(ScatterNode)] = typeof(ScatterNodeView);
-            //typeMapper[typeof(TextureNode)] = typeof(TextureNodeView);
-            //typeMapper[typeof(SamplerAssetNode)] = typeof(SamplerAssetNodeView);
-            //typeMapper[typeof(TextureSamplerNode)] = typeof(TextureSamplerNodeView);
-            //            typeMapper[typeof(Texture2DNode)] = typeof(TextureAssetNodeView);
-            //           typeMapper[typeof(TextureLODNode)] = typeof(TextureLODNodeView);
-            typeMapper[typeof(SamplerStateNode)] = typeof(SamplerStateNodeView);
-            //         typeMapper[typeof(CubemapNode)] = typeof(CubeNodeView);
-            //       typeMapper[typeof(ToggleNode)] = typeof(ToggleNodeView);
-            typeMapper[typeof(UVNode)] = typeof(UVNodeView);
-            typeMapper[typeof(Vector1Node)] = typeof(Vector1NodeView);
-            typeMapper[typeof(Vector2Node)] = typeof(Vector2NodeView);
-            typeMapper[typeof(Vector3Node)] = typeof(Vector3NodeView);
-            typeMapper[typeof(Vector4Node)] = typeof(Vector4NodeView);
-            typeMapper[typeof(PropertyNode)] = typeof(PropertyNodeView);
-
-            /* typeMapper[typeof(ScaleOffsetNode)] = typeof(AnyNodeView);         // anything derived from AnyNode should use the AnyNodeView
-             typeMapper[typeof(RadialShearNode)] = typeof(AnyNodeView);         // anything derived from AnyNode should use the AnyNodeView
-             typeMapper[typeof(SphereWarpNode)] = typeof(AnyNodeView);          // anything derived from AnyNode should use the AnyNodeView
-             typeMapper[typeof(SphericalIndentationNode)] = typeof(AnyNodeView);          // anything derived from AnyNode should use the AnyNodeView
-             typeMapper[typeof(AACheckerboardNode)] = typeof(AnyNodeView);         // anything derived from AnyNode should use the AnyNodeView
-             typeMapper[typeof(AACheckerboard3dNode)] = typeof(AnyNodeView);         // anything derived from AnyNode should use the AnyNodeView*/
-            typeMapper[typeof(SubGraphNode)] = typeof(SubgraphNodeView);
-            typeMapper[typeof(MasterRemapNode)] = typeof(MasterRemapNodeView);
-
-            // typeMapper[typeof(MasterRemapInputNode)] = typeof(RemapInputNodeView);
-            typeMapper[typeof(AbstractSubGraphIONode)] = typeof(SubgraphIONodeView);
-            //            typeMapper[typeof(AbstractSurfaceMasterNode)] = typeof(SurfaceMasterNodeView);
-            typeMapper[typeof(LevelsNode)] = typeof(LevelsNodeView);
-            typeMapper[typeof(ConstantsNode)] = typeof(ConstantsNodeView);
-
-            //typeMapper[typeof(SwizzleNode)] = typeof(SwizzleNodeView);
-            typeMapper[typeof(BlendModeNode)] = typeof(BlendModeNodeView);
-
-            // typeMapper[typeof(AddManyNode)] = typeof(AddManyNodeView);
-            typeMapper[typeof(IfNode)] = typeof(IfNodeView);
-
-            //typeMapper[typeof(CustomCodeNode)] = typeof(CustomCodeView);
-            typeMapper[typeof(Matrix2Node)] = typeof(Matrix2NodeView);
-            typeMapper[typeof(Matrix3Node)] = typeof(Matrix3NodeView);
-            typeMapper[typeof(Matrix4Node)] = typeof(Matrix4NodeView);
-            typeMapper[typeof(MatrixCommonNode)] = typeof(MatrixCommonNodeView);
-            typeMapper[typeof(TransformNode)] = typeof(TransformNodeView);
-
-            //            typeMapper[typeof(ConvolutionFilterNode)] = typeof(ConvolutionFilterNodeView);
-=======
->>>>>>> 91811442
         }
 
         public override List<NodeAnchorPresenter> GetCompatibleAnchors(NodeAnchorPresenter startAnchor, NodeAdapter nodeAdapter)
@@ -169,11 +112,7 @@
 
         void NodeAdded(NodeAddedGraphChange change)
         {
-<<<<<<< HEAD
             var nodeView = (MaterialNodeView)typeMapper.Create(change.node);
-=======
-            var nodePresenter = CreateInstance<MaterialNodePresenter>();
->>>>>>> 91811442
             change.node.onModified += OnNodeChanged;
             nodeView.Initialize(change.node, m_PreviewSystem);
             m_GraphView.AddElement(nodeView);
@@ -362,16 +301,10 @@
         public void Cut()
         {
             Copy();
-<<<<<<< HEAD
-            Undo.RecordObject(m_GraphObject, "Cut");
+            graph.owner.RegisterCompleteObjectUndo("Cut");
             RemoveElements(
                 m_GraphView.selection.OfType<MaterialNodeView>(),
                 m_GraphView.selection.OfType<Edge>());
-            RecordState();
-=======
-            graph.owner.RegisterCompleteObjectUndo("Cut");
-            RemoveElements(elements.OfType<MaterialNodePresenter>().Where(e => e.selected), elements.OfType<GraphEdgePresenter>().Where(e => e.selected));
->>>>>>> 91811442
         }
 
         public bool canPaste
@@ -393,16 +326,9 @@
 
         public void Duplicate()
         {
-<<<<<<< HEAD
-            var graph = DeserializeCopyBuffer(JsonUtility.ToJson(CreateCopyPasteGraph(m_GraphView.selection.OfType<GraphElement>()), true));
-            Undo.RecordObject(m_GraphObject, "Duplicate");
-            InsertCopyPasteGraph(graph);
-            RecordState();
-=======
-            var deserializedGraph = DeserializeCopyBuffer(JsonUtility.ToJson(CreateCopyPasteGraph(elements.Where(e => e.selected)), true));
+            var deserializedGraph = DeserializeCopyBuffer(JsonUtility.ToJson(CreateCopyPasteGraph(m_GraphView.selection.OfType<GraphElement>()), true));
             graph.owner.RegisterCompleteObjectUndo("Duplicate");
             InsertCopyPasteGraph(deserializedGraph);
->>>>>>> 91811442
         }
 
         public bool canDelete
@@ -412,17 +338,10 @@
 
         public void Delete()
         {
-<<<<<<< HEAD
-            RecordState();
-            Undo.RecordObject(m_GraphObject, "Delete");
+            graph.owner.RegisterCompleteObjectUndo("Delete");
             RemoveElements(
                 m_GraphView.selection.OfType<MaterialNodeView>(),
                 m_GraphView.selection.OfType<Edge>());
-            RecordState();
-=======
-            graph.owner.RegisterCompleteObjectUndo("Delete");
-            RemoveElements(elements.OfType<MaterialNodePresenter>().Where(e => e.selected), elements.OfType<GraphEdgePresenter>().Where(e => e.selected));
->>>>>>> 91811442
         }
 
         public override void AddElement(EdgePresenter edge)
