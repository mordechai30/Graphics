--- conflicted
+++ resolved
@@ -2,15 +2,11 @@
   "dependencies": {
     "com.unity.2d.sprite": "1.0.0",
     "com.unity.2d.tilemap": "1.0.0",
+    "com.unity.cinemachine": "2.6.0",
     "com.unity.ide.rider": "2.0.5",
     "com.unity.ide.visualstudio": "2.0.2",
     "com.unity.ide.vscode": "1.2.1",
-<<<<<<< HEAD
-    "com.unity.test-framework": "1.1.14",
-    "com.unity.render-pipelines.high-definition": "10.1.0-preview.10",
-=======
     "com.unity.render-pipelines.high-definition": "10.1.0-preview.16",
->>>>>>> cdc3faa0
     "com.unity.textmeshpro": "3.0.0-preview.1",
     "com.unity.timeline": "1.4.0",
     "com.unity.ugui": "1.0.0",
