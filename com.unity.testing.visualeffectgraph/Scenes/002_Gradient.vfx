%YAML 1.1
%TAG !u! tag:unity3d.com,2011:
--- !u!114 &114017989626771014
MonoBehaviour:
  m_ObjectHideFlags: 1
  m_CorrespondingSourceObject: {fileID: 0}
  m_PrefabInstance: {fileID: 0}
  m_PrefabAsset: {fileID: 0}
  m_GameObject: {fileID: 0}
  m_Enabled: 1
  m_EditorHideFlags: 0
  m_Script: {fileID: 11500000, guid: f780aa281814f9842a7c076d436932e7, type: 3}
  m_Name: VFXSlotFloat
  m_EditorClassIdentifier: 
  m_Parent: {fileID: 114051382929750408}
  m_Children: []
  m_UIPosition: {x: 0, y: 0}
  m_UICollapsed: 1
  m_UISuperCollapsed: 0
  m_MasterSlot: {fileID: 114051382929750408}
  m_MasterData:
    m_Owner: {fileID: 0}
    m_Value:
      m_Type:
        m_SerializableType: 
      m_SerializableObject: 
    m_Space: 2147483647
  m_Property:
    name: z
    m_serializedType:
      m_SerializableType: System.Single, mscorlib, Version=4.0.0.0, Culture=neutral,
        PublicKeyToken=b77a5c561934e089
    attributes: []
  m_Direction: 1
  m_LinkedSlots: []
--- !u!114 &114051382929750408
MonoBehaviour:
  m_ObjectHideFlags: 1
  m_CorrespondingSourceObject: {fileID: 0}
  m_PrefabInstance: {fileID: 0}
  m_PrefabAsset: {fileID: 0}
  m_GameObject: {fileID: 0}
  m_Enabled: 1
  m_EditorHideFlags: 0
  m_Script: {fileID: 11500000, guid: c499060cea9bbb24b8d723eafa343303, type: 3}
  m_Name: VFXSlotFloat4
  m_EditorClassIdentifier: 
  m_Parent: {fileID: 0}
  m_Children:
  - {fileID: 114994056211249322}
  - {fileID: 114755710723590254}
  - {fileID: 114017989626771014}
  - {fileID: 114682498221170742}
  m_UIPosition: {x: 0, y: 0}
  m_UICollapsed: 1
  m_UISuperCollapsed: 0
  m_MasterSlot: {fileID: 114051382929750408}
  m_MasterData:
    m_Owner: {fileID: 114178798815217700}
    m_Value:
      m_Type:
        m_SerializableType: UnityEngine.Vector4, UnityEngine.CoreModule, Version=0.0.0.0,
          Culture=neutral, PublicKeyToken=null
      m_SerializableObject: '{"x":0.0,"y":0.0,"z":0.0,"w":0.0}'
    m_Space: 2147483647
  m_Property:
    name: s
    m_serializedType:
      m_SerializableType: UnityEngine.Vector4, UnityEngine.CoreModule, Version=0.0.0.0,
        Culture=neutral, PublicKeyToken=null
    attributes: []
  m_Direction: 1
  m_LinkedSlots:
  - {fileID: 114150664129097768}
--- !u!114 &114111666712898858
MonoBehaviour:
  m_ObjectHideFlags: 1
  m_CorrespondingSourceObject: {fileID: 0}
  m_PrefabInstance: {fileID: 0}
  m_PrefabAsset: {fileID: 0}
  m_GameObject: {fileID: 0}
  m_Enabled: 1
  m_EditorHideFlags: 0
  m_Script: {fileID: 11500000, guid: f780aa281814f9842a7c076d436932e7, type: 3}
  m_Name: VFXSlotFloat
  m_EditorClassIdentifier: 
  m_Parent: {fileID: 114186374672521424}
  m_Children: []
  m_UIPosition: {x: 0, y: 0}
  m_UICollapsed: 1
  m_UISuperCollapsed: 0
  m_MasterSlot: {fileID: 114186374672521424}
  m_MasterData:
    m_Owner: {fileID: 0}
    m_Value:
      m_Type:
        m_SerializableType: 
      m_SerializableObject: 
    m_Space: 2147483647
  m_Property:
    name: y
    m_serializedType:
      m_SerializableType: System.Single, mscorlib, Version=4.0.0.0, Culture=neutral,
        PublicKeyToken=b77a5c561934e089
    attributes: []
  m_Direction: 0
  m_LinkedSlots: []
--- !u!114 &114118407597071776
MonoBehaviour:
  m_ObjectHideFlags: 1
  m_CorrespondingSourceObject: {fileID: 0}
  m_PrefabInstance: {fileID: 0}
  m_PrefabAsset: {fileID: 0}
  m_GameObject: {fileID: 0}
  m_Enabled: 1
  m_EditorHideFlags: 0
  m_Script: {fileID: 11500000, guid: f780aa281814f9842a7c076d436932e7, type: 3}
  m_Name: VFXSlotFloat
  m_EditorClassIdentifier: 
  m_Parent: {fileID: 0}
  m_Children: []
  m_UIPosition: {x: 0, y: 0}
  m_UICollapsed: 1
  m_UISuperCollapsed: 0
  m_MasterSlot: {fileID: 114118407597071776}
  m_MasterData:
    m_Owner: {fileID: 114206543977472626}
    m_Value:
      m_Type:
        m_SerializableType: System.Single, mscorlib, Version=4.0.0.0, Culture=neutral,
          PublicKeyToken=b77a5c561934e089
      m_SerializableObject: 3
    m_Space: 2147483647
  m_Property:
    name: Lifetime
    m_serializedType:
      m_SerializableType: System.Single, mscorlib, Version=4.0.0.0, Culture=neutral,
        PublicKeyToken=b77a5c561934e089
    attributes: []
  m_Direction: 0
  m_LinkedSlots: []
--- !u!114 &114123650322877378
MonoBehaviour:
  m_ObjectHideFlags: 1
  m_CorrespondingSourceObject: {fileID: 0}
  m_PrefabInstance: {fileID: 0}
  m_PrefabAsset: {fileID: 0}
  m_GameObject: {fileID: 0}
  m_Enabled: 1
  m_EditorHideFlags: 0
  m_Script: {fileID: 11500000, guid: 330e0fca1717dde4aaa144f48232aa64, type: 3}
  m_Name: VFXParameter
  m_EditorClassIdentifier: 
  m_Parent: {fileID: 114498444751905048}
  m_Children: []
  m_UIPosition: {x: 0, y: 0}
  m_UICollapsed: 0
  m_UISuperCollapsed: 0
  m_InputSlots: []
  m_OutputSlots:
  - {fileID: 114879092719112468}
  m_ExposedName: gradient
  m_Exposed: 1
  m_Order: 0
  m_Category: 
  m_Min:
    m_Type:
      m_SerializableType: 
    m_SerializableObject: 
  m_Max:
    m_Type:
      m_SerializableType: 
    m_SerializableObject: 
  m_IsOutput: 0
  m_Tooltip: 
  m_Nodes:
  - m_Id: 0
    linkedSlots:
    - outputSlot: {fileID: 114879092719112468}
      inputSlot: {fileID: 114174283462304106}
    position: {x: -1414.0934, y: -9.042467}
    expandedSlots: []
    expanded: 0
--- !u!114 &114125815196396460
MonoBehaviour:
  m_ObjectHideFlags: 1
  m_CorrespondingSourceObject: {fileID: 0}
  m_PrefabInstance: {fileID: 0}
  m_PrefabAsset: {fileID: 0}
  m_GameObject: {fileID: 0}
  m_Enabled: 1
  m_EditorHideFlags: 0
  m_Script: {fileID: 11500000, guid: a971fa2e110a0ac42ac1d8dae408704b, type: 3}
  m_Name: SetAttribute
  m_EditorClassIdentifier: 
  m_Parent: {fileID: 114727894741546754}
  m_Children: []
  m_UIPosition: {x: 0, y: 0}
  m_UICollapsed: 0
  m_UISuperCollapsed: 0
  m_InputSlots:
  - {fileID: 114880664689373526}
  m_OutputSlots: []
  m_Disabled: 0
  attribute: alpha
  Composition: 0
  Source: 0
  Random: 0
  channels: 6
--- !u!114 &114150664129097768
MonoBehaviour:
  m_ObjectHideFlags: 1
  m_CorrespondingSourceObject: {fileID: 0}
  m_PrefabInstance: {fileID: 0}
  m_PrefabAsset: {fileID: 0}
  m_GameObject: {fileID: 0}
  m_Enabled: 1
  m_EditorHideFlags: 0
  m_Script: {fileID: 11500000, guid: ac39bd03fca81b849929b9c966f1836a, type: 3}
  m_Name: VFXSlotFloat3
  m_EditorClassIdentifier: 
  m_Parent: {fileID: 0}
  m_Children:
  - {fileID: 114330503986284828}
  - {fileID: 114699769049233822}
  - {fileID: 114424155726317248}
  m_UIPosition: {x: 0, y: 0}
  m_UICollapsed: 1
  m_UISuperCollapsed: 0
  m_MasterSlot: {fileID: 114150664129097768}
  m_MasterData:
    m_Owner: {fileID: 114739487536937866}
    m_Value:
      m_Type:
        m_SerializableType: UnityEngine.Vector3, UnityEngine.CoreModule, Version=0.0.0.0,
          Culture=neutral, PublicKeyToken=null
      m_SerializableObject: '{"x":1.0,"y":1.0,"z":1.0}'
    m_Space: 2147483647
  m_Property:
    name: Color
    m_serializedType:
      m_SerializableType: UnityEngine.Vector3, UnityEngine.CoreModule, Version=0.0.0.0,
        Culture=neutral, PublicKeyToken=null
    attributes:
    - m_Type: 5
      m_Min: -Infinity
      m_Max: Infinity
      m_Tooltip: 
      m_Regex: 
      m_RegexMaxLength: 0
  m_Direction: 0
  m_LinkedSlots:
  - {fileID: 114051382929750408}
--- !u!114 &114174283462304106
MonoBehaviour:
  m_ObjectHideFlags: 1
  m_CorrespondingSourceObject: {fileID: 0}
  m_PrefabInstance: {fileID: 0}
  m_PrefabAsset: {fileID: 0}
  m_GameObject: {fileID: 0}
  m_Enabled: 1
  m_EditorHideFlags: 0
  m_Script: {fileID: 11500000, guid: 76f778ff57c4e8145b9681fe3268d8e9, type: 3}
  m_Name: VFXSlotGradient
  m_EditorClassIdentifier: 
  m_Parent: {fileID: 0}
  m_Children: []
  m_UIPosition: {x: 0, y: 0}
  m_UICollapsed: 1
  m_UISuperCollapsed: 0
  m_MasterSlot: {fileID: 114174283462304106}
  m_MasterData:
    m_Owner: {fileID: 114256839563018454}
    m_Value:
      m_Type:
        m_SerializableType: UnityEngine.Gradient, UnityEngine.CoreModule, Version=0.0.0.0,
          Culture=neutral, PublicKeyToken=null
      m_SerializableObject: '{"colorKeys":[{"color":{"r":1.0,"g":1.0,"b":1.0,"a":1.0},"time":0.0},{"color":{"r":1.0,"g":1.0,"b":1.0,"a":1.0},"time":1.0}],"alphaKeys":[{"alpha":1.0,"time":0.0},{"alpha":1.0,"time":1.0}],"gradientMode":0}'
    m_Space: 2147483647
  m_Property:
    name: gradient
    m_serializedType:
      m_SerializableType: UnityEngine.Gradient, UnityEngine.CoreModule, Version=0.0.0.0,
        Culture=neutral, PublicKeyToken=null
    attributes:
    - m_Type: 3
      m_Min: -Infinity
      m_Max: Infinity
      m_Tooltip: The gradient to sample from.
      m_Regex: 
      m_RegexMaxLength: 0
  m_Direction: 0
  m_LinkedSlots:
  - {fileID: 114879092719112468}
--- !u!114 &114174426779086508
MonoBehaviour:
  m_ObjectHideFlags: 1
  m_CorrespondingSourceObject: {fileID: 0}
  m_PrefabInstance: {fileID: 0}
  m_PrefabAsset: {fileID: 0}
  m_GameObject: {fileID: 0}
  m_Enabled: 1
  m_EditorHideFlags: 0
  m_Script: {fileID: 11500000, guid: f780aa281814f9842a7c076d436932e7, type: 3}
  m_Name: VFXSlotFloat
  m_EditorClassIdentifier: 
  m_Parent: {fileID: 114557132371041136}
  m_Children: []
  m_UIPosition: {x: 0, y: 0}
  m_UICollapsed: 1
  m_UISuperCollapsed: 0
  m_MasterSlot: {fileID: 114557132371041136}
  m_MasterData:
    m_Owner: {fileID: 0}
    m_Value:
      m_Type:
        m_SerializableType: 
      m_SerializableObject: 
    m_Space: 2147483647
  m_Property:
    name: z
    m_serializedType:
      m_SerializableType: System.Single, mscorlib, Version=4.0.0.0, Culture=neutral,
        PublicKeyToken=b77a5c561934e089
    attributes: []
  m_Direction: 1
  m_LinkedSlots: []
--- !u!114 &114177361754328634
MonoBehaviour:
  m_ObjectHideFlags: 1
  m_CorrespondingSourceObject: {fileID: 0}
  m_PrefabInstance: {fileID: 0}
  m_PrefabAsset: {fileID: 0}
  m_GameObject: {fileID: 0}
  m_Enabled: 1
  m_EditorHideFlags: 0
  m_Script: {fileID: 11500000, guid: f780aa281814f9842a7c076d436932e7, type: 3}
  m_Name: VFXSlotFloat
  m_EditorClassIdentifier: 
  m_Parent: {fileID: 114283232061690822}
  m_Children: []
  m_UIPosition: {x: 0, y: 0}
  m_UICollapsed: 1
  m_UISuperCollapsed: 0
  m_MasterSlot: {fileID: 114283232061690822}
  m_MasterData:
    m_Owner: {fileID: 0}
    m_Value:
      m_Type:
        m_SerializableType: 
      m_SerializableObject: 
    m_Space: 2147483647
  m_Property:
    name: x
    m_serializedType:
      m_SerializableType: System.Single, mscorlib, Version=4.0.0.0, Culture=neutral,
        PublicKeyToken=b77a5c561934e089
    attributes: []
  m_Direction: 1
  m_LinkedSlots: []
--- !u!114 &114178798815217700
MonoBehaviour:
  m_ObjectHideFlags: 1
  m_CorrespondingSourceObject: {fileID: 0}
  m_PrefabInstance: {fileID: 0}
  m_PrefabAsset: {fileID: 0}
  m_GameObject: {fileID: 0}
  m_Enabled: 1
  m_EditorHideFlags: 0
  m_Script: {fileID: 11500000, guid: a07d13b909432284193a1aeec3c9f533, type: 3}
  m_Name: VFXOperatorSampleGradient
  m_EditorClassIdentifier: 
  m_Parent: {fileID: 114498444751905048}
  m_Children: []
  m_UIPosition: {x: -568.29034, y: -959.17}
  m_UICollapsed: 0
  m_UISuperCollapsed: 0
  m_InputSlots:
  - {fileID: 114624854136236906}
  - {fileID: 114291316189184850}
  m_OutputSlots:
  - {fileID: 114051382929750408}
--- !u!114 &114186374672521424
MonoBehaviour:
  m_ObjectHideFlags: 1
  m_CorrespondingSourceObject: {fileID: 0}
  m_PrefabInstance: {fileID: 0}
  m_PrefabAsset: {fileID: 0}
  m_GameObject: {fileID: 0}
  m_Enabled: 1
  m_EditorHideFlags: 0
  m_Script: {fileID: 11500000, guid: ac39bd03fca81b849929b9c966f1836a, type: 3}
  m_Name: VFXSlotFloat3
  m_EditorClassIdentifier: 
  m_Parent: {fileID: 0}
  m_Children:
  - {fileID: 114290071981469900}
  - {fileID: 114111666712898858}
  - {fileID: 114983441208056804}
  m_UIPosition: {x: 0, y: 0}
  m_UICollapsed: 1
  m_UISuperCollapsed: 0
  m_MasterSlot: {fileID: 114186374672521424}
  m_MasterData:
    m_Owner: {fileID: 114504190396488434}
    m_Value:
      m_Type:
        m_SerializableType: UnityEngine.Vector3, UnityEngine.CoreModule, Version=0.0.0.0,
          Culture=neutral, PublicKeyToken=null
      m_SerializableObject: '{"x":1.0,"y":1.0,"z":1.0}'
    m_Space: 2147483647
  m_Property:
    name: Color
    m_serializedType:
      m_SerializableType: UnityEngine.Vector3, UnityEngine.CoreModule, Version=0.0.0.0,
        Culture=neutral, PublicKeyToken=null
    attributes:
    - m_Type: 5
      m_Min: -Infinity
      m_Max: Infinity
      m_Tooltip: 
      m_Regex: 
      m_RegexMaxLength: 0
  m_Direction: 0
  m_LinkedSlots:
  - {fileID: 8926484042661614540}
--- !u!114 &114191994366009412
MonoBehaviour:
  m_ObjectHideFlags: 1
  m_CorrespondingSourceObject: {fileID: 0}
  m_PrefabInstance: {fileID: 0}
  m_PrefabAsset: {fileID: 0}
  m_GameObject: {fileID: 0}
  m_Enabled: 1
  m_EditorHideFlags: 0
  m_Script: {fileID: 11500000, guid: ac39bd03fca81b849929b9c966f1836a, type: 3}
  m_Name: VFXSlotFloat3
  m_EditorClassIdentifier: 
  m_Parent: {fileID: 114621698518642608}
  m_Children:
  - {fileID: 114616928884609912}
  - {fileID: 114964533081039114}
  - {fileID: 114993875410078268}
  m_UIPosition: {x: 0, y: 0}
  m_UICollapsed: 1
  m_UISuperCollapsed: 0
  m_MasterSlot: {fileID: 114621698518642608}
  m_MasterData:
    m_Owner: {fileID: 0}
    m_Value:
      m_Type:
        m_SerializableType: 
      m_SerializableObject: 
    m_Space: 2147483647
  m_Property:
    name: center
    m_serializedType:
      m_SerializableType: UnityEngine.Vector3, UnityEngine.CoreModule, Version=0.0.0.0,
        Culture=neutral, PublicKeyToken=null
    attributes:
    - m_Type: 3
      m_Min: -Infinity
      m_Max: Infinity
      m_Tooltip: The centre of the box.
      m_Regex: 
      m_RegexMaxLength: 0
  m_Direction: 0
  m_LinkedSlots: []
--- !u!114 &114195666349274908
MonoBehaviour:
  m_ObjectHideFlags: 1
  m_CorrespondingSourceObject: {fileID: 0}
  m_PrefabInstance: {fileID: 0}
  m_PrefabAsset: {fileID: 0}
  m_GameObject: {fileID: 0}
  m_Enabled: 1
  m_EditorHideFlags: 0
  m_Script: {fileID: 11500000, guid: 486e063e1ed58c843942ea4122829ab1, type: 3}
  m_Name: VFXAttributeParameter
  m_EditorClassIdentifier: 
  m_Parent: {fileID: 114498444751905048}
  m_Children: []
  m_UIPosition: {x: -1009.6908, y: 230.67703}
  m_UICollapsed: 0
  m_UISuperCollapsed: 0
  m_InputSlots: []
  m_OutputSlots:
  - {fileID: 114227267069851840}
  attribute: alpha
  location: 0
  mask: xyz
--- !u!114 &114198094404737546
MonoBehaviour:
  m_ObjectHideFlags: 1
  m_CorrespondingSourceObject: {fileID: 0}
  m_PrefabInstance: {fileID: 0}
  m_PrefabAsset: {fileID: 0}
  m_GameObject: {fileID: 0}
  m_Enabled: 1
  m_EditorHideFlags: 0
  m_Script: {fileID: 11500000, guid: a971fa2e110a0ac42ac1d8dae408704b, type: 3}
  m_Name: SetAttribute
  m_EditorClassIdentifier: 
  m_Parent: {fileID: 114773284975396716}
  m_Children: []
  m_UIPosition: {x: 0, y: 0}
  m_UICollapsed: 0
  m_UISuperCollapsed: 0
  m_InputSlots:
  - {fileID: 8926484042661614562}
  m_OutputSlots: []
  m_Disabled: 0
  attribute: velocity
  Composition: 0
  Source: 0
  Random: 0
  channels: 6
--- !u!114 &114199158827136202
MonoBehaviour:
  m_ObjectHideFlags: 1
  m_CorrespondingSourceObject: {fileID: 0}
  m_PrefabInstance: {fileID: 0}
  m_PrefabAsset: {fileID: 0}
  m_GameObject: {fileID: 0}
  m_Enabled: 1
  m_EditorHideFlags: 0
  m_Script: {fileID: 11500000, guid: f780aa281814f9842a7c076d436932e7, type: 3}
  m_Name: VFXSlotFloat
  m_EditorClassIdentifier: 
  m_Parent: {fileID: 0}
  m_Children: []
  m_UIPosition: {x: 0, y: 0}
  m_UICollapsed: 1
  m_UISuperCollapsed: 0
  m_MasterSlot: {fileID: 114199158827136202}
  m_MasterData:
    m_Owner: {fileID: 114742423398123320}
    m_Value:
      m_Type:
        m_SerializableType: System.Single, mscorlib, Version=4.0.0.0, Culture=neutral,
          PublicKeyToken=b77a5c561934e089
      m_SerializableObject: 0
    m_Space: 2147483647
  m_Property:
    name: lifetime
    m_serializedType:
      m_SerializableType: System.Single, mscorlib, Version=4.0.0.0, Culture=neutral,
        PublicKeyToken=b77a5c561934e089
    attributes: []
  m_Direction: 1
  m_LinkedSlots:
  - {fileID: 8926484042661614555}
--- !u!114 &114206543977472626
MonoBehaviour:
  m_ObjectHideFlags: 1
  m_CorrespondingSourceObject: {fileID: 0}
  m_PrefabInstance: {fileID: 0}
  m_PrefabAsset: {fileID: 0}
  m_GameObject: {fileID: 0}
  m_Enabled: 1
  m_EditorHideFlags: 0
  m_Script: {fileID: 11500000, guid: a971fa2e110a0ac42ac1d8dae408704b, type: 3}
  m_Name: SetAttribute
  m_EditorClassIdentifier: 
  m_Parent: {fileID: 114773284975396716}
  m_Children: []
  m_UIPosition: {x: 0, y: 0}
  m_UICollapsed: 0
  m_UISuperCollapsed: 0
  m_InputSlots:
  - {fileID: 114118407597071776}
  m_OutputSlots: []
  m_Disabled: 0
  attribute: lifetime
  Composition: 0
  Source: 0
  Random: 0
  channels: 6
--- !u!114 &114227267069851840
MonoBehaviour:
  m_ObjectHideFlags: 1
  m_CorrespondingSourceObject: {fileID: 0}
  m_PrefabInstance: {fileID: 0}
  m_PrefabAsset: {fileID: 0}
  m_GameObject: {fileID: 0}
  m_Enabled: 1
  m_EditorHideFlags: 0
  m_Script: {fileID: 11500000, guid: f780aa281814f9842a7c076d436932e7, type: 3}
  m_Name: VFXSlotFloat
  m_EditorClassIdentifier: 
  m_Parent: {fileID: 0}
  m_Children: []
  m_UIPosition: {x: 0, y: 0}
  m_UICollapsed: 1
  m_UISuperCollapsed: 0
  m_MasterSlot: {fileID: 114227267069851840}
  m_MasterData:
    m_Owner: {fileID: 114195666349274908}
    m_Value:
      m_Type:
        m_SerializableType: System.Single, mscorlib, Version=4.0.0.0, Culture=neutral,
          PublicKeyToken=b77a5c561934e089
      m_SerializableObject: 0
    m_Space: 2147483647
  m_Property:
    name: alpha
    m_serializedType:
      m_SerializableType: System.Single, mscorlib, Version=4.0.0.0, Culture=neutral,
        PublicKeyToken=b77a5c561934e089
    attributes: []
  m_Direction: 1
  m_LinkedSlots:
  - {fileID: 8926484042661614547}
--- !u!114 &114256765480203324
MonoBehaviour:
  m_ObjectHideFlags: 1
  m_CorrespondingSourceObject: {fileID: 0}
  m_PrefabInstance: {fileID: 0}
  m_PrefabAsset: {fileID: 0}
  m_GameObject: {fileID: 0}
  m_Enabled: 1
  m_EditorHideFlags: 0
  m_Script: {fileID: 11500000, guid: 2dc095764ededfa4bb32fa602511ea4b, type: 3}
  m_Name: VFXBasicUpdate
  m_EditorClassIdentifier: 
  m_Parent: {fileID: 114498444751905048}
  m_Children: []
  m_UIPosition: {x: -161.31537, y: -507.58917}
  m_UICollapsed: 0
  m_UISuperCollapsed: 0
  m_InputSlots: []
  m_OutputSlots: []
  m_Label: 
  m_Data: {fileID: 114674961967120392}
  m_InputFlowSlot:
  - link:
    - context: {fileID: 114773284975396716}
      slotIndex: 0
  m_OutputFlowSlot:
  - link:
    - context: {fileID: 114727894741546754}
      slotIndex: 0
  integration: 0
  angularIntegration: 0
  ageParticles: 1
  reapParticles: 1
--- !u!114 &114256839563018454
MonoBehaviour:
  m_ObjectHideFlags: 1
  m_CorrespondingSourceObject: {fileID: 0}
  m_PrefabInstance: {fileID: 0}
  m_PrefabAsset: {fileID: 0}
  m_GameObject: {fileID: 0}
  m_Enabled: 1
  m_EditorHideFlags: 0
  m_Script: {fileID: 11500000, guid: a07d13b909432284193a1aeec3c9f533, type: 3}
  m_Name: VFXOperatorSampleGradient
  m_EditorClassIdentifier: 
  m_Parent: {fileID: 114498444751905048}
  m_Children: []
  m_UIPosition: {x: -973.0077, y: -54.040947}
  m_UICollapsed: 0
  m_UISuperCollapsed: 0
  m_InputSlots:
  - {fileID: 114174283462304106}
  - {fileID: 114749439433319896}
  m_OutputSlots:
  - {fileID: 114557132371041136}
--- !u!114 &114259195494416314
MonoBehaviour:
  m_ObjectHideFlags: 1
  m_CorrespondingSourceObject: {fileID: 0}
  m_PrefabInstance: {fileID: 0}
  m_PrefabAsset: {fileID: 0}
  m_GameObject: {fileID: 0}
  m_Enabled: 1
  m_EditorHideFlags: 0
  m_Script: {fileID: 11500000, guid: f780aa281814f9842a7c076d436932e7, type: 3}
  m_Name: VFXSlotFloat
  m_EditorClassIdentifier: 
  m_Parent: {fileID: 114283232061690822}
  m_Children: []
  m_UIPosition: {x: 0, y: 0}
  m_UICollapsed: 1
  m_UISuperCollapsed: 0
  m_MasterSlot: {fileID: 114283232061690822}
  m_MasterData:
    m_Owner: {fileID: 0}
    m_Value:
      m_Type:
        m_SerializableType: 
      m_SerializableObject: 
    m_Space: 2147483647
  m_Property:
    name: y
    m_serializedType:
      m_SerializableType: System.Single, mscorlib, Version=4.0.0.0, Culture=neutral,
        PublicKeyToken=b77a5c561934e089
    attributes: []
  m_Direction: 1
  m_LinkedSlots: []
--- !u!114 &114265664867045136
MonoBehaviour:
  m_ObjectHideFlags: 1
  m_CorrespondingSourceObject: {fileID: 0}
  m_PrefabInstance: {fileID: 0}
  m_PrefabAsset: {fileID: 0}
  m_GameObject: {fileID: 0}
  m_Enabled: 1
  m_EditorHideFlags: 0
  m_Script: {fileID: 11500000, guid: 73a13919d81fb7444849bae8b5c812a2, type: 3}
  m_Name: VFXBasicSpawner
  m_EditorClassIdentifier: 
  m_Parent: {fileID: 114498444751905048}
  m_Children:
  - {fileID: 114915006301977278}
  m_UIPosition: {x: 84.91684, y: -1398.0353}
  m_UICollapsed: 0
  m_UISuperCollapsed: 0
  m_InputSlots: []
  m_OutputSlots: []
  m_Label: 
  m_Data: {fileID: 0}
  m_InputFlowSlot:
  - link: []
  - link: []
  m_OutputFlowSlot:
  - link:
    - context: {fileID: 114773284975396716}
      slotIndex: 0
--- !u!114 &114283232061690822
MonoBehaviour:
  m_ObjectHideFlags: 1
  m_CorrespondingSourceObject: {fileID: 0}
  m_PrefabInstance: {fileID: 0}
  m_PrefabAsset: {fileID: 0}
  m_GameObject: {fileID: 0}
  m_Enabled: 1
  m_EditorHideFlags: 0
  m_Script: {fileID: 11500000, guid: ac39bd03fca81b849929b9c966f1836a, type: 3}
  m_Name: VFXSlotFloat3
  m_EditorClassIdentifier: 
  m_Parent: {fileID: 0}
  m_Children:
  - {fileID: 114177361754328634}
  - {fileID: 114259195494416314}
  - {fileID: 114712550551678060}
  m_UIPosition: {x: 0, y: 0}
  m_UICollapsed: 1
  m_UISuperCollapsed: 0
  m_MasterSlot: {fileID: 114283232061690822}
  m_MasterData:
    m_Owner: {fileID: 114823809828405006}
    m_Value:
      m_Type:
        m_SerializableType: UnityEngine.Vector3, UnityEngine.CoreModule, Version=0.0.0.0,
          Culture=neutral, PublicKeyToken=null
      m_SerializableObject: '{"x":0.0,"y":0.0,"z":0.0}'
    m_Space: 2147483647
  m_Property:
    name: color
    m_serializedType:
      m_SerializableType: UnityEngine.Vector3, UnityEngine.CoreModule, Version=0.0.0.0,
        Culture=neutral, PublicKeyToken=null
    attributes: []
  m_Direction: 1
  m_LinkedSlots:
  - {fileID: 8926484042661614530}
--- !u!114 &114290071981469900
MonoBehaviour:
  m_ObjectHideFlags: 1
  m_CorrespondingSourceObject: {fileID: 0}
  m_PrefabInstance: {fileID: 0}
  m_PrefabAsset: {fileID: 0}
  m_GameObject: {fileID: 0}
  m_Enabled: 1
  m_EditorHideFlags: 0
  m_Script: {fileID: 11500000, guid: f780aa281814f9842a7c076d436932e7, type: 3}
  m_Name: VFXSlotFloat
  m_EditorClassIdentifier: 
  m_Parent: {fileID: 114186374672521424}
  m_Children: []
  m_UIPosition: {x: 0, y: 0}
  m_UICollapsed: 1
  m_UISuperCollapsed: 0
  m_MasterSlot: {fileID: 114186374672521424}
  m_MasterData:
    m_Owner: {fileID: 0}
    m_Value:
      m_Type:
        m_SerializableType: 
      m_SerializableObject: 
    m_Space: 2147483647
  m_Property:
    name: x
    m_serializedType:
      m_SerializableType: System.Single, mscorlib, Version=4.0.0.0, Culture=neutral,
        PublicKeyToken=b77a5c561934e089
    attributes: []
  m_Direction: 0
  m_LinkedSlots: []
--- !u!114 &114291316189184850
MonoBehaviour:
  m_ObjectHideFlags: 1
  m_CorrespondingSourceObject: {fileID: 0}
  m_PrefabInstance: {fileID: 0}
  m_PrefabAsset: {fileID: 0}
  m_GameObject: {fileID: 0}
  m_Enabled: 1
  m_EditorHideFlags: 0
  m_Script: {fileID: 11500000, guid: f780aa281814f9842a7c076d436932e7, type: 3}
  m_Name: VFXSlotFloat
  m_EditorClassIdentifier: 
  m_Parent: {fileID: 0}
  m_Children: []
  m_UIPosition: {x: 0, y: 0}
  m_UICollapsed: 1
  m_UISuperCollapsed: 0
  m_MasterSlot: {fileID: 114291316189184850}
  m_MasterData:
    m_Owner: {fileID: 114178798815217700}
    m_Value:
      m_Type:
        m_SerializableType: System.Single, mscorlib, Version=4.0.0.0, Culture=neutral,
          PublicKeyToken=b77a5c561934e089
      m_SerializableObject: 0
    m_Space: 2147483647
  m_Property:
    name: time
    m_serializedType:
      m_SerializableType: System.Single, mscorlib, Version=4.0.0.0, Culture=neutral,
        PublicKeyToken=b77a5c561934e089
    attributes:
    - m_Type: 0
      m_Min: 0
      m_Max: 1
      m_Tooltip: 
      m_Regex: 
      m_RegexMaxLength: 0
    - m_Type: 3
      m_Min: -Infinity
      m_Max: Infinity
      m_Tooltip: The time along the gradient to take a sample from.
      m_Regex: 
      m_RegexMaxLength: 0
  m_Direction: 0
  m_LinkedSlots:
  - {fileID: 8926484042661614552}
--- !u!114 &114307894051774558
MonoBehaviour:
  m_ObjectHideFlags: 1
  m_CorrespondingSourceObject: {fileID: 0}
  m_PrefabInstance: {fileID: 0}
  m_PrefabAsset: {fileID: 0}
  m_GameObject: {fileID: 0}
  m_Enabled: 1
  m_EditorHideFlags: 0
  m_Script: {fileID: 11500000, guid: f780aa281814f9842a7c076d436932e7, type: 3}
  m_Name: VFXSlotFloat
  m_EditorClassIdentifier: 
  m_Parent: {fileID: 114443506329405498}
  m_Children: []
  m_UIPosition: {x: 0, y: 0}
  m_UICollapsed: 1
  m_UISuperCollapsed: 0
  m_MasterSlot: {fileID: 114621698518642608}
  m_MasterData:
    m_Owner: {fileID: 0}
    m_Value:
      m_Type:
        m_SerializableType: 
      m_SerializableObject: 
    m_Space: 2147483647
  m_Property:
    name: y
    m_serializedType:
      m_SerializableType: System.Single, mscorlib, Version=4.0.0.0, Culture=neutral,
        PublicKeyToken=b77a5c561934e089
    attributes: []
  m_Direction: 0
  m_LinkedSlots: []
--- !u!114 &114330503986284828
MonoBehaviour:
  m_ObjectHideFlags: 1
  m_CorrespondingSourceObject: {fileID: 0}
  m_PrefabInstance: {fileID: 0}
  m_PrefabAsset: {fileID: 0}
  m_GameObject: {fileID: 0}
  m_Enabled: 1
  m_EditorHideFlags: 0
  m_Script: {fileID: 11500000, guid: f780aa281814f9842a7c076d436932e7, type: 3}
  m_Name: VFXSlotFloat
  m_EditorClassIdentifier: 
  m_Parent: {fileID: 114150664129097768}
  m_Children: []
  m_UIPosition: {x: 0, y: 0}
  m_UICollapsed: 1
  m_UISuperCollapsed: 0
  m_MasterSlot: {fileID: 114150664129097768}
  m_MasterData:
    m_Owner: {fileID: 0}
    m_Value:
      m_Type:
        m_SerializableType: 
      m_SerializableObject: 
    m_Space: 2147483647
  m_Property:
    name: x
    m_serializedType:
      m_SerializableType: System.Single, mscorlib, Version=4.0.0.0, Culture=neutral,
        PublicKeyToken=b77a5c561934e089
    attributes: []
  m_Direction: 0
  m_LinkedSlots: []
--- !u!114 &114330592766377622
MonoBehaviour:
  m_ObjectHideFlags: 1
  m_CorrespondingSourceObject: {fileID: 0}
  m_PrefabInstance: {fileID: 0}
  m_PrefabAsset: {fileID: 0}
  m_GameObject: {fileID: 0}
  m_Enabled: 1
  m_EditorHideFlags: 0
  m_Script: {fileID: 11500000, guid: f780aa281814f9842a7c076d436932e7, type: 3}
  m_Name: VFXSlotFloat
  m_EditorClassIdentifier: 
  m_Parent: {fileID: 114557132371041136}
  m_Children: []
  m_UIPosition: {x: 0, y: 0}
  m_UICollapsed: 1
  m_UISuperCollapsed: 0
  m_MasterSlot: {fileID: 114557132371041136}
  m_MasterData:
    m_Owner: {fileID: 0}
    m_Value:
      m_Type:
        m_SerializableType: 
      m_SerializableObject: 
    m_Space: 2147483647
  m_Property:
    name: y
    m_serializedType:
      m_SerializableType: System.Single, mscorlib, Version=4.0.0.0, Culture=neutral,
        PublicKeyToken=b77a5c561934e089
    attributes: []
  m_Direction: 1
  m_LinkedSlots: []
--- !u!114 &114424155726317248
MonoBehaviour:
  m_ObjectHideFlags: 1
  m_CorrespondingSourceObject: {fileID: 0}
  m_PrefabInstance: {fileID: 0}
  m_PrefabAsset: {fileID: 0}
  m_GameObject: {fileID: 0}
  m_Enabled: 1
  m_EditorHideFlags: 0
  m_Script: {fileID: 11500000, guid: f780aa281814f9842a7c076d436932e7, type: 3}
  m_Name: VFXSlotFloat
  m_EditorClassIdentifier: 
  m_Parent: {fileID: 114150664129097768}
  m_Children: []
  m_UIPosition: {x: 0, y: 0}
  m_UICollapsed: 1
  m_UISuperCollapsed: 0
  m_MasterSlot: {fileID: 114150664129097768}
  m_MasterData:
    m_Owner: {fileID: 0}
    m_Value:
      m_Type:
        m_SerializableType: 
      m_SerializableObject: 
    m_Space: 2147483647
  m_Property:
    name: z
    m_serializedType:
      m_SerializableType: System.Single, mscorlib, Version=4.0.0.0, Culture=neutral,
        PublicKeyToken=b77a5c561934e089
    attributes: []
  m_Direction: 0
  m_LinkedSlots: []
--- !u!114 &114443506329405498
MonoBehaviour:
  m_ObjectHideFlags: 1
  m_CorrespondingSourceObject: {fileID: 0}
  m_PrefabInstance: {fileID: 0}
  m_PrefabAsset: {fileID: 0}
  m_GameObject: {fileID: 0}
  m_Enabled: 1
  m_EditorHideFlags: 0
  m_Script: {fileID: 11500000, guid: ac39bd03fca81b849929b9c966f1836a, type: 3}
  m_Name: VFXSlotFloat3
  m_EditorClassIdentifier: 
  m_Parent: {fileID: 114621698518642608}
  m_Children:
  - {fileID: 114696480774964010}
  - {fileID: 114307894051774558}
  - {fileID: 114629148250819486}
  m_UIPosition: {x: 0, y: 0}
  m_UICollapsed: 1
  m_UISuperCollapsed: 0
  m_MasterSlot: {fileID: 114621698518642608}
  m_MasterData:
    m_Owner: {fileID: 0}
    m_Value:
      m_Type:
        m_SerializableType: 
      m_SerializableObject: 
    m_Space: 2147483647
  m_Property:
    name: size
    m_serializedType:
      m_SerializableType: UnityEngine.Vector3, UnityEngine.CoreModule, Version=0.0.0.0,
        Culture=neutral, PublicKeyToken=null
    attributes:
    - m_Type: 3
      m_Min: -Infinity
      m_Max: Infinity
      m_Tooltip: The size of the box along each axis.
      m_Regex: 
      m_RegexMaxLength: 0
  m_Direction: 0
  m_LinkedSlots: []
--- !u!114 &114462718170563260
MonoBehaviour:
  m_ObjectHideFlags: 1
  m_CorrespondingSourceObject: {fileID: 0}
  m_PrefabInstance: {fileID: 0}
  m_PrefabAsset: {fileID: 0}
  m_GameObject: {fileID: 0}
  m_Enabled: 1
  m_EditorHideFlags: 0
  m_Script: {fileID: 11500000, guid: f780aa281814f9842a7c076d436932e7, type: 3}
  m_Name: VFXSlotFloat
  m_EditorClassIdentifier: 
  m_Parent: {fileID: 0}
  m_Children: []
  m_UIPosition: {x: 0, y: 0}
  m_UICollapsed: 1
  m_UISuperCollapsed: 0
  m_MasterSlot: {fileID: 114462718170563260}
  m_MasterData:
    m_Owner: {fileID: 114947647007587088}
    m_Value:
      m_Type:
        m_SerializableType: System.Single, mscorlib, Version=4.0.0.0, Culture=neutral,
          PublicKeyToken=b77a5c561934e089
      m_SerializableObject: 1
    m_Space: 2147483647
  m_Property:
    name: Alpha
    m_serializedType:
      m_SerializableType: System.Single, mscorlib, Version=4.0.0.0, Culture=neutral,
        PublicKeyToken=b77a5c561934e089
    attributes: []
  m_Direction: 0
  m_LinkedSlots:
  - {fileID: 114682498221170742}
--- !u!114 &114496737649778638
MonoBehaviour:
  m_ObjectHideFlags: 1
  m_CorrespondingSourceObject: {fileID: 0}
  m_PrefabInstance: {fileID: 0}
  m_PrefabAsset: {fileID: 0}
  m_GameObject: {fileID: 0}
  m_Enabled: 1
  m_EditorHideFlags: 0
  m_Script: {fileID: 11500000, guid: f780aa281814f9842a7c076d436932e7, type: 3}
  m_Name: VFXSlotFloat
  m_EditorClassIdentifier: 
  m_Parent: {fileID: 114557132371041136}
  m_Children: []
  m_UIPosition: {x: 0, y: 0}
  m_UICollapsed: 1
  m_UISuperCollapsed: 0
  m_MasterSlot: {fileID: 114557132371041136}
  m_MasterData:
    m_Owner: {fileID: 0}
    m_Value:
      m_Type:
        m_SerializableType: 
      m_SerializableObject: 
    m_Space: 2147483647
  m_Property:
    name: w
    m_serializedType:
      m_SerializableType: System.Single, mscorlib, Version=4.0.0.0, Culture=neutral,
        PublicKeyToken=b77a5c561934e089
    attributes: []
  m_Direction: 1
  m_LinkedSlots:
  - {fileID: 8926484042661614546}
--- !u!114 &114498444751905048
MonoBehaviour:
  m_ObjectHideFlags: 1
  m_CorrespondingSourceObject: {fileID: 0}
  m_PrefabInstance: {fileID: 0}
  m_PrefabAsset: {fileID: 0}
  m_GameObject: {fileID: 0}
  m_Enabled: 1
  m_EditorHideFlags: 0
  m_Script: {fileID: 11500000, guid: 7d4c867f6b72b714dbb5fd1780afe208, type: 3}
  m_Name: 02_Gradient
  m_EditorClassIdentifier: 
  m_Parent: {fileID: 0}
  m_Children:
  - {fileID: 114773284975396716}
  - {fileID: 114265664867045136}
  - {fileID: 114256765480203324}
  - {fileID: 114727894741546754}
  - {fileID: 114123650322877378}
  - {fileID: 8926484042661614553}
  - {fileID: 114256839563018454}
  - {fileID: 8926484042661614529}
  - {fileID: 8926484042661614545}
  - {fileID: 114678802749606010}
  - {fileID: 8926484042661614558}
  - {fileID: 8926484042661614550}
  - {fileID: 114178798815217700}
  - {fileID: 114604909469602918}
  - {fileID: 114742423398123320}
  - {fileID: 114833082633229410}
  - {fileID: 114823809828405006}
  - {fileID: 114195666349274908}
  m_UIPosition: {x: 0, y: 0}
  m_UICollapsed: 1
  m_UISuperCollapsed: 0
  m_UIInfos: {fileID: 114645787965093820}
  m_ParameterInfo:
  - name: gradient
    path: gradient
    tooltip: 
    sheetType: m_Gradient
    realType: Gradient
    defaultValue:
      m_Type:
        m_SerializableType: UnityEngine.Gradient, UnityEngine.CoreModule, Version=0.0.0.0,
          Culture=neutral, PublicKeyToken=null
      m_SerializableObject: '{"colorKeys":[{"color":{"r":1.0,"g":1.0,"b":1.0,"a":1.0},"time":0.0},{"color":{"r":1.0,"g":1.0,"b":1.0,"a":1.0},"time":1.0}],"alphaKeys":[{"alpha":1.0,"time":0.0},{"alpha":1.0,"time":1.0}],"gradientMode":0}'
    min: -Infinity
    max: Infinity
    descendantCount: 0
  - name: initialGradient
    path: initialGradient
    tooltip: 
    sheetType: m_Gradient
    realType: Gradient
    defaultValue:
      m_Type:
        m_SerializableType: UnityEngine.Gradient, UnityEngine.CoreModule, Version=0.0.0.0,
          Culture=neutral, PublicKeyToken=null
      m_SerializableObject: '{"colorKeys":[{"color":{"r":1.0,"g":1.0,"b":1.0,"a":1.0},"time":0.0},{"color":{"r":1.0,"g":1.0,"b":1.0,"a":1.0},"time":1.0}],"alphaKeys":[{"alpha":1.0,"time":0.0},{"alpha":1.0,"time":1.0}],"gradientMode":0}'
    min: -Infinity
    max: Infinity
    descendantCount: 0
  m_GraphVersion: 2
  m_saved: 1
  m_SubgraphDependencies: []
  m_CategoryPath: 
--- !u!114 &114504190396488434
MonoBehaviour:
  m_ObjectHideFlags: 1
  m_CorrespondingSourceObject: {fileID: 0}
  m_PrefabInstance: {fileID: 0}
  m_PrefabAsset: {fileID: 0}
  m_GameObject: {fileID: 0}
  m_Enabled: 1
  m_EditorHideFlags: 0
  m_Script: {fileID: 11500000, guid: a971fa2e110a0ac42ac1d8dae408704b, type: 3}
  m_Name: SetAttribute
  m_EditorClassIdentifier: 
  m_Parent: {fileID: 114727894741546754}
  m_Children: []
  m_UIPosition: {x: 0, y: 0}
  m_UICollapsed: 0
  m_UISuperCollapsed: 0
  m_InputSlots:
  - {fileID: 114186374672521424}
  m_OutputSlots: []
  m_Disabled: 0
  attribute: color
  Composition: 0
  Source: 0
  Random: 0
  channels: 6
--- !u!114 &114557132371041136
MonoBehaviour:
  m_ObjectHideFlags: 1
  m_CorrespondingSourceObject: {fileID: 0}
  m_PrefabInstance: {fileID: 0}
  m_PrefabAsset: {fileID: 0}
  m_GameObject: {fileID: 0}
  m_Enabled: 1
  m_EditorHideFlags: 0
  m_Script: {fileID: 11500000, guid: c499060cea9bbb24b8d723eafa343303, type: 3}
  m_Name: VFXSlotFloat4
  m_EditorClassIdentifier: 
  m_Parent: {fileID: 0}
  m_Children:
  - {fileID: 114860902156063010}
  - {fileID: 114330592766377622}
  - {fileID: 114174426779086508}
  - {fileID: 114496737649778638}
  m_UIPosition: {x: 0, y: 0}
  m_UICollapsed: 1
  m_UISuperCollapsed: 0
  m_MasterSlot: {fileID: 114557132371041136}
  m_MasterData:
    m_Owner: {fileID: 114256839563018454}
    m_Value:
      m_Type:
        m_SerializableType: UnityEngine.Vector4, UnityEngine.CoreModule, Version=0.0.0.0,
          Culture=neutral, PublicKeyToken=null
      m_SerializableObject: '{"x":0.0,"y":0.0,"z":0.0,"w":0.0}'
    m_Space: 2147483647
  m_Property:
    name: s
    m_serializedType:
      m_SerializableType: UnityEngine.Vector4, UnityEngine.CoreModule, Version=0.0.0.0,
        Culture=neutral, PublicKeyToken=null
    attributes: []
  m_Direction: 1
  m_LinkedSlots:
  - {fileID: 8926484042661614534}
--- !u!114 &114597739427807632
MonoBehaviour:
  m_ObjectHideFlags: 1
  m_CorrespondingSourceObject: {fileID: 0}
  m_PrefabInstance: {fileID: 0}
  m_PrefabAsset: {fileID: 0}
  m_GameObject: {fileID: 0}
  m_Enabled: 1
  m_EditorHideFlags: 0
  m_Script: {fileID: 11500000, guid: 76f778ff57c4e8145b9681fe3268d8e9, type: 3}
  m_Name: VFXSlotGradient
  m_EditorClassIdentifier: 
  m_Parent: {fileID: 0}
  m_Children: []
  m_UIPosition: {x: 0, y: 0}
  m_UICollapsed: 1
  m_UISuperCollapsed: 0
  m_MasterSlot: {fileID: 114597739427807632}
  m_MasterData:
    m_Owner: {fileID: 114604909469602918}
    m_Value:
      m_Type:
        m_SerializableType: UnityEngine.Gradient, UnityEngine.CoreModule, Version=0.0.0.0,
          Culture=neutral, PublicKeyToken=null
      m_SerializableObject: '{"colorKeys":[{"color":{"r":1.0,"g":1.0,"b":1.0,"a":1.0},"time":0.0},{"color":{"r":1.0,"g":1.0,"b":1.0,"a":1.0},"time":1.0}],"alphaKeys":[{"alpha":1.0,"time":0.0},{"alpha":1.0,"time":1.0}],"gradientMode":0}'
    m_Space: 2147483647
  m_Property:
    name: o
    m_serializedType:
      m_SerializableType: UnityEngine.Gradient, UnityEngine.CoreModule, Version=0.0.0.0,
        Culture=neutral, PublicKeyToken=null
    attributes: []
  m_Direction: 1
  m_LinkedSlots:
  - {fileID: 114624854136236906}
--- !u!114 &114604909469602918
MonoBehaviour:
  m_ObjectHideFlags: 1
  m_CorrespondingSourceObject: {fileID: 0}
  m_PrefabInstance: {fileID: 0}
  m_PrefabAsset: {fileID: 0}
  m_GameObject: {fileID: 0}
  m_Enabled: 1
  m_EditorHideFlags: 0
  m_Script: {fileID: 11500000, guid: 330e0fca1717dde4aaa144f48232aa64, type: 3}
  m_Name: VFXParameter
  m_EditorClassIdentifier: 
  m_Parent: {fileID: 114498444751905048}
  m_Children: []
  m_UIPosition: {x: 0, y: 0}
  m_UICollapsed: 0
  m_UISuperCollapsed: 0
  m_InputSlots: []
  m_OutputSlots:
  - {fileID: 114597739427807632}
  m_ExposedName: initialGradient
  m_Exposed: 1
  m_Order: 1
  m_Category: 
  m_Min:
    m_Type:
      m_SerializableType: 
    m_SerializableObject: 
  m_Max:
    m_Type:
      m_SerializableType: 
    m_SerializableObject: 
  m_IsOutput: 0
  m_Tooltip: 
  m_Nodes:
  - m_Id: 0
    linkedSlots:
    - outputSlot: {fileID: 114597739427807632}
      inputSlot: {fileID: 114624854136236906}
    position: {x: -1323.6711, y: -1039.9192}
    expandedSlots: []
    expanded: 0
--- !u!114 &114616928884609912
MonoBehaviour:
  m_ObjectHideFlags: 1
  m_CorrespondingSourceObject: {fileID: 0}
  m_PrefabInstance: {fileID: 0}
  m_PrefabAsset: {fileID: 0}
  m_GameObject: {fileID: 0}
  m_Enabled: 1
  m_EditorHideFlags: 0
  m_Script: {fileID: 11500000, guid: f780aa281814f9842a7c076d436932e7, type: 3}
  m_Name: VFXSlotFloat
  m_EditorClassIdentifier: 
  m_Parent: {fileID: 114191994366009412}
  m_Children: []
  m_UIPosition: {x: 0, y: 0}
  m_UICollapsed: 1
  m_UISuperCollapsed: 0
  m_MasterSlot: {fileID: 114621698518642608}
  m_MasterData:
    m_Owner: {fileID: 0}
    m_Value:
      m_Type:
        m_SerializableType: 
      m_SerializableObject: 
    m_Space: 2147483647
  m_Property:
    name: x
    m_serializedType:
      m_SerializableType: System.Single, mscorlib, Version=4.0.0.0, Culture=neutral,
        PublicKeyToken=b77a5c561934e089
    attributes: []
  m_Direction: 0
  m_LinkedSlots: []
--- !u!114 &114621698518642608
MonoBehaviour:
  m_ObjectHideFlags: 1
  m_CorrespondingSourceObject: {fileID: 0}
  m_PrefabInstance: {fileID: 0}
  m_PrefabAsset: {fileID: 0}
  m_GameObject: {fileID: 0}
  m_Enabled: 1
  m_EditorHideFlags: 0
  m_Script: {fileID: 11500000, guid: 1b605c022ee79394a8a776c0869b3f9a, type: 3}
  m_Name: VFXSlot
  m_EditorClassIdentifier: 
  m_Parent: {fileID: 0}
  m_Children:
  - {fileID: 114191994366009412}
  - {fileID: 114443506329405498}
  m_UIPosition: {x: 0, y: 0}
  m_UICollapsed: 0
  m_UISuperCollapsed: 0
  m_MasterSlot: {fileID: 114621698518642608}
  m_MasterData:
    m_Owner: {fileID: 114773284975396716}
    m_Value:
      m_Type:
        m_SerializableType: UnityEditor.VFX.AABox, Unity.VisualEffectGraph.Editor,
          Version=0.0.0.0, Culture=neutral, PublicKeyToken=null
      m_SerializableObject: '{"space":0,"center":{"x":-0.001365959644317627,"y":0.9251943230628967,"z":0.0},"size":{"x":0.17495512962341309,"y":1.9284628629684449,"z":0.0}}'
    m_Space: 0
  m_Property:
    name: bounds
    m_serializedType:
      m_SerializableType: UnityEditor.VFX.AABox, Unity.VisualEffectGraph.Editor,
        Version=0.0.0.0, Culture=neutral, PublicKeyToken=null
    attributes: []
  m_Direction: 0
  m_LinkedSlots: []
--- !u!114 &114624854136236906
MonoBehaviour:
  m_ObjectHideFlags: 1
  m_CorrespondingSourceObject: {fileID: 0}
  m_PrefabInstance: {fileID: 0}
  m_PrefabAsset: {fileID: 0}
  m_GameObject: {fileID: 0}
  m_Enabled: 1
  m_EditorHideFlags: 0
  m_Script: {fileID: 11500000, guid: 76f778ff57c4e8145b9681fe3268d8e9, type: 3}
  m_Name: VFXSlotGradient
  m_EditorClassIdentifier: 
  m_Parent: {fileID: 0}
  m_Children: []
  m_UIPosition: {x: 0, y: 0}
  m_UICollapsed: 1
  m_UISuperCollapsed: 0
  m_MasterSlot: {fileID: 114624854136236906}
  m_MasterData:
    m_Owner: {fileID: 114178798815217700}
    m_Value:
      m_Type:
        m_SerializableType: UnityEngine.Gradient, UnityEngine.CoreModule, Version=0.0.0.0,
          Culture=neutral, PublicKeyToken=null
      m_SerializableObject: '{"colorKeys":[{"color":{"r":1.0,"g":1.0,"b":1.0,"a":1.0},"time":0.0},{"color":{"r":1.0,"g":1.0,"b":1.0,"a":1.0},"time":1.0}],"alphaKeys":[{"alpha":1.0,"time":0.0},{"alpha":1.0,"time":1.0}],"gradientMode":0}'
    m_Space: 2147483647
  m_Property:
    name: gradient
    m_serializedType:
      m_SerializableType: UnityEngine.Gradient, UnityEngine.CoreModule, Version=0.0.0.0,
        Culture=neutral, PublicKeyToken=null
    attributes:
    - m_Type: 3
      m_Min: -Infinity
      m_Max: Infinity
      m_Tooltip: The gradient to sample from.
      m_Regex: 
      m_RegexMaxLength: 0
  m_Direction: 0
  m_LinkedSlots:
  - {fileID: 114597739427807632}
--- !u!114 &114629148250819486
MonoBehaviour:
  m_ObjectHideFlags: 1
  m_CorrespondingSourceObject: {fileID: 0}
  m_PrefabInstance: {fileID: 0}
  m_PrefabAsset: {fileID: 0}
  m_GameObject: {fileID: 0}
  m_Enabled: 1
  m_EditorHideFlags: 0
  m_Script: {fileID: 11500000, guid: f780aa281814f9842a7c076d436932e7, type: 3}
  m_Name: VFXSlotFloat
  m_EditorClassIdentifier: 
  m_Parent: {fileID: 114443506329405498}
  m_Children: []
  m_UIPosition: {x: 0, y: 0}
  m_UICollapsed: 1
  m_UISuperCollapsed: 0
  m_MasterSlot: {fileID: 114621698518642608}
  m_MasterData:
    m_Owner: {fileID: 0}
    m_Value:
      m_Type:
        m_SerializableType: 
      m_SerializableObject: 
    m_Space: 2147483647
  m_Property:
    name: z
    m_serializedType:
      m_SerializableType: System.Single, mscorlib, Version=4.0.0.0, Culture=neutral,
        PublicKeyToken=b77a5c561934e089
    attributes: []
  m_Direction: 0
  m_LinkedSlots: []
--- !u!114 &114645787965093820
MonoBehaviour:
  m_ObjectHideFlags: 1
  m_CorrespondingSourceObject: {fileID: 0}
  m_PrefabInstance: {fileID: 0}
  m_PrefabAsset: {fileID: 0}
  m_GameObject: {fileID: 0}
  m_Enabled: 1
  m_EditorHideFlags: 0
  m_Script: {fileID: 11500000, guid: d01270efd3285ea4a9d6c555cb0a8027, type: 3}
  m_Name: VFXUI
  m_EditorClassIdentifier: 
  groupInfos: []
  stickyNoteInfos: []
  systemInfos: []
  categories: []
  uiBounds:
    serializedVersion: 2
    x: 0
    y: 0
    width: 0
    height: 0
--- !u!114 &114674961967120392
MonoBehaviour:
  m_ObjectHideFlags: 1
  m_CorrespondingSourceObject: {fileID: 0}
  m_PrefabInstance: {fileID: 0}
  m_PrefabAsset: {fileID: 0}
  m_GameObject: {fileID: 0}
  m_Enabled: 1
  m_EditorHideFlags: 0
  m_Script: {fileID: 11500000, guid: d78581a96eae8bf4398c282eb0b098bd, type: 3}
  m_Name: VFXDataParticle
  m_EditorClassIdentifier: 
  m_Parent: {fileID: 114498444751905048}
  m_Children: []
  m_UIPosition: {x: 0, y: 0}
  m_UICollapsed: 1
  m_UISuperCollapsed: 0
  title: 
  m_Owners:
  - {fileID: 114773284975396716}
  - {fileID: 114256765480203324}
  - {fileID: 114727894741546754}
  m_Capacity: 28
  m_Space: 0
--- !u!114 &114678802749606010
MonoBehaviour:
  m_ObjectHideFlags: 1
  m_CorrespondingSourceObject: {fileID: 0}
  m_PrefabInstance: {fileID: 0}
  m_PrefabAsset: {fileID: 0}
  m_GameObject: {fileID: 0}
  m_Enabled: 1
  m_EditorHideFlags: 0
  m_Script: {fileID: 11500000, guid: 7d33fb94df928ef4c986f97607706b82, type: 3}
  m_Name: VFXBuiltInParameter
  m_EditorClassIdentifier: 
  m_Parent: {fileID: 114498444751905048}
  m_Children: []
  m_UIPosition: {x: -2002.4573, y: -789.9169}
  m_UICollapsed: 0
  m_UISuperCollapsed: 0
  m_InputSlots: []
  m_OutputSlots:
  - {fileID: 114935188349651816}
  m_expressionOp: 7
--- !u!114 &114682498221170742
MonoBehaviour:
  m_ObjectHideFlags: 1
  m_CorrespondingSourceObject: {fileID: 0}
  m_PrefabInstance: {fileID: 0}
  m_PrefabAsset: {fileID: 0}
  m_GameObject: {fileID: 0}
  m_Enabled: 1
  m_EditorHideFlags: 0
  m_Script: {fileID: 11500000, guid: f780aa281814f9842a7c076d436932e7, type: 3}
  m_Name: VFXSlotFloat
  m_EditorClassIdentifier: 
  m_Parent: {fileID: 114051382929750408}
  m_Children: []
  m_UIPosition: {x: 0, y: 0}
  m_UICollapsed: 1
  m_UISuperCollapsed: 0
  m_MasterSlot: {fileID: 114051382929750408}
  m_MasterData:
    m_Owner: {fileID: 0}
    m_Value:
      m_Type:
        m_SerializableType: 
      m_SerializableObject: 
    m_Space: 2147483647
  m_Property:
    name: w
    m_serializedType:
      m_SerializableType: System.Single, mscorlib, Version=4.0.0.0, Culture=neutral,
        PublicKeyToken=b77a5c561934e089
    attributes: []
  m_Direction: 1
  m_LinkedSlots:
  - {fileID: 114462718170563260}
--- !u!114 &114696480774964010
MonoBehaviour:
  m_ObjectHideFlags: 1
  m_CorrespondingSourceObject: {fileID: 0}
  m_PrefabInstance: {fileID: 0}
  m_PrefabAsset: {fileID: 0}
  m_GameObject: {fileID: 0}
  m_Enabled: 1
  m_EditorHideFlags: 0
  m_Script: {fileID: 11500000, guid: f780aa281814f9842a7c076d436932e7, type: 3}
  m_Name: VFXSlotFloat
  m_EditorClassIdentifier: 
  m_Parent: {fileID: 114443506329405498}
  m_Children: []
  m_UIPosition: {x: 0, y: 0}
  m_UICollapsed: 1
  m_UISuperCollapsed: 0
  m_MasterSlot: {fileID: 114621698518642608}
  m_MasterData:
    m_Owner: {fileID: 0}
    m_Value:
      m_Type:
        m_SerializableType: 
      m_SerializableObject: 
    m_Space: 2147483647
  m_Property:
    name: x
    m_serializedType:
      m_SerializableType: System.Single, mscorlib, Version=4.0.0.0, Culture=neutral,
        PublicKeyToken=b77a5c561934e089
    attributes: []
  m_Direction: 0
  m_LinkedSlots: []
--- !u!114 &114699769049233822
MonoBehaviour:
  m_ObjectHideFlags: 1
  m_CorrespondingSourceObject: {fileID: 0}
  m_PrefabInstance: {fileID: 0}
  m_PrefabAsset: {fileID: 0}
  m_GameObject: {fileID: 0}
  m_Enabled: 1
  m_EditorHideFlags: 0
  m_Script: {fileID: 11500000, guid: f780aa281814f9842a7c076d436932e7, type: 3}
  m_Name: VFXSlotFloat
  m_EditorClassIdentifier: 
  m_Parent: {fileID: 114150664129097768}
  m_Children: []
  m_UIPosition: {x: 0, y: 0}
  m_UICollapsed: 1
  m_UISuperCollapsed: 0
  m_MasterSlot: {fileID: 114150664129097768}
  m_MasterData:
    m_Owner: {fileID: 0}
    m_Value:
      m_Type:
        m_SerializableType: 
      m_SerializableObject: 
    m_Space: 2147483647
  m_Property:
    name: y
    m_serializedType:
      m_SerializableType: System.Single, mscorlib, Version=4.0.0.0, Culture=neutral,
        PublicKeyToken=b77a5c561934e089
    attributes: []
  m_Direction: 0
  m_LinkedSlots: []
--- !u!114 &114712550551678060
MonoBehaviour:
  m_ObjectHideFlags: 1
  m_CorrespondingSourceObject: {fileID: 0}
  m_PrefabInstance: {fileID: 0}
  m_PrefabAsset: {fileID: 0}
  m_GameObject: {fileID: 0}
  m_Enabled: 1
  m_EditorHideFlags: 0
  m_Script: {fileID: 11500000, guid: f780aa281814f9842a7c076d436932e7, type: 3}
  m_Name: VFXSlotFloat
  m_EditorClassIdentifier: 
  m_Parent: {fileID: 114283232061690822}
  m_Children: []
  m_UIPosition: {x: 0, y: 0}
  m_UICollapsed: 1
  m_UISuperCollapsed: 0
  m_MasterSlot: {fileID: 114283232061690822}
  m_MasterData:
    m_Owner: {fileID: 0}
    m_Value:
      m_Type:
        m_SerializableType: 
      m_SerializableObject: 
    m_Space: 2147483647
  m_Property:
    name: z
    m_serializedType:
      m_SerializableType: System.Single, mscorlib, Version=4.0.0.0, Culture=neutral,
        PublicKeyToken=b77a5c561934e089
    attributes: []
  m_Direction: 1
  m_LinkedSlots: []
--- !u!114 &114727894741546754
MonoBehaviour:
  m_ObjectHideFlags: 1
  m_CorrespondingSourceObject: {fileID: 0}
  m_PrefabInstance: {fileID: 0}
  m_PrefabAsset: {fileID: 0}
  m_GameObject: {fileID: 0}
  m_Enabled: 1
  m_EditorHideFlags: 0
  m_Script: {fileID: 11500000, guid: a0b9e6b9139e58d4c957ec54595da7d3, type: 3}
  m_Name: VFXQuadOutput
  m_EditorClassIdentifier: 
  m_Parent: {fileID: 114498444751905048}
  m_Children:
  - {fileID: 114504190396488434}
  - {fileID: 114125815196396460}
  m_UIPosition: {x: -27.75637, y: -289.1118}
  m_UICollapsed: 0
  m_UISuperCollapsed: 0
  m_InputSlots:
  - {fileID: 114830518150015178}
  m_OutputSlots: []
  m_Label: 
  m_Data: {fileID: 114674961967120392}
  m_InputFlowSlot:
  - link:
    - context: {fileID: 114256765480203324}
      slotIndex: 0
  m_OutputFlowSlot:
  - link: []
  blendMode: 1
  m_SubOutputs:
  - {fileID: 8926484042661614567}
  cullMode: 0
  zWriteMode: 0
  zTestMode: 0
  colorMappingMode: 0
  uvMode: 0
  useSoftParticle: 0
  sortPriority: 0
  sort: 0
  indirectDraw: 0
  castShadows: 0
  preRefraction: 0
  primitiveType: 1
  useGeometryShader: 0
--- !u!114 &114738174461605902
MonoBehaviour:
  m_ObjectHideFlags: 1
  m_CorrespondingSourceObject: {fileID: 0}
  m_PrefabInstance: {fileID: 0}
  m_PrefabAsset: {fileID: 0}
  m_GameObject: {fileID: 0}
  m_Enabled: 1
  m_EditorHideFlags: 0
  m_Script: {fileID: 11500000, guid: f780aa281814f9842a7c076d436932e7, type: 3}
  m_Name: VFXSlotFloat
  m_EditorClassIdentifier: 
  m_Parent: {fileID: 0}
  m_Children: []
  m_UIPosition: {x: 0, y: 0}
  m_UICollapsed: 1
  m_UISuperCollapsed: 0
  m_MasterSlot: {fileID: 114738174461605902}
  m_MasterData:
    m_Owner: {fileID: 114915006301977278}
    m_Value:
      m_Type:
        m_SerializableType: System.Single, mscorlib, Version=4.0.0.0, Culture=neutral,
          PublicKeyToken=b77a5c561934e089
      m_SerializableObject: 8
    m_Space: 2147483647
  m_Property:
    name: Rate
    m_serializedType:
      m_SerializableType: System.Single, mscorlib, Version=4.0.0.0, Culture=neutral,
        PublicKeyToken=b77a5c561934e089
    attributes:
    - m_Type: 1
      m_Min: 0
      m_Max: Infinity
      m_Tooltip: 
      m_Regex: 
      m_RegexMaxLength: 0
    - m_Type: 3
      m_Min: -Infinity
      m_Max: Infinity
      m_Tooltip: Spawn Rate (in number per seconds)
      m_Regex: 
      m_RegexMaxLength: 0
  m_Direction: 0
  m_LinkedSlots: []
--- !u!114 &114739487536937866
MonoBehaviour:
  m_ObjectHideFlags: 1
  m_CorrespondingSourceObject: {fileID: 0}
  m_PrefabInstance: {fileID: 0}
  m_PrefabAsset: {fileID: 0}
  m_GameObject: {fileID: 0}
  m_Enabled: 1
  m_EditorHideFlags: 0
  m_Script: {fileID: 11500000, guid: a971fa2e110a0ac42ac1d8dae408704b, type: 3}
  m_Name: SetAttribute
  m_EditorClassIdentifier: 
  m_Parent: {fileID: 114773284975396716}
  m_Children: []
  m_UIPosition: {x: 0, y: 0}
  m_UICollapsed: 0
  m_UISuperCollapsed: 0
  m_InputSlots:
  - {fileID: 114150664129097768}
  m_OutputSlots: []
  m_Disabled: 0
  attribute: color
  Composition: 0
  Source: 0
  Random: 0
  channels: 6
--- !u!114 &114742423398123320
MonoBehaviour:
  m_ObjectHideFlags: 1
  m_CorrespondingSourceObject: {fileID: 0}
  m_PrefabInstance: {fileID: 0}
  m_PrefabAsset: {fileID: 0}
  m_GameObject: {fileID: 0}
  m_Enabled: 1
  m_EditorHideFlags: 0
  m_Script: {fileID: 11500000, guid: 486e063e1ed58c843942ea4122829ab1, type: 3}
  m_Name: VFXAttributeParameter
  m_EditorClassIdentifier: 
  m_Parent: {fileID: 114498444751905048}
  m_Children: []
  m_UIPosition: {x: -1882.0626, y: -120.16133}
  m_UICollapsed: 0
  m_UISuperCollapsed: 0
  m_InputSlots: []
  m_OutputSlots:
  - {fileID: 114199158827136202}
  attribute: lifetime
  location: 0
  mask: xyz
--- !u!114 &114749439433319896
MonoBehaviour:
  m_ObjectHideFlags: 1
  m_CorrespondingSourceObject: {fileID: 0}
  m_PrefabInstance: {fileID: 0}
  m_PrefabAsset: {fileID: 0}
  m_GameObject: {fileID: 0}
  m_Enabled: 1
  m_EditorHideFlags: 0
  m_Script: {fileID: 11500000, guid: f780aa281814f9842a7c076d436932e7, type: 3}
  m_Name: VFXSlotFloat
  m_EditorClassIdentifier: 
  m_Parent: {fileID: 0}
  m_Children: []
  m_UIPosition: {x: 0, y: 0}
  m_UICollapsed: 1
  m_UISuperCollapsed: 0
  m_MasterSlot: {fileID: 114749439433319896}
  m_MasterData:
    m_Owner: {fileID: 114256839563018454}
    m_Value:
      m_Type:
        m_SerializableType: System.Single, mscorlib, Version=4.0.0.0, Culture=neutral,
          PublicKeyToken=b77a5c561934e089
      m_SerializableObject: 0
    m_Space: 2147483647
  m_Property:
    name: time
    m_serializedType:
      m_SerializableType: System.Single, mscorlib, Version=4.0.0.0, Culture=neutral,
        PublicKeyToken=b77a5c561934e089
    attributes:
    - m_Type: 0
      m_Min: 0
      m_Max: 1
      m_Tooltip: 
      m_Regex: 
      m_RegexMaxLength: 0
    - m_Type: 3
      m_Min: -Infinity
      m_Max: Infinity
      m_Tooltip: The time along the gradient to take a sample from.
      m_Regex: 
      m_RegexMaxLength: 0
  m_Direction: 0
  m_LinkedSlots:
  - {fileID: 8926484042661614557}
--- !u!114 &114755710723590254
MonoBehaviour:
  m_ObjectHideFlags: 1
  m_CorrespondingSourceObject: {fileID: 0}
  m_PrefabInstance: {fileID: 0}
  m_PrefabAsset: {fileID: 0}
  m_GameObject: {fileID: 0}
  m_Enabled: 1
  m_EditorHideFlags: 0
  m_Script: {fileID: 11500000, guid: f780aa281814f9842a7c076d436932e7, type: 3}
  m_Name: VFXSlotFloat
  m_EditorClassIdentifier: 
  m_Parent: {fileID: 114051382929750408}
  m_Children: []
  m_UIPosition: {x: 0, y: 0}
  m_UICollapsed: 1
  m_UISuperCollapsed: 0
  m_MasterSlot: {fileID: 114051382929750408}
  m_MasterData:
    m_Owner: {fileID: 0}
    m_Value:
      m_Type:
        m_SerializableType: 
      m_SerializableObject: 
    m_Space: 2147483647
  m_Property:
    name: y
    m_serializedType:
      m_SerializableType: System.Single, mscorlib, Version=4.0.0.0, Culture=neutral,
        PublicKeyToken=b77a5c561934e089
    attributes: []
  m_Direction: 1
  m_LinkedSlots: []
--- !u!114 &114773284975396716
MonoBehaviour:
  m_ObjectHideFlags: 1
  m_CorrespondingSourceObject: {fileID: 0}
  m_PrefabInstance: {fileID: 0}
  m_PrefabAsset: {fileID: 0}
  m_GameObject: {fileID: 0}
  m_Enabled: 1
  m_EditorHideFlags: 0
  m_Script: {fileID: 11500000, guid: 9dfea48843f53fc438eabc12a3a30abc, type: 3}
  m_Name: VFXBasicInitialize
  m_EditorClassIdentifier: 
  m_Parent: {fileID: 114498444751905048}
  m_Children:
  - {fileID: 114206543977472626}
  - {fileID: 114198094404737546}
  - {fileID: 114739487536937866}
  - {fileID: 114947647007587088}
  m_UIPosition: {x: -21.85468, y: -1114.4772}
  m_UICollapsed: 0
  m_UISuperCollapsed: 0
  m_InputSlots:
  - {fileID: 114621698518642608}
  m_OutputSlots: []
  m_Label: 
  m_Data: {fileID: 114674961967120392}
  m_InputFlowSlot:
  - link:
    - context: {fileID: 114265664867045136}
      slotIndex: 0
  m_OutputFlowSlot:
  - link:
    - context: {fileID: 114256765480203324}
      slotIndex: 0
--- !u!114 &114823809828405006
MonoBehaviour:
  m_ObjectHideFlags: 1
  m_CorrespondingSourceObject: {fileID: 0}
  m_PrefabInstance: {fileID: 0}
  m_PrefabAsset: {fileID: 0}
  m_GameObject: {fileID: 0}
  m_Enabled: 1
  m_EditorHideFlags: 0
  m_Script: {fileID: 11500000, guid: 486e063e1ed58c843942ea4122829ab1, type: 3}
  m_Name: VFXAttributeParameter
  m_EditorClassIdentifier: 
  m_Parent: {fileID: 114498444751905048}
  m_Children: []
  m_UIPosition: {x: -1051.284, y: -321.3023}
  m_UICollapsed: 0
  m_UISuperCollapsed: 0
  m_InputSlots: []
  m_OutputSlots:
  - {fileID: 114283232061690822}
  attribute: color
  location: 0
  mask: xyz
--- !u!114 &114830518150015178
MonoBehaviour:
  m_ObjectHideFlags: 1
  m_CorrespondingSourceObject: {fileID: 0}
  m_PrefabInstance: {fileID: 0}
  m_PrefabAsset: {fileID: 0}
  m_GameObject: {fileID: 0}
  m_Enabled: 1
  m_EditorHideFlags: 0
  m_Script: {fileID: 11500000, guid: 70a331b1d86cc8d4aa106ccbe0da5852, type: 3}
  m_Name: VFXSlotTexture2D
  m_EditorClassIdentifier: 
  m_Parent: {fileID: 0}
  m_Children: []
  m_UIPosition: {x: 0, y: 0}
  m_UICollapsed: 1
  m_UISuperCollapsed: 0
  m_MasterSlot: {fileID: 114830518150015178}
  m_MasterData:
    m_Owner: {fileID: 114727894741546754}
    m_Value:
      m_Type:
        m_SerializableType: UnityEngine.Texture2D, UnityEngine.CoreModule, Version=0.0.0.0,
          Culture=neutral, PublicKeyToken=null
      m_SerializableObject: '{"obj":{"fileID":2800000,"guid":"d01d8874889eebc4ab0cde7f2b3309de","type":3}}'
    m_Space: 2147483647
  m_Property:
    name: mainTexture
    m_serializedType:
      m_SerializableType: UnityEngine.Texture2D, UnityEngine.CoreModule, Version=0.0.0.0,
        Culture=neutral, PublicKeyToken=null
    attributes: []
  m_Direction: 0
  m_LinkedSlots: []
--- !u!114 &114833082633229410
MonoBehaviour:
  m_ObjectHideFlags: 1
  m_CorrespondingSourceObject: {fileID: 0}
  m_PrefabInstance: {fileID: 0}
  m_PrefabAsset: {fileID: 0}
  m_GameObject: {fileID: 0}
  m_Enabled: 1
  m_EditorHideFlags: 0
  m_Script: {fileID: 11500000, guid: 486e063e1ed58c843942ea4122829ab1, type: 3}
  m_Name: VFXAttributeParameter
  m_EditorClassIdentifier: 
  m_Parent: {fileID: 114498444751905048}
  m_Children: []
  m_UIPosition: {x: -1873.023, y: -293.83643}
  m_UICollapsed: 0
  m_UISuperCollapsed: 0
  m_InputSlots: []
  m_OutputSlots:
  - {fileID: 114998600146227790}
  attribute: age
  location: 0
  mask: xyz
--- !u!114 &114860902156063010
MonoBehaviour:
  m_ObjectHideFlags: 1
  m_CorrespondingSourceObject: {fileID: 0}
  m_PrefabInstance: {fileID: 0}
  m_PrefabAsset: {fileID: 0}
  m_GameObject: {fileID: 0}
  m_Enabled: 1
  m_EditorHideFlags: 0
  m_Script: {fileID: 11500000, guid: f780aa281814f9842a7c076d436932e7, type: 3}
  m_Name: VFXSlotFloat
  m_EditorClassIdentifier: 
  m_Parent: {fileID: 114557132371041136}
  m_Children: []
  m_UIPosition: {x: 0, y: 0}
  m_UICollapsed: 1
  m_UISuperCollapsed: 0
  m_MasterSlot: {fileID: 114557132371041136}
  m_MasterData:
    m_Owner: {fileID: 0}
    m_Value:
      m_Type:
        m_SerializableType: 
      m_SerializableObject: 
    m_Space: 2147483647
  m_Property:
    name: x
    m_serializedType:
      m_SerializableType: System.Single, mscorlib, Version=4.0.0.0, Culture=neutral,
        PublicKeyToken=b77a5c561934e089
    attributes: []
  m_Direction: 1
  m_LinkedSlots: []
--- !u!114 &114879092719112468
MonoBehaviour:
  m_ObjectHideFlags: 1
  m_CorrespondingSourceObject: {fileID: 0}
  m_PrefabInstance: {fileID: 0}
  m_PrefabAsset: {fileID: 0}
  m_GameObject: {fileID: 0}
  m_Enabled: 1
  m_EditorHideFlags: 0
  m_Script: {fileID: 11500000, guid: 76f778ff57c4e8145b9681fe3268d8e9, type: 3}
  m_Name: VFXSlotGradient
  m_EditorClassIdentifier: 
  m_Parent: {fileID: 0}
  m_Children: []
  m_UIPosition: {x: 0, y: 0}
  m_UICollapsed: 1
  m_UISuperCollapsed: 0
  m_MasterSlot: {fileID: 114879092719112468}
  m_MasterData:
    m_Owner: {fileID: 114123650322877378}
    m_Value:
      m_Type:
        m_SerializableType: UnityEngine.Gradient, UnityEngine.CoreModule, Version=0.0.0.0,
          Culture=neutral, PublicKeyToken=null
      m_SerializableObject: '{"colorKeys":[{"color":{"r":1.0,"g":1.0,"b":1.0,"a":1.0},"time":0.0},{"color":{"r":1.0,"g":1.0,"b":1.0,"a":1.0},"time":1.0}],"alphaKeys":[{"alpha":1.0,"time":0.0},{"alpha":1.0,"time":1.0}],"gradientMode":0}'
    m_Space: 2147483647
  m_Property:
    name: o
    m_serializedType:
      m_SerializableType: UnityEngine.Gradient, UnityEngine.CoreModule, Version=0.0.0.0,
        Culture=neutral, PublicKeyToken=null
    attributes: []
  m_Direction: 1
  m_LinkedSlots:
  - {fileID: 114174283462304106}
--- !u!114 &114880664689373526
MonoBehaviour:
  m_ObjectHideFlags: 1
  m_CorrespondingSourceObject: {fileID: 0}
  m_PrefabInstance: {fileID: 0}
  m_PrefabAsset: {fileID: 0}
  m_GameObject: {fileID: 0}
  m_Enabled: 1
  m_EditorHideFlags: 0
  m_Script: {fileID: 11500000, guid: f780aa281814f9842a7c076d436932e7, type: 3}
  m_Name: VFXSlotFloat
  m_EditorClassIdentifier: 
  m_Parent: {fileID: 0}
  m_Children: []
  m_UIPosition: {x: 0, y: 0}
  m_UICollapsed: 1
  m_UISuperCollapsed: 0
  m_MasterSlot: {fileID: 114880664689373526}
  m_MasterData:
    m_Owner: {fileID: 114125815196396460}
    m_Value:
      m_Type:
        m_SerializableType: System.Single, mscorlib, Version=4.0.0.0, Culture=neutral,
          PublicKeyToken=b77a5c561934e089
      m_SerializableObject: 1
    m_Space: 2147483647
  m_Property:
    name: Alpha
    m_serializedType:
      m_SerializableType: System.Single, mscorlib, Version=4.0.0.0, Culture=neutral,
        PublicKeyToken=b77a5c561934e089
    attributes: []
  m_Direction: 0
  m_LinkedSlots:
  - {fileID: 8926484042661614549}
--- !u!114 &114915006301977278
MonoBehaviour:
  m_ObjectHideFlags: 1
  m_CorrespondingSourceObject: {fileID: 0}
  m_PrefabInstance: {fileID: 0}
  m_PrefabAsset: {fileID: 0}
  m_GameObject: {fileID: 0}
  m_Enabled: 1
  m_EditorHideFlags: 0
  m_Script: {fileID: 11500000, guid: f05c6884b705ce14d82ae720f0ec209f, type: 3}
  m_Name: VFXSpawnerConstantRate
  m_EditorClassIdentifier: 
  m_Parent: {fileID: 114265664867045136}
  m_Children: []
  m_UIPosition: {x: 0, y: 0}
  m_UICollapsed: 0
  m_UISuperCollapsed: 0
  m_InputSlots:
  - {fileID: 114738174461605902}
  m_OutputSlots: []
  m_Disabled: 0
--- !u!114 &114935188349651816
MonoBehaviour:
  m_ObjectHideFlags: 1
  m_CorrespondingSourceObject: {fileID: 0}
  m_PrefabInstance: {fileID: 0}
  m_PrefabAsset: {fileID: 0}
  m_GameObject: {fileID: 0}
  m_Enabled: 1
  m_EditorHideFlags: 0
  m_Script: {fileID: 11500000, guid: f780aa281814f9842a7c076d436932e7, type: 3}
  m_Name: VFXSlotFloat
  m_EditorClassIdentifier: 
  m_Parent: {fileID: 0}
  m_Children: []
  m_UIPosition: {x: 0, y: 0}
  m_UICollapsed: 1
  m_UISuperCollapsed: 0
  m_MasterSlot: {fileID: 114935188349651816}
  m_MasterData:
    m_Owner: {fileID: 114678802749606010}
    m_Value:
      m_Type:
        m_SerializableType: System.Single, mscorlib, Version=4.0.0.0, Culture=neutral,
          PublicKeyToken=b77a5c561934e089
      m_SerializableObject: 
    m_Space: 2147483647
  m_Property:
    name: TotalTime
    m_serializedType:
      m_SerializableType: System.Single, mscorlib, Version=4.0.0.0, Culture=neutral,
        PublicKeyToken=b77a5c561934e089
    attributes: []
  m_Direction: 1
  m_LinkedSlots:
  - {fileID: 8926484042661614559}
--- !u!114 &114947647007587088
MonoBehaviour:
  m_ObjectHideFlags: 1
  m_CorrespondingSourceObject: {fileID: 0}
  m_PrefabInstance: {fileID: 0}
  m_PrefabAsset: {fileID: 0}
  m_GameObject: {fileID: 0}
  m_Enabled: 1
  m_EditorHideFlags: 0
  m_Script: {fileID: 11500000, guid: a971fa2e110a0ac42ac1d8dae408704b, type: 3}
  m_Name: SetAttribute
  m_EditorClassIdentifier: 
  m_Parent: {fileID: 114773284975396716}
  m_Children: []
  m_UIPosition: {x: 0, y: 0}
  m_UICollapsed: 0
  m_UISuperCollapsed: 0
  m_InputSlots:
  - {fileID: 114462718170563260}
  m_OutputSlots: []
  m_Disabled: 0
  attribute: alpha
  Composition: 0
  Source: 0
  Random: 0
  channels: 6
--- !u!114 &114964533081039114
MonoBehaviour:
  m_ObjectHideFlags: 1
  m_CorrespondingSourceObject: {fileID: 0}
  m_PrefabInstance: {fileID: 0}
  m_PrefabAsset: {fileID: 0}
  m_GameObject: {fileID: 0}
  m_Enabled: 1
  m_EditorHideFlags: 0
  m_Script: {fileID: 11500000, guid: f780aa281814f9842a7c076d436932e7, type: 3}
  m_Name: VFXSlotFloat
  m_EditorClassIdentifier: 
  m_Parent: {fileID: 114191994366009412}
  m_Children: []
  m_UIPosition: {x: 0, y: 0}
  m_UICollapsed: 1
  m_UISuperCollapsed: 0
  m_MasterSlot: {fileID: 114621698518642608}
  m_MasterData:
    m_Owner: {fileID: 0}
    m_Value:
      m_Type:
        m_SerializableType: 
      m_SerializableObject: 
    m_Space: 2147483647
  m_Property:
    name: y
    m_serializedType:
      m_SerializableType: System.Single, mscorlib, Version=4.0.0.0, Culture=neutral,
        PublicKeyToken=b77a5c561934e089
    attributes: []
  m_Direction: 0
  m_LinkedSlots: []
--- !u!114 &114983441208056804
MonoBehaviour:
  m_ObjectHideFlags: 1
  m_CorrespondingSourceObject: {fileID: 0}
  m_PrefabInstance: {fileID: 0}
  m_PrefabAsset: {fileID: 0}
  m_GameObject: {fileID: 0}
  m_Enabled: 1
  m_EditorHideFlags: 0
  m_Script: {fileID: 11500000, guid: f780aa281814f9842a7c076d436932e7, type: 3}
  m_Name: VFXSlotFloat
  m_EditorClassIdentifier: 
  m_Parent: {fileID: 114186374672521424}
  m_Children: []
  m_UIPosition: {x: 0, y: 0}
  m_UICollapsed: 1
  m_UISuperCollapsed: 0
  m_MasterSlot: {fileID: 114186374672521424}
  m_MasterData:
    m_Owner: {fileID: 0}
    m_Value:
      m_Type:
        m_SerializableType: 
      m_SerializableObject: 
    m_Space: 2147483647
  m_Property:
    name: z
    m_serializedType:
      m_SerializableType: System.Single, mscorlib, Version=4.0.0.0, Culture=neutral,
        PublicKeyToken=b77a5c561934e089
    attributes: []
  m_Direction: 0
  m_LinkedSlots: []
--- !u!114 &114993875410078268
MonoBehaviour:
  m_ObjectHideFlags: 1
  m_CorrespondingSourceObject: {fileID: 0}
  m_PrefabInstance: {fileID: 0}
  m_PrefabAsset: {fileID: 0}
  m_GameObject: {fileID: 0}
  m_Enabled: 1
  m_EditorHideFlags: 0
  m_Script: {fileID: 11500000, guid: f780aa281814f9842a7c076d436932e7, type: 3}
  m_Name: VFXSlotFloat
  m_EditorClassIdentifier: 
  m_Parent: {fileID: 114191994366009412}
  m_Children: []
  m_UIPosition: {x: 0, y: 0}
  m_UICollapsed: 1
  m_UISuperCollapsed: 0
  m_MasterSlot: {fileID: 114621698518642608}
  m_MasterData:
    m_Owner: {fileID: 0}
    m_Value:
      m_Type:
        m_SerializableType: 
      m_SerializableObject: 
    m_Space: 2147483647
  m_Property:
    name: z
    m_serializedType:
      m_SerializableType: System.Single, mscorlib, Version=4.0.0.0, Culture=neutral,
        PublicKeyToken=b77a5c561934e089
    attributes: []
  m_Direction: 0
  m_LinkedSlots: []
--- !u!114 &114994056211249322
MonoBehaviour:
  m_ObjectHideFlags: 1
  m_CorrespondingSourceObject: {fileID: 0}
  m_PrefabInstance: {fileID: 0}
  m_PrefabAsset: {fileID: 0}
  m_GameObject: {fileID: 0}
  m_Enabled: 1
  m_EditorHideFlags: 0
  m_Script: {fileID: 11500000, guid: f780aa281814f9842a7c076d436932e7, type: 3}
  m_Name: VFXSlotFloat
  m_EditorClassIdentifier: 
  m_Parent: {fileID: 114051382929750408}
  m_Children: []
  m_UIPosition: {x: 0, y: 0}
  m_UICollapsed: 1
  m_UISuperCollapsed: 0
  m_MasterSlot: {fileID: 114051382929750408}
  m_MasterData:
    m_Owner: {fileID: 0}
    m_Value:
      m_Type:
        m_SerializableType: 
      m_SerializableObject: 
    m_Space: 2147483647
  m_Property:
    name: x
    m_serializedType:
      m_SerializableType: System.Single, mscorlib, Version=4.0.0.0, Culture=neutral,
        PublicKeyToken=b77a5c561934e089
    attributes: []
  m_Direction: 1
  m_LinkedSlots: []
--- !u!114 &114998600146227790
MonoBehaviour:
  m_ObjectHideFlags: 1
  m_CorrespondingSourceObject: {fileID: 0}
  m_PrefabInstance: {fileID: 0}
  m_PrefabAsset: {fileID: 0}
  m_GameObject: {fileID: 0}
  m_Enabled: 1
  m_EditorHideFlags: 0
  m_Script: {fileID: 11500000, guid: f780aa281814f9842a7c076d436932e7, type: 3}
  m_Name: VFXSlotFloat
  m_EditorClassIdentifier: 
  m_Parent: {fileID: 0}
  m_Children: []
  m_UIPosition: {x: 0, y: 0}
  m_UICollapsed: 1
  m_UISuperCollapsed: 0
  m_MasterSlot: {fileID: 114998600146227790}
  m_MasterData:
    m_Owner: {fileID: 114833082633229410}
    m_Value:
      m_Type:
        m_SerializableType: System.Single, mscorlib, Version=4.0.0.0, Culture=neutral,
          PublicKeyToken=b77a5c561934e089
      m_SerializableObject: 0
    m_Space: 2147483647
  m_Property:
    name: age
    m_serializedType:
      m_SerializableType: System.Single, mscorlib, Version=4.0.0.0, Culture=neutral,
        PublicKeyToken=b77a5c561934e089
    attributes: []
  m_Direction: 1
  m_LinkedSlots:
  - {fileID: 8926484042661614554}
--- !u!2058629511 &8926484042661614527
VisualEffectResource:
  m_ObjectHideFlags: 0
  m_CorrespondingSourceObject: {fileID: 0}
  m_PrefabInstance: {fileID: 0}
  m_PrefabAsset: {fileID: 0}
  m_Name: 02_Gradient
  m_Graph: {fileID: 114498444751905048}
<<<<<<< HEAD
  m_ShaderSources: []
=======
  m_ShaderSources:
  - compute: 1
    name: '[System 1]Initialize'
    source: "#pragma kernel CSMain\n#define NB_THREADS_PER_GROUP 64\n#define VFX_USE_LIFETIME_CURRENT
      1\n#define VFX_USE_VELOCITY_CURRENT 1\n#define VFX_USE_COLOR_CURRENT 1\n#define
      VFX_USE_ALPHA_CURRENT 1\n#define VFX_USE_POSITION_CURRENT 1\n#define VFX_USE_ALIVE_CURRENT
      1\n#define VFX_USE_AGE_CURRENT 1\n#define VFX_LOCAL_SPACE 1\n#include \"Packages/com.unity.visualeffectgraph/Shaders/RenderPipeline/HDRP/VFXDefines.hlsl\"\n\n\nCBUFFER_START(parameters)\n   
      float3 Color_c;\n    float Alpha_d;\nCBUFFER_END\n\n\n#include \"Packages/com.unity.visualeffectgraph/Shaders/Common/VFXCommonCompute.cginc\"\n#include
      \"Packages/com.unity.visualeffectgraph/Shaders/VFXCommon.cginc\"\n\n\n\nRWByteAddressBuffer
      attributeBuffer;\nByteAddressBuffer sourceAttributeBuffer;\n\nCBUFFER_START(initParams)\n#if
      !VFX_USE_SPAWNER_FROM_GPU\n    uint nbSpawned;\t\t\t\t\t// Numbers of particle
      spawned\n    uint spawnIndex;\t\t\t\t// Index of the first particle spawned\n   
      uint dispatchWidth;\n#else\n    uint offsetInAdditionalOutput;\n\tuint nbMax;\n#endif\n\tuint
      systemSeed;\nCBUFFER_END\n\n#if VFX_USE_ALIVE_CURRENT\nRWStructuredBuffer<uint>
      deadListIn;\nByteAddressBuffer deadListCount; // This is bad to use a SRV to
      fetch deadList count but Unity API currently prevent from copying to CB\n#endif\n\n#if
      VFX_USE_SPAWNER_FROM_GPU\nStructuredBuffer<uint> eventList;\nByteAddressBuffer
      inputAdditional;\n#endif\n\nvoid SetAttribute_F0142CB9(inout float lifetime,
      float Lifetime) /*attribute:lifetime Composition:Overwrite Source:Slot Random:Off
      channels:XYZ */\n{\n    lifetime = Lifetime;\n}\nvoid SetAttribute_E629755(inout
      float3 velocity, float3 Velocity) /*attribute:velocity Composition:Overwrite
      Source:Slot Random:Off channels:XYZ */\n{\n    velocity = Velocity;\n}\nvoid
      SetAttribute_FDD06EC7(inout float3 color, float3 Color) /*attribute:color Composition:Overwrite
      Source:Slot Random:Off channels:XYZ */\n{\n    color = Color;\n}\nvoid SetAttribute_CEEAF35C(inout
      float alpha, float Alpha) /*attribute:alpha Composition:Overwrite Source:Slot
      Random:Off channels:XYZ */\n{\n    alpha = Alpha;\n}\n\n\n\n[numthreads(NB_THREADS_PER_GROUP,1,1)]\nvoid
      CSMain(uint3 groupId          : SV_GroupID,\n            uint3 groupThreadId   
      : SV_GroupThreadID)\n{\n    uint id = groupThreadId.x + groupId.x * NB_THREADS_PER_GROUP;\n#if
      !VFX_USE_SPAWNER_FROM_GPU\n    id += groupId.y * dispatchWidth * NB_THREADS_PER_GROUP;\n#endif\n\n#if
      VFX_USE_SPAWNER_FROM_GPU\n    uint maxThreadId = inputAdditional.Load((offsetInAdditionalOutput
      * 2 + 0) << 2);\n    uint currentSpawnIndex = inputAdditional.Load((offsetInAdditionalOutput
      * 2 + 1) << 2) - maxThreadId;\n#else\n    uint maxThreadId = nbSpawned;\n   
      uint currentSpawnIndex = spawnIndex;\n#endif\n\n#if VFX_USE_ALIVE_CURRENT\n   
      maxThreadId = min(maxThreadId, deadListCount.Load(0x0));\n#elif VFX_USE_SPAWNER_FROM_GPU\n   
      maxThreadId = min(maxThreadId, nbMax); //otherwise, nbSpawned already clamped
      on CPU\n#endif\n\n    if (id < maxThreadId)\n    {\n#if VFX_USE_SPAWNER_FROM_GPU\n       
      int sourceIndex = eventList[id];\n#endif\n        uint particleIndex = id +
      currentSpawnIndex;\n\t\t\n#if !VFX_USE_SPAWNER_FROM_GPU\n        int sourceIndex
      = 0;\n        /*//Loop with 1 iteration generate a wrong IL Assembly (and actually,
      useless code)\n        uint currentSumSpawnCount = 0u;\n        for (sourceIndex=0;
      sourceIndex<1; sourceIndex++)\n        {\n            currentSumSpawnCount
      += uint(asfloat(sourceAttributeBuffer.Load((sourceIndex * 0x1 + 0x0) << 2)));\n           
      if (id < currentSumSpawnCount)\n            {\n                break;\n           
      }\n        }\n        */\n        \n\n#endif\n        float lifetime = (float)1;\n       
      float3 velocity = float3(0,0,0);\n        float3 color = float3(1,1,1);\n       
      float alpha = (float)1;\n        float3 position = float3(0,0,0);\n       
      bool alive = (bool)true;\n        float age = (float)0;\n        \n\n#if VFX_USE_PARTICLEID_CURRENT\n        
      particleId = particleIndex;\n#endif\n#if VFX_USE_SEED_CURRENT\n        seed
      = WangHash(particleIndex ^ systemSeed);\n#endif\n        \n        {\n           
      SetAttribute_F0142CB9( /*inout */lifetime, (float)3);\n        }\n        {\n           
      SetAttribute_E629755( /*inout */velocity, float3(0,0.6,0));\n        }\n       
      SetAttribute_FDD06EC7( /*inout */color, Color_c);\n        SetAttribute_CEEAF35C(
      /*inout */alpha, Alpha_d);\n        \n\n\n#if VFX_USE_ALIVE_CURRENT\n       
      if (alive)\n        {\n\t\t\tuint deadIndex = deadListIn.DecrementCounter();\n           
      uint index = deadListIn[deadIndex];\n            attributeBuffer.Store((index
      * 0x1 + 0x0) << 2,asuint(lifetime));\n            attributeBuffer.Store3((index
      * 0x4 + 0x1C) << 2,asuint(velocity));\n            attributeBuffer.Store3((index
      * 0x4 + 0x8C) << 2,asuint(color));\n            attributeBuffer.Store((index
      * 0x4 + 0x8F) << 2,asuint(alpha));\n            attributeBuffer.Store3((index
      * 0x4 + 0xFC) << 2,asuint(position));\n            attributeBuffer.Store((index
      * 0x2 + 0x16C) << 2,uint(alive));\n            attributeBuffer.Store((index
      * 0x2 + 0x16D) << 2,asuint(age));\n            \n\n        }\n#else\n       
      uint index = particleIndex;\n        attributeBuffer.Store((index * 0x1 + 0x0)
      << 2,asuint(lifetime));\n        attributeBuffer.Store3((index * 0x4 + 0x1C)
      << 2,asuint(velocity));\n        attributeBuffer.Store3((index * 0x4 + 0x8C)
      << 2,asuint(color));\n        attributeBuffer.Store((index * 0x4 + 0x8F) <<
      2,asuint(alpha));\n        attributeBuffer.Store3((index * 0x4 + 0xFC) << 2,asuint(position));\n       
      attributeBuffer.Store((index * 0x2 + 0x16C) << 2,uint(alive));\n        attributeBuffer.Store((index
      * 0x2 + 0x16D) << 2,asuint(age));\n        \n\n#endif\n    }\n}\n"
  - compute: 1
    name: '[System 1]Update'
    source: "#pragma kernel CSMain\n#define NB_THREADS_PER_GROUP 64\n#define VFX_USE_LIFETIME_CURRENT
      1\n#define VFX_USE_VELOCITY_CURRENT 1\n#define VFX_USE_POSITION_CURRENT 1\n#define
      VFX_USE_ALIVE_CURRENT 1\n#define VFX_USE_AGE_CURRENT 1\n#define VFX_HAS_INDIRECT_DRAW
      1\n#define VFX_LOCAL_SPACE 1\n#include \"Packages/com.unity.visualeffectgraph/Shaders/RenderPipeline/HDRP/VFXDefines.hlsl\"\n\n\nCBUFFER_START(parameters)\n   
      float deltaTime_a;\n    uint3 PADDING_0;\nCBUFFER_END\n\n\n#include \"Packages/com.unity.visualeffectgraph/Shaders/Common/VFXCommonCompute.cginc\"\n#include
      \"Packages/com.unity.visualeffectgraph/Shaders/VFXCommon.cginc\"\n\n\n\nRWByteAddressBuffer
      attributeBuffer;\n\n#if VFX_USE_ALIVE_CURRENT\nRWStructuredBuffer<uint> deadListOut;\n#endif\n\n#if
      VFX_HAS_INDIRECT_DRAW\nRWStructuredBuffer<uint> indirectBuffer;\n#endif\n\nCBUFFER_START(updateParams)\n   
      uint nbMax;\n\tuint dispatchWidth;\n\tuint systemSeed;\nCBUFFER_END\n\nvoid
      EulerIntegration(inout float3 position, float3 velocity, float deltaTime)\n{\n   
      position += velocity * deltaTime;\n}\nvoid Age(inout float age, float deltaTime)\n{\n   
      age += deltaTime;\n}\nvoid Reap(float age, float lifetime, inout bool alive)\n{\n   
      if(age > lifetime) { alive = false; }\n}\n\n\n\n[numthreads(NB_THREADS_PER_GROUP,1,1)]\nvoid
      CSMain(uint3 groupId          : SV_GroupID,\n            uint3 groupThreadId   
      : SV_GroupThreadID)\n{\n\tuint id = groupThreadId.x + groupId.x * NB_THREADS_PER_GROUP
      + groupId.y * dispatchWidth * NB_THREADS_PER_GROUP;\n\tuint index = id;\n\tif
      (id < nbMax)\n\t{\n#if VFX_USE_ALIVE_CURRENT\n\t\tbool alive = (attributeBuffer.Load((index
      * 0x2 + 0x16C) << 2));\n\t\t\n\n\t\tif (alive)\n\t\t{\n\t\t\tfloat lifetime
      = asfloat(attributeBuffer.Load((index * 0x1 + 0x0) << 2));\n\t\t\tfloat3 velocity
      = asfloat(attributeBuffer.Load3((index * 0x4 + 0x1C) << 2));\n\t\t\tfloat3
      position = asfloat(attributeBuffer.Load3((index * 0x4 + 0xFC) << 2));\n\t\t\tfloat
      age = asfloat(attributeBuffer.Load((index * 0x2 + 0x16D) << 2));\n\t\t\t\n\n\t\t\t\n#if
      VFX_USE_OLDPOSITION_CURRENT\n\t\t\toldPosition = position;\n#endif\n\t\t\t\n\t\t\tEulerIntegration(
      /*inout */position, velocity, deltaTime_a);\n\t\t\tAge( /*inout */age, deltaTime_a);\n\t\t\tReap(age,
      lifetime,  /*inout */alive);\n\t\t\t\n\n\t\t\tif (alive)\n\t\t\t{\n\t\t\t\tattributeBuffer.Store3((index
      * 0x4 + 0xFC) << 2,asuint(position));\n\t\t\t\tattributeBuffer.Store((index
      * 0x2 + 0x16D) << 2,asuint(age));\n\t\t\t\t\n\n#if VFX_HAS_INDIRECT_DRAW\n               
      uint indirectIndex = indirectBuffer.IncrementCounter();\n\t\t\t\tindirectBuffer[indirectIndex]
      = index;\n#endif\n\t\t\t}\n\t\t\telse\n\t\t\t{\n\t\t\t\tattributeBuffer.Store((index
      * 0x2 + 0x16C) << 2,uint(alive));\n\t\t\t\t\n\n\t\t\t\tuint deadIndex = deadListOut.IncrementCounter();\n\t\t\t\tdeadListOut[deadIndex]
      = index;\n\t\t\t}\n\t\t}\n#else\n\t\tfloat lifetime = asfloat(attributeBuffer.Load((index
      * 0x1 + 0x0) << 2));\n\t\tfloat3 velocity = asfloat(attributeBuffer.Load3((index
      * 0x4 + 0x1C) << 2));\n\t\tfloat3 position = asfloat(attributeBuffer.Load3((index
      * 0x4 + 0xFC) << 2));\n\t\tbool alive = (attributeBuffer.Load((index * 0x2
      + 0x16C) << 2));\n\t\tfloat age = asfloat(attributeBuffer.Load((index * 0x2
      + 0x16D) << 2));\n\t\t\n\n\t\t\n#if VFX_USE_OLDPOSITION_CURRENT\n\t\toldPosition
      = position;\n#endif\n\t\t\n\t\tEulerIntegration( /*inout */position, velocity,
      deltaTime_a);\n\t\tAge( /*inout */age, deltaTime_a);\n\t\tReap(age, lifetime, 
      /*inout */alive);\n\t\t\n\n\t\tattributeBuffer.Store3((index * 0x4 + 0xFC)
      << 2,asuint(position));\n\t\tattributeBuffer.Store((index * 0x2 + 0x16C) <<
      2,uint(alive));\n\t\tattributeBuffer.Store((index * 0x2 + 0x16D) << 2,asuint(age));\n\t\t\n\n#if
      VFX_HAS_INDIRECT_DRAW\n        uint indirectIndex = indirectBuffer.IncrementCounter();\n\t\tindirectBuffer[indirectIndex]
      = index;\n#endif\n#endif\n\t}\n}\n"
  - compute: 0
    name: '[System 1]Quad Output'
    source: "Shader \"Hidden/VFX/002_Gradient/System 1/Quad Output\"\n{\n\tSubShader\n\t{\t\n\t\tCull
      Off\n\t\t\n\t\tTags { \"Queue\"=\"Transparent+0\" \"IgnoreProjector\"=\"True\"
      \"RenderType\"=\"Transparent\" }\n\t\t\n\t\t\n\t\t\n\t\t\n\t\t\n\t\t\n\t\t\n\t\t\n\t\t\n\t\t\n\t\t\n\t\t\n\t\t\n\t\t\n\t\tBlend
      SrcAlpha OneMinusSrcAlpha \n\t\tZTest LEqual\n\t\tZWrite Off\n\t\tCull Off\n\t\t\n\t\n\t\t\t\n\t\tHLSLINCLUDE\n\t\t#if
      !defined(VFX_WORLD_SPACE) && !defined(VFX_LOCAL_SPACE)\n\t\t#define VFX_LOCAL_SPACE
      1\n\t\t#endif\n\t\t\n\t\t#define NB_THREADS_PER_GROUP 64\n\t\t#define VFX_USE_LIFETIME_CURRENT
      1\n\t\t#define VFX_USE_COLOR_CURRENT 1\n\t\t#define VFX_USE_ALPHA_CURRENT 1\n\t\t#define
      VFX_USE_POSITION_CURRENT 1\n\t\t#define VFX_USE_ALIVE_CURRENT 1\n\t\t#define
      VFX_USE_AXISX_CURRENT 1\n\t\t#define VFX_USE_AXISY_CURRENT 1\n\t\t#define VFX_USE_AXISZ_CURRENT
      1\n\t\t#define VFX_USE_ANGLEX_CURRENT 1\n\t\t#define VFX_USE_ANGLEY_CURRENT
      1\n\t\t#define VFX_USE_ANGLEZ_CURRENT 1\n\t\t#define VFX_USE_PIVOTX_CURRENT
      1\n\t\t#define VFX_USE_PIVOTY_CURRENT 1\n\t\t#define VFX_USE_PIVOTZ_CURRENT
      1\n\t\t#define VFX_USE_SIZE_CURRENT 1\n\t\t#define VFX_USE_SCALEX_CURRENT 1\n\t\t#define
      VFX_USE_SCALEY_CURRENT 1\n\t\t#define VFX_USE_SCALEZ_CURRENT 1\n\t\t#define
      VFX_USE_AGE_CURRENT 1\n\t\t#define VFX_COLORMAPPING_DEFAULT 1\n\t\t#define
      IS_TRANSPARENT_PARTICLE 1\n\t\t#define VFX_BLENDMODE_ALPHA 1\n\t\t#define VFX_HAS_INDIRECT_DRAW
      1\n\t\t#define USE_DEAD_LIST_COUNT 1\n\t\t#define VFX_PRIMITIVE_QUAD 1\n\t\t\n\t\t\n\t\t\n\t\t#define
      VFX_LOCAL_SPACE 1\n\t\t#include \"Packages/com.unity.visualeffectgraph/Shaders/RenderPipeline/HDRP/VFXDefines.hlsl\"\n\t\t\n\n\t\tCBUFFER_START(parameters)\n\t\t   
      float uniform_b;\n\t\t    uint3 PADDING_0;\n\t\tCBUFFER_END\n\t\tTexture2D
      mainTexture;\n\t\tSamplerState samplermainTexture;\n\t\t\n\n\t\t\n\t\t#define
      VFX_NEEDS_COLOR_INTERPOLATOR (VFX_USE_COLOR_CURRENT || VFX_USE_ALPHA_CURRENT)\n\t\t\n\t\tByteAddressBuffer
      attributeBuffer;\t\n\t\t\n\t\t#if VFX_HAS_INDIRECT_DRAW\n\t\tStructuredBuffer<uint>
      indirectBuffer;\t\n\t\t#endif\t\n\t\t\n\t\t#if USE_DEAD_LIST_COUNT\n\t\tByteAddressBuffer
      deadListCount;\n\t\t#endif\n\t\t\n\t\tCBUFFER_START(outputParams)\n\t\t\tfloat
      nbMax;\n\t\t\tfloat systemSeed;\n\t\tCBUFFER_END\n\t\t\n\t\tENDHLSL\n\t\t\n\n\t\t\n\t\t//
      Forward pass\n\t\tPass\n\t\t{\t\t\n\t\t\tTags { \"LightMode\"=\"ForwardOnly\"
      }\n\t\t\t\n\t\t\tHLSLPROGRAM\n\t\t\t#pragma target 4.5\n\t\t\t\n\t\t\n\t\t\tstruct
      ps_input\n\t\t\t{\n\t\t\t\tfloat4 pos : SV_POSITION;\n\t\t\t\t#if USE_FLIPBOOK_INTERPOLATION\n\t\t\t\tfloat4
      uv : TEXCOORD0;\n\t\t\t\t#else\n\t\t\t\tfloat2 uv : TEXCOORD0;\t\n\t\t\t\t#endif\n\t\t\t\t#if
      VFX_NEEDS_COLOR_INTERPOLATOR\n\t\t\t\tnointerpolation float4 color : COLOR0;\n\t\t\t\t#endif\n\t\t\t\t#if
      USE_SOFT_PARTICLE || USE_ALPHA_TEST || USE_FLIPBOOK_INTERPOLATION\n\t\t\t\t//
      x: inverse soft particles fade distance\n\t\t\t\t// y: alpha threshold\n\t\t\t\t//
      z: frame blending factor\n\t\t\t\tnointerpolation float3 builtInInterpolants
      : TEXCOORD1;\n\t\t\t\t#endif\n\t\t\t\t#if USE_FLIPBOOK_MOTIONVECTORS\n\t\t\t\t//
      x: motion vectors scale X\n\t\t\t\t// y: motion vectors scale Y\n\t\t\t\tnointerpolation
      float2 builtInInterpolants2 : TEXCOORD2;\n\t\t\t\t#endif\n\t\t\t\t#if VFX_NEEDS_POSWS_INTERPOLATOR\n\t\t\t\tfloat3
      posWS : TEXCOORD3;\n\t\t\t\t#endif\n\t\t\t};\n\t\t\t\n\t\t\tstruct ps_output\n\t\t\t{\n\t\t\t\tfloat4
      color : SV_Target0;\n\t\t\t};\n\t\t\n\t\t#define VFX_VARYING_PS_INPUTS ps_input\n\t\t#define
      VFX_VARYING_POSCS pos\n\t\t#define VFX_VARYING_COLOR color.rgb\n\t\t#define
      VFX_VARYING_ALPHA color.a\n\t\t#define VFX_VARYING_INVSOFTPARTICLEFADEDISTANCE
      builtInInterpolants.x\n\t\t#define VFX_VARYING_ALPHATHRESHOLD builtInInterpolants.y\n\t\t#define
      VFX_VARYING_FRAMEBLEND builtInInterpolants.z\n\t\t#define VFX_VARYING_MOTIONVECTORSCALE
      builtInInterpolants2.xy\n\t\t#define VFX_VARYING_UV uv\n\t\t#if VFX_NEEDS_POSWS_INTERPOLATOR\n\t\t#define
      VFX_VARYING_POSWS posWS\n\t\t#endif\n\t\t\t\t\n\t\t\t#if !(defined(VFX_VARYING_PS_INPUTS)
      && defined(VFX_VARYING_POSCS))\n\t\t\t#error VFX_VARYING_PS_INPUTS, VFX_VARYING_POSCS
      and VFX_VARYING_UV must be defined.\n\t\t\t#endif\n\t\t\t\n\t\t\t#include \"Packages/com.unity.visualeffectgraph/Shaders/RenderPipeline/HDRP/VFXCommon.cginc\"\n\t\t\t#include
      \"Packages/com.unity.visualeffectgraph/Shaders/VFXCommon.cginc\"\n\t\t\t\n\n\t\t\tvoid
      SetAttribute_FDD06EC7(inout float3 color, float3 Color) /*attribute:color Composition:Overwrite
      Source:Slot Random:Off channels:XYZ */\n\t\t\t{\n\t\t\t    color = Color;\n\t\t\t}\n\t\t\tvoid
      SetAttribute_CEEAF35C(inout float alpha, float Alpha) /*attribute:alpha Composition:Overwrite
      Source:Slot Random:Off channels:XYZ */\n\t\t\t{\n\t\t\t    alpha = Alpha;\n\t\t\t}\n\t\t\t\n\n\t\t\t\n\t\t\t#pragma
      vertex vert\n\t\t\tVFX_VARYING_PS_INPUTS vert(uint id : SV_VertexID, uint instanceID
      : SV_InstanceID)\n\t\t\t{\n\t\t\t#if VFX_PRIMITIVE_TRIANGLE\n\t\t\t\tuint index
      = id / 3;\n\t\t\t#elif VFX_PRIMITIVE_QUAD\n\t\t\t\tuint index = (id >> 2) +
      instanceID * 2048;\n\t\t\t#elif VFX_PRIMITIVE_OCTAGON\n\t\t\t\tuint index =
      (id >> 3) + instanceID * 1024;\n\t\t\t#endif\n\t\t\t\n\t\t\t\tVFX_VARYING_PS_INPUTS
      o = (VFX_VARYING_PS_INPUTS)0;\n\t\t\t\n\t\t\t\t\n\t\t\t\t\t\tuint deadCount
      = 0;\n\t\t\t\t\t\t#if USE_DEAD_LIST_COUNT\n\t\t\t\t\t\tdeadCount = deadListCount.Load(0);\n\t\t\t\t\t\t#endif\t\n\t\t\t\t\t\tif
      (index >= asuint(nbMax) - deadCount)\n\t\t\t\t\t\t#if USE_GEOMETRY_SHADER\n\t\t\t\t\t\t\treturn;
      // cull\n\t\t\t\t\t\t#else\n\t\t\t\t\t\t\treturn o; // cull\n\t\t\t\t\t\t#endif\n\t\t\t\t\t\t\n\t\t\t\t\t\t#if
      VFX_HAS_INDIRECT_DRAW\n\t\t\t\t\t\tindex = indirectBuffer[index];\n\t\t\t\t\t\tfloat
      lifetime = asfloat(attributeBuffer.Load((index * 0x1 + 0x0) << 2));\n\t\t\t\t\t\tfloat3
      color = asfloat(attributeBuffer.Load3((index * 0x4 + 0x8C) << 2));\n\t\t\t\t\t\tfloat
      alpha = asfloat(attributeBuffer.Load((index * 0x4 + 0x8F) << 2));\n\t\t\t\t\t\tfloat3
      position = asfloat(attributeBuffer.Load3((index * 0x4 + 0xFC) << 2));\n\t\t\t\t\t\tbool
      alive = (attributeBuffer.Load((index * 0x2 + 0x16C) << 2));\n\t\t\t\t\t\tfloat3
      axisX = float3(1,0,0);\n\t\t\t\t\t\tfloat3 axisY = float3(0,1,0);\n\t\t\t\t\t\tfloat3
      axisZ = float3(0,0,1);\n\t\t\t\t\t\tfloat angleX = (float)0;\n\t\t\t\t\t\tfloat
      angleY = (float)0;\n\t\t\t\t\t\tfloat angleZ = (float)0;\n\t\t\t\t\t\tfloat
      pivotX = (float)0;\n\t\t\t\t\t\tfloat pivotY = (float)0;\n\t\t\t\t\t\tfloat
      pivotZ = (float)0;\n\t\t\t\t\t\tfloat size = (float)0.1;\n\t\t\t\t\t\tfloat
      scaleX = (float)1;\n\t\t\t\t\t\tfloat scaleY = (float)1;\n\t\t\t\t\t\tfloat
      scaleZ = (float)1;\n\t\t\t\t\t\tfloat age = asfloat(attributeBuffer.Load((index
      * 0x2 + 0x16D) << 2));\n\t\t\t\t\t\t\n\t\t\t\t\n\t\t\t\t\t\t#else\n\t\t\t\t\t\tbool
      alive = (attributeBuffer.Load((index * 0x2 + 0x16C) << 2));\n\t\t\t\t\t\t\n\t\t\t\t\n\t\t\t\t\t\tif
      (!alive)\n\t\t\t\t\t\t\treturn o;\n\t\t\t\t\t\t\t\n\t\t\t\t\t\tfloat lifetime
      = asfloat(attributeBuffer.Load((index * 0x1 + 0x0) << 2));\n\t\t\t\t\t\tfloat3
      color = asfloat(attributeBuffer.Load3((index * 0x4 + 0x8C) << 2));\n\t\t\t\t\t\tfloat
      alpha = asfloat(attributeBuffer.Load((index * 0x4 + 0x8F) << 2));\n\t\t\t\t\t\tfloat3
      position = asfloat(attributeBuffer.Load3((index * 0x4 + 0xFC) << 2));\n\t\t\t\t\t\tfloat3
      axisX = float3(1,0,0);\n\t\t\t\t\t\tfloat3 axisY = float3(0,1,0);\n\t\t\t\t\t\tfloat3
      axisZ = float3(0,0,1);\n\t\t\t\t\t\tfloat angleX = (float)0;\n\t\t\t\t\t\tfloat
      angleY = (float)0;\n\t\t\t\t\t\tfloat angleZ = (float)0;\n\t\t\t\t\t\tfloat
      pivotX = (float)0;\n\t\t\t\t\t\tfloat pivotY = (float)0;\n\t\t\t\t\t\tfloat
      pivotZ = (float)0;\n\t\t\t\t\t\tfloat size = (float)0.1;\n\t\t\t\t\t\tfloat
      scaleX = (float)1;\n\t\t\t\t\t\tfloat scaleY = (float)1;\n\t\t\t\t\t\tfloat
      scaleZ = (float)1;\n\t\t\t\t\t\tfloat age = asfloat(attributeBuffer.Load((index
      * 0x2 + 0x16D) << 2));\n\t\t\t\t\t\t\n\t\t\t\t\n\t\t\t\t\t\t#endif\n\t\t\t\t\t\t\n\t\t\t\t{\n\t\t\t\t   
      float tmp_w = color[0];\n\t\t\t\t    float tmp_x = color[1];\n\t\t\t\t    float
      tmp_y = color[2];\n\t\t\t\t    float4 tmp_ba = float4(tmp_w, tmp_x, tmp_y,
      (float)1);\n\t\t\t\t    float tmp_bb = age / lifetime;\n\t\t\t\t    float tmp_bd
      = max(tmp_bb, (float)0);\n\t\t\t\t    float tmp_be = min(tmp_bd, (float)1);\n\t\t\t\t   
      float4 tmp_bf = SampleGradient(uniform_b,tmp_be);\n\t\t\t\t    float4 tmp_bg
      = tmp_ba * tmp_bf;\n\t\t\t\t    float tmp_bh = tmp_bg[0];\n\t\t\t\t    float
      tmp_bi = tmp_bg[1];\n\t\t\t\t    float tmp_bj = tmp_bg[2];\n\t\t\t\t    float3
      tmp_bk = float3(tmp_bh, tmp_bi, tmp_bj);\n\t\t\t\t    SetAttribute_FDD06EC7(
      /*inout */color, tmp_bk);\n\t\t\t\t}\n\t\t\t\t{\n\t\t\t\t    float tmp_w =
      age / lifetime;\n\t\t\t\t    float tmp_y = max(tmp_w, (float)0);\n\t\t\t\t   
      float tmp_ba = min(tmp_y, (float)1);\n\t\t\t\t    float4 tmp_bb = SampleGradient(uniform_b,tmp_ba);\n\t\t\t\t   
      float tmp_bc = tmp_bb[3];\n\t\t\t\t    float tmp_bd = tmp_bc * alpha;\n\t\t\t\t   
      SetAttribute_CEEAF35C( /*inout */alpha, tmp_bd);\n\t\t\t\t}\n\t\t\t\t\n\n\t\t\t\t\n\t\t\t\tif
      (!alive)\n\t\t\t\t\treturn o;\n\t\t\t\t\n\t\t\t#if VFX_PRIMITIVE_QUAD\n\t\t\t\n\t\t\t\to.VFX_VARYING_UV.x
      = float(id & 1);\n\t\t\t\to.VFX_VARYING_UV.y = float((id & 2) >> 1);\n\t\t\t\tconst
      float2 vOffsets = o.VFX_VARYING_UV.xy - 0.5f;\n\t\t\t\t\n\t\t\t#elif VFX_PRIMITIVE_TRIANGLE\n\t\t\t\n\t\t\t\tconst
      float2 kOffsets[] = {\n\t\t\t\t\tfloat2(-0.5f, \t-0.288675129413604736328125f),\n\t\t\t\t\tfloat2(0.0f,
      \t0.57735025882720947265625f),\n\t\t\t\t\tfloat2(0.5f,\t-0.288675129413604736328125f),\n\t\t\t\t};\n\t\t\t\t\n\t\t\t\tconst
      float kUVScale = 0.866025388240814208984375f;\n\t\t\t\t\n\t\t\t\tconst float2
      vOffsets = kOffsets[id % 3];\n\t\t\t\to.VFX_VARYING_UV.xy = (vOffsets * kUVScale)
      + 0.5f;\n\t\t\t\t\n\t\t\t#elif VFX_PRIMITIVE_OCTAGON\t\n\t\t\t\t\n\t\t\t\tconst
      float2 kUvs[8] = \n\t\t\t\t{\n\t\t\t\t\tfloat2(-0.5f,\t0.0f),\n\t\t\t\t\tfloat2(-0.5f,\t0.5f),\n\t\t\t\t\tfloat2(0.0f,\t0.5f),\n\t\t\t\t\tfloat2(0.5f,\t0.5f),\n\t\t\t\t\tfloat2(0.5f,\t0.0f),\n\t\t\t\t\tfloat2(0.5f,\t-0.5f),\n\t\t\t\t\tfloat2(0.0f,\t-0.5f),\n\t\t\t\t\tfloat2(-0.5f,\t-0.5f),\n\t\t\t\t};\n\t\t\t\t\n\t\t\t\t\n\t\t\t\tcropFactor
      = id & 1 ? 1.0f - cropFactor : 1.0f;\n\t\t\t\tconst float2 vOffsets = kUvs[id
      & 7] * cropFactor;\n\t\t\t\to.VFX_VARYING_UV.xy = vOffsets + 0.5f;\n\t\t\t\t\n\t\t\t#endif\n\t\t\t\t\n\t\t\t\t\n\t\t\t\t\t\tfloat3
      size3 = float3(size,size,size);\n\t\t\t\t\t\t#if VFX_USE_SCALEX_CURRENT\n\t\t\t\t\t\tsize3.x
      *= scaleX;\n\t\t\t\t\t\t#endif\n\t\t\t\t\t\t#if VFX_USE_SCALEY_CURRENT\n\t\t\t\t\t\tsize3.y
      *= scaleY;\n\t\t\t\t\t\t#endif\n\t\t\t\t\t\t#if VFX_USE_SCALEZ_CURRENT\n\t\t\t\t\t\tsize3.z
      *= scaleZ;\n\t\t\t\t\t\t#endif\n\t\t\t\t\t\t\n\t\t\t\t\n\t\t\t\tconst float4x4
      elementToVFX = GetElementToVFXMatrix(axisX,axisY,axisZ,float3(angleX,angleY,angleZ),float3(pivotX,pivotY,pivotZ),size3,position);\n\t\t\t\t\t 
      float3 vPos = mul(elementToVFX,float4(vOffsets,0.0f,1.0f)).xyz;\n\t\t\t\n\t\t\t\to.VFX_VARYING_POSCS
      = TransformPositionVFXToClip(vPos);\n\t\t\t\n\t\t\t\tfloat3 normalWS = normalize(TransformDirectionVFXToWorld(normalize(-transpose(elementToVFX)[2].xyz)));\n\t\t\t\t#ifdef
      VFX_VARYING_NORMAL\n\t\t\t\tfloat normalFlip = (size3.x * size3.y * size3.z)
      < 0 ? -1 : 1;\n\t\t\t\to.VFX_VARYING_NORMAL = normalFlip * normalWS;\n\t\t\t\t#endif\n\t\t\t\t#ifdef
      VFX_VARYING_TANGENT\n\t\t\t\to.VFX_VARYING_TANGENT = normalize(TransformDirectionVFXToWorld(normalize(transpose(elementToVFX)[0].xyz)));\n\t\t\t\t#endif\n\t\t\t\t#ifdef
      VFX_VARYING_BENTFACTORS\n\t\t\t\t\n\t\t\t\to.VFX_VARYING_BENTFACTORS = vOffsets
      * bentNormalFactor;\n\t\t\t\t#endif\n\t\t\t\n\t\t\t\t\n\t\t\t\t\t\t#if VFX_USE_COLOR_CURRENT
      && defined(VFX_VARYING_COLOR)\n\t\t\t\t\t\to.VFX_VARYING_COLOR = color;\n\t\t\t\t\t\t#endif\n\t\t\t\t\t\t#if
      VFX_USE_ALPHA_CURRENT && defined(VFX_VARYING_ALPHA) \n\t\t\t\t\t\to.VFX_VARYING_ALPHA
      = alpha;\n\t\t\t\t\t\t#endif\n\t\t\t\t\t\t\n\t\t\t\t\t\t\n\t\t\t\t\t\t#if USE_SOFT_PARTICLE
      && defined(VFX_VARYING_INVSOFTPARTICLEFADEDISTANCE)\n\t\t\t\t\t\t\n\t\t\t\t\t\to.VFX_VARYING_INVSOFTPARTICLEFADEDISTANCE
      = invSoftParticlesFadeDistance;\n\t\t\t\t\t\t#endif\n\t\t\t\t\t\t\n\t\t\t\t\t\t#if
      USE_ALPHA_TEST && defined(VFX_VARYING_ALPHATHRESHOLD)\n\t\t\t\t\t\t\n\t\t\t\t\t\to.VFX_VARYING_ALPHATHRESHOLD
      = alphaThreshold;\n\t\t\t\t\t\t#endif\n\t\t\t\t\t\t\n\t\t\t\t\t\t#if USE_UV_SCALE_BIAS\n\t\t\t\t\t\t\n\t\t\t\t\t\t\n\t\t\t\t\t\to.VFX_VARYING_UV.xy
      = o.VFX_VARYING_UV.xy * uvScale + uvBias;\n\t\t\t\t\t\t#endif\n\t\t\t\t\t\t\n\t\t\t\t\t\t#if
      defined(VFX_VARYING_POSWS)\n\t\t\t\t\t\to.VFX_VARYING_POSWS = TransformPositionVFXToWorld(vPos);\n\t\t\t\t\t\t#endif\n\t\t\t\t\t\t\n\t\t\t\t\t\t\n\t\t\t\t\n\t\t\t\t\n\t\t\t\t\t\t#if
      USE_FLIPBOOK\n\t\t\t\t\t\t\n\t\t\t\t\t\t\n\t\t\t\t\t\tVFXUVData uvData = GetUVData(flipBookSize,
      invFlipBookSize, o.VFX_VARYING_UV.xy, texIndex);\n\t\t\t\t\t\to.VFX_VARYING_UV.xy
      = uvData.uvs.xy;\n\t\t\t\t\t\t#if USE_FLIPBOOK_INTERPOLATION\n\t\t\t\t\t\to.VFX_VARYING_UV.zw
      = uvData.uvs.zw;\n\t\t\t\t\t\to.VFX_VARYING_FRAMEBLEND = uvData.blend;\n\t\t\t\t\t\t#if
      USE_FLIPBOOK_MOTIONVECTORS\n\t\t\t\t\t\t\n\t\t\t\t\t\to.VFX_VARYING_MOTIONVECTORSCALE
      = motionVectorScale * invFlipBookSize;\n\t\t\t\t\t\t#endif\n\t\t\t\t\t\t#endif\n\t\t\t\t\t\t#endif\n\t\t\t\t\t\t\n\t\t\t\n\t\t\t\t\n\t\t\t\n\t\t\t\treturn
      o;\n\t\t\t}\n\t\t\t\n\t\t\t\n\t\t\t\n\t\t\t\n\t\t\t\n\t\t\t\n\t\t\t#include
      \"Packages/com.unity.visualeffectgraph/Shaders/VFXCommonOutput.cginc\"\n\t\t\t\n\t\t\t\n\t\t\t\n\t\t\t\t\n\t\t\t#pragma
      fragment frag\n\t\t\tps_output frag(ps_input i)\n\t\t\t{\n\t\t\t\tps_output
      o = (ps_output)0;\n\t\t\t\tVFXTransformPSInputs(i);\n\t\t\t\n\t\t\t\t#define
      VFX_TEXTURE_COLOR VFXGetTextureColor(VFX_SAMPLER(mainTexture),i)\n\t\t\t\t\n\t\t\t\t\t\t\n\t\t\t\t\t\tfloat4
      color = VFXGetFragmentColor(i);\n\t\t\t\t\t\t\n\t\t\t\t\t\t#ifndef VFX_TEXTURE_COLOR\n\t\t\t\t\t\t\t#define
      VFX_TEXTURE_COLOR float4(1.0,1.0,1.0,1.0)\n\t\t\t\t\t\t#endif\n\t\t\t\t\t\t\n\t\t\t\t\t\t#if
      VFX_COLORMAPPING_DEFAULT\n\t\t\t\t\t\t\to.color = color * VFX_TEXTURE_COLOR;\n\t\t\t\t\t\t#endif\n\t\t\t\t\t\t\n\t\t\t\t\t\t#if
      VFX_COLORMAPPING_GRADIENTMAPPED\n\t\t\t\t\t\t\t\n\t\t\t\t\t\t\to.color = SampleGradient(gradient,
      VFX_TEXTURE_COLOR.a * color.a) * float4(color.rgb,1.0);\n\t\t\t\t\t\t#endif\n\t\t\t\t\t\t\n\t\t\t\t\t\t\n\t\t\n\t\t\t\to.color
      = VFXApplyPreExposure(o.color);\n\t\t\t\to.color = VFXApplyFog(o.color,i);\n\t\t\t\tVFXClipFragmentColor(o.color.a,i);\n\t\t\t\to.color.a
      = saturate(o.color.a);\n\t\t\t\treturn o;\n\t\t\t}\n\t\t\tENDHLSL\n\t\t}\n\t\t\n\n\t\t\n\t}\n}\n"
  - compute: 1
    name: '[System 1]CameraSort'
    source: "#pragma kernel CSMain\n#define NB_THREADS_PER_GROUP 64\n#define VFX_USE_POSITION_CURRENT
      1\n#define USE_DEAD_LIST_COUNT 1\n#define VFX_LOCAL_SPACE 1\n#include \"Packages/com.unity.visualeffectgraph/Shaders/RenderPipeline/HDRP/VFXDefines.hlsl\"\n\n\nCBUFFER_START(parameters)\n   
      float4x4 localToWorld;\nCBUFFER_END\n\n\n#include \"Packages/com.unity.visualeffectgraph/Shaders/Common/VFXCommonCompute.cginc\"\n#include
      \"Packages/com.unity.visualeffectgraph/Shaders/VFXCommon.cginc\"\n\n\n\nCBUFFER_START(params)\n   
      uint nbMax;\n    uint dispatchWidth;\nCBUFFER_END\n\nCBUFFER_START(cameraParams)\n   
      float3 cameraPosition;\nCBUFFER_END\n\nByteAddressBuffer attributeBuffer;\nStructuredBuffer<uint>
      inputBuffer;\n\n#if USE_DEAD_LIST_COUNT\nByteAddressBuffer deadListCount;\n#endif\n\nstruct
      Kvp\n{\n\tfloat sortKey;\n\tuint index;\n};\n\nRWStructuredBuffer<Kvp> outputBuffer;\n\n[numthreads(NB_THREADS_PER_GROUP,1,1)]\nvoid
      CSMain(uint3 groupId          : SV_GroupID,\n            uint3 groupThreadId   
      : SV_GroupThreadID)\n{\n\tuint threshold = nbMax;\n#if USE_DEAD_LIST_COUNT\n\tthreshold
      -= deadListCount.Load(0);\n#endif\n\tuint id = groupThreadId.x + groupId.x
      * NB_THREADS_PER_GROUP + groupId.y * dispatchWidth * NB_THREADS_PER_GROUP;\n\tif
      (id < threshold)\n\t{\n\t\tuint index = inputBuffer[id];\n\t\tfloat3 position
      = asfloat(attributeBuffer.Load3((index * 0x4 + 0xFC) << 2));\n\t\t\n\n\t\t\n#if
      VFX_LOCAL_SPACE\n\t\tfloat3 wPos = mul(localToWorld,float4(position,1.0f)).xyz;\n#else\n\t\tfloat3
      wPos = position;\n#endif\n\t\tfloat3 camToPos = wPos - cameraPosition;\n\t\t\n\t\tKvp
      kvp;\n\t\tkvp.sortKey = dot(camToPos,camToPos); // sqr distance to the camera\n\t\tkvp.index
      = index;\n\n\t\toutputBuffer[id] = kvp;\n\t}\n}\n"
>>>>>>> 4ae4efbc
  m_Infos:
    m_Expressions:
      m_Expressions: []
      m_NeedsLocalToWorld: 0
      m_NeedsWorldToLocal: 0
      m_NeededMainCameraBuffers: 0
    m_PropertySheet:
      m_Float:
        m_Array: []
      m_Vector2f:
        m_Array: []
      m_Vector3f:
        m_Array: []
      m_Vector4f:
        m_Array: []
      m_Uint:
        m_Array: []
      m_Int:
        m_Array: []
      m_Matrix4x4f:
        m_Array: []
      m_AnimationCurve:
        m_Array: []
      m_Gradient:
        m_Array: []
      m_NamedObject:
        m_Array: []
      m_Bool:
        m_Array: []
    m_ExposedExpressions: []
    m_Buffers: []
    m_TemporaryBuffers: []
    m_CPUBuffers: []
    m_Events: []
    m_RuntimeVersion: 10
    m_RendererSettings:
      motionVectorGenerationMode: 0
      shadowCastingMode: 0
      receiveShadows: 0
      reflectionProbeUsage: 0
      lightProbeUsage: 0
    m_CullingFlags: 3
    m_UpdateMode: 0
    m_PreWarmDeltaTime: 0.05
    m_PreWarmStepCount: 0
  m_Systems: []
--- !u!114 &8926484042661614529
MonoBehaviour:
  m_ObjectHideFlags: 0
  m_CorrespondingSourceObject: {fileID: 0}
  m_PrefabInstance: {fileID: 0}
  m_PrefabAsset: {fileID: 0}
  m_GameObject: {fileID: 0}
  m_Enabled: 1
  m_EditorHideFlags: 0
  m_Script: {fileID: 11500000, guid: b8ee8a7543fa09e42a7c8616f60d2ad7, type: 3}
  m_Name: 
  m_EditorClassIdentifier: 
  m_Parent: {fileID: 114498444751905048}
  m_Children: []
  m_UIPosition: {x: -546.2624, y: -241.86073}
  m_UICollapsed: 0
  m_UISuperCollapsed: 0
  m_InputSlots:
  - {fileID: 8926484042661614530}
  - {fileID: 8926484042661614534}
  - {fileID: 8926484042661614539}
  m_OutputSlots:
  - {fileID: 8926484042661614540}
  m_Operands:
  - name: a
    type:
      m_SerializableType: UnityEngine.Vector3, UnityEngine.CoreModule, Version=0.0.0.0,
        Culture=neutral, PublicKeyToken=null
  - name: b
    type:
      m_SerializableType: UnityEngine.Vector4, UnityEngine.CoreModule, Version=0.0.0.0,
        Culture=neutral, PublicKeyToken=null
  - name: c
    type:
      m_SerializableType: System.Single, mscorlib, Version=4.0.0.0, Culture=neutral,
        PublicKeyToken=b77a5c561934e089
--- !u!114 &8926484042661614530
MonoBehaviour:
  m_ObjectHideFlags: 0
  m_CorrespondingSourceObject: {fileID: 0}
  m_PrefabInstance: {fileID: 0}
  m_PrefabAsset: {fileID: 0}
  m_GameObject: {fileID: 0}
  m_Enabled: 1
  m_EditorHideFlags: 0
  m_Script: {fileID: 11500000, guid: ac39bd03fca81b849929b9c966f1836a, type: 3}
  m_Name: 
  m_EditorClassIdentifier: 
  m_Parent: {fileID: 0}
  m_Children:
  - {fileID: 8926484042661614531}
  - {fileID: 8926484042661614532}
  - {fileID: 8926484042661614533}
  m_UIPosition: {x: 0, y: 0}
  m_UICollapsed: 1
  m_UISuperCollapsed: 0
  m_MasterSlot: {fileID: 8926484042661614530}
  m_MasterData:
    m_Owner: {fileID: 8926484042661614529}
    m_Value:
      m_Type:
        m_SerializableType: UnityEngine.Vector3, UnityEngine.CoreModule, Version=0.0.0.0,
          Culture=neutral, PublicKeyToken=null
      m_SerializableObject: '{"x":1.0,"y":1.0,"z":1.0}'
    m_Space: 2147483647
  m_Property:
    name: a
    m_serializedType:
      m_SerializableType: UnityEngine.Vector3, UnityEngine.CoreModule, Version=0.0.0.0,
        Culture=neutral, PublicKeyToken=null
    attributes: []
  m_Direction: 0
  m_LinkedSlots:
  - {fileID: 114283232061690822}
--- !u!114 &8926484042661614531
MonoBehaviour:
  m_ObjectHideFlags: 0
  m_CorrespondingSourceObject: {fileID: 0}
  m_PrefabInstance: {fileID: 0}
  m_PrefabAsset: {fileID: 0}
  m_GameObject: {fileID: 0}
  m_Enabled: 1
  m_EditorHideFlags: 0
  m_Script: {fileID: 11500000, guid: f780aa281814f9842a7c076d436932e7, type: 3}
  m_Name: 
  m_EditorClassIdentifier: 
  m_Parent: {fileID: 8926484042661614530}
  m_Children: []
  m_UIPosition: {x: 0, y: 0}
  m_UICollapsed: 1
  m_UISuperCollapsed: 0
  m_MasterSlot: {fileID: 8926484042661614530}
  m_MasterData:
    m_Owner: {fileID: 0}
    m_Value:
      m_Type:
        m_SerializableType: 
      m_SerializableObject: 
    m_Space: 2147483647
  m_Property:
    name: x
    m_serializedType:
      m_SerializableType: System.Single, mscorlib, Version=4.0.0.0, Culture=neutral,
        PublicKeyToken=b77a5c561934e089
    attributes: []
  m_Direction: 0
  m_LinkedSlots: []
--- !u!114 &8926484042661614532
MonoBehaviour:
  m_ObjectHideFlags: 0
  m_CorrespondingSourceObject: {fileID: 0}
  m_PrefabInstance: {fileID: 0}
  m_PrefabAsset: {fileID: 0}
  m_GameObject: {fileID: 0}
  m_Enabled: 1
  m_EditorHideFlags: 0
  m_Script: {fileID: 11500000, guid: f780aa281814f9842a7c076d436932e7, type: 3}
  m_Name: 
  m_EditorClassIdentifier: 
  m_Parent: {fileID: 8926484042661614530}
  m_Children: []
  m_UIPosition: {x: 0, y: 0}
  m_UICollapsed: 1
  m_UISuperCollapsed: 0
  m_MasterSlot: {fileID: 8926484042661614530}
  m_MasterData:
    m_Owner: {fileID: 0}
    m_Value:
      m_Type:
        m_SerializableType: 
      m_SerializableObject: 
    m_Space: 2147483647
  m_Property:
    name: y
    m_serializedType:
      m_SerializableType: System.Single, mscorlib, Version=4.0.0.0, Culture=neutral,
        PublicKeyToken=b77a5c561934e089
    attributes: []
  m_Direction: 0
  m_LinkedSlots: []
--- !u!114 &8926484042661614533
MonoBehaviour:
  m_ObjectHideFlags: 0
  m_CorrespondingSourceObject: {fileID: 0}
  m_PrefabInstance: {fileID: 0}
  m_PrefabAsset: {fileID: 0}
  m_GameObject: {fileID: 0}
  m_Enabled: 1
  m_EditorHideFlags: 0
  m_Script: {fileID: 11500000, guid: f780aa281814f9842a7c076d436932e7, type: 3}
  m_Name: 
  m_EditorClassIdentifier: 
  m_Parent: {fileID: 8926484042661614530}
  m_Children: []
  m_UIPosition: {x: 0, y: 0}
  m_UICollapsed: 1
  m_UISuperCollapsed: 0
  m_MasterSlot: {fileID: 8926484042661614530}
  m_MasterData:
    m_Owner: {fileID: 0}
    m_Value:
      m_Type:
        m_SerializableType: 
      m_SerializableObject: 
    m_Space: 2147483647
  m_Property:
    name: z
    m_serializedType:
      m_SerializableType: System.Single, mscorlib, Version=4.0.0.0, Culture=neutral,
        PublicKeyToken=b77a5c561934e089
    attributes: []
  m_Direction: 0
  m_LinkedSlots: []
--- !u!114 &8926484042661614534
MonoBehaviour:
  m_ObjectHideFlags: 0
  m_CorrespondingSourceObject: {fileID: 0}
  m_PrefabInstance: {fileID: 0}
  m_PrefabAsset: {fileID: 0}
  m_GameObject: {fileID: 0}
  m_Enabled: 1
  m_EditorHideFlags: 0
  m_Script: {fileID: 11500000, guid: c499060cea9bbb24b8d723eafa343303, type: 3}
  m_Name: 
  m_EditorClassIdentifier: 
  m_Parent: {fileID: 0}
  m_Children:
  - {fileID: 8926484042661614535}
  - {fileID: 8926484042661614536}
  - {fileID: 8926484042661614537}
  - {fileID: 8926484042661614538}
  m_UIPosition: {x: 0, y: 0}
  m_UICollapsed: 1
  m_UISuperCollapsed: 0
  m_MasterSlot: {fileID: 8926484042661614534}
  m_MasterData:
    m_Owner: {fileID: 8926484042661614529}
    m_Value:
      m_Type:
        m_SerializableType: UnityEngine.Vector4, UnityEngine.CoreModule, Version=0.0.0.0,
          Culture=neutral, PublicKeyToken=null
      m_SerializableObject: '{"x":1.0,"y":1.0,"z":1.0,"w":1.0}'
    m_Space: 2147483647
  m_Property:
    name: b
    m_serializedType:
      m_SerializableType: UnityEngine.Vector4, UnityEngine.CoreModule, Version=0.0.0.0,
        Culture=neutral, PublicKeyToken=null
    attributes: []
  m_Direction: 0
  m_LinkedSlots:
  - {fileID: 114557132371041136}
--- !u!114 &8926484042661614535
MonoBehaviour:
  m_ObjectHideFlags: 0
  m_CorrespondingSourceObject: {fileID: 0}
  m_PrefabInstance: {fileID: 0}
  m_PrefabAsset: {fileID: 0}
  m_GameObject: {fileID: 0}
  m_Enabled: 1
  m_EditorHideFlags: 0
  m_Script: {fileID: 11500000, guid: f780aa281814f9842a7c076d436932e7, type: 3}
  m_Name: 
  m_EditorClassIdentifier: 
  m_Parent: {fileID: 8926484042661614534}
  m_Children: []
  m_UIPosition: {x: 0, y: 0}
  m_UICollapsed: 1
  m_UISuperCollapsed: 0
  m_MasterSlot: {fileID: 8926484042661614534}
  m_MasterData:
    m_Owner: {fileID: 0}
    m_Value:
      m_Type:
        m_SerializableType: 
      m_SerializableObject: 
    m_Space: 2147483647
  m_Property:
    name: x
    m_serializedType:
      m_SerializableType: System.Single, mscorlib, Version=4.0.0.0, Culture=neutral,
        PublicKeyToken=b77a5c561934e089
    attributes: []
  m_Direction: 0
  m_LinkedSlots: []
--- !u!114 &8926484042661614536
MonoBehaviour:
  m_ObjectHideFlags: 0
  m_CorrespondingSourceObject: {fileID: 0}
  m_PrefabInstance: {fileID: 0}
  m_PrefabAsset: {fileID: 0}
  m_GameObject: {fileID: 0}
  m_Enabled: 1
  m_EditorHideFlags: 0
  m_Script: {fileID: 11500000, guid: f780aa281814f9842a7c076d436932e7, type: 3}
  m_Name: 
  m_EditorClassIdentifier: 
  m_Parent: {fileID: 8926484042661614534}
  m_Children: []
  m_UIPosition: {x: 0, y: 0}
  m_UICollapsed: 1
  m_UISuperCollapsed: 0
  m_MasterSlot: {fileID: 8926484042661614534}
  m_MasterData:
    m_Owner: {fileID: 0}
    m_Value:
      m_Type:
        m_SerializableType: 
      m_SerializableObject: 
    m_Space: 2147483647
  m_Property:
    name: y
    m_serializedType:
      m_SerializableType: System.Single, mscorlib, Version=4.0.0.0, Culture=neutral,
        PublicKeyToken=b77a5c561934e089
    attributes: []
  m_Direction: 0
  m_LinkedSlots: []
--- !u!114 &8926484042661614537
MonoBehaviour:
  m_ObjectHideFlags: 0
  m_CorrespondingSourceObject: {fileID: 0}
  m_PrefabInstance: {fileID: 0}
  m_PrefabAsset: {fileID: 0}
  m_GameObject: {fileID: 0}
  m_Enabled: 1
  m_EditorHideFlags: 0
  m_Script: {fileID: 11500000, guid: f780aa281814f9842a7c076d436932e7, type: 3}
  m_Name: 
  m_EditorClassIdentifier: 
  m_Parent: {fileID: 8926484042661614534}
  m_Children: []
  m_UIPosition: {x: 0, y: 0}
  m_UICollapsed: 1
  m_UISuperCollapsed: 0
  m_MasterSlot: {fileID: 8926484042661614534}
  m_MasterData:
    m_Owner: {fileID: 0}
    m_Value:
      m_Type:
        m_SerializableType: 
      m_SerializableObject: 
    m_Space: 2147483647
  m_Property:
    name: z
    m_serializedType:
      m_SerializableType: System.Single, mscorlib, Version=4.0.0.0, Culture=neutral,
        PublicKeyToken=b77a5c561934e089
    attributes: []
  m_Direction: 0
  m_LinkedSlots: []
--- !u!114 &8926484042661614538
MonoBehaviour:
  m_ObjectHideFlags: 0
  m_CorrespondingSourceObject: {fileID: 0}
  m_PrefabInstance: {fileID: 0}
  m_PrefabAsset: {fileID: 0}
  m_GameObject: {fileID: 0}
  m_Enabled: 1
  m_EditorHideFlags: 0
  m_Script: {fileID: 11500000, guid: f780aa281814f9842a7c076d436932e7, type: 3}
  m_Name: 
  m_EditorClassIdentifier: 
  m_Parent: {fileID: 8926484042661614534}
  m_Children: []
  m_UIPosition: {x: 0, y: 0}
  m_UICollapsed: 1
  m_UISuperCollapsed: 0
  m_MasterSlot: {fileID: 8926484042661614534}
  m_MasterData:
    m_Owner: {fileID: 0}
    m_Value:
      m_Type:
        m_SerializableType: 
      m_SerializableObject: 
    m_Space: 2147483647
  m_Property:
    name: w
    m_serializedType:
      m_SerializableType: System.Single, mscorlib, Version=4.0.0.0, Culture=neutral,
        PublicKeyToken=b77a5c561934e089
    attributes: []
  m_Direction: 0
  m_LinkedSlots: []
--- !u!114 &8926484042661614539
MonoBehaviour:
  m_ObjectHideFlags: 0
  m_CorrespondingSourceObject: {fileID: 0}
  m_PrefabInstance: {fileID: 0}
  m_PrefabAsset: {fileID: 0}
  m_GameObject: {fileID: 0}
  m_Enabled: 1
  m_EditorHideFlags: 0
  m_Script: {fileID: 11500000, guid: f780aa281814f9842a7c076d436932e7, type: 3}
  m_Name: 
  m_EditorClassIdentifier: 
  m_Parent: {fileID: 0}
  m_Children: []
  m_UIPosition: {x: 0, y: 0}
  m_UICollapsed: 1
  m_UISuperCollapsed: 0
  m_MasterSlot: {fileID: 8926484042661614539}
  m_MasterData:
    m_Owner: {fileID: 8926484042661614529}
    m_Value:
      m_Type:
        m_SerializableType: System.Single, mscorlib, Version=4.0.0.0, Culture=neutral,
          PublicKeyToken=b77a5c561934e089
      m_SerializableObject: 1
    m_Space: 2147483647
  m_Property:
    name: c
    m_serializedType:
      m_SerializableType: System.Single, mscorlib, Version=4.0.0.0, Culture=neutral,
        PublicKeyToken=b77a5c561934e089
    attributes: []
  m_Direction: 0
  m_LinkedSlots: []
--- !u!114 &8926484042661614540
MonoBehaviour:
  m_ObjectHideFlags: 0
  m_CorrespondingSourceObject: {fileID: 0}
  m_PrefabInstance: {fileID: 0}
  m_PrefabAsset: {fileID: 0}
  m_GameObject: {fileID: 0}
  m_Enabled: 1
  m_EditorHideFlags: 0
  m_Script: {fileID: 11500000, guid: c499060cea9bbb24b8d723eafa343303, type: 3}
  m_Name: 
  m_EditorClassIdentifier: 
  m_Parent: {fileID: 0}
  m_Children:
  - {fileID: 8926484042661614541}
  - {fileID: 8926484042661614542}
  - {fileID: 8926484042661614543}
  - {fileID: 8926484042661614544}
  m_UIPosition: {x: 0, y: 0}
  m_UICollapsed: 1
  m_UISuperCollapsed: 0
  m_MasterSlot: {fileID: 8926484042661614540}
  m_MasterData:
    m_Owner: {fileID: 8926484042661614529}
    m_Value:
      m_Type:
        m_SerializableType: UnityEngine.Vector4, UnityEngine.CoreModule, Version=0.0.0.0,
          Culture=neutral, PublicKeyToken=null
      m_SerializableObject: '{"x":0.0,"y":0.0,"z":0.0,"w":0.0}'
    m_Space: 2147483647
  m_Property:
    name: 
    m_serializedType:
      m_SerializableType: UnityEngine.Vector4, UnityEngine.CoreModule, Version=0.0.0.0,
        Culture=neutral, PublicKeyToken=null
    attributes: []
  m_Direction: 1
  m_LinkedSlots:
  - {fileID: 114186374672521424}
--- !u!114 &8926484042661614541
MonoBehaviour:
  m_ObjectHideFlags: 0
  m_CorrespondingSourceObject: {fileID: 0}
  m_PrefabInstance: {fileID: 0}
  m_PrefabAsset: {fileID: 0}
  m_GameObject: {fileID: 0}
  m_Enabled: 1
  m_EditorHideFlags: 0
  m_Script: {fileID: 11500000, guid: f780aa281814f9842a7c076d436932e7, type: 3}
  m_Name: 
  m_EditorClassIdentifier: 
  m_Parent: {fileID: 8926484042661614540}
  m_Children: []
  m_UIPosition: {x: 0, y: 0}
  m_UICollapsed: 1
  m_UISuperCollapsed: 0
  m_MasterSlot: {fileID: 8926484042661614540}
  m_MasterData:
    m_Owner: {fileID: 0}
    m_Value:
      m_Type:
        m_SerializableType: 
      m_SerializableObject: 
    m_Space: 2147483647
  m_Property:
    name: x
    m_serializedType:
      m_SerializableType: System.Single, mscorlib, Version=4.0.0.0, Culture=neutral,
        PublicKeyToken=b77a5c561934e089
    attributes: []
  m_Direction: 1
  m_LinkedSlots: []
--- !u!114 &8926484042661614542
MonoBehaviour:
  m_ObjectHideFlags: 0
  m_CorrespondingSourceObject: {fileID: 0}
  m_PrefabInstance: {fileID: 0}
  m_PrefabAsset: {fileID: 0}
  m_GameObject: {fileID: 0}
  m_Enabled: 1
  m_EditorHideFlags: 0
  m_Script: {fileID: 11500000, guid: f780aa281814f9842a7c076d436932e7, type: 3}
  m_Name: 
  m_EditorClassIdentifier: 
  m_Parent: {fileID: 8926484042661614540}
  m_Children: []
  m_UIPosition: {x: 0, y: 0}
  m_UICollapsed: 1
  m_UISuperCollapsed: 0
  m_MasterSlot: {fileID: 8926484042661614540}
  m_MasterData:
    m_Owner: {fileID: 0}
    m_Value:
      m_Type:
        m_SerializableType: 
      m_SerializableObject: 
    m_Space: 2147483647
  m_Property:
    name: y
    m_serializedType:
      m_SerializableType: System.Single, mscorlib, Version=4.0.0.0, Culture=neutral,
        PublicKeyToken=b77a5c561934e089
    attributes: []
  m_Direction: 1
  m_LinkedSlots: []
--- !u!114 &8926484042661614543
MonoBehaviour:
  m_ObjectHideFlags: 0
  m_CorrespondingSourceObject: {fileID: 0}
  m_PrefabInstance: {fileID: 0}
  m_PrefabAsset: {fileID: 0}
  m_GameObject: {fileID: 0}
  m_Enabled: 1
  m_EditorHideFlags: 0
  m_Script: {fileID: 11500000, guid: f780aa281814f9842a7c076d436932e7, type: 3}
  m_Name: 
  m_EditorClassIdentifier: 
  m_Parent: {fileID: 8926484042661614540}
  m_Children: []
  m_UIPosition: {x: 0, y: 0}
  m_UICollapsed: 1
  m_UISuperCollapsed: 0
  m_MasterSlot: {fileID: 8926484042661614540}
  m_MasterData:
    m_Owner: {fileID: 0}
    m_Value:
      m_Type:
        m_SerializableType: 
      m_SerializableObject: 
    m_Space: 2147483647
  m_Property:
    name: z
    m_serializedType:
      m_SerializableType: System.Single, mscorlib, Version=4.0.0.0, Culture=neutral,
        PublicKeyToken=b77a5c561934e089
    attributes: []
  m_Direction: 1
  m_LinkedSlots: []
--- !u!114 &8926484042661614544
MonoBehaviour:
  m_ObjectHideFlags: 0
  m_CorrespondingSourceObject: {fileID: 0}
  m_PrefabInstance: {fileID: 0}
  m_PrefabAsset: {fileID: 0}
  m_GameObject: {fileID: 0}
  m_Enabled: 1
  m_EditorHideFlags: 0
  m_Script: {fileID: 11500000, guid: f780aa281814f9842a7c076d436932e7, type: 3}
  m_Name: 
  m_EditorClassIdentifier: 
  m_Parent: {fileID: 8926484042661614540}
  m_Children: []
  m_UIPosition: {x: 0, y: 0}
  m_UICollapsed: 1
  m_UISuperCollapsed: 0
  m_MasterSlot: {fileID: 8926484042661614540}
  m_MasterData:
    m_Owner: {fileID: 0}
    m_Value:
      m_Type:
        m_SerializableType: 
      m_SerializableObject: 
    m_Space: 2147483647
  m_Property:
    name: w
    m_serializedType:
      m_SerializableType: System.Single, mscorlib, Version=4.0.0.0, Culture=neutral,
        PublicKeyToken=b77a5c561934e089
    attributes: []
  m_Direction: 1
  m_LinkedSlots: []
--- !u!114 &8926484042661614545
MonoBehaviour:
  m_ObjectHideFlags: 0
  m_CorrespondingSourceObject: {fileID: 0}
  m_PrefabInstance: {fileID: 0}
  m_PrefabAsset: {fileID: 0}
  m_GameObject: {fileID: 0}
  m_Enabled: 1
  m_EditorHideFlags: 0
  m_Script: {fileID: 11500000, guid: b8ee8a7543fa09e42a7c8616f60d2ad7, type: 3}
  m_Name: 
  m_EditorClassIdentifier: 
  m_Parent: {fileID: 114498444751905048}
  m_Children: []
  m_UIPosition: {x: -470.71747, y: 111.74866}
  m_UICollapsed: 0
  m_UISuperCollapsed: 0
  m_InputSlots:
  - {fileID: 8926484042661614546}
  - {fileID: 8926484042661614547}
  - {fileID: 8926484042661614548}
  m_OutputSlots:
  - {fileID: 8926484042661614549}
  m_Operands:
  - name: a
    type:
      m_SerializableType: System.Single, mscorlib, Version=4.0.0.0, Culture=neutral,
        PublicKeyToken=b77a5c561934e089
  - name: b
    type:
      m_SerializableType: System.Single, mscorlib, Version=4.0.0.0, Culture=neutral,
        PublicKeyToken=b77a5c561934e089
  - name: c
    type:
      m_SerializableType: System.Single, mscorlib, Version=4.0.0.0, Culture=neutral,
        PublicKeyToken=b77a5c561934e089
--- !u!114 &8926484042661614546
MonoBehaviour:
  m_ObjectHideFlags: 0
  m_CorrespondingSourceObject: {fileID: 0}
  m_PrefabInstance: {fileID: 0}
  m_PrefabAsset: {fileID: 0}
  m_GameObject: {fileID: 0}
  m_Enabled: 1
  m_EditorHideFlags: 0
  m_Script: {fileID: 11500000, guid: f780aa281814f9842a7c076d436932e7, type: 3}
  m_Name: 
  m_EditorClassIdentifier: 
  m_Parent: {fileID: 0}
  m_Children: []
  m_UIPosition: {x: 0, y: 0}
  m_UICollapsed: 1
  m_UISuperCollapsed: 0
  m_MasterSlot: {fileID: 8926484042661614546}
  m_MasterData:
    m_Owner: {fileID: 8926484042661614545}
    m_Value:
      m_Type:
        m_SerializableType: System.Single, mscorlib, Version=4.0.0.0, Culture=neutral,
          PublicKeyToken=b77a5c561934e089
      m_SerializableObject: 1
    m_Space: 2147483647
  m_Property:
    name: a
    m_serializedType:
      m_SerializableType: System.Single, mscorlib, Version=4.0.0.0, Culture=neutral,
        PublicKeyToken=b77a5c561934e089
    attributes: []
  m_Direction: 0
  m_LinkedSlots:
  - {fileID: 114496737649778638}
--- !u!114 &8926484042661614547
MonoBehaviour:
  m_ObjectHideFlags: 0
  m_CorrespondingSourceObject: {fileID: 0}
  m_PrefabInstance: {fileID: 0}
  m_PrefabAsset: {fileID: 0}
  m_GameObject: {fileID: 0}
  m_Enabled: 1
  m_EditorHideFlags: 0
  m_Script: {fileID: 11500000, guid: f780aa281814f9842a7c076d436932e7, type: 3}
  m_Name: 
  m_EditorClassIdentifier: 
  m_Parent: {fileID: 0}
  m_Children: []
  m_UIPosition: {x: 0, y: 0}
  m_UICollapsed: 1
  m_UISuperCollapsed: 0
  m_MasterSlot: {fileID: 8926484042661614547}
  m_MasterData:
    m_Owner: {fileID: 8926484042661614545}
    m_Value:
      m_Type:
        m_SerializableType: System.Single, mscorlib, Version=4.0.0.0, Culture=neutral,
          PublicKeyToken=b77a5c561934e089
      m_SerializableObject: 1
    m_Space: 2147483647
  m_Property:
    name: b
    m_serializedType:
      m_SerializableType: System.Single, mscorlib, Version=4.0.0.0, Culture=neutral,
        PublicKeyToken=b77a5c561934e089
    attributes: []
  m_Direction: 0
  m_LinkedSlots:
  - {fileID: 114227267069851840}
--- !u!114 &8926484042661614548
MonoBehaviour:
  m_ObjectHideFlags: 0
  m_CorrespondingSourceObject: {fileID: 0}
  m_PrefabInstance: {fileID: 0}
  m_PrefabAsset: {fileID: 0}
  m_GameObject: {fileID: 0}
  m_Enabled: 1
  m_EditorHideFlags: 0
  m_Script: {fileID: 11500000, guid: f780aa281814f9842a7c076d436932e7, type: 3}
  m_Name: 
  m_EditorClassIdentifier: 
  m_Parent: {fileID: 0}
  m_Children: []
  m_UIPosition: {x: 0, y: 0}
  m_UICollapsed: 1
  m_UISuperCollapsed: 0
  m_MasterSlot: {fileID: 8926484042661614548}
  m_MasterData:
    m_Owner: {fileID: 8926484042661614545}
    m_Value:
      m_Type:
        m_SerializableType: System.Single, mscorlib, Version=4.0.0.0, Culture=neutral,
          PublicKeyToken=b77a5c561934e089
      m_SerializableObject: 1
    m_Space: 2147483647
  m_Property:
    name: c
    m_serializedType:
      m_SerializableType: System.Single, mscorlib, Version=4.0.0.0, Culture=neutral,
        PublicKeyToken=b77a5c561934e089
    attributes: []
  m_Direction: 0
  m_LinkedSlots: []
--- !u!114 &8926484042661614549
MonoBehaviour:
  m_ObjectHideFlags: 0
  m_CorrespondingSourceObject: {fileID: 0}
  m_PrefabInstance: {fileID: 0}
  m_PrefabAsset: {fileID: 0}
  m_GameObject: {fileID: 0}
  m_Enabled: 1
  m_EditorHideFlags: 0
  m_Script: {fileID: 11500000, guid: f780aa281814f9842a7c076d436932e7, type: 3}
  m_Name: 
  m_EditorClassIdentifier: 
  m_Parent: {fileID: 0}
  m_Children: []
  m_UIPosition: {x: 0, y: 0}
  m_UICollapsed: 1
  m_UISuperCollapsed: 0
  m_MasterSlot: {fileID: 8926484042661614549}
  m_MasterData:
    m_Owner: {fileID: 8926484042661614545}
    m_Value:
      m_Type:
        m_SerializableType: System.Single, mscorlib, Version=4.0.0.0, Culture=neutral,
          PublicKeyToken=b77a5c561934e089
      m_SerializableObject: 
    m_Space: 2147483647
  m_Property:
    name: 
    m_serializedType:
      m_SerializableType: System.Single, mscorlib, Version=4.0.0.0, Culture=neutral,
        PublicKeyToken=b77a5c561934e089
    attributes: []
  m_Direction: 1
  m_LinkedSlots:
  - {fileID: 114880664689373526}
--- !u!114 &8926484042661614550
MonoBehaviour:
  m_ObjectHideFlags: 0
  m_CorrespondingSourceObject: {fileID: 0}
  m_PrefabInstance: {fileID: 0}
  m_PrefabAsset: {fileID: 0}
  m_GameObject: {fileID: 0}
  m_Enabled: 1
  m_EditorHideFlags: 0
  m_Script: {fileID: 11500000, guid: a0929dff5718d414da7ed89f41ce30dd, type: 3}
  m_Name: 
  m_EditorClassIdentifier: 
  m_Parent: {fileID: 114498444751905048}
  m_Children: []
  m_UIPosition: {x: -1163.7861, y: -753.5791}
  m_UICollapsed: 0
  m_UISuperCollapsed: 0
  m_InputSlots:
  - {fileID: 8926484042661614551}
  m_OutputSlots:
  - {fileID: 8926484042661614552}
  m_Type:
    m_SerializableType: System.Single, mscorlib, Version=4.0.0.0, Culture=neutral,
      PublicKeyToken=b77a5c561934e089
--- !u!114 &8926484042661614551
MonoBehaviour:
  m_ObjectHideFlags: 0
  m_CorrespondingSourceObject: {fileID: 0}
  m_PrefabInstance: {fileID: 0}
  m_PrefabAsset: {fileID: 0}
  m_GameObject: {fileID: 0}
  m_Enabled: 1
  m_EditorHideFlags: 0
  m_Script: {fileID: 11500000, guid: f780aa281814f9842a7c076d436932e7, type: 3}
  m_Name: 
  m_EditorClassIdentifier: 
  m_Parent: {fileID: 0}
  m_Children: []
  m_UIPosition: {x: 0, y: 0}
  m_UICollapsed: 1
  m_UISuperCollapsed: 0
  m_MasterSlot: {fileID: 8926484042661614551}
  m_MasterData:
    m_Owner: {fileID: 8926484042661614550}
    m_Value:
      m_Type:
        m_SerializableType: System.Single, mscorlib, Version=4.0.0.0, Culture=neutral,
          PublicKeyToken=b77a5c561934e089
      m_SerializableObject: 0
    m_Space: 2147483647
  m_Property:
    name: x
    m_serializedType:
      m_SerializableType: System.Single, mscorlib, Version=4.0.0.0, Culture=neutral,
        PublicKeyToken=b77a5c561934e089
    attributes: []
  m_Direction: 0
  m_LinkedSlots:
  - {fileID: 8926484042661614561}
--- !u!114 &8926484042661614552
MonoBehaviour:
  m_ObjectHideFlags: 0
  m_CorrespondingSourceObject: {fileID: 0}
  m_PrefabInstance: {fileID: 0}
  m_PrefabAsset: {fileID: 0}
  m_GameObject: {fileID: 0}
  m_Enabled: 1
  m_EditorHideFlags: 0
  m_Script: {fileID: 11500000, guid: f780aa281814f9842a7c076d436932e7, type: 3}
  m_Name: 
  m_EditorClassIdentifier: 
  m_Parent: {fileID: 0}
  m_Children: []
  m_UIPosition: {x: 0, y: 0}
  m_UICollapsed: 1
  m_UISuperCollapsed: 0
  m_MasterSlot: {fileID: 8926484042661614552}
  m_MasterData:
    m_Owner: {fileID: 8926484042661614550}
    m_Value:
      m_Type:
        m_SerializableType: System.Single, mscorlib, Version=4.0.0.0, Culture=neutral,
          PublicKeyToken=b77a5c561934e089
      m_SerializableObject: 
    m_Space: 2147483647
  m_Property:
    name: 
    m_serializedType:
      m_SerializableType: System.Single, mscorlib, Version=4.0.0.0, Culture=neutral,
        PublicKeyToken=b77a5c561934e089
    attributes: []
  m_Direction: 1
  m_LinkedSlots:
  - {fileID: 114291316189184850}
--- !u!114 &8926484042661614553
MonoBehaviour:
  m_ObjectHideFlags: 0
  m_CorrespondingSourceObject: {fileID: 0}
  m_PrefabInstance: {fileID: 0}
  m_PrefabAsset: {fileID: 0}
  m_GameObject: {fileID: 0}
  m_Enabled: 1
  m_EditorHideFlags: 0
  m_Script: {fileID: 11500000, guid: 39201e37c9a341c45bace12065f0cb90, type: 3}
  m_Name: 
  m_EditorClassIdentifier: 
  m_Parent: {fileID: 114498444751905048}
  m_Children: []
  m_UIPosition: {x: -1415.8584, y: -206.71884}
  m_UICollapsed: 0
  m_UISuperCollapsed: 0
  m_InputSlots:
  - {fileID: 8926484042661614554}
  - {fileID: 8926484042661614555}
  - {fileID: 8926484042661614556}
  m_OutputSlots:
  - {fileID: 8926484042661614557}
  m_Operands:
  - name: a
    type:
      m_SerializableType: System.Single, mscorlib, Version=4.0.0.0, Culture=neutral,
        PublicKeyToken=b77a5c561934e089
  - name: b
    type:
      m_SerializableType: System.Single, mscorlib, Version=4.0.0.0, Culture=neutral,
        PublicKeyToken=b77a5c561934e089
  - name: c
    type:
      m_SerializableType: System.Single, mscorlib, Version=4.0.0.0, Culture=neutral,
        PublicKeyToken=b77a5c561934e089
--- !u!114 &8926484042661614554
MonoBehaviour:
  m_ObjectHideFlags: 0
  m_CorrespondingSourceObject: {fileID: 0}
  m_PrefabInstance: {fileID: 0}
  m_PrefabAsset: {fileID: 0}
  m_GameObject: {fileID: 0}
  m_Enabled: 1
  m_EditorHideFlags: 0
  m_Script: {fileID: 11500000, guid: f780aa281814f9842a7c076d436932e7, type: 3}
  m_Name: 
  m_EditorClassIdentifier: 
  m_Parent: {fileID: 0}
  m_Children: []
  m_UIPosition: {x: 0, y: 0}
  m_UICollapsed: 1
  m_UISuperCollapsed: 0
  m_MasterSlot: {fileID: 8926484042661614554}
  m_MasterData:
    m_Owner: {fileID: 8926484042661614553}
    m_Value:
      m_Type:
        m_SerializableType: System.Single, mscorlib, Version=4.0.0.0, Culture=neutral,
          PublicKeyToken=b77a5c561934e089
      m_SerializableObject: 1
    m_Space: 2147483647
  m_Property:
    name: a
    m_serializedType:
      m_SerializableType: System.Single, mscorlib, Version=4.0.0.0, Culture=neutral,
        PublicKeyToken=b77a5c561934e089
    attributes: []
  m_Direction: 0
  m_LinkedSlots:
  - {fileID: 114998600146227790}
--- !u!114 &8926484042661614555
MonoBehaviour:
  m_ObjectHideFlags: 0
  m_CorrespondingSourceObject: {fileID: 0}
  m_PrefabInstance: {fileID: 0}
  m_PrefabAsset: {fileID: 0}
  m_GameObject: {fileID: 0}
  m_Enabled: 1
  m_EditorHideFlags: 0
  m_Script: {fileID: 11500000, guid: f780aa281814f9842a7c076d436932e7, type: 3}
  m_Name: 
  m_EditorClassIdentifier: 
  m_Parent: {fileID: 0}
  m_Children: []
  m_UIPosition: {x: 0, y: 0}
  m_UICollapsed: 1
  m_UISuperCollapsed: 0
  m_MasterSlot: {fileID: 8926484042661614555}
  m_MasterData:
    m_Owner: {fileID: 8926484042661614553}
    m_Value:
      m_Type:
        m_SerializableType: System.Single, mscorlib, Version=4.0.0.0, Culture=neutral,
          PublicKeyToken=b77a5c561934e089
      m_SerializableObject: 1
    m_Space: 2147483647
  m_Property:
    name: b
    m_serializedType:
      m_SerializableType: System.Single, mscorlib, Version=4.0.0.0, Culture=neutral,
        PublicKeyToken=b77a5c561934e089
    attributes: []
  m_Direction: 0
  m_LinkedSlots:
  - {fileID: 114199158827136202}
--- !u!114 &8926484042661614556
MonoBehaviour:
  m_ObjectHideFlags: 0
  m_CorrespondingSourceObject: {fileID: 0}
  m_PrefabInstance: {fileID: 0}
  m_PrefabAsset: {fileID: 0}
  m_GameObject: {fileID: 0}
  m_Enabled: 1
  m_EditorHideFlags: 0
  m_Script: {fileID: 11500000, guid: f780aa281814f9842a7c076d436932e7, type: 3}
  m_Name: 
  m_EditorClassIdentifier: 
  m_Parent: {fileID: 0}
  m_Children: []
  m_UIPosition: {x: 0, y: 0}
  m_UICollapsed: 1
  m_UISuperCollapsed: 0
  m_MasterSlot: {fileID: 8926484042661614556}
  m_MasterData:
    m_Owner: {fileID: 8926484042661614553}
    m_Value:
      m_Type:
        m_SerializableType: System.Single, mscorlib, Version=4.0.0.0, Culture=neutral,
          PublicKeyToken=b77a5c561934e089
      m_SerializableObject: 1
    m_Space: 2147483647
  m_Property:
    name: c
    m_serializedType:
      m_SerializableType: System.Single, mscorlib, Version=4.0.0.0, Culture=neutral,
        PublicKeyToken=b77a5c561934e089
    attributes: []
  m_Direction: 0
  m_LinkedSlots: []
--- !u!114 &8926484042661614557
MonoBehaviour:
  m_ObjectHideFlags: 0
  m_CorrespondingSourceObject: {fileID: 0}
  m_PrefabInstance: {fileID: 0}
  m_PrefabAsset: {fileID: 0}
  m_GameObject: {fileID: 0}
  m_Enabled: 1
  m_EditorHideFlags: 0
  m_Script: {fileID: 11500000, guid: f780aa281814f9842a7c076d436932e7, type: 3}
  m_Name: 
  m_EditorClassIdentifier: 
  m_Parent: {fileID: 0}
  m_Children: []
  m_UIPosition: {x: 0, y: 0}
  m_UICollapsed: 1
  m_UISuperCollapsed: 0
  m_MasterSlot: {fileID: 8926484042661614557}
  m_MasterData:
    m_Owner: {fileID: 8926484042661614553}
    m_Value:
      m_Type:
        m_SerializableType: System.Single, mscorlib, Version=4.0.0.0, Culture=neutral,
          PublicKeyToken=b77a5c561934e089
      m_SerializableObject: 
    m_Space: 2147483647
  m_Property:
    name: 
    m_serializedType:
      m_SerializableType: System.Single, mscorlib, Version=4.0.0.0, Culture=neutral,
        PublicKeyToken=b77a5c561934e089
    attributes: []
  m_Direction: 1
  m_LinkedSlots:
  - {fileID: 114749439433319896}
--- !u!114 &8926484042661614558
MonoBehaviour:
  m_ObjectHideFlags: 0
  m_CorrespondingSourceObject: {fileID: 0}
  m_PrefabInstance: {fileID: 0}
  m_PrefabAsset: {fileID: 0}
  m_GameObject: {fileID: 0}
  m_Enabled: 1
  m_EditorHideFlags: 0
  m_Script: {fileID: 11500000, guid: 39201e37c9a341c45bace12065f0cb90, type: 3}
  m_Name: 
  m_EditorClassIdentifier: 
  m_Parent: {fileID: 114498444751905048}
  m_Children: []
  m_UIPosition: {x: -1595.477, y: -818.98645}
  m_UICollapsed: 0
  m_UISuperCollapsed: 0
  m_InputSlots:
  - {fileID: 8926484042661614559}
  - {fileID: 8926484042661614560}
  m_OutputSlots:
  - {fileID: 8926484042661614561}
  m_Operands:
  - name: a
    type:
      m_SerializableType: System.Single, mscorlib, Version=4.0.0.0, Culture=neutral,
        PublicKeyToken=b77a5c561934e089
  - name: b
    type:
      m_SerializableType: System.Single, mscorlib, Version=4.0.0.0, Culture=neutral,
        PublicKeyToken=b77a5c561934e089
--- !u!114 &8926484042661614559
MonoBehaviour:
  m_ObjectHideFlags: 0
  m_CorrespondingSourceObject: {fileID: 0}
  m_PrefabInstance: {fileID: 0}
  m_PrefabAsset: {fileID: 0}
  m_GameObject: {fileID: 0}
  m_Enabled: 1
  m_EditorHideFlags: 0
  m_Script: {fileID: 11500000, guid: f780aa281814f9842a7c076d436932e7, type: 3}
  m_Name: 
  m_EditorClassIdentifier: 
  m_Parent: {fileID: 0}
  m_Children: []
  m_UIPosition: {x: 0, y: 0}
  m_UICollapsed: 1
  m_UISuperCollapsed: 0
  m_MasterSlot: {fileID: 8926484042661614559}
  m_MasterData:
    m_Owner: {fileID: 8926484042661614558}
    m_Value:
      m_Type:
        m_SerializableType: System.Single, mscorlib, Version=4.0.0.0, Culture=neutral,
          PublicKeyToken=b77a5c561934e089
      m_SerializableObject: 1
    m_Space: 2147483647
  m_Property:
    name: a
    m_serializedType:
      m_SerializableType: System.Single, mscorlib, Version=4.0.0.0, Culture=neutral,
        PublicKeyToken=b77a5c561934e089
    attributes: []
  m_Direction: 0
  m_LinkedSlots:
  - {fileID: 114935188349651816}
--- !u!114 &8926484042661614560
MonoBehaviour:
  m_ObjectHideFlags: 0
  m_CorrespondingSourceObject: {fileID: 0}
  m_PrefabInstance: {fileID: 0}
  m_PrefabAsset: {fileID: 0}
  m_GameObject: {fileID: 0}
  m_Enabled: 1
  m_EditorHideFlags: 0
  m_Script: {fileID: 11500000, guid: f780aa281814f9842a7c076d436932e7, type: 3}
  m_Name: 
  m_EditorClassIdentifier: 
  m_Parent: {fileID: 0}
  m_Children: []
  m_UIPosition: {x: 0, y: 0}
  m_UICollapsed: 1
  m_UISuperCollapsed: 0
  m_MasterSlot: {fileID: 8926484042661614560}
  m_MasterData:
    m_Owner: {fileID: 8926484042661614558}
    m_Value:
      m_Type:
        m_SerializableType: System.Single, mscorlib, Version=4.0.0.0, Culture=neutral,
          PublicKeyToken=b77a5c561934e089
      m_SerializableObject: 3
    m_Space: 2147483647
  m_Property:
    name: b
    m_serializedType:
      m_SerializableType: System.Single, mscorlib, Version=4.0.0.0, Culture=neutral,
        PublicKeyToken=b77a5c561934e089
    attributes: []
  m_Direction: 0
  m_LinkedSlots: []
--- !u!114 &8926484042661614561
MonoBehaviour:
  m_ObjectHideFlags: 0
  m_CorrespondingSourceObject: {fileID: 0}
  m_PrefabInstance: {fileID: 0}
  m_PrefabAsset: {fileID: 0}
  m_GameObject: {fileID: 0}
  m_Enabled: 1
  m_EditorHideFlags: 0
  m_Script: {fileID: 11500000, guid: f780aa281814f9842a7c076d436932e7, type: 3}
  m_Name: 
  m_EditorClassIdentifier: 
  m_Parent: {fileID: 0}
  m_Children: []
  m_UIPosition: {x: 0, y: 0}
  m_UICollapsed: 1
  m_UISuperCollapsed: 0
  m_MasterSlot: {fileID: 8926484042661614561}
  m_MasterData:
    m_Owner: {fileID: 8926484042661614558}
    m_Value:
      m_Type:
        m_SerializableType: System.Single, mscorlib, Version=4.0.0.0, Culture=neutral,
          PublicKeyToken=b77a5c561934e089
      m_SerializableObject: 
    m_Space: 2147483647
  m_Property:
    name: 
    m_serializedType:
      m_SerializableType: System.Single, mscorlib, Version=4.0.0.0, Culture=neutral,
        PublicKeyToken=b77a5c561934e089
    attributes: []
  m_Direction: 1
  m_LinkedSlots:
  - {fileID: 8926484042661614551}
--- !u!114 &8926484042661614562
MonoBehaviour:
  m_ObjectHideFlags: 0
  m_CorrespondingSourceObject: {fileID: 0}
  m_PrefabInstance: {fileID: 0}
  m_PrefabAsset: {fileID: 0}
  m_GameObject: {fileID: 0}
  m_Enabled: 1
  m_EditorHideFlags: 0
  m_Script: {fileID: 11500000, guid: a9f9544b71b7dab44a4644b6807e8bf6, type: 3}
  m_Name: 
  m_EditorClassIdentifier: 
  m_Parent: {fileID: 0}
  m_Children:
  - {fileID: 8926484042661614563}
  m_UIPosition: {x: 0, y: 0}
  m_UICollapsed: 1
  m_UISuperCollapsed: 0
  m_MasterSlot: {fileID: 8926484042661614562}
  m_MasterData:
    m_Owner: {fileID: 114198094404737546}
    m_Value:
      m_Type:
        m_SerializableType: UnityEditor.VFX.Vector, Unity.VisualEffectGraph.Editor,
          Version=0.0.0.0, Culture=neutral, PublicKeyToken=null
      m_SerializableObject: '{"vector":{"x":0.0,"y":0.6000000238418579,"z":0.0}}'
    m_Space: 0
  m_Property:
    name: Velocity
    m_serializedType:
      m_SerializableType: UnityEditor.VFX.Vector, Unity.VisualEffectGraph.Editor,
        Version=0.0.0.0, Culture=neutral, PublicKeyToken=null
    attributes: []
  m_Direction: 0
  m_LinkedSlots: []
--- !u!114 &8926484042661614563
MonoBehaviour:
  m_ObjectHideFlags: 0
  m_CorrespondingSourceObject: {fileID: 0}
  m_PrefabInstance: {fileID: 0}
  m_PrefabAsset: {fileID: 0}
  m_GameObject: {fileID: 0}
  m_Enabled: 1
  m_EditorHideFlags: 0
  m_Script: {fileID: 11500000, guid: ac39bd03fca81b849929b9c966f1836a, type: 3}
  m_Name: 
  m_EditorClassIdentifier: 
  m_Parent: {fileID: 8926484042661614562}
  m_Children:
  - {fileID: 8926484042661614564}
  - {fileID: 8926484042661614565}
  - {fileID: 8926484042661614566}
  m_UIPosition: {x: 0, y: 0}
  m_UICollapsed: 1
  m_UISuperCollapsed: 0
  m_MasterSlot: {fileID: 8926484042661614562}
  m_MasterData:
    m_Owner: {fileID: 0}
    m_Value:
      m_Type:
        m_SerializableType: 
      m_SerializableObject: 
    m_Space: 2147483647
  m_Property:
    name: vector
    m_serializedType:
      m_SerializableType: UnityEngine.Vector3, UnityEngine.CoreModule, Version=0.0.0.0,
        Culture=neutral, PublicKeyToken=null
    attributes:
    - m_Type: 3
      m_Min: -Infinity
      m_Max: Infinity
      m_Tooltip: The vector.
      m_Regex: 
      m_RegexMaxLength: 0
  m_Direction: 0
  m_LinkedSlots: []
--- !u!114 &8926484042661614564
MonoBehaviour:
  m_ObjectHideFlags: 0
  m_CorrespondingSourceObject: {fileID: 0}
  m_PrefabInstance: {fileID: 0}
  m_PrefabAsset: {fileID: 0}
  m_GameObject: {fileID: 0}
  m_Enabled: 1
  m_EditorHideFlags: 0
  m_Script: {fileID: 11500000, guid: f780aa281814f9842a7c076d436932e7, type: 3}
  m_Name: 
  m_EditorClassIdentifier: 
  m_Parent: {fileID: 8926484042661614563}
  m_Children: []
  m_UIPosition: {x: 0, y: 0}
  m_UICollapsed: 1
  m_UISuperCollapsed: 0
  m_MasterSlot: {fileID: 8926484042661614562}
  m_MasterData:
    m_Owner: {fileID: 0}
    m_Value:
      m_Type:
        m_SerializableType: 
      m_SerializableObject: 
    m_Space: 2147483647
  m_Property:
    name: x
    m_serializedType:
      m_SerializableType: System.Single, mscorlib, Version=4.0.0.0, Culture=neutral,
        PublicKeyToken=b77a5c561934e089
    attributes: []
  m_Direction: 0
  m_LinkedSlots: []
--- !u!114 &8926484042661614565
MonoBehaviour:
  m_ObjectHideFlags: 0
  m_CorrespondingSourceObject: {fileID: 0}
  m_PrefabInstance: {fileID: 0}
  m_PrefabAsset: {fileID: 0}
  m_GameObject: {fileID: 0}
  m_Enabled: 1
  m_EditorHideFlags: 0
  m_Script: {fileID: 11500000, guid: f780aa281814f9842a7c076d436932e7, type: 3}
  m_Name: 
  m_EditorClassIdentifier: 
  m_Parent: {fileID: 8926484042661614563}
  m_Children: []
  m_UIPosition: {x: 0, y: 0}
  m_UICollapsed: 1
  m_UISuperCollapsed: 0
  m_MasterSlot: {fileID: 8926484042661614562}
  m_MasterData:
    m_Owner: {fileID: 0}
    m_Value:
      m_Type:
        m_SerializableType: 
      m_SerializableObject: 
    m_Space: 2147483647
  m_Property:
    name: y
    m_serializedType:
      m_SerializableType: System.Single, mscorlib, Version=4.0.0.0, Culture=neutral,
        PublicKeyToken=b77a5c561934e089
    attributes: []
  m_Direction: 0
  m_LinkedSlots: []
--- !u!114 &8926484042661614566
MonoBehaviour:
  m_ObjectHideFlags: 0
  m_CorrespondingSourceObject: {fileID: 0}
  m_PrefabInstance: {fileID: 0}
  m_PrefabAsset: {fileID: 0}
  m_GameObject: {fileID: 0}
  m_Enabled: 1
  m_EditorHideFlags: 0
  m_Script: {fileID: 11500000, guid: f780aa281814f9842a7c076d436932e7, type: 3}
  m_Name: 
  m_EditorClassIdentifier: 
  m_Parent: {fileID: 8926484042661614563}
  m_Children: []
  m_UIPosition: {x: 0, y: 0}
  m_UICollapsed: 1
  m_UISuperCollapsed: 0
  m_MasterSlot: {fileID: 8926484042661614562}
  m_MasterData:
    m_Owner: {fileID: 0}
    m_Value:
      m_Type:
        m_SerializableType: 
      m_SerializableObject: 
    m_Space: 2147483647
  m_Property:
    name: z
    m_serializedType:
      m_SerializableType: System.Single, mscorlib, Version=4.0.0.0, Culture=neutral,
        PublicKeyToken=b77a5c561934e089
    attributes: []
  m_Direction: 0
  m_LinkedSlots: []
--- !u!114 &8926484042661614567
MonoBehaviour:
  m_ObjectHideFlags: 0
  m_CorrespondingSourceObject: {fileID: 0}
  m_PrefabInstance: {fileID: 0}
  m_PrefabAsset: {fileID: 0}
  m_GameObject: {fileID: 0}
  m_Enabled: 1
  m_EditorHideFlags: 0
  m_Script: {fileID: 11500000, guid: 081ffb0090424ba4cb05370a42ead6b9, type: 3}
  m_Name: 
  m_EditorClassIdentifier: 
  m_Parent: {fileID: 0}
  m_Children: []
  m_UIPosition: {x: 0, y: 0}
  m_UICollapsed: 1
  m_UISuperCollapsed: 0
  opaqueRenderQueue: 0
  transparentRenderQueue: 1<|MERGE_RESOLUTION|>--- conflicted
+++ resolved
@@ -2336,9 +2336,6 @@
   m_PrefabAsset: {fileID: 0}
   m_Name: 02_Gradient
   m_Graph: {fileID: 114498444751905048}
-<<<<<<< HEAD
-  m_ShaderSources: []
-=======
   m_ShaderSources:
   - compute: 1
     name: '[System 1]Initialize'
@@ -2626,20 +2623,177 @@
       wPos = position;\n#endif\n\t\tfloat3 camToPos = wPos - cameraPosition;\n\t\t\n\t\tKvp
       kvp;\n\t\tkvp.sortKey = dot(camToPos,camToPos); // sqr distance to the camera\n\t\tkvp.index
       = index;\n\n\t\toutputBuffer[id] = kvp;\n\t}\n}\n"
->>>>>>> 4ae4efbc
   m_Infos:
     m_Expressions:
-      m_Expressions: []
-      m_NeedsLocalToWorld: 0
+      m_Expressions:
+      - op: 7
+        valueIndex: 0
+        data[0]: -1
+        data[1]: -1
+        data[2]: -1
+        data[3]: -1
+      - op: 1
+        valueIndex: 1
+        data[0]: -1
+        data[1]: -1
+        data[2]: -1
+        data[3]: 1
+      - op: 27
+        valueIndex: 2
+        data[0]: 0
+        data[1]: 1
+        data[2]: -1
+        data[3]: 1
+      - op: 1
+        valueIndex: 3
+        data[0]: -1
+        data[1]: -1
+        data[2]: -1
+        data[3]: 1
+      - op: 1
+        valueIndex: 4
+        data[0]: -1
+        data[1]: -1
+        data[2]: -1
+        data[3]: 1
+      - op: 1
+        valueIndex: 5
+        data[0]: -1
+        data[1]: -1
+        data[2]: -1
+        data[3]: 14
+      - op: 23
+        valueIndex: 6
+        data[0]: 2
+        data[1]: -1
+        data[2]: -1
+        data[3]: 1
+      - op: 31
+        valueIndex: 7
+        data[0]: 6
+        data[1]: 3
+        data[2]: -1
+        data[3]: 1
+      - op: 57
+        valueIndex: 8
+        data[0]: 5
+        data[1]: -1
+        data[2]: -1
+        data[3]: 0
+      - op: 30
+        valueIndex: 9
+        data[0]: 7
+        data[1]: 4
+        data[2]: -1
+        data[3]: 1
+      - op: 1
+        valueIndex: 10
+        data[0]: -1
+        data[1]: -1
+        data[2]: -1
+        data[3]: 14
+      - op: 50
+        valueIndex: 11
+        data[0]: 10
+        data[1]: 9
+        data[2]: -1
+        data[3]: -1
+      - op: 5
+        valueIndex: 15
+        data[0]: 11
+        data[1]: -1
+        data[2]: 1
+        data[3]: 4
+      - op: 5
+        valueIndex: 16
+        data[0]: 11
+        data[1]: -1
+        data[2]: 2
+        data[3]: 4
+      - op: 5
+        valueIndex: 17
+        data[0]: 11
+        data[1]: -1
+        data[2]: 0
+        data[3]: 4
+      - op: 5
+        valueIndex: 18
+        data[0]: 11
+        data[1]: -1
+        data[2]: 3
+        data[3]: 4
+      - op: 6
+        valueIndex: 19
+        data[0]: -1
+        data[1]: -1
+        data[2]: -1
+        data[3]: -1
+      - op: 1
+        valueIndex: 20
+        data[0]: -1
+        data[1]: -1
+        data[2]: -1
+        data[3]: 3
+      - op: 3
+        valueIndex: 23
+        data[0]: 14
+        data[1]: 12
+        data[2]: 13
+        data[3]: -1
+      - op: 1
+        valueIndex: 26
+        data[0]: -1
+        data[1]: -1
+        data[2]: -1
+        data[3]: 3
+      - op: 1
+        valueIndex: 29
+        data[0]: -1
+        data[1]: -1
+        data[2]: -1
+        data[3]: 1
+      - op: 1
+        valueIndex: 30
+        data[0]: -1
+        data[1]: -1
+        data[2]: -1
+        data[3]: 3
+      - op: 1
+        valueIndex: 33
+        data[0]: -1
+        data[1]: -1
+        data[2]: -1
+        data[3]: 7
+      - op: 9
+        valueIndex: 34
+        data[0]: -1
+        data[1]: -1
+        data[2]: -1
+        data[3]: -1
+      m_NeedsLocalToWorld: 1
       m_NeedsWorldToLocal: 0
       m_NeededMainCameraBuffers: 0
     m_PropertySheet:
       m_Float:
-        m_Array: []
+        m_Array:
+        - m_ExpressionIndex: 1
+          m_Value: 3
+        - m_ExpressionIndex: 3
+          m_Value: 0
+        - m_ExpressionIndex: 4
+          m_Value: 1
+        - m_ExpressionIndex: 20
+          m_Value: 8
       m_Vector2f:
         m_Array: []
       m_Vector3f:
-        m_Array: []
+        m_Array:
+        - m_ExpressionIndex: 17
+          m_Value: {x: -0.0013659596, y: 0.9251943, z: 0}
+        - m_ExpressionIndex: 19
+          m_Value: {x: 0, y: 0.6, z: 0}
+        - m_ExpressionIndex: 21
+          m_Value: {x: 0.17495513, y: 1.9284629, z: 0}
       m_Vector4f:
         m_Array: []
       m_Uint:
@@ -2651,16 +2805,240 @@
       m_AnimationCurve:
         m_Array: []
       m_Gradient:
-        m_Array: []
+        m_Array:
+        - m_ExpressionIndex: 5
+          m_Value:
+            serializedVersion: 2
+            key0: {r: 1, g: 1, b: 1, a: 1}
+            key1: {r: 1, g: 1, b: 1, a: 1}
+            key2: {r: 0, g: 0, b: 0, a: 0}
+            key3: {r: 0, g: 0, b: 0, a: 0}
+            key4: {r: 0, g: 0, b: 0, a: 0}
+            key5: {r: 0, g: 0, b: 0, a: 0}
+            key6: {r: 0, g: 0, b: 0, a: 0}
+            key7: {r: 0, g: 0, b: 0, a: 0}
+            ctime0: 0
+            ctime1: 65535
+            ctime2: 0
+            ctime3: 0
+            ctime4: 0
+            ctime5: 0
+            ctime6: 0
+            ctime7: 0
+            atime0: 0
+            atime1: 65535
+            atime2: 0
+            atime3: 0
+            atime4: 0
+            atime5: 0
+            atime6: 0
+            atime7: 0
+            m_Mode: 0
+            m_NumColorKeys: 2
+            m_NumAlphaKeys: 2
+        - m_ExpressionIndex: 10
+          m_Value:
+            serializedVersion: 2
+            key0: {r: 1, g: 1, b: 1, a: 1}
+            key1: {r: 1, g: 1, b: 1, a: 1}
+            key2: {r: 0, g: 0, b: 0, a: 0}
+            key3: {r: 0, g: 0, b: 0, a: 0}
+            key4: {r: 0, g: 0, b: 0, a: 0}
+            key5: {r: 0, g: 0, b: 0, a: 0}
+            key6: {r: 0, g: 0, b: 0, a: 0}
+            key7: {r: 0, g: 0, b: 0, a: 0}
+            ctime0: 0
+            ctime1: 65535
+            ctime2: 0
+            ctime3: 0
+            ctime4: 0
+            ctime5: 0
+            ctime6: 0
+            ctime7: 0
+            atime0: 0
+            atime1: 65535
+            atime2: 0
+            atime3: 0
+            atime4: 0
+            atime5: 0
+            atime6: 0
+            atime7: 0
+            m_Mode: 0
+            m_NumColorKeys: 2
+            m_NumAlphaKeys: 2
       m_NamedObject:
-        m_Array: []
+        m_Array:
+        - m_ExpressionIndex: 22
+          m_Value: {fileID: 2800000, guid: d01d8874889eebc4ab0cde7f2b3309de, type: 3}
       m_Bool:
         m_Array: []
-    m_ExposedExpressions: []
-    m_Buffers: []
+    m_ExposedExpressions:
+    - nameId: gradient
+      index: 5
+    - nameId: initialGradient
+      index: 10
+    m_Buffers:
+    - type: 1
+      size: 420
+      layout:
+      - name: lifetime
+        type: 1
+        offset:
+          bucket: 0
+          structure: 1
+          element: 0
+      - name: velocity
+        type: 3
+        offset:
+          bucket: 28
+          structure: 4
+          element: 0
+      - name: color
+        type: 3
+        offset:
+          bucket: 140
+          structure: 4
+          element: 0
+      - name: alpha
+        type: 1
+        offset:
+          bucket: 140
+          structure: 4
+          element: 3
+      - name: position
+        type: 3
+        offset:
+          bucket: 252
+          structure: 4
+          element: 0
+      - name: alive
+        type: 17
+        offset:
+          bucket: 364
+          structure: 2
+          element: 0
+      - name: age
+        type: 1
+        offset:
+          bucket: 364
+          structure: 2
+          element: 1
+      capacity: 28
+      stride: 4
+    - type: 1
+      size: 420
+      layout:
+      - name: lifetime
+        type: 1
+        offset:
+          bucket: 0
+          structure: 1
+          element: 0
+      - name: velocity
+        type: 3
+        offset:
+          bucket: 28
+          structure: 4
+          element: 0
+      - name: color
+        type: 3
+        offset:
+          bucket: 140
+          structure: 4
+          element: 0
+      - name: alpha
+        type: 1
+        offset:
+          bucket: 140
+          structure: 4
+          element: 3
+      - name: position
+        type: 3
+        offset:
+          bucket: 252
+          structure: 4
+          element: 0
+      - name: alive
+        type: 17
+        offset:
+          bucket: 364
+          structure: 2
+          element: 0
+      - name: age
+        type: 1
+        offset:
+          bucket: 364
+          structure: 2
+          element: 1
+      capacity: 28
+      stride: 4
+    - type: 1
+      size: 1
+      layout:
+      - name: spawnCount
+        type: 1
+        offset:
+          bucket: 0
+          structure: 1
+          element: 0
+      capacity: 1
+      stride: 4
+    - type: 4
+      size: 28
+      layout: []
+      capacity: 0
+      stride: 4
+    - type: 1
+      size: 1
+      layout: []
+      capacity: 0
+      stride: 4
+    - type: 4
+      size: 28
+      layout: []
+      capacity: 0
+      stride: 4
+    - type: 0
+      size: 28
+      layout: []
+      capacity: 0
+      stride: 8
+    - type: 0
+      size: 28
+      layout: []
+      capacity: 0
+      stride: 8
     m_TemporaryBuffers: []
-    m_CPUBuffers: []
-    m_Events: []
+    m_CPUBuffers:
+    - capacity: 1
+      stride: 1
+      layout:
+      - name: spawnCount
+        type: 1
+        offset:
+          bucket: 0
+          structure: 1
+          element: 0
+      initialData:
+        data: 00000000
+    - capacity: 1
+      stride: 1
+      layout:
+      - name: spawnCount
+        type: 1
+        offset:
+          bucket: 0
+          structure: 1
+          element: 0
+      initialData:
+        data: 00000000
+    m_Events:
+    - name: OnPlay
+      playSystems: 00000000
+      stopSystems: 
+    - name: OnStop
+      playSystems: 
+      stopSystems: 00000000
     m_RuntimeVersion: 10
     m_RendererSettings:
       motionVectorGenerationMode: 0
@@ -2672,7 +3050,128 @@
     m_UpdateMode: 0
     m_PreWarmDeltaTime: 0.05
     m_PreWarmStepCount: 0
-  m_Systems: []
+  m_Systems:
+  - type: 0
+    flags: 0
+    capacity: 0
+    layer: 4294967295
+    buffers:
+    - nameId: spawner_output
+      index: 1
+    values: []
+    tasks:
+    - type: 268435456
+      buffers: []
+      temporaryBuffers: []
+      values:
+      - nameId: Rate
+        index: 20
+      params: []
+      processor: {fileID: 0}
+      shaderSourceIndex: -1
+  - type: 1
+    flags: 3
+    capacity: 28
+    layer: 4294967295
+    buffers:
+    - nameId: attributeBuffer
+      index: 0
+    - nameId: sourceAttributeBuffer
+      index: 2
+    - nameId: deadList
+      index: 3
+    - nameId: deadListCount
+      index: 4
+    - nameId: spawner_input
+      index: 1
+    - nameId: indirectBuffer
+      index: 5
+    - nameId: sortBufferA
+      index: 6
+    - nameId: sortBufferB
+      index: 7
+    values:
+    - nameId: bounds_center
+      index: 17
+    - nameId: bounds_size
+      index: 21
+    tasks:
+    - type: 536870912
+      buffers:
+      - nameId: attributeBuffer
+        index: 0
+      - nameId: deadListIn
+        index: 3
+      - nameId: deadListCount
+        index: 4
+      - nameId: sourceAttributeBuffer
+        index: 2
+      temporaryBuffers: []
+      values:
+      - nameId: Color_c
+        index: 18
+      - nameId: Alpha_d
+        index: 15
+      params:
+      - nameId: bounds_center
+        index: 17
+      - nameId: bounds_size
+        index: 21
+      processor: {fileID: 0}
+      shaderSourceIndex: 0
+    - type: 805306368
+      buffers:
+      - nameId: attributeBuffer
+        index: 0
+      - nameId: deadListOut
+        index: 3
+      - nameId: indirectBuffer
+        index: 5
+      temporaryBuffers: []
+      values:
+      - nameId: deltaTime_a
+        index: 16
+      params: []
+      processor: {fileID: 0}
+      shaderSourceIndex: 1
+    - type: 805306369
+      buffers:
+      - nameId: attributeBuffer
+        index: 0
+      - nameId: inputBuffer
+        index: 5
+      - nameId: outputBuffer
+        index: 6
+      - nameId: deadListCount
+        index: 4
+      temporaryBuffers: []
+      values:
+      - nameId: localToWorld
+        index: 23
+      params: []
+      processor: {fileID: 0}
+      shaderSourceIndex: 3
+    - type: 1073741826
+      buffers:
+      - nameId: attributeBuffer
+        index: 0
+      - nameId: indirectBuffer
+        index: 5
+      - nameId: deadListCount
+        index: 4
+      temporaryBuffers: []
+      values:
+      - nameId: uniform_b
+        index: 8
+      - nameId: mainTexture
+        index: 22
+      params:
+      - nameId: sortPriority
+        index: 0
+      - nameId: indirectDraw
+        index: 1
+      processor: {fileID: 0}
+      shaderSourceIndex: 2
 --- !u!114 &8926484042661614529
 MonoBehaviour:
   m_ObjectHideFlags: 0
