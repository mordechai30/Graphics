%YAML 1.1
%TAG !u! tag:unity3d.com,2011:
--- !u!114 &114006880316419964
MonoBehaviour:
  m_ObjectHideFlags: 1
  m_CorrespondingSourceObject: {fileID: 0}
  m_PrefabInstance: {fileID: 0}
  m_PrefabAsset: {fileID: 0}
  m_GameObject: {fileID: 0}
  m_Enabled: 1
  m_EditorHideFlags: 0
  m_Script: {fileID: 11500000, guid: f780aa281814f9842a7c076d436932e7, type: 3}
  m_Name: VFXSlotFloat
  m_EditorClassIdentifier: 
  m_Parent: {fileID: 114010146734250860}
  m_Children: []
  m_UIPosition: {x: 0, y: 0}
  m_UICollapsed: 1
  m_UISuperCollapsed: 0
  m_MasterSlot: {fileID: 114459024007934816}
  m_MasterData:
    m_Owner: {fileID: 0}
    m_Value:
      m_Type:
        m_SerializableType: 
      m_SerializableObject: 
    m_Space: 2147483647
  m_Property:
    name: y
    m_serializedType:
      m_SerializableType: System.Single, mscorlib, Version=4.0.0.0, Culture=neutral,
        PublicKeyToken=b77a5c561934e089
    attributes: []
  m_Direction: 0
  m_LinkedSlots: []
--- !u!114 &114010146734250860
MonoBehaviour:
  m_ObjectHideFlags: 1
  m_CorrespondingSourceObject: {fileID: 0}
  m_PrefabInstance: {fileID: 0}
  m_PrefabAsset: {fileID: 0}
  m_GameObject: {fileID: 0}
  m_Enabled: 1
  m_EditorHideFlags: 0
  m_Script: {fileID: 11500000, guid: ac39bd03fca81b849929b9c966f1836a, type: 3}
  m_Name: VFXSlotFloat3
  m_EditorClassIdentifier: 
  m_Parent: {fileID: 114459024007934816}
  m_Children:
  - {fileID: 114856396408691582}
  - {fileID: 114006880316419964}
  - {fileID: 114865233503024014}
  m_UIPosition: {x: 0, y: 0}
  m_UICollapsed: 1
  m_UISuperCollapsed: 0
  m_MasterSlot: {fileID: 114459024007934816}
  m_MasterData:
    m_Owner: {fileID: 0}
    m_Value:
      m_Type:
        m_SerializableType: 
      m_SerializableObject: 
    m_Space: 2147483647
  m_Property:
    name: size
    m_serializedType:
      m_SerializableType: UnityEngine.Vector3, UnityEngine.CoreModule, Version=0.0.0.0,
        Culture=neutral, PublicKeyToken=null
    attributes:
    - m_Type: 3
      m_Min: -Infinity
      m_Max: Infinity
      m_Tooltip: The size of the box along each axis.
      m_Regex: 
      m_RegexMaxLength: 0
  m_Direction: 0
  m_LinkedSlots: []
--- !u!114 &114015547924685798
MonoBehaviour:
  m_ObjectHideFlags: 1
  m_CorrespondingSourceObject: {fileID: 0}
  m_PrefabInstance: {fileID: 0}
  m_PrefabAsset: {fileID: 0}
  m_GameObject: {fileID: 0}
  m_Enabled: 1
  m_EditorHideFlags: 0
  m_Script: {fileID: 11500000, guid: f780aa281814f9842a7c076d436932e7, type: 3}
  m_Name: VFXSlotFloat
  m_EditorClassIdentifier: 
  m_Parent: {fileID: 114697200481505942}
  m_Children: []
  m_UIPosition: {x: 0, y: 0}
  m_UICollapsed: 1
  m_UISuperCollapsed: 0
  m_MasterSlot: {fileID: 114459024007934816}
  m_MasterData:
    m_Owner: {fileID: 0}
    m_Value:
      m_Type:
        m_SerializableType: 
      m_SerializableObject: 
    m_Space: 2147483647
  m_Property:
    name: x
    m_serializedType:
      m_SerializableType: System.Single, mscorlib, Version=4.0.0.0, Culture=neutral,
        PublicKeyToken=b77a5c561934e089
    attributes: []
  m_Direction: 0
  m_LinkedSlots: []
--- !u!114 &114089025860126824
MonoBehaviour:
  m_ObjectHideFlags: 1
  m_CorrespondingSourceObject: {fileID: 0}
  m_PrefabInstance: {fileID: 0}
  m_PrefabAsset: {fileID: 0}
  m_GameObject: {fileID: 0}
  m_Enabled: 1
  m_EditorHideFlags: 0
  m_Script: {fileID: 11500000, guid: d78581a96eae8bf4398c282eb0b098bd, type: 3}
  m_Name: VFXDataParticle
  m_EditorClassIdentifier: 
  m_Parent: {fileID: 114189742656582804}
  m_Children: []
  m_UIPosition: {x: 0, y: 0}
  m_UICollapsed: 1
  m_UISuperCollapsed: 0
  title: 
  m_Owners:
  - {fileID: 114980532763102586}
  - {fileID: 114139906622104462}
  - {fileID: 114681613447015294}
  m_Capacity: 20
  m_Space: 0
--- !u!114 &114139906622104462
MonoBehaviour:
  m_ObjectHideFlags: 1
  m_CorrespondingSourceObject: {fileID: 0}
  m_PrefabInstance: {fileID: 0}
  m_PrefabAsset: {fileID: 0}
  m_GameObject: {fileID: 0}
  m_Enabled: 1
  m_EditorHideFlags: 0
  m_Script: {fileID: 11500000, guid: 2dc095764ededfa4bb32fa602511ea4b, type: 3}
  m_Name: VFXBasicUpdate
  m_EditorClassIdentifier: 
  m_Parent: {fileID: 114189742656582804}
  m_Children: []
  m_UIPosition: {x: -183.28221, y: 77.333534}
  m_UICollapsed: 0
  m_UISuperCollapsed: 0
  m_InputSlots: []
  m_OutputSlots: []
  m_Label: 
  m_Data: {fileID: 114089025860126824}
  m_InputFlowSlot:
  - link:
    - context: {fileID: 114980532763102586}
      slotIndex: 0
  m_OutputFlowSlot:
  - link:
    - context: {fileID: 114681613447015294}
      slotIndex: 0
  integration: 0
  angularIntegration: 0
  ageParticles: 1
  reapParticles: 1
--- !u!114 &114189742656582804
MonoBehaviour:
  m_ObjectHideFlags: 1
  m_CorrespondingSourceObject: {fileID: 0}
  m_PrefabInstance: {fileID: 0}
  m_PrefabAsset: {fileID: 0}
  m_GameObject: {fileID: 0}
  m_Enabled: 1
  m_EditorHideFlags: 0
  m_Script: {fileID: 11500000, guid: 7d4c867f6b72b714dbb5fd1780afe208, type: 3}
  m_Name: 04_Bounds
  m_EditorClassIdentifier: 
  m_Parent: {fileID: 0}
  m_Children:
  - {fileID: 114450193055474304}
  - {fileID: 114980532763102586}
  - {fileID: 114139906622104462}
  - {fileID: 114681613447015294}
  m_UIPosition: {x: 0, y: 0}
  m_UICollapsed: 1
  m_UISuperCollapsed: 0
  m_UIInfos: {fileID: 0}
  m_ParameterInfo: []
  m_GraphVersion: 2
  m_saved: 1
  m_SubgraphDependencies: []
  m_CategoryPath: 
--- !u!114 &114312636310875260
MonoBehaviour:
  m_ObjectHideFlags: 1
  m_CorrespondingSourceObject: {fileID: 0}
  m_PrefabInstance: {fileID: 0}
  m_PrefabAsset: {fileID: 0}
  m_GameObject: {fileID: 0}
  m_Enabled: 1
  m_EditorHideFlags: 0
  m_Script: {fileID: 11500000, guid: a971fa2e110a0ac42ac1d8dae408704b, type: 3}
  m_Name: SetAttribute
  m_EditorClassIdentifier: 
  m_Parent: {fileID: 114980532763102586}
  m_Children: []
  m_UIPosition: {x: 0, y: 0}
  m_UICollapsed: 0
  m_UISuperCollapsed: 0
  m_InputSlots:
  - {fileID: 114723635383607824}
  m_OutputSlots: []
  m_Disabled: 0
  attribute: lifetime
  Composition: 0
  Source: 0
  Random: 0
  channels: 6
--- !u!114 &114371952838723628
MonoBehaviour:
  m_ObjectHideFlags: 1
  m_CorrespondingSourceObject: {fileID: 0}
  m_PrefabInstance: {fileID: 0}
  m_PrefabAsset: {fileID: 0}
  m_GameObject: {fileID: 0}
  m_Enabled: 1
  m_EditorHideFlags: 0
  m_Script: {fileID: 11500000, guid: f780aa281814f9842a7c076d436932e7, type: 3}
  m_Name: VFXSlotFloat
  m_EditorClassIdentifier: 
  m_Parent: {fileID: 114697200481505942}
  m_Children: []
  m_UIPosition: {x: 0, y: 0}
  m_UICollapsed: 1
  m_UISuperCollapsed: 0
  m_MasterSlot: {fileID: 114459024007934816}
  m_MasterData:
    m_Owner: {fileID: 0}
    m_Value:
      m_Type:
        m_SerializableType: 
      m_SerializableObject: 
    m_Space: 2147483647
  m_Property:
    name: z
    m_serializedType:
      m_SerializableType: System.Single, mscorlib, Version=4.0.0.0, Culture=neutral,
        PublicKeyToken=b77a5c561934e089
    attributes: []
  m_Direction: 0
  m_LinkedSlots: []
--- !u!114 &114450193055474304
MonoBehaviour:
  m_ObjectHideFlags: 1
  m_CorrespondingSourceObject: {fileID: 0}
  m_PrefabInstance: {fileID: 0}
  m_PrefabAsset: {fileID: 0}
  m_GameObject: {fileID: 0}
  m_Enabled: 1
  m_EditorHideFlags: 0
  m_Script: {fileID: 11500000, guid: 73a13919d81fb7444849bae8b5c812a2, type: 3}
  m_Name: VFXBasicSpawner
  m_EditorClassIdentifier: 
  m_Parent: {fileID: 114189742656582804}
  m_Children:
  - {fileID: 114554343960909354}
  m_UIPosition: {x: -165.37674, y: -745.8943}
  m_UICollapsed: 0
  m_UISuperCollapsed: 0
  m_InputSlots: []
  m_OutputSlots: []
  m_Label: 
  m_Data: {fileID: 0}
  m_InputFlowSlot:
  - link: []
  - link: []
  m_OutputFlowSlot:
  - link:
    - context: {fileID: 114980532763102586}
      slotIndex: 0
--- !u!114 &114459024007934816
MonoBehaviour:
  m_ObjectHideFlags: 1
  m_CorrespondingSourceObject: {fileID: 0}
  m_PrefabInstance: {fileID: 0}
  m_PrefabAsset: {fileID: 0}
  m_GameObject: {fileID: 0}
  m_Enabled: 1
  m_EditorHideFlags: 0
  m_Script: {fileID: 11500000, guid: 1b605c022ee79394a8a776c0869b3f9a, type: 3}
  m_Name: VFXSlot
  m_EditorClassIdentifier: 
  m_Parent: {fileID: 0}
  m_Children:
  - {fileID: 114697200481505942}
  - {fileID: 114010146734250860}
  m_UIPosition: {x: 0, y: 0}
  m_UICollapsed: 0
  m_UISuperCollapsed: 0
  m_MasterSlot: {fileID: 114459024007934816}
  m_MasterData:
    m_Owner: {fileID: 114980532763102586}
    m_Value:
      m_Type:
        m_SerializableType: UnityEditor.VFX.AABox, Unity.VisualEffectGraph.Editor,
          Version=0.0.0.0, Culture=neutral, PublicKeyToken=null
      m_SerializableObject: '{"space":0,"center":{"x":0.699999988079071,"y":1.0,"z":0.0},"size":{"x":0.20000000298023225,"y":2.0,"z":0.20000000298023225}}'
    m_Space: 0
  m_Property:
    name: bounds
    m_serializedType:
      m_SerializableType: UnityEditor.VFX.AABox, Unity.VisualEffectGraph.Editor,
        Version=0.0.0.0, Culture=neutral, PublicKeyToken=null
    attributes: []
  m_Direction: 0
  m_LinkedSlots: []
--- !u!114 &114541531658410382
MonoBehaviour:
  m_ObjectHideFlags: 1
  m_CorrespondingSourceObject: {fileID: 0}
  m_PrefabInstance: {fileID: 0}
  m_PrefabAsset: {fileID: 0}
  m_GameObject: {fileID: 0}
  m_Enabled: 1
  m_EditorHideFlags: 0
  m_Script: {fileID: 11500000, guid: d16c6aeaef944094b9a1633041804207, type: 3}
  m_Name: Orient
  m_EditorClassIdentifier: 
  m_Parent: {fileID: 114681613447015294}
  m_Children: []
  m_UIPosition: {x: 0, y: 0}
  m_UICollapsed: 0
  m_UISuperCollapsed: 0
  m_InputSlots: []
  m_OutputSlots: []
  m_Disabled: 0
  mode: 0
--- !u!114 &114554343960909354
MonoBehaviour:
  m_ObjectHideFlags: 1
  m_CorrespondingSourceObject: {fileID: 0}
  m_PrefabInstance: {fileID: 0}
  m_PrefabAsset: {fileID: 0}
  m_GameObject: {fileID: 0}
  m_Enabled: 1
  m_EditorHideFlags: 0
  m_Script: {fileID: 11500000, guid: f05c6884b705ce14d82ae720f0ec209f, type: 3}
  m_Name: VFXSpawnerConstantRate
  m_EditorClassIdentifier: 
  m_Parent: {fileID: 114450193055474304}
  m_Children: []
  m_UIPosition: {x: 0, y: 0}
  m_UICollapsed: 0
  m_UISuperCollapsed: 0
  m_InputSlots:
  - {fileID: 114989342778897700}
  m_OutputSlots: []
  m_Disabled: 0
--- !u!114 &114681613447015294
MonoBehaviour:
  m_ObjectHideFlags: 1
  m_CorrespondingSourceObject: {fileID: 0}
  m_PrefabInstance: {fileID: 0}
  m_PrefabAsset: {fileID: 0}
  m_GameObject: {fileID: 0}
  m_Enabled: 1
  m_EditorHideFlags: 0
  m_Script: {fileID: 11500000, guid: a0b9e6b9139e58d4c957ec54595da7d3, type: 3}
  m_Name: VFXQuadOutput
  m_EditorClassIdentifier: 
  m_Parent: {fileID: 114189742656582804}
  m_Children:
  - {fileID: 114541531658410382}
  m_UIPosition: {x: -144.96378, y: 345.56226}
  m_UICollapsed: 0
  m_UISuperCollapsed: 0
  m_InputSlots:
  - {fileID: 114893704530646028}
  m_OutputSlots: []
  m_Label: 
  m_Data: {fileID: 114089025860126824}
  m_InputFlowSlot:
  - link:
    - context: {fileID: 114139906622104462}
      slotIndex: 0
  m_OutputFlowSlot:
  - link: []
  blendMode: 1
  m_SubOutputs:
  - {fileID: 8926484042661614533}
  cullMode: 0
  zWriteMode: 0
  zTestMode: 0
  colorMappingMode: 0
  uvMode: 0
  useSoftParticle: 0
  sortPriority: 0
  sort: 0
  indirectDraw: 0
  castShadows: 0
  preRefraction: 0
  primitiveType: 1
  useGeometryShader: 0
--- !u!114 &114697200481505942
MonoBehaviour:
  m_ObjectHideFlags: 1
  m_CorrespondingSourceObject: {fileID: 0}
  m_PrefabInstance: {fileID: 0}
  m_PrefabAsset: {fileID: 0}
  m_GameObject: {fileID: 0}
  m_Enabled: 1
  m_EditorHideFlags: 0
  m_Script: {fileID: 11500000, guid: ac39bd03fca81b849929b9c966f1836a, type: 3}
  m_Name: VFXSlotFloat3
  m_EditorClassIdentifier: 
  m_Parent: {fileID: 114459024007934816}
  m_Children:
  - {fileID: 114015547924685798}
  - {fileID: 114762634589206788}
  - {fileID: 114371952838723628}
  m_UIPosition: {x: 0, y: 0}
  m_UICollapsed: 1
  m_UISuperCollapsed: 0
  m_MasterSlot: {fileID: 114459024007934816}
  m_MasterData:
    m_Owner: {fileID: 0}
    m_Value:
      m_Type:
        m_SerializableType: 
      m_SerializableObject: 
    m_Space: 2147483647
  m_Property:
    name: center
    m_serializedType:
      m_SerializableType: UnityEngine.Vector3, UnityEngine.CoreModule, Version=0.0.0.0,
        Culture=neutral, PublicKeyToken=null
    attributes:
    - m_Type: 3
      m_Min: -Infinity
      m_Max: Infinity
      m_Tooltip: The centre of the box.
      m_Regex: 
      m_RegexMaxLength: 0
  m_Direction: 0
  m_LinkedSlots: []
--- !u!114 &114723635383607824
MonoBehaviour:
  m_ObjectHideFlags: 1
  m_CorrespondingSourceObject: {fileID: 0}
  m_PrefabInstance: {fileID: 0}
  m_PrefabAsset: {fileID: 0}
  m_GameObject: {fileID: 0}
  m_Enabled: 1
  m_EditorHideFlags: 0
  m_Script: {fileID: 11500000, guid: f780aa281814f9842a7c076d436932e7, type: 3}
  m_Name: VFXSlotFloat
  m_EditorClassIdentifier: 
  m_Parent: {fileID: 0}
  m_Children: []
  m_UIPosition: {x: 0, y: 0}
  m_UICollapsed: 1
  m_UISuperCollapsed: 0
  m_MasterSlot: {fileID: 114723635383607824}
  m_MasterData:
    m_Owner: {fileID: 114312636310875260}
    m_Value:
      m_Type:
        m_SerializableType: System.Single, mscorlib, Version=4.0.0.0, Culture=neutral,
          PublicKeyToken=b77a5c561934e089
      m_SerializableObject: 2
    m_Space: 2147483647
  m_Property:
    name: Lifetime
    m_serializedType:
      m_SerializableType: System.Single, mscorlib, Version=4.0.0.0, Culture=neutral,
        PublicKeyToken=b77a5c561934e089
    attributes: []
  m_Direction: 0
  m_LinkedSlots: []
--- !u!114 &114762634589206788
MonoBehaviour:
  m_ObjectHideFlags: 1
  m_CorrespondingSourceObject: {fileID: 0}
  m_PrefabInstance: {fileID: 0}
  m_PrefabAsset: {fileID: 0}
  m_GameObject: {fileID: 0}
  m_Enabled: 1
  m_EditorHideFlags: 0
  m_Script: {fileID: 11500000, guid: f780aa281814f9842a7c076d436932e7, type: 3}
  m_Name: VFXSlotFloat
  m_EditorClassIdentifier: 
  m_Parent: {fileID: 114697200481505942}
  m_Children: []
  m_UIPosition: {x: 0, y: 0}
  m_UICollapsed: 1
  m_UISuperCollapsed: 0
  m_MasterSlot: {fileID: 114459024007934816}
  m_MasterData:
    m_Owner: {fileID: 0}
    m_Value:
      m_Type:
        m_SerializableType: 
      m_SerializableObject: 
    m_Space: 2147483647
  m_Property:
    name: y
    m_serializedType:
      m_SerializableType: System.Single, mscorlib, Version=4.0.0.0, Culture=neutral,
        PublicKeyToken=b77a5c561934e089
    attributes: []
  m_Direction: 0
  m_LinkedSlots: []
--- !u!114 &114856396408691582
MonoBehaviour:
  m_ObjectHideFlags: 1
  m_CorrespondingSourceObject: {fileID: 0}
  m_PrefabInstance: {fileID: 0}
  m_PrefabAsset: {fileID: 0}
  m_GameObject: {fileID: 0}
  m_Enabled: 1
  m_EditorHideFlags: 0
  m_Script: {fileID: 11500000, guid: f780aa281814f9842a7c076d436932e7, type: 3}
  m_Name: VFXSlotFloat
  m_EditorClassIdentifier: 
  m_Parent: {fileID: 114010146734250860}
  m_Children: []
  m_UIPosition: {x: 0, y: 0}
  m_UICollapsed: 1
  m_UISuperCollapsed: 0
  m_MasterSlot: {fileID: 114459024007934816}
  m_MasterData:
    m_Owner: {fileID: 0}
    m_Value:
      m_Type:
        m_SerializableType: 
      m_SerializableObject: 
    m_Space: 2147483647
  m_Property:
    name: x
    m_serializedType:
      m_SerializableType: System.Single, mscorlib, Version=4.0.0.0, Culture=neutral,
        PublicKeyToken=b77a5c561934e089
    attributes: []
  m_Direction: 0
  m_LinkedSlots: []
--- !u!114 &114865233503024014
MonoBehaviour:
  m_ObjectHideFlags: 1
  m_CorrespondingSourceObject: {fileID: 0}
  m_PrefabInstance: {fileID: 0}
  m_PrefabAsset: {fileID: 0}
  m_GameObject: {fileID: 0}
  m_Enabled: 1
  m_EditorHideFlags: 0
  m_Script: {fileID: 11500000, guid: f780aa281814f9842a7c076d436932e7, type: 3}
  m_Name: VFXSlotFloat
  m_EditorClassIdentifier: 
  m_Parent: {fileID: 114010146734250860}
  m_Children: []
  m_UIPosition: {x: 0, y: 0}
  m_UICollapsed: 1
  m_UISuperCollapsed: 0
  m_MasterSlot: {fileID: 114459024007934816}
  m_MasterData:
    m_Owner: {fileID: 0}
    m_Value:
      m_Type:
        m_SerializableType: 
      m_SerializableObject: 
    m_Space: 2147483647
  m_Property:
    name: z
    m_serializedType:
      m_SerializableType: System.Single, mscorlib, Version=4.0.0.0, Culture=neutral,
        PublicKeyToken=b77a5c561934e089
    attributes: []
  m_Direction: 0
  m_LinkedSlots: []
--- !u!114 &114893704530646028
MonoBehaviour:
  m_ObjectHideFlags: 1
  m_CorrespondingSourceObject: {fileID: 0}
  m_PrefabInstance: {fileID: 0}
  m_PrefabAsset: {fileID: 0}
  m_GameObject: {fileID: 0}
  m_Enabled: 1
  m_EditorHideFlags: 0
  m_Script: {fileID: 11500000, guid: 70a331b1d86cc8d4aa106ccbe0da5852, type: 3}
  m_Name: VFXSlotTexture2D
  m_EditorClassIdentifier: 
  m_Parent: {fileID: 0}
  m_Children: []
  m_UIPosition: {x: 0, y: 0}
  m_UICollapsed: 1
  m_UISuperCollapsed: 0
  m_MasterSlot: {fileID: 114893704530646028}
  m_MasterData:
    m_Owner: {fileID: 114681613447015294}
    m_Value:
      m_Type:
        m_SerializableType: UnityEngine.Texture2D, UnityEngine.CoreModule, Version=0.0.0.0,
          Culture=neutral, PublicKeyToken=null
      m_SerializableObject: '{"obj":{"fileID":2800000,"guid":"276d9e395ae18fe40a9b4988549f2349","type":3}}'
    m_Space: 2147483647
  m_Property:
    name: mainTexture
    m_serializedType:
      m_SerializableType: UnityEngine.Texture2D, UnityEngine.CoreModule, Version=0.0.0.0,
        Culture=neutral, PublicKeyToken=null
    attributes: []
  m_Direction: 0
  m_LinkedSlots: []
--- !u!114 &114914643417559016
MonoBehaviour:
  m_ObjectHideFlags: 1
  m_CorrespondingSourceObject: {fileID: 0}
  m_PrefabInstance: {fileID: 0}
  m_PrefabAsset: {fileID: 0}
  m_GameObject: {fileID: 0}
  m_Enabled: 1
  m_EditorHideFlags: 0
  m_Script: {fileID: 11500000, guid: a971fa2e110a0ac42ac1d8dae408704b, type: 3}
  m_Name: SetAttribute
  m_EditorClassIdentifier: 
  m_Parent: {fileID: 114980532763102586}
  m_Children: []
  m_UIPosition: {x: 0, y: 0}
  m_UICollapsed: 0
  m_UISuperCollapsed: 0
  m_InputSlots:
  - {fileID: 8926484042661614528}
  m_OutputSlots: []
  m_Disabled: 0
  attribute: velocity
  Composition: 0
  Source: 0
  Random: 0
  channels: 6
--- !u!114 &114980532763102586
MonoBehaviour:
  m_ObjectHideFlags: 1
  m_CorrespondingSourceObject: {fileID: 0}
  m_PrefabInstance: {fileID: 0}
  m_PrefabAsset: {fileID: 0}
  m_GameObject: {fileID: 0}
  m_Enabled: 1
  m_EditorHideFlags: 0
  m_Script: {fileID: 11500000, guid: 9dfea48843f53fc438eabc12a3a30abc, type: 3}
  m_Name: VFXBasicInitialize
  m_EditorClassIdentifier: 
  m_Parent: {fileID: 114189742656582804}
  m_Children:
  - {fileID: 114914643417559016}
  - {fileID: 114312636310875260}
  m_UIPosition: {x: -155.18233, y: -465.51028}
  m_UICollapsed: 0
  m_UISuperCollapsed: 0
  m_InputSlots:
  - {fileID: 114459024007934816}
  m_OutputSlots: []
  m_Label: 
  m_Data: {fileID: 114089025860126824}
  m_InputFlowSlot:
  - link:
    - context: {fileID: 114450193055474304}
      slotIndex: 0
  m_OutputFlowSlot:
  - link:
    - context: {fileID: 114139906622104462}
      slotIndex: 0
--- !u!114 &114989342778897700
MonoBehaviour:
  m_ObjectHideFlags: 1
  m_CorrespondingSourceObject: {fileID: 0}
  m_PrefabInstance: {fileID: 0}
  m_PrefabAsset: {fileID: 0}
  m_GameObject: {fileID: 0}
  m_Enabled: 1
  m_EditorHideFlags: 0
  m_Script: {fileID: 11500000, guid: f780aa281814f9842a7c076d436932e7, type: 3}
  m_Name: VFXSlotFloat
  m_EditorClassIdentifier: 
  m_Parent: {fileID: 0}
  m_Children: []
  m_UIPosition: {x: 0, y: 0}
  m_UICollapsed: 1
  m_UISuperCollapsed: 0
  m_MasterSlot: {fileID: 114989342778897700}
  m_MasterData:
    m_Owner: {fileID: 114554343960909354}
    m_Value:
      m_Type:
        m_SerializableType: System.Single, mscorlib, Version=4.0.0.0, Culture=neutral,
          PublicKeyToken=b77a5c561934e089
      m_SerializableObject: 8
    m_Space: 2147483647
  m_Property:
    name: Rate
    m_serializedType:
      m_SerializableType: System.Single, mscorlib, Version=4.0.0.0, Culture=neutral,
        PublicKeyToken=b77a5c561934e089
    attributes:
    - m_Type: 1
      m_Min: 0
      m_Max: Infinity
      m_Tooltip: 
      m_Regex: 
      m_RegexMaxLength: 0
    - m_Type: 3
      m_Min: -Infinity
      m_Max: Infinity
      m_Tooltip: Spawn Rate (in number per seconds)
      m_Regex: 
      m_RegexMaxLength: 0
  m_Direction: 0
  m_LinkedSlots: []
--- !u!2058629511 &8926484042661614527
VisualEffectResource:
  m_ObjectHideFlags: 0
  m_CorrespondingSourceObject: {fileID: 0}
  m_PrefabInstance: {fileID: 0}
  m_PrefabAsset: {fileID: 0}
  m_Name: 04_Bounds
  m_Graph: {fileID: 114189742656582804}
<<<<<<< HEAD
  m_ShaderSources: []
=======
  m_ShaderSources:
  - compute: 1
    name: '[System 1]Initialize'
    source: "#pragma kernel CSMain\n#define NB_THREADS_PER_GROUP 64\n#define VFX_USE_VELOCITY_CURRENT
      1\n#define VFX_USE_LIFETIME_CURRENT 1\n#define VFX_USE_POSITION_CURRENT 1\n#define
      VFX_USE_ALIVE_CURRENT 1\n#define VFX_USE_AGE_CURRENT 1\n#define VFX_LOCAL_SPACE
      1\n#include \"Packages/com.unity.visualeffectgraph/Shaders/RenderPipeline/HDRP/VFXDefines.hlsl\"\n\n\n\n#include
      \"Packages/com.unity.visualeffectgraph/Shaders/Common/VFXCommonCompute.cginc\"\n#include
      \"Packages/com.unity.visualeffectgraph/Shaders/VFXCommon.cginc\"\n\n\n\nRWByteAddressBuffer
      attributeBuffer;\nByteAddressBuffer sourceAttributeBuffer;\n\nCBUFFER_START(initParams)\n#if
      !VFX_USE_SPAWNER_FROM_GPU\n    uint nbSpawned;\t\t\t\t\t// Numbers of particle
      spawned\n    uint spawnIndex;\t\t\t\t// Index of the first particle spawned\n   
      uint dispatchWidth;\n#else\n    uint offsetInAdditionalOutput;\n\tuint nbMax;\n#endif\n\tuint
      systemSeed;\nCBUFFER_END\n\n#if VFX_USE_ALIVE_CURRENT\nRWStructuredBuffer<uint>
      deadListIn;\nByteAddressBuffer deadListCount; // This is bad to use a SRV to
      fetch deadList count but Unity API currently prevent from copying to CB\n#endif\n\n#if
      VFX_USE_SPAWNER_FROM_GPU\nStructuredBuffer<uint> eventList;\nByteAddressBuffer
      inputAdditional;\n#endif\n\nvoid SetAttribute_E629755(inout float3 velocity,
      float3 Velocity) /*attribute:velocity Composition:Overwrite Source:Slot Random:Off
      channels:XYZ */\n{\n    velocity = Velocity;\n}\nvoid SetAttribute_F0142CB9(inout
      float lifetime, float Lifetime) /*attribute:lifetime Composition:Overwrite
      Source:Slot Random:Off channels:XYZ */\n{\n    lifetime = Lifetime;\n}\n\n\n\n[numthreads(NB_THREADS_PER_GROUP,1,1)]\nvoid
      CSMain(uint3 groupId          : SV_GroupID,\n            uint3 groupThreadId   
      : SV_GroupThreadID)\n{\n    uint id = groupThreadId.x + groupId.x * NB_THREADS_PER_GROUP;\n#if
      !VFX_USE_SPAWNER_FROM_GPU\n    id += groupId.y * dispatchWidth * NB_THREADS_PER_GROUP;\n#endif\n\n#if
      VFX_USE_SPAWNER_FROM_GPU\n    uint maxThreadId = inputAdditional.Load((offsetInAdditionalOutput
      * 2 + 0) << 2);\n    uint currentSpawnIndex = inputAdditional.Load((offsetInAdditionalOutput
      * 2 + 1) << 2) - maxThreadId;\n#else\n    uint maxThreadId = nbSpawned;\n   
      uint currentSpawnIndex = spawnIndex;\n#endif\n\n#if VFX_USE_ALIVE_CURRENT\n   
      maxThreadId = min(maxThreadId, deadListCount.Load(0x0));\n#elif VFX_USE_SPAWNER_FROM_GPU\n   
      maxThreadId = min(maxThreadId, nbMax); //otherwise, nbSpawned already clamped
      on CPU\n#endif\n\n    if (id < maxThreadId)\n    {\n#if VFX_USE_SPAWNER_FROM_GPU\n       
      int sourceIndex = eventList[id];\n#endif\n        uint particleIndex = id +
      currentSpawnIndex;\n\t\t\n#if !VFX_USE_SPAWNER_FROM_GPU\n        int sourceIndex
      = 0;\n        /*//Loop with 1 iteration generate a wrong IL Assembly (and actually,
      useless code)\n        uint currentSumSpawnCount = 0u;\n        for (sourceIndex=0;
      sourceIndex<1; sourceIndex++)\n        {\n            currentSumSpawnCount
      += uint(asfloat(sourceAttributeBuffer.Load((sourceIndex * 0x1 + 0x0) << 2)));\n           
      if (id < currentSumSpawnCount)\n            {\n                break;\n           
      }\n        }\n        */\n        \n\n#endif\n        float3 velocity = float3(0,0,0);\n       
      float lifetime = (float)1;\n        float3 position = float3(0,0,0);\n       
      bool alive = (bool)true;\n        float age = (float)0;\n        \n\n#if VFX_USE_PARTICLEID_CURRENT\n        
      particleId = particleIndex;\n#endif\n#if VFX_USE_SEED_CURRENT\n        seed
      = WangHash(particleIndex ^ systemSeed);\n#endif\n        \n        {\n           
      SetAttribute_E629755( /*inout */velocity, float3(0,1,0));\n        }\n       
      {\n            SetAttribute_F0142CB9( /*inout */lifetime, (float)2);\n       
      }\n        \n\n\n#if VFX_USE_ALIVE_CURRENT\n        if (alive)\n        {\n\t\t\tuint
      deadIndex = deadListIn.DecrementCounter();\n            uint index = deadListIn[deadIndex];\n           
      attributeBuffer.Store3((index * 0x4 + 0x0) << 2,asuint(velocity));\n           
      attributeBuffer.Store((index * 0x4 + 0x3) << 2,asuint(lifetime));\n           
      attributeBuffer.Store3((index * 0x4 + 0x50) << 2,asuint(position));\n           
      attributeBuffer.Store((index * 0x1 + 0xA0) << 2,uint(alive));\n           
      attributeBuffer.Store((index * 0x1 + 0xB4) << 2,asuint(age));\n           
      \n\n        }\n#else\n        uint index = particleIndex;\n        attributeBuffer.Store3((index
      * 0x4 + 0x0) << 2,asuint(velocity));\n        attributeBuffer.Store((index
      * 0x4 + 0x3) << 2,asuint(lifetime));\n        attributeBuffer.Store3((index
      * 0x4 + 0x50) << 2,asuint(position));\n        attributeBuffer.Store((index
      * 0x1 + 0xA0) << 2,uint(alive));\n        attributeBuffer.Store((index * 0x1
      + 0xB4) << 2,asuint(age));\n        \n\n#endif\n    }\n}\n"
  - compute: 1
    name: '[System 1]Update'
    source: "#pragma kernel CSMain\n#define NB_THREADS_PER_GROUP 64\n#define VFX_USE_VELOCITY_CURRENT
      1\n#define VFX_USE_LIFETIME_CURRENT 1\n#define VFX_USE_POSITION_CURRENT 1\n#define
      VFX_USE_ALIVE_CURRENT 1\n#define VFX_USE_AGE_CURRENT 1\n#define VFX_HAS_INDIRECT_DRAW
      1\n#define VFX_LOCAL_SPACE 1\n#include \"Packages/com.unity.visualeffectgraph/Shaders/RenderPipeline/HDRP/VFXDefines.hlsl\"\n\n\nCBUFFER_START(parameters)\n   
      float deltaTime_a;\n    uint3 PADDING_0;\nCBUFFER_END\n\n\n#include \"Packages/com.unity.visualeffectgraph/Shaders/Common/VFXCommonCompute.cginc\"\n#include
      \"Packages/com.unity.visualeffectgraph/Shaders/VFXCommon.cginc\"\n\n\n\nRWByteAddressBuffer
      attributeBuffer;\n\n#if VFX_USE_ALIVE_CURRENT\nRWStructuredBuffer<uint> deadListOut;\n#endif\n\n#if
      VFX_HAS_INDIRECT_DRAW\nRWStructuredBuffer<uint> indirectBuffer;\n#endif\n\nCBUFFER_START(updateParams)\n   
      uint nbMax;\n\tuint dispatchWidth;\n\tuint systemSeed;\nCBUFFER_END\n\nvoid
      EulerIntegration(inout float3 position, float3 velocity, float deltaTime)\n{\n   
      position += velocity * deltaTime;\n}\nvoid Age(inout float age, float deltaTime)\n{\n   
      age += deltaTime;\n}\nvoid Reap(float age, float lifetime, inout bool alive)\n{\n   
      if(age > lifetime) { alive = false; }\n}\n\n\n\n[numthreads(NB_THREADS_PER_GROUP,1,1)]\nvoid
      CSMain(uint3 groupId          : SV_GroupID,\n            uint3 groupThreadId   
      : SV_GroupThreadID)\n{\n\tuint id = groupThreadId.x + groupId.x * NB_THREADS_PER_GROUP
      + groupId.y * dispatchWidth * NB_THREADS_PER_GROUP;\n\tuint index = id;\n\tif
      (id < nbMax)\n\t{\n#if VFX_USE_ALIVE_CURRENT\n\t\tbool alive = (attributeBuffer.Load((index
      * 0x1 + 0xA0) << 2));\n\t\t\n\n\t\tif (alive)\n\t\t{\n\t\t\tfloat3 velocity
      = asfloat(attributeBuffer.Load3((index * 0x4 + 0x0) << 2));\n\t\t\tfloat lifetime
      = asfloat(attributeBuffer.Load((index * 0x4 + 0x3) << 2));\n\t\t\tfloat3 position
      = asfloat(attributeBuffer.Load3((index * 0x4 + 0x50) << 2));\n\t\t\tfloat age
      = asfloat(attributeBuffer.Load((index * 0x1 + 0xB4) << 2));\n\t\t\t\n\n\t\t\t\n#if
      VFX_USE_OLDPOSITION_CURRENT\n\t\t\toldPosition = position;\n#endif\n\t\t\t\n\t\t\tEulerIntegration(
      /*inout */position, velocity, deltaTime_a);\n\t\t\tAge( /*inout */age, deltaTime_a);\n\t\t\tReap(age,
      lifetime,  /*inout */alive);\n\t\t\t\n\n\t\t\tif (alive)\n\t\t\t{\n\t\t\t\tattributeBuffer.Store3((index
      * 0x4 + 0x50) << 2,asuint(position));\n\t\t\t\tattributeBuffer.Store((index
      * 0x1 + 0xB4) << 2,asuint(age));\n\t\t\t\t\n\n#if VFX_HAS_INDIRECT_DRAW\n               
      uint indirectIndex = indirectBuffer.IncrementCounter();\n\t\t\t\tindirectBuffer[indirectIndex]
      = index;\n#endif\n\t\t\t}\n\t\t\telse\n\t\t\t{\n\t\t\t\tattributeBuffer.Store((index
      * 0x1 + 0xA0) << 2,uint(alive));\n\t\t\t\t\n\n\t\t\t\tuint deadIndex = deadListOut.IncrementCounter();\n\t\t\t\tdeadListOut[deadIndex]
      = index;\n\t\t\t}\n\t\t}\n#else\n\t\tfloat3 velocity = asfloat(attributeBuffer.Load3((index
      * 0x4 + 0x0) << 2));\n\t\tfloat lifetime = asfloat(attributeBuffer.Load((index
      * 0x4 + 0x3) << 2));\n\t\tfloat3 position = asfloat(attributeBuffer.Load3((index
      * 0x4 + 0x50) << 2));\n\t\tbool alive = (attributeBuffer.Load((index * 0x1
      + 0xA0) << 2));\n\t\tfloat age = asfloat(attributeBuffer.Load((index * 0x1
      + 0xB4) << 2));\n\t\t\n\n\t\t\n#if VFX_USE_OLDPOSITION_CURRENT\n\t\toldPosition
      = position;\n#endif\n\t\t\n\t\tEulerIntegration( /*inout */position, velocity,
      deltaTime_a);\n\t\tAge( /*inout */age, deltaTime_a);\n\t\tReap(age, lifetime, 
      /*inout */alive);\n\t\t\n\n\t\tattributeBuffer.Store3((index * 0x4 + 0x50)
      << 2,asuint(position));\n\t\tattributeBuffer.Store((index * 0x1 + 0xA0) <<
      2,uint(alive));\n\t\tattributeBuffer.Store((index * 0x1 + 0xB4) << 2,asuint(age));\n\t\t\n\n#if
      VFX_HAS_INDIRECT_DRAW\n        uint indirectIndex = indirectBuffer.IncrementCounter();\n\t\tindirectBuffer[indirectIndex]
      = index;\n#endif\n#endif\n\t}\n}\n"
  - compute: 0
    name: '[System 1]Quad Output'
    source: "Shader \"Hidden/VFX/004_Bounds/System 1/Quad Output\"\n{\n\tSubShader\n\t{\t\n\t\tCull
      Off\n\t\t\n\t\tTags { \"Queue\"=\"Transparent+0\" \"IgnoreProjector\"=\"True\"
      \"RenderType\"=\"Transparent\" }\n\t\t\n\t\t\n\t\t\n\t\t\n\t\t\n\t\t\n\t\t\n\t\t\n\t\t\n\t\t\n\t\t\n\t\t\n\t\t\n\t\t\n\t\tBlend
      SrcAlpha OneMinusSrcAlpha \n\t\tZTest LEqual\n\t\tZWrite Off\n\t\tCull Off\n\t\t\n\t\n\t\t\t\n\t\tHLSLINCLUDE\n\t\t#if
      !defined(VFX_WORLD_SPACE) && !defined(VFX_LOCAL_SPACE)\n\t\t#define VFX_LOCAL_SPACE
      1\n\t\t#endif\n\t\t\n\t\t#define NB_THREADS_PER_GROUP 64\n\t\t#define VFX_USE_POSITION_CURRENT
      1\n\t\t#define VFX_USE_COLOR_CURRENT 1\n\t\t#define VFX_USE_ALPHA_CURRENT 1\n\t\t#define
      VFX_USE_ALIVE_CURRENT 1\n\t\t#define VFX_USE_AXISX_CURRENT 1\n\t\t#define VFX_USE_AXISY_CURRENT
      1\n\t\t#define VFX_USE_AXISZ_CURRENT 1\n\t\t#define VFX_USE_ANGLEX_CURRENT
      1\n\t\t#define VFX_USE_ANGLEY_CURRENT 1\n\t\t#define VFX_USE_ANGLEZ_CURRENT
      1\n\t\t#define VFX_USE_PIVOTX_CURRENT 1\n\t\t#define VFX_USE_PIVOTY_CURRENT
      1\n\t\t#define VFX_USE_PIVOTZ_CURRENT 1\n\t\t#define VFX_USE_SIZE_CURRENT 1\n\t\t#define
      VFX_USE_SCALEX_CURRENT 1\n\t\t#define VFX_USE_SCALEY_CURRENT 1\n\t\t#define
      VFX_USE_SCALEZ_CURRENT 1\n\t\t#define VFX_COLORMAPPING_DEFAULT 1\n\t\t#define
      IS_TRANSPARENT_PARTICLE 1\n\t\t#define VFX_BLENDMODE_ALPHA 1\n\t\t#define VFX_HAS_INDIRECT_DRAW
      1\n\t\t#define USE_DEAD_LIST_COUNT 1\n\t\t#define VFX_PRIMITIVE_QUAD 1\n\t\t\n\t\t\n\t\t\n\t\t#define
      VFX_LOCAL_SPACE 1\n\t\t#include \"Packages/com.unity.visualeffectgraph/Shaders/RenderPipeline/HDRP/VFXDefines.hlsl\"\n\t\t\n\n\t\tTexture2D
      mainTexture;\n\t\tSamplerState samplermainTexture;\n\t\t\n\n\t\t\n\t\t#define
      VFX_NEEDS_COLOR_INTERPOLATOR (VFX_USE_COLOR_CURRENT || VFX_USE_ALPHA_CURRENT)\n\t\t\n\t\tByteAddressBuffer
      attributeBuffer;\t\n\t\t\n\t\t#if VFX_HAS_INDIRECT_DRAW\n\t\tStructuredBuffer<uint>
      indirectBuffer;\t\n\t\t#endif\t\n\t\t\n\t\t#if USE_DEAD_LIST_COUNT\n\t\tByteAddressBuffer
      deadListCount;\n\t\t#endif\n\t\t\n\t\tCBUFFER_START(outputParams)\n\t\t\tfloat
      nbMax;\n\t\t\tfloat systemSeed;\n\t\tCBUFFER_END\n\t\t\n\t\tENDHLSL\n\t\t\n\n\t\t\n\t\t//
      Forward pass\n\t\tPass\n\t\t{\t\t\n\t\t\tTags { \"LightMode\"=\"ForwardOnly\"
      }\n\t\t\t\n\t\t\tHLSLPROGRAM\n\t\t\t#pragma target 4.5\n\t\t\t\n\t\t\n\t\t\tstruct
      ps_input\n\t\t\t{\n\t\t\t\tfloat4 pos : SV_POSITION;\n\t\t\t\t#if USE_FLIPBOOK_INTERPOLATION\n\t\t\t\tfloat4
      uv : TEXCOORD0;\n\t\t\t\t#else\n\t\t\t\tfloat2 uv : TEXCOORD0;\t\n\t\t\t\t#endif\n\t\t\t\t#if
      VFX_NEEDS_COLOR_INTERPOLATOR\n\t\t\t\tnointerpolation float4 color : COLOR0;\n\t\t\t\t#endif\n\t\t\t\t#if
      USE_SOFT_PARTICLE || USE_ALPHA_TEST || USE_FLIPBOOK_INTERPOLATION\n\t\t\t\t//
      x: inverse soft particles fade distance\n\t\t\t\t// y: alpha threshold\n\t\t\t\t//
      z: frame blending factor\n\t\t\t\tnointerpolation float3 builtInInterpolants
      : TEXCOORD1;\n\t\t\t\t#endif\n\t\t\t\t#if USE_FLIPBOOK_MOTIONVECTORS\n\t\t\t\t//
      x: motion vectors scale X\n\t\t\t\t// y: motion vectors scale Y\n\t\t\t\tnointerpolation
      float2 builtInInterpolants2 : TEXCOORD2;\n\t\t\t\t#endif\n\t\t\t\t#if VFX_NEEDS_POSWS_INTERPOLATOR\n\t\t\t\tfloat3
      posWS : TEXCOORD3;\n\t\t\t\t#endif\n\t\t\t};\n\t\t\t\n\t\t\tstruct ps_output\n\t\t\t{\n\t\t\t\tfloat4
      color : SV_Target0;\n\t\t\t};\n\t\t\n\t\t#define VFX_VARYING_PS_INPUTS ps_input\n\t\t#define
      VFX_VARYING_POSCS pos\n\t\t#define VFX_VARYING_COLOR color.rgb\n\t\t#define
      VFX_VARYING_ALPHA color.a\n\t\t#define VFX_VARYING_INVSOFTPARTICLEFADEDISTANCE
      builtInInterpolants.x\n\t\t#define VFX_VARYING_ALPHATHRESHOLD builtInInterpolants.y\n\t\t#define
      VFX_VARYING_FRAMEBLEND builtInInterpolants.z\n\t\t#define VFX_VARYING_MOTIONVECTORSCALE
      builtInInterpolants2.xy\n\t\t#define VFX_VARYING_UV uv\n\t\t#if VFX_NEEDS_POSWS_INTERPOLATOR\n\t\t#define
      VFX_VARYING_POSWS posWS\n\t\t#endif\n\t\t\t\t\n\t\t\t#if !(defined(VFX_VARYING_PS_INPUTS)
      && defined(VFX_VARYING_POSCS))\n\t\t\t#error VFX_VARYING_PS_INPUTS, VFX_VARYING_POSCS
      and VFX_VARYING_UV must be defined.\n\t\t\t#endif\n\t\t\t\n\t\t\t#include \"Packages/com.unity.visualeffectgraph/Shaders/RenderPipeline/HDRP/VFXCommon.cginc\"\n\t\t\t#include
      \"Packages/com.unity.visualeffectgraph/Shaders/VFXCommon.cginc\"\n\t\t\t\n\n\t\t\tvoid
      Orient_0(inout float3 axisX, inout float3 axisY, inout float3 axisZ) /*mode:FaceCameraPlane
      */\n\t\t\t{\n\t\t\t    \n\t\t\t    float3x3 viewRot = GetVFXToViewRotMatrix();\n\t\t\t   
      axisX = viewRot[0].xyz;\n\t\t\t    axisY = viewRot[1].xyz;\n\t\t\t    #if VFX_LOCAL_SPACE
      // Need to remove potential scale in local transform\n\t\t\t    axisX = normalize(axisX);\n\t\t\t   
      axisY = normalize(axisY);\n\t\t\t    axisZ = cross(axisX,axisY);\n\t\t\t   
      #else\n\t\t\t    axisZ = -viewRot[2].xyz;\n\t\t\t    #endif\n\t\t\t    \n\t\t\t}\n\t\t\t\n\n\t\t\t\n\t\t\t#pragma
      vertex vert\n\t\t\tVFX_VARYING_PS_INPUTS vert(uint id : SV_VertexID, uint instanceID
      : SV_InstanceID)\n\t\t\t{\n\t\t\t#if VFX_PRIMITIVE_TRIANGLE\n\t\t\t\tuint index
      = id / 3;\n\t\t\t#elif VFX_PRIMITIVE_QUAD\n\t\t\t\tuint index = (id >> 2) +
      instanceID * 2048;\n\t\t\t#elif VFX_PRIMITIVE_OCTAGON\n\t\t\t\tuint index =
      (id >> 3) + instanceID * 1024;\n\t\t\t#endif\n\t\t\t\n\t\t\t\tVFX_VARYING_PS_INPUTS
      o = (VFX_VARYING_PS_INPUTS)0;\n\t\t\t\n\t\t\t\t\n\t\t\t\t\t\tuint deadCount
      = 0;\n\t\t\t\t\t\t#if USE_DEAD_LIST_COUNT\n\t\t\t\t\t\tdeadCount = deadListCount.Load(0);\n\t\t\t\t\t\t#endif\t\n\t\t\t\t\t\tif
      (index >= asuint(nbMax) - deadCount)\n\t\t\t\t\t\t#if USE_GEOMETRY_SHADER\n\t\t\t\t\t\t\treturn;
      // cull\n\t\t\t\t\t\t#else\n\t\t\t\t\t\t\treturn o; // cull\n\t\t\t\t\t\t#endif\n\t\t\t\t\t\t\n\t\t\t\t\t\t#if
      VFX_HAS_INDIRECT_DRAW\n\t\t\t\t\t\tindex = indirectBuffer[index];\n\t\t\t\t\t\tfloat3
      position = asfloat(attributeBuffer.Load3((index * 0x4 + 0x50) << 2));\n\t\t\t\t\t\tfloat3
      color = float3(1,1,1);\n\t\t\t\t\t\tfloat alpha = (float)1;\n\t\t\t\t\t\tbool
      alive = (attributeBuffer.Load((index * 0x1 + 0xA0) << 2));\n\t\t\t\t\t\tfloat3
      axisX = float3(1,0,0);\n\t\t\t\t\t\tfloat3 axisY = float3(0,1,0);\n\t\t\t\t\t\tfloat3
      axisZ = float3(0,0,1);\n\t\t\t\t\t\tfloat angleX = (float)0;\n\t\t\t\t\t\tfloat
      angleY = (float)0;\n\t\t\t\t\t\tfloat angleZ = (float)0;\n\t\t\t\t\t\tfloat
      pivotX = (float)0;\n\t\t\t\t\t\tfloat pivotY = (float)0;\n\t\t\t\t\t\tfloat
      pivotZ = (float)0;\n\t\t\t\t\t\tfloat size = (float)0.1;\n\t\t\t\t\t\tfloat
      scaleX = (float)1;\n\t\t\t\t\t\tfloat scaleY = (float)1;\n\t\t\t\t\t\tfloat
      scaleZ = (float)1;\n\t\t\t\t\t\t\n\t\t\t\t\n\t\t\t\t\t\t#else\n\t\t\t\t\t\tbool
      alive = (attributeBuffer.Load((index * 0x1 + 0xA0) << 2));\n\t\t\t\t\t\t\n\t\t\t\t\n\t\t\t\t\t\tif
      (!alive)\n\t\t\t\t\t\t\treturn o;\n\t\t\t\t\t\t\t\n\t\t\t\t\t\tfloat3 position
      = asfloat(attributeBuffer.Load3((index * 0x4 + 0x50) << 2));\n\t\t\t\t\t\tfloat3
      color = float3(1,1,1);\n\t\t\t\t\t\tfloat alpha = (float)1;\n\t\t\t\t\t\tfloat3
      axisX = float3(1,0,0);\n\t\t\t\t\t\tfloat3 axisY = float3(0,1,0);\n\t\t\t\t\t\tfloat3
      axisZ = float3(0,0,1);\n\t\t\t\t\t\tfloat angleX = (float)0;\n\t\t\t\t\t\tfloat
      angleY = (float)0;\n\t\t\t\t\t\tfloat angleZ = (float)0;\n\t\t\t\t\t\tfloat
      pivotX = (float)0;\n\t\t\t\t\t\tfloat pivotY = (float)0;\n\t\t\t\t\t\tfloat
      pivotZ = (float)0;\n\t\t\t\t\t\tfloat size = (float)0.1;\n\t\t\t\t\t\tfloat
      scaleX = (float)1;\n\t\t\t\t\t\tfloat scaleY = (float)1;\n\t\t\t\t\t\tfloat
      scaleZ = (float)1;\n\t\t\t\t\t\t\n\t\t\t\t\n\t\t\t\t\t\t#endif\n\t\t\t\t\t\t\n\t\t\t\tOrient_0(
      /*inout */axisX,  /*inout */axisY,  /*inout */axisZ);\n\t\t\t\t\n\n\t\t\t\t\n\t\t\t\tif
      (!alive)\n\t\t\t\t\treturn o;\n\t\t\t\t\n\t\t\t#if VFX_PRIMITIVE_QUAD\n\t\t\t\n\t\t\t\to.VFX_VARYING_UV.x
      = float(id & 1);\n\t\t\t\to.VFX_VARYING_UV.y = float((id & 2) >> 1);\n\t\t\t\tconst
      float2 vOffsets = o.VFX_VARYING_UV.xy - 0.5f;\n\t\t\t\t\n\t\t\t#elif VFX_PRIMITIVE_TRIANGLE\n\t\t\t\n\t\t\t\tconst
      float2 kOffsets[] = {\n\t\t\t\t\tfloat2(-0.5f, \t-0.288675129413604736328125f),\n\t\t\t\t\tfloat2(0.0f,
      \t0.57735025882720947265625f),\n\t\t\t\t\tfloat2(0.5f,\t-0.288675129413604736328125f),\n\t\t\t\t};\n\t\t\t\t\n\t\t\t\tconst
      float kUVScale = 0.866025388240814208984375f;\n\t\t\t\t\n\t\t\t\tconst float2
      vOffsets = kOffsets[id % 3];\n\t\t\t\to.VFX_VARYING_UV.xy = (vOffsets * kUVScale)
      + 0.5f;\n\t\t\t\t\n\t\t\t#elif VFX_PRIMITIVE_OCTAGON\t\n\t\t\t\t\n\t\t\t\tconst
      float2 kUvs[8] = \n\t\t\t\t{\n\t\t\t\t\tfloat2(-0.5f,\t0.0f),\n\t\t\t\t\tfloat2(-0.5f,\t0.5f),\n\t\t\t\t\tfloat2(0.0f,\t0.5f),\n\t\t\t\t\tfloat2(0.5f,\t0.5f),\n\t\t\t\t\tfloat2(0.5f,\t0.0f),\n\t\t\t\t\tfloat2(0.5f,\t-0.5f),\n\t\t\t\t\tfloat2(0.0f,\t-0.5f),\n\t\t\t\t\tfloat2(-0.5f,\t-0.5f),\n\t\t\t\t};\n\t\t\t\t\n\t\t\t\t\n\t\t\t\tcropFactor
      = id & 1 ? 1.0f - cropFactor : 1.0f;\n\t\t\t\tconst float2 vOffsets = kUvs[id
      & 7] * cropFactor;\n\t\t\t\to.VFX_VARYING_UV.xy = vOffsets + 0.5f;\n\t\t\t\t\n\t\t\t#endif\n\t\t\t\t\n\t\t\t\t\n\t\t\t\t\t\tfloat3
      size3 = float3(size,size,size);\n\t\t\t\t\t\t#if VFX_USE_SCALEX_CURRENT\n\t\t\t\t\t\tsize3.x
      *= scaleX;\n\t\t\t\t\t\t#endif\n\t\t\t\t\t\t#if VFX_USE_SCALEY_CURRENT\n\t\t\t\t\t\tsize3.y
      *= scaleY;\n\t\t\t\t\t\t#endif\n\t\t\t\t\t\t#if VFX_USE_SCALEZ_CURRENT\n\t\t\t\t\t\tsize3.z
      *= scaleZ;\n\t\t\t\t\t\t#endif\n\t\t\t\t\t\t\n\t\t\t\t\n\t\t\t\tconst float4x4
      elementToVFX = GetElementToVFXMatrix(axisX,axisY,axisZ,float3(angleX,angleY,angleZ),float3(pivotX,pivotY,pivotZ),size3,position);\n\t\t\t\t\t 
      float3 vPos = mul(elementToVFX,float4(vOffsets,0.0f,1.0f)).xyz;\n\t\t\t\n\t\t\t\to.VFX_VARYING_POSCS
      = TransformPositionVFXToClip(vPos);\n\t\t\t\n\t\t\t\tfloat3 normalWS = normalize(TransformDirectionVFXToWorld(normalize(-transpose(elementToVFX)[2].xyz)));\n\t\t\t\t#ifdef
      VFX_VARYING_NORMAL\n\t\t\t\tfloat normalFlip = (size3.x * size3.y * size3.z)
      < 0 ? -1 : 1;\n\t\t\t\to.VFX_VARYING_NORMAL = normalFlip * normalWS;\n\t\t\t\t#endif\n\t\t\t\t#ifdef
      VFX_VARYING_TANGENT\n\t\t\t\to.VFX_VARYING_TANGENT = normalize(TransformDirectionVFXToWorld(normalize(transpose(elementToVFX)[0].xyz)));\n\t\t\t\t#endif\n\t\t\t\t#ifdef
      VFX_VARYING_BENTFACTORS\n\t\t\t\t\n\t\t\t\to.VFX_VARYING_BENTFACTORS = vOffsets
      * bentNormalFactor;\n\t\t\t\t#endif\n\t\t\t\n\t\t\t\t\n\t\t\t\t\t\t#if VFX_USE_COLOR_CURRENT
      && defined(VFX_VARYING_COLOR)\n\t\t\t\t\t\to.VFX_VARYING_COLOR = color;\n\t\t\t\t\t\t#endif\n\t\t\t\t\t\t#if
      VFX_USE_ALPHA_CURRENT && defined(VFX_VARYING_ALPHA) \n\t\t\t\t\t\to.VFX_VARYING_ALPHA
      = alpha;\n\t\t\t\t\t\t#endif\n\t\t\t\t\t\t\n\t\t\t\t\t\t\n\t\t\t\t\t\t#if USE_SOFT_PARTICLE
      && defined(VFX_VARYING_INVSOFTPARTICLEFADEDISTANCE)\n\t\t\t\t\t\t\n\t\t\t\t\t\to.VFX_VARYING_INVSOFTPARTICLEFADEDISTANCE
      = invSoftParticlesFadeDistance;\n\t\t\t\t\t\t#endif\n\t\t\t\t\t\t\n\t\t\t\t\t\t#if
      USE_ALPHA_TEST && defined(VFX_VARYING_ALPHATHRESHOLD)\n\t\t\t\t\t\t\n\t\t\t\t\t\to.VFX_VARYING_ALPHATHRESHOLD
      = alphaThreshold;\n\t\t\t\t\t\t#endif\n\t\t\t\t\t\t\n\t\t\t\t\t\t#if USE_UV_SCALE_BIAS\n\t\t\t\t\t\t\n\t\t\t\t\t\t\n\t\t\t\t\t\to.VFX_VARYING_UV.xy
      = o.VFX_VARYING_UV.xy * uvScale + uvBias;\n\t\t\t\t\t\t#endif\n\t\t\t\t\t\t\n\t\t\t\t\t\t#if
      defined(VFX_VARYING_POSWS)\n\t\t\t\t\t\to.VFX_VARYING_POSWS = TransformPositionVFXToWorld(vPos);\n\t\t\t\t\t\t#endif\n\t\t\t\t\t\t\n\t\t\t\t\t\t\n\t\t\t\t\n\t\t\t\t\n\t\t\t\t\t\t#if
      USE_FLIPBOOK\n\t\t\t\t\t\t\n\t\t\t\t\t\t\n\t\t\t\t\t\tVFXUVData uvData = GetUVData(flipBookSize,
      invFlipBookSize, o.VFX_VARYING_UV.xy, texIndex);\n\t\t\t\t\t\to.VFX_VARYING_UV.xy
      = uvData.uvs.xy;\n\t\t\t\t\t\t#if USE_FLIPBOOK_INTERPOLATION\n\t\t\t\t\t\to.VFX_VARYING_UV.zw
      = uvData.uvs.zw;\n\t\t\t\t\t\to.VFX_VARYING_FRAMEBLEND = uvData.blend;\n\t\t\t\t\t\t#if
      USE_FLIPBOOK_MOTIONVECTORS\n\t\t\t\t\t\t\n\t\t\t\t\t\to.VFX_VARYING_MOTIONVECTORSCALE
      = motionVectorScale * invFlipBookSize;\n\t\t\t\t\t\t#endif\n\t\t\t\t\t\t#endif\n\t\t\t\t\t\t#endif\n\t\t\t\t\t\t\n\t\t\t\n\t\t\t\t\n\t\t\t\n\t\t\t\treturn
      o;\n\t\t\t}\n\t\t\t\n\t\t\t\n\t\t\t\n\t\t\t\n\t\t\t\n\t\t\t\n\t\t\t#include
      \"Packages/com.unity.visualeffectgraph/Shaders/VFXCommonOutput.cginc\"\n\t\t\t\n\t\t\t\n\t\t\t\n\t\t\t\t\n\t\t\t#pragma
      fragment frag\n\t\t\tps_output frag(ps_input i)\n\t\t\t{\n\t\t\t\tps_output
      o = (ps_output)0;\n\t\t\t\tVFXTransformPSInputs(i);\n\t\t\t\n\t\t\t\t#define
      VFX_TEXTURE_COLOR VFXGetTextureColor(VFX_SAMPLER(mainTexture),i)\n\t\t\t\t\n\t\t\t\t\t\t\n\t\t\t\t\t\tfloat4
      color = VFXGetFragmentColor(i);\n\t\t\t\t\t\t\n\t\t\t\t\t\t#ifndef VFX_TEXTURE_COLOR\n\t\t\t\t\t\t\t#define
      VFX_TEXTURE_COLOR float4(1.0,1.0,1.0,1.0)\n\t\t\t\t\t\t#endif\n\t\t\t\t\t\t\n\t\t\t\t\t\t#if
      VFX_COLORMAPPING_DEFAULT\n\t\t\t\t\t\t\to.color = color * VFX_TEXTURE_COLOR;\n\t\t\t\t\t\t#endif\n\t\t\t\t\t\t\n\t\t\t\t\t\t#if
      VFX_COLORMAPPING_GRADIENTMAPPED\n\t\t\t\t\t\t\t\n\t\t\t\t\t\t\to.color = SampleGradient(gradient,
      VFX_TEXTURE_COLOR.a * color.a) * float4(color.rgb,1.0);\n\t\t\t\t\t\t#endif\n\t\t\t\t\t\t\n\t\t\t\t\t\t\n\t\t\n\t\t\t\to.color
      = VFXApplyPreExposure(o.color);\n\t\t\t\to.color = VFXApplyFog(o.color,i);\n\t\t\t\tVFXClipFragmentColor(o.color.a,i);\n\t\t\t\to.color.a
      = saturate(o.color.a);\n\t\t\t\treturn o;\n\t\t\t}\n\t\t\tENDHLSL\n\t\t}\n\t\t\n\n\t\t\n\t}\n}\n"
  - compute: 1
    name: '[System 1]CameraSort'
    source: "#pragma kernel CSMain\n#define NB_THREADS_PER_GROUP 64\n#define VFX_USE_POSITION_CURRENT
      1\n#define USE_DEAD_LIST_COUNT 1\n#define VFX_LOCAL_SPACE 1\n#include \"Packages/com.unity.visualeffectgraph/Shaders/RenderPipeline/HDRP/VFXDefines.hlsl\"\n\n\nCBUFFER_START(parameters)\n   
      float4x4 localToWorld;\nCBUFFER_END\n\n\n#include \"Packages/com.unity.visualeffectgraph/Shaders/Common/VFXCommonCompute.cginc\"\n#include
      \"Packages/com.unity.visualeffectgraph/Shaders/VFXCommon.cginc\"\n\n\n\nCBUFFER_START(params)\n   
      uint nbMax;\n    uint dispatchWidth;\nCBUFFER_END\n\nCBUFFER_START(cameraParams)\n   
      float3 cameraPosition;\nCBUFFER_END\n\nByteAddressBuffer attributeBuffer;\nStructuredBuffer<uint>
      inputBuffer;\n\n#if USE_DEAD_LIST_COUNT\nByteAddressBuffer deadListCount;\n#endif\n\nstruct
      Kvp\n{\n\tfloat sortKey;\n\tuint index;\n};\n\nRWStructuredBuffer<Kvp> outputBuffer;\n\n[numthreads(NB_THREADS_PER_GROUP,1,1)]\nvoid
      CSMain(uint3 groupId          : SV_GroupID,\n            uint3 groupThreadId   
      : SV_GroupThreadID)\n{\n\tuint threshold = nbMax;\n#if USE_DEAD_LIST_COUNT\n\tthreshold
      -= deadListCount.Load(0);\n#endif\n\tuint id = groupThreadId.x + groupId.x
      * NB_THREADS_PER_GROUP + groupId.y * dispatchWidth * NB_THREADS_PER_GROUP;\n\tif
      (id < threshold)\n\t{\n\t\tuint index = inputBuffer[id];\n\t\tfloat3 position
      = asfloat(attributeBuffer.Load3((index * 0x4 + 0x50) << 2));\n\t\t\n\n\t\t\n#if
      VFX_LOCAL_SPACE\n\t\tfloat3 wPos = mul(localToWorld,float4(position,1.0f)).xyz;\n#else\n\t\tfloat3
      wPos = position;\n#endif\n\t\tfloat3 camToPos = wPos - cameraPosition;\n\t\t\n\t\tKvp
      kvp;\n\t\tkvp.sortKey = dot(camToPos,camToPos); // sqr distance to the camera\n\t\tkvp.index
      = index;\n\n\t\toutputBuffer[id] = kvp;\n\t}\n}\n"
>>>>>>> 4ae4efbc
  m_Infos:
    m_Expressions:
      m_Expressions: []
      m_NeedsLocalToWorld: 0
      m_NeedsWorldToLocal: 0
      m_NeededMainCameraBuffers: 0
    m_PropertySheet:
      m_Float:
        m_Array: []
      m_Vector2f:
        m_Array: []
      m_Vector3f:
        m_Array: []
      m_Vector4f:
        m_Array: []
      m_Uint:
        m_Array: []
      m_Int:
        m_Array: []
      m_Matrix4x4f:
        m_Array: []
      m_AnimationCurve:
        m_Array: []
      m_Gradient:
        m_Array: []
      m_NamedObject:
        m_Array: []
      m_Bool:
        m_Array: []
    m_ExposedExpressions: []
    m_Buffers: []
    m_TemporaryBuffers: []
    m_CPUBuffers: []
    m_Events: []
    m_RuntimeVersion: 10
    m_RendererSettings:
      motionVectorGenerationMode: 0
      shadowCastingMode: 0
      receiveShadows: 0
      reflectionProbeUsage: 0
      lightProbeUsage: 0
    m_CullingFlags: 3
    m_UpdateMode: 0
    m_PreWarmDeltaTime: 0.05
    m_PreWarmStepCount: 0
  m_Systems: []
--- !u!114 &8926484042661614528
MonoBehaviour:
  m_ObjectHideFlags: 0
  m_CorrespondingSourceObject: {fileID: 0}
  m_PrefabInstance: {fileID: 0}
  m_PrefabAsset: {fileID: 0}
  m_GameObject: {fileID: 0}
  m_Enabled: 1
  m_EditorHideFlags: 0
  m_Script: {fileID: 11500000, guid: a9f9544b71b7dab44a4644b6807e8bf6, type: 3}
  m_Name: 
  m_EditorClassIdentifier: 
  m_Parent: {fileID: 0}
  m_Children:
  - {fileID: 8926484042661614529}
  m_UIPosition: {x: 0, y: 0}
  m_UICollapsed: 1
  m_UISuperCollapsed: 0
  m_MasterSlot: {fileID: 8926484042661614528}
  m_MasterData:
    m_Owner: {fileID: 114914643417559016}
    m_Value:
      m_Type:
        m_SerializableType: UnityEditor.VFX.Vector, Unity.VisualEffectGraph.Editor,
          Version=0.0.0.0, Culture=neutral, PublicKeyToken=null
      m_SerializableObject: '{"vector":{"x":0.0,"y":1.0,"z":0.0}}'
    m_Space: 0
  m_Property:
    name: Velocity
    m_serializedType:
      m_SerializableType: UnityEditor.VFX.Vector, Unity.VisualEffectGraph.Editor,
        Version=0.0.0.0, Culture=neutral, PublicKeyToken=null
    attributes: []
  m_Direction: 0
  m_LinkedSlots: []
--- !u!114 &8926484042661614529
MonoBehaviour:
  m_ObjectHideFlags: 0
  m_CorrespondingSourceObject: {fileID: 0}
  m_PrefabInstance: {fileID: 0}
  m_PrefabAsset: {fileID: 0}
  m_GameObject: {fileID: 0}
  m_Enabled: 1
  m_EditorHideFlags: 0
  m_Script: {fileID: 11500000, guid: ac39bd03fca81b849929b9c966f1836a, type: 3}
  m_Name: 
  m_EditorClassIdentifier: 
  m_Parent: {fileID: 8926484042661614528}
  m_Children:
  - {fileID: 8926484042661614530}
  - {fileID: 8926484042661614531}
  - {fileID: 8926484042661614532}
  m_UIPosition: {x: 0, y: 0}
  m_UICollapsed: 1
  m_UISuperCollapsed: 0
  m_MasterSlot: {fileID: 8926484042661614528}
  m_MasterData:
    m_Owner: {fileID: 0}
    m_Value:
      m_Type:
        m_SerializableType: 
      m_SerializableObject: 
    m_Space: 2147483647
  m_Property:
    name: vector
    m_serializedType:
      m_SerializableType: UnityEngine.Vector3, UnityEngine.CoreModule, Version=0.0.0.0,
        Culture=neutral, PublicKeyToken=null
    attributes:
    - m_Type: 3
      m_Min: -Infinity
      m_Max: Infinity
      m_Tooltip: The vector.
      m_Regex: 
      m_RegexMaxLength: 0
  m_Direction: 0
  m_LinkedSlots: []
--- !u!114 &8926484042661614530
MonoBehaviour:
  m_ObjectHideFlags: 0
  m_CorrespondingSourceObject: {fileID: 0}
  m_PrefabInstance: {fileID: 0}
  m_PrefabAsset: {fileID: 0}
  m_GameObject: {fileID: 0}
  m_Enabled: 1
  m_EditorHideFlags: 0
  m_Script: {fileID: 11500000, guid: f780aa281814f9842a7c076d436932e7, type: 3}
  m_Name: 
  m_EditorClassIdentifier: 
  m_Parent: {fileID: 8926484042661614529}
  m_Children: []
  m_UIPosition: {x: 0, y: 0}
  m_UICollapsed: 1
  m_UISuperCollapsed: 0
  m_MasterSlot: {fileID: 8926484042661614528}
  m_MasterData:
    m_Owner: {fileID: 0}
    m_Value:
      m_Type:
        m_SerializableType: 
      m_SerializableObject: 
    m_Space: 2147483647
  m_Property:
    name: x
    m_serializedType:
      m_SerializableType: System.Single, mscorlib, Version=4.0.0.0, Culture=neutral,
        PublicKeyToken=b77a5c561934e089
    attributes: []
  m_Direction: 0
  m_LinkedSlots: []
--- !u!114 &8926484042661614531
MonoBehaviour:
  m_ObjectHideFlags: 0
  m_CorrespondingSourceObject: {fileID: 0}
  m_PrefabInstance: {fileID: 0}
  m_PrefabAsset: {fileID: 0}
  m_GameObject: {fileID: 0}
  m_Enabled: 1
  m_EditorHideFlags: 0
  m_Script: {fileID: 11500000, guid: f780aa281814f9842a7c076d436932e7, type: 3}
  m_Name: 
  m_EditorClassIdentifier: 
  m_Parent: {fileID: 8926484042661614529}
  m_Children: []
  m_UIPosition: {x: 0, y: 0}
  m_UICollapsed: 1
  m_UISuperCollapsed: 0
  m_MasterSlot: {fileID: 8926484042661614528}
  m_MasterData:
    m_Owner: {fileID: 0}
    m_Value:
      m_Type:
        m_SerializableType: 
      m_SerializableObject: 
    m_Space: 2147483647
  m_Property:
    name: y
    m_serializedType:
      m_SerializableType: System.Single, mscorlib, Version=4.0.0.0, Culture=neutral,
        PublicKeyToken=b77a5c561934e089
    attributes: []
  m_Direction: 0
  m_LinkedSlots: []
--- !u!114 &8926484042661614532
MonoBehaviour:
  m_ObjectHideFlags: 0
  m_CorrespondingSourceObject: {fileID: 0}
  m_PrefabInstance: {fileID: 0}
  m_PrefabAsset: {fileID: 0}
  m_GameObject: {fileID: 0}
  m_Enabled: 1
  m_EditorHideFlags: 0
  m_Script: {fileID: 11500000, guid: f780aa281814f9842a7c076d436932e7, type: 3}
  m_Name: 
  m_EditorClassIdentifier: 
  m_Parent: {fileID: 8926484042661614529}
  m_Children: []
  m_UIPosition: {x: 0, y: 0}
  m_UICollapsed: 1
  m_UISuperCollapsed: 0
  m_MasterSlot: {fileID: 8926484042661614528}
  m_MasterData:
    m_Owner: {fileID: 0}
    m_Value:
      m_Type:
        m_SerializableType: 
      m_SerializableObject: 
    m_Space: 2147483647
  m_Property:
    name: z
    m_serializedType:
      m_SerializableType: System.Single, mscorlib, Version=4.0.0.0, Culture=neutral,
        PublicKeyToken=b77a5c561934e089
    attributes: []
  m_Direction: 0
  m_LinkedSlots: []
--- !u!114 &8926484042661614533
MonoBehaviour:
  m_ObjectHideFlags: 0
  m_CorrespondingSourceObject: {fileID: 0}
  m_PrefabInstance: {fileID: 0}
  m_PrefabAsset: {fileID: 0}
  m_GameObject: {fileID: 0}
  m_Enabled: 1
  m_EditorHideFlags: 0
  m_Script: {fileID: 11500000, guid: 081ffb0090424ba4cb05370a42ead6b9, type: 3}
  m_Name: 
  m_EditorClassIdentifier: 
  m_Parent: {fileID: 0}
  m_Children: []
  m_UIPosition: {x: 0, y: 0}
  m_UICollapsed: 1
  m_UISuperCollapsed: 0
  opaqueRenderQueue: 0
  transparentRenderQueue: 1<|MERGE_RESOLUTION|>--- conflicted
+++ resolved
@@ -724,9 +724,6 @@
   m_PrefabAsset: {fileID: 0}
   m_Name: 04_Bounds
   m_Graph: {fileID: 114189742656582804}
-<<<<<<< HEAD
-  m_ShaderSources: []
-=======
   m_ShaderSources:
   - compute: 1
     name: '[System 1]Initialize'
@@ -986,20 +983,77 @@
       wPos = position;\n#endif\n\t\tfloat3 camToPos = wPos - cameraPosition;\n\t\t\n\t\tKvp
       kvp;\n\t\tkvp.sortKey = dot(camToPos,camToPos); // sqr distance to the camera\n\t\tkvp.index
       = index;\n\n\t\toutputBuffer[id] = kvp;\n\t}\n}\n"
->>>>>>> 4ae4efbc
   m_Infos:
     m_Expressions:
-      m_Expressions: []
-      m_NeedsLocalToWorld: 0
+      m_Expressions:
+      - op: 1
+        valueIndex: 0
+        data[0]: -1
+        data[1]: -1
+        data[2]: -1
+        data[3]: 1
+      - op: 1
+        valueIndex: 1
+        data[0]: -1
+        data[1]: -1
+        data[2]: -1
+        data[3]: 3
+      - op: 1
+        valueIndex: 4
+        data[0]: -1
+        data[1]: -1
+        data[2]: -1
+        data[3]: 3
+      - op: 1
+        valueIndex: 7
+        data[0]: -1
+        data[1]: -1
+        data[2]: -1
+        data[3]: 3
+      - op: 1
+        valueIndex: 10
+        data[0]: -1
+        data[1]: -1
+        data[2]: -1
+        data[3]: 1
+      - op: 6
+        valueIndex: 11
+        data[0]: -1
+        data[1]: -1
+        data[2]: -1
+        data[3]: -1
+      - op: 1
+        valueIndex: 12
+        data[0]: -1
+        data[1]: -1
+        data[2]: -1
+        data[3]: 7
+      - op: 9
+        valueIndex: 13
+        data[0]: -1
+        data[1]: -1
+        data[2]: -1
+        data[3]: -1
+      m_NeedsLocalToWorld: 1
       m_NeedsWorldToLocal: 0
       m_NeededMainCameraBuffers: 0
     m_PropertySheet:
       m_Float:
-        m_Array: []
+        m_Array:
+        - m_ExpressionIndex: 0
+          m_Value: 8
+        - m_ExpressionIndex: 4
+          m_Value: 2
       m_Vector2f:
         m_Array: []
       m_Vector3f:
-        m_Array: []
+        m_Array:
+        - m_ExpressionIndex: 1
+          m_Value: {x: 0.7, y: 1, z: 0}
+        - m_ExpressionIndex: 2
+          m_Value: {x: 0.2, y: 2, z: 0.2}
+        - m_ExpressionIndex: 3
+          m_Value: {x: 0, y: 1, z: 0}
       m_Vector4f:
         m_Array: []
       m_Uint:
@@ -1013,14 +1067,150 @@
       m_Gradient:
         m_Array: []
       m_NamedObject:
-        m_Array: []
+        m_Array:
+        - m_ExpressionIndex: 6
+          m_Value: {fileID: 2800000, guid: 276d9e395ae18fe40a9b4988549f2349, type: 3}
       m_Bool:
         m_Array: []
     m_ExposedExpressions: []
-    m_Buffers: []
+    m_Buffers:
+    - type: 1
+      size: 200
+      layout:
+      - name: velocity
+        type: 3
+        offset:
+          bucket: 0
+          structure: 4
+          element: 0
+      - name: lifetime
+        type: 1
+        offset:
+          bucket: 0
+          structure: 4
+          element: 3
+      - name: position
+        type: 3
+        offset:
+          bucket: 80
+          structure: 4
+          element: 0
+      - name: alive
+        type: 17
+        offset:
+          bucket: 160
+          structure: 1
+          element: 0
+      - name: age
+        type: 1
+        offset:
+          bucket: 180
+          structure: 1
+          element: 0
+      capacity: 20
+      stride: 4
+    - type: 1
+      size: 200
+      layout:
+      - name: velocity
+        type: 3
+        offset:
+          bucket: 0
+          structure: 4
+          element: 0
+      - name: lifetime
+        type: 1
+        offset:
+          bucket: 0
+          structure: 4
+          element: 3
+      - name: position
+        type: 3
+        offset:
+          bucket: 80
+          structure: 4
+          element: 0
+      - name: alive
+        type: 17
+        offset:
+          bucket: 160
+          structure: 1
+          element: 0
+      - name: age
+        type: 1
+        offset:
+          bucket: 180
+          structure: 1
+          element: 0
+      capacity: 20
+      stride: 4
+    - type: 1
+      size: 1
+      layout:
+      - name: spawnCount
+        type: 1
+        offset:
+          bucket: 0
+          structure: 1
+          element: 0
+      capacity: 1
+      stride: 4
+    - type: 4
+      size: 20
+      layout: []
+      capacity: 0
+      stride: 4
+    - type: 1
+      size: 1
+      layout: []
+      capacity: 0
+      stride: 4
+    - type: 4
+      size: 20
+      layout: []
+      capacity: 0
+      stride: 4
+    - type: 0
+      size: 20
+      layout: []
+      capacity: 0
+      stride: 8
+    - type: 0
+      size: 20
+      layout: []
+      capacity: 0
+      stride: 8
     m_TemporaryBuffers: []
-    m_CPUBuffers: []
-    m_Events: []
+    m_CPUBuffers:
+    - capacity: 1
+      stride: 1
+      layout:
+      - name: spawnCount
+        type: 1
+        offset:
+          bucket: 0
+          structure: 1
+          element: 0
+      initialData:
+        data: 00000000
+    - capacity: 1
+      stride: 1
+      layout:
+      - name: spawnCount
+        type: 1
+        offset:
+          bucket: 0
+          structure: 1
+          element: 0
+      initialData:
+        data: 00000000
+    m_Events:
+    - name: OnPlay
+      playSystems: 00000000
+      stopSystems: 
+    - name: OnStop
+      playSystems: 
+      stopSystems: 00000000
     m_RuntimeVersion: 10
     m_RendererSettings:
       motionVectorGenerationMode: 0
@@ -1032,7 +1222,122 @@
     m_UpdateMode: 0
     m_PreWarmDeltaTime: 0.05
     m_PreWarmStepCount: 0
-  m_Systems: []
+  m_Systems:
+  - type: 0
+    flags: 0
+    capacity: 0
+    layer: 4294967295
+    buffers:
+    - nameId: spawner_output
+      index: 1
+    values: []
+    tasks:
+    - type: 268435456
+      buffers: []
+      temporaryBuffers: []
+      values:
+      - nameId: Rate
+        index: 0
+      params: []
+      processor: {fileID: 0}
+      shaderSourceIndex: -1
+  - type: 1
+    flags: 3
+    capacity: 20
+    layer: 4294967295
+    buffers:
+    - nameId: attributeBuffer
+      index: 0
+    - nameId: sourceAttributeBuffer
+      index: 2
+    - nameId: deadList
+      index: 3
+    - nameId: deadListCount
+      index: 4
+    - nameId: spawner_input
+      index: 1
+    - nameId: indirectBuffer
+      index: 5
+    - nameId: sortBufferA
+      index: 6
+    - nameId: sortBufferB
+      index: 7
+    values:
+    - nameId: bounds_center
+      index: 1
+    - nameId: bounds_size
+      index: 2
+    tasks:
+    - type: 536870912
+      buffers:
+      - nameId: attributeBuffer
+        index: 0
+      - nameId: deadListIn
+        index: 3
+      - nameId: deadListCount
+        index: 4
+      - nameId: sourceAttributeBuffer
+        index: 2
+      temporaryBuffers: []
+      values: []
+      params:
+      - nameId: bounds_center
+        index: 1
+      - nameId: bounds_size
+        index: 2
+      processor: {fileID: 0}
+      shaderSourceIndex: 0
+    - type: 805306368
+      buffers:
+      - nameId: attributeBuffer
+        index: 0
+      - nameId: deadListOut
+        index: 3
+      - nameId: indirectBuffer
+        index: 5
+      temporaryBuffers: []
+      values:
+      - nameId: deltaTime_a
+        index: 5
+      params: []
+      processor: {fileID: 0}
+      shaderSourceIndex: 1
+    - type: 805306369
+      buffers:
+      - nameId: attributeBuffer
+        index: 0
+      - nameId: inputBuffer
+        index: 5
+      - nameId: outputBuffer
+        index: 6
+      - nameId: deadListCount
+        index: 4
+      temporaryBuffers: []
+      values:
+      - nameId: localToWorld
+        index: 7
+      params: []
+      processor: {fileID: 0}
+      shaderSourceIndex: 3
+    - type: 1073741826
+      buffers:
+      - nameId: attributeBuffer
+        index: 0
+      - nameId: indirectBuffer
+        index: 5
+      - nameId: deadListCount
+        index: 4
+      temporaryBuffers: []
+      values:
+      - nameId: mainTexture
+        index: 6
+      params:
+      - nameId: sortPriority
+        index: 0
+      - nameId: indirectDraw
+        index: 1
+      processor: {fileID: 0}
+      shaderSourceIndex: 2
 --- !u!114 &8926484042661614528
 MonoBehaviour:
   m_ObjectHideFlags: 0
