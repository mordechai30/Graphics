 
# This file is generated by .yamato/ruamel/build.py. Don't edit this file manually. 
# Introduce any changes under .yamato/config/*.metafile files (for most cases) or under .yamato/ruamel/* within Python (more elaborate cases), and rerun build.py to regenerate all .yml files. 
# Read more under .yamato/docs/readme.md 

HDRP_Win_DX11_playmode_trunk:
    name: HDRP on Win_DX11_playmode on version trunk
    agent:
        type: Unity::VM::GPU
        image: graphics-foundation/win10-dxr:stable
        flavor: b1.xlarge
        model: rtx2080
    variables:
        UPM_REGISTRY: https://artifactory-slo.bf.unity3d.com/artifactory/api/npm/upm-candidates
    commands:
      -  curl -s https://artifactory.internal.unity3d.com/core-automation/tools/utr-standalone/utr.bat --output TestProjects/HDRP_Tests/utr.bat
      -  pip install unity-downloader-cli --index-url https://artifactory.prd.it.unity3d.com/artifactory/api/pypi/pypi/simple --upgrade
      -  cd TestProjects/HDRP_Tests && unity-downloader-cli -u dc4a46d1cb369a5194a18beceb09063206b35c43 -c editor -c il2cpp  --wait --published-only
      -  cd TestProjects/HDRP_Tests && utr --suite=playmode --testproject=. --editor-location=.Editor --artifacts_path=test-results --reruncount=2 --extra-editor-arg="-force-d3d11"
    artifacts:
        logs:
            paths:
              -  "**/test-results/**"
HDRP_Win_DX11_playmode_XR_trunk:
    name: HDRP on Win_DX11_playmode_XR on version trunk
    agent:
        type: Unity::VM::GPU
        image: graphics-foundation/win10-dxr:stable
        flavor: b1.xlarge
        model: rtx2080
    variables:
        UPM_REGISTRY: https://artifactory-slo.bf.unity3d.com/artifactory/api/npm/upm-candidates
    commands:
      -  curl -s https://artifactory.internal.unity3d.com/core-automation/tools/utr-standalone/utr.bat --output TestProjects/HDRP_Tests/utr.bat
      -  pip install unity-downloader-cli --index-url https://artifactory.prd.it.unity3d.com/artifactory/api/pypi/pypi/simple --upgrade
      -  cd TestProjects/HDRP_Tests && unity-downloader-cli -u dc4a46d1cb369a5194a18beceb09063206b35c43 -c editor -c il2cpp  --wait --published-only
      -  cd TestProjects/HDRP_Tests && utr --suite=playmode --testproject=. --editor-location=.Editor --artifacts_path=test-results --reruncount=2 --extra-editor-arg="-xr-tests" --extra-editor-arg="-force-d3d11"
    artifacts:
        logs:
            paths:
              -  "**/test-results/**"
HDRP_Win_DX11_playmode_NonRenderGraph_trunk:
    name: HDRP on Win_DX11_playmode_NonRenderGraph on version trunk
    agent:
        type: Unity::VM::GPU
        image: graphics-foundation/win10-dxr:stable
        flavor: b1.xlarge
        model: rtx2080
    variables:
        UPM_REGISTRY: https://artifactory-slo.bf.unity3d.com/artifactory/api/npm/upm-candidates
    commands:
      -  curl -s https://artifactory.internal.unity3d.com/core-automation/tools/utr-standalone/utr.bat --output TestProjects/HDRP_Tests/utr.bat
      -  pip install unity-downloader-cli --index-url https://artifactory.prd.it.unity3d.com/artifactory/api/pypi/pypi/simple --upgrade
      -  cd TestProjects/HDRP_Tests && unity-downloader-cli -u dc4a46d1cb369a5194a18beceb09063206b35c43 -c editor -c il2cpp  --wait --published-only
      -  cd TestProjects/HDRP_Tests && utr --suite=playmode --testproject=. --editor-location=.Editor --artifacts_path=test-results --reruncount=2 --extra-editor-arg="-non-rendergraph-tests" --extra-editor-arg="-force-d3d11"
    artifacts:
        logs:
            paths:
              -  "**/test-results/**"
HDRP_Win_DX11_editmode_trunk:
    name: HDRP on Win_DX11_editmode on version trunk
    agent:
        type: Unity::VM
        image: graphics-foundation/win10-dxr:stable
        flavor: b1.xlarge
    variables:
        UPM_REGISTRY: https://artifactory-slo.bf.unity3d.com/artifactory/api/npm/upm-candidates
    commands:
      -  curl -s https://artifactory.internal.unity3d.com/core-automation/tools/utr-standalone/utr.bat --output TestProjects/HDRP_Tests/utr.bat
      -  pip install unity-downloader-cli --index-url https://artifactory.prd.it.unity3d.com/artifactory/api/pypi/pypi/simple --upgrade
      -  cd TestProjects/HDRP_Tests && unity-downloader-cli -u dc4a46d1cb369a5194a18beceb09063206b35c43 -c editor -c il2cpp  --wait --published-only
      -  cd TestProjects/HDRP_Tests && utr --suite=editor --platform=editmode --testproject=. --editor-location=.Editor --artifacts_path=test-results --reruncount=2 --extra-editor-arg="-force-d3d11"
    artifacts:
        logs:
            paths:
              -  "**/test-results/**"
HDRP_Win_DX11_Standalone_trunk:
    name: HDRP on Win_DX11_Standalone on version trunk
    agent:
        type: Unity::VM::GPU
        image: graphics-foundation/win10-dxr:stable
        flavor: b1.xlarge
        model: rtx2080
    variables:
        UPM_REGISTRY: https://artifactory-slo.bf.unity3d.com/artifactory/api/npm/upm-candidates
    commands:
      -  curl -s https://artifactory.internal.unity3d.com/core-automation/tools/utr-standalone/utr.bat --output TestProjects/HDRP_RuntimeTests/utr.bat
      -  cd TestProjects/HDRP_RuntimeTests && utr --suite=playmode --platform=StandaloneWindows64 --artifacts_path=test-results --player-load-path=../../players --player-connection-ip=auto --reruncount=2 --timeout=1200
    artifacts:
        logs:
            paths:
              -  "**/test-results/**"
    dependencies:
      -  path: .yamato/hdrp-win-dx11.yml#Build_HDRP_Win_DX11_Player_trunk
         rerun: on-new-revision
    skip_checkout: true
Build_HDRP_Win_DX11_Player_trunk:
    name: Build HDRP on Win_DX11_Player on version trunk
    agent:
        type: Unity::VM
        image: graphics-foundation/win10-dxr:stable
        flavor: b1.xlarge
        model: rtx2080
    variables:
        UPM_REGISTRY: https://artifactory-slo.bf.unity3d.com/artifactory/api/npm/upm-candidates
    commands:
      -  curl -s https://artifactory.internal.unity3d.com/core-automation/tools/utr-standalone/utr.bat --output TestProjects/HDRP_RuntimeTests/utr.bat
      -  pip install unity-downloader-cli --index-url https://artifactory.prd.it.unity3d.com/artifactory/api/pypi/pypi/simple --upgrade
      -  cd TestProjects/HDRP_RuntimeTests && unity-downloader-cli -u dc4a46d1cb369a5194a18beceb09063206b35c43 -c editor -c il2cpp  --wait --published-only
      -  cd TestProjects/HDRP_RuntimeTests && utr --suite=playmode --platform=StandaloneWindows64 --testproject=. --editor-location=.Editor --artifacts_path=test-results --player-save-path=../../players --build-only --extra-editor-arg="-executemethod" --timeout=1200 --extra-editor-arg="CustomBuild.BuildWindowsDX11Linear"
    artifacts:
        logs:
            paths:
              -  "**/test-results/**"
        players:
            paths:
              -  "players/**"
HDRP_Win_DX11_playmode_2020.2:
    name: HDRP on Win_DX11_playmode on version 2020.2
    agent:
        type: Unity::VM::GPU
        image: graphics-foundation/win10-dxr:stable
        flavor: b1.xlarge
        model: rtx2080
    variables:
        UPM_REGISTRY: https://artifactory-slo.bf.unity3d.com/artifactory/api/npm/upm-candidates
    commands:
      -  curl -s https://artifactory.internal.unity3d.com/core-automation/tools/utr-standalone/utr.bat --output TestProjects/HDRP_Tests/utr.bat
      -  pip install unity-downloader-cli --index-url https://artifactory.prd.it.unity3d.com/artifactory/api/pypi/pypi/simple --upgrade
      -  cd TestProjects/HDRP_Tests && unity-downloader-cli -u 24a0f8b56f72092c87d71cefbe3c26d3d6f4f6e9 -c editor -c il2cpp  --wait --published-only
      -  cd TestProjects/HDRP_Tests && utr --suite=playmode --testproject=. --editor-location=.Editor --artifacts_path=test-results --reruncount=2 --extra-editor-arg="-force-d3d11"
    artifacts:
        logs:
            paths:
              -  "**/test-results/**"
HDRP_Win_DX11_playmode_XR_2020.2:
    name: HDRP on Win_DX11_playmode_XR on version 2020.2
    agent:
        type: Unity::VM::GPU
        image: graphics-foundation/win10-dxr:stable
        flavor: b1.xlarge
        model: rtx2080
    variables:
        UPM_REGISTRY: https://artifactory-slo.bf.unity3d.com/artifactory/api/npm/upm-candidates
    commands:
      -  curl -s https://artifactory.internal.unity3d.com/core-automation/tools/utr-standalone/utr.bat --output TestProjects/HDRP_Tests/utr.bat
      -  pip install unity-downloader-cli --index-url https://artifactory.prd.it.unity3d.com/artifactory/api/pypi/pypi/simple --upgrade
      -  cd TestProjects/HDRP_Tests && unity-downloader-cli -u 24a0f8b56f72092c87d71cefbe3c26d3d6f4f6e9 -c editor -c il2cpp  --wait --published-only
      -  cd TestProjects/HDRP_Tests && utr --suite=playmode --testproject=. --editor-location=.Editor --artifacts_path=test-results --reruncount=2 --extra-editor-arg="-xr-tests" --extra-editor-arg="-force-d3d11"
    artifacts:
        logs:
            paths:
              -  "**/test-results/**"
HDRP_Win_DX11_playmode_NonRenderGraph_2020.2:
    name: HDRP on Win_DX11_playmode_NonRenderGraph on version 2020.2
    agent:
        type: Unity::VM::GPU
        image: graphics-foundation/win10-dxr:stable
        flavor: b1.xlarge
        model: rtx2080
    variables:
        UPM_REGISTRY: https://artifactory-slo.bf.unity3d.com/artifactory/api/npm/upm-candidates
    commands:
      -  curl -s https://artifactory.internal.unity3d.com/core-automation/tools/utr-standalone/utr.bat --output TestProjects/HDRP_Tests/utr.bat
      -  pip install unity-downloader-cli --index-url https://artifactory.prd.it.unity3d.com/artifactory/api/pypi/pypi/simple --upgrade
<<<<<<< HEAD
      -  cd TestProjects/HDRP_Tests && unity-downloader-cli -u 93d432f0d085a8671a6c8a331ec8bdccb5c076ef -c editor -c il2cpp  --wait --published-only
      -  cd TestProjects/HDRP_Tests && utr --suite=playmode --testproject=. --editor-location=.Editor --artifacts_path=test-results --reruncount=2 --extra-editor-arg="-non-rendergraph-tests" --extra-editor-arg="-force-d3d11"
=======
      -  cd TestProjects/HDRP_Tests && unity-downloader-cli -u 24a0f8b56f72092c87d71cefbe3c26d3d6f4f6e9 -c editor -c il2cpp  --wait --published-only
      -  cd TestProjects/HDRP_Tests && utr --suite=playmode --testproject=. --editor-location=.Editor --artifacts_path=test-results --reruncount=2 --extra-editor-arg="-rendergraph-tests" --extra-editor-arg="-force-d3d11"
>>>>>>> 6b846cad
    artifacts:
        logs:
            paths:
              -  "**/test-results/**"
HDRP_Win_DX11_editmode_2020.2:
    name: HDRP on Win_DX11_editmode on version 2020.2
    agent:
        type: Unity::VM
        image: graphics-foundation/win10-dxr:stable
        flavor: b1.xlarge
    variables:
        UPM_REGISTRY: https://artifactory-slo.bf.unity3d.com/artifactory/api/npm/upm-candidates
    commands:
      -  curl -s https://artifactory.internal.unity3d.com/core-automation/tools/utr-standalone/utr.bat --output TestProjects/HDRP_Tests/utr.bat
      -  pip install unity-downloader-cli --index-url https://artifactory.prd.it.unity3d.com/artifactory/api/pypi/pypi/simple --upgrade
      -  cd TestProjects/HDRP_Tests && unity-downloader-cli -u 24a0f8b56f72092c87d71cefbe3c26d3d6f4f6e9 -c editor -c il2cpp  --wait --published-only
      -  cd TestProjects/HDRP_Tests && utr --suite=editor --platform=editmode --testproject=. --editor-location=.Editor --artifacts_path=test-results --reruncount=2 --extra-editor-arg="-force-d3d11"
    artifacts:
        logs:
            paths:
              -  "**/test-results/**"
HDRP_Win_DX11_Standalone_2020.2:
    name: HDRP on Win_DX11_Standalone on version 2020.2
    agent:
        type: Unity::VM::GPU
        image: graphics-foundation/win10-dxr:stable
        flavor: b1.xlarge
        model: rtx2080
    variables:
        UPM_REGISTRY: https://artifactory-slo.bf.unity3d.com/artifactory/api/npm/upm-candidates
    commands:
      -  curl -s https://artifactory.internal.unity3d.com/core-automation/tools/utr-standalone/utr.bat --output TestProjects/HDRP_RuntimeTests/utr.bat
      -  cd TestProjects/HDRP_RuntimeTests && utr --suite=playmode --platform=StandaloneWindows64 --artifacts_path=test-results --player-load-path=../../players --player-connection-ip=auto --reruncount=2 --timeout=1200
    artifacts:
        logs:
            paths:
              -  "**/test-results/**"
    dependencies:
      -  path: .yamato/hdrp-win-dx11.yml#Build_HDRP_Win_DX11_Player_2020.2
         rerun: on-new-revision
    skip_checkout: true
Build_HDRP_Win_DX11_Player_2020.2:
    name: Build HDRP on Win_DX11_Player on version 2020.2
    agent:
        type: Unity::VM
        image: graphics-foundation/win10-dxr:stable
        flavor: b1.xlarge
        model: rtx2080
    variables:
        UPM_REGISTRY: https://artifactory-slo.bf.unity3d.com/artifactory/api/npm/upm-candidates
    commands:
      -  curl -s https://artifactory.internal.unity3d.com/core-automation/tools/utr-standalone/utr.bat --output TestProjects/HDRP_RuntimeTests/utr.bat
      -  pip install unity-downloader-cli --index-url https://artifactory.prd.it.unity3d.com/artifactory/api/pypi/pypi/simple --upgrade
      -  cd TestProjects/HDRP_RuntimeTests && unity-downloader-cli -u 24a0f8b56f72092c87d71cefbe3c26d3d6f4f6e9 -c editor -c il2cpp  --wait --published-only
      -  cd TestProjects/HDRP_RuntimeTests && utr --suite=playmode --platform=StandaloneWindows64 --testproject=. --editor-location=.Editor --artifacts_path=test-results --player-save-path=../../players --build-only --extra-editor-arg="-executemethod" --timeout=1200 --extra-editor-arg="CustomBuild.BuildWindowsDX11Linear"
    artifacts:
        logs:
            paths:
              -  "**/test-results/**"
        players:
            paths:
              -  "players/**"
HDRP_Win_DX11_playmode_CUSTOM-REVISION:
    name: HDRP on Win_DX11_playmode on version CUSTOM-REVISION
    agent:
        type: Unity::VM::GPU
        image: graphics-foundation/win10-dxr:stable
        flavor: b1.xlarge
        model: rtx2080
    variables:
        UPM_REGISTRY: https://artifactory-slo.bf.unity3d.com/artifactory/api/npm/upm-candidates
        CUSTOM_REVISION: custom_revision_not_set
    commands:
      -  curl -s https://artifactory.internal.unity3d.com/core-automation/tools/utr-standalone/utr.bat --output TestProjects/HDRP_Tests/utr.bat
      -  pip install unity-downloader-cli --index-url https://artifactory.prd.it.unity3d.com/artifactory/api/pypi/pypi/simple --upgrade
      -  cd TestProjects/HDRP_Tests && unity-downloader-cli --source-file ../../unity_revision.txt -c editor -c il2cpp  --wait --published-only
      -  cd TestProjects/HDRP_Tests && utr --suite=playmode --testproject=. --editor-location=.Editor --artifacts_path=test-results --reruncount=2 --extra-editor-arg="-force-d3d11"
    artifacts:
        logs:
            paths:
              -  "**/test-results/**"
    dependencies:
      -  path: .yamato/_editor_priming.yml#editor:priming:CUSTOM-REVISION:windows
         rerun: always
HDRP_Win_DX11_playmode_XR_CUSTOM-REVISION:
    name: HDRP on Win_DX11_playmode_XR on version CUSTOM-REVISION
    agent:
        type: Unity::VM::GPU
        image: graphics-foundation/win10-dxr:stable
        flavor: b1.xlarge
        model: rtx2080
    variables:
        UPM_REGISTRY: https://artifactory-slo.bf.unity3d.com/artifactory/api/npm/upm-candidates
        CUSTOM_REVISION: custom_revision_not_set
    commands:
      -  curl -s https://artifactory.internal.unity3d.com/core-automation/tools/utr-standalone/utr.bat --output TestProjects/HDRP_Tests/utr.bat
      -  pip install unity-downloader-cli --index-url https://artifactory.prd.it.unity3d.com/artifactory/api/pypi/pypi/simple --upgrade
      -  cd TestProjects/HDRP_Tests && unity-downloader-cli --source-file ../../unity_revision.txt -c editor -c il2cpp  --wait --published-only
      -  cd TestProjects/HDRP_Tests && utr --suite=playmode --testproject=. --editor-location=.Editor --artifacts_path=test-results --reruncount=2 --extra-editor-arg="-xr-tests" --extra-editor-arg="-force-d3d11"
    artifacts:
        logs:
            paths:
              -  "**/test-results/**"
    dependencies:
      -  path: .yamato/_editor_priming.yml#editor:priming:CUSTOM-REVISION:windows
         rerun: always
HDRP_Win_DX11_playmode_NonRenderGraph_CUSTOM-REVISION:
    name: HDRP on Win_DX11_playmode_NonRenderGraph on version CUSTOM-REVISION
    agent:
        type: Unity::VM::GPU
        image: graphics-foundation/win10-dxr:stable
        flavor: b1.xlarge
        model: rtx2080
    variables:
        UPM_REGISTRY: https://artifactory-slo.bf.unity3d.com/artifactory/api/npm/upm-candidates
        CUSTOM_REVISION: custom_revision_not_set
    commands:
      -  curl -s https://artifactory.internal.unity3d.com/core-automation/tools/utr-standalone/utr.bat --output TestProjects/HDRP_Tests/utr.bat
      -  pip install unity-downloader-cli --index-url https://artifactory.prd.it.unity3d.com/artifactory/api/pypi/pypi/simple --upgrade
      -  cd TestProjects/HDRP_Tests && unity-downloader-cli --source-file ../../unity_revision.txt -c editor -c il2cpp  --wait --published-only
      -  cd TestProjects/HDRP_Tests && utr --suite=playmode --testproject=. --editor-location=.Editor --artifacts_path=test-results --reruncount=2 --extra-editor-arg="-non-rendergraph-tests" --extra-editor-arg="-force-d3d11"
    artifacts:
        logs:
            paths:
              -  "**/test-results/**"
    dependencies:
      -  path: .yamato/_editor_priming.yml#editor:priming:CUSTOM-REVISION:windows
         rerun: always
HDRP_Win_DX11_editmode_CUSTOM-REVISION:
    name: HDRP on Win_DX11_editmode on version CUSTOM-REVISION
    agent:
        type: Unity::VM
        image: graphics-foundation/win10-dxr:stable
        flavor: b1.xlarge
    variables:
        UPM_REGISTRY: https://artifactory-slo.bf.unity3d.com/artifactory/api/npm/upm-candidates
        CUSTOM_REVISION: custom_revision_not_set
    commands:
      -  curl -s https://artifactory.internal.unity3d.com/core-automation/tools/utr-standalone/utr.bat --output TestProjects/HDRP_Tests/utr.bat
      -  pip install unity-downloader-cli --index-url https://artifactory.prd.it.unity3d.com/artifactory/api/pypi/pypi/simple --upgrade
      -  cd TestProjects/HDRP_Tests && unity-downloader-cli --source-file ../../unity_revision.txt -c editor -c il2cpp  --wait --published-only
      -  cd TestProjects/HDRP_Tests && utr --suite=editor --platform=editmode --testproject=. --editor-location=.Editor --artifacts_path=test-results --reruncount=2 --extra-editor-arg="-force-d3d11"
    artifacts:
        logs:
            paths:
              -  "**/test-results/**"
    dependencies:
      -  path: .yamato/_editor_priming.yml#editor:priming:CUSTOM-REVISION:windows
         rerun: always
HDRP_Win_DX11_Standalone_CUSTOM-REVISION:
    name: HDRP on Win_DX11_Standalone on version CUSTOM-REVISION
    agent:
        type: Unity::VM::GPU
        image: graphics-foundation/win10-dxr:stable
        flavor: b1.xlarge
        model: rtx2080
    variables:
        UPM_REGISTRY: https://artifactory-slo.bf.unity3d.com/artifactory/api/npm/upm-candidates
        CUSTOM_REVISION: custom_revision_not_set
    commands:
      -  curl -s https://artifactory.internal.unity3d.com/core-automation/tools/utr-standalone/utr.bat --output TestProjects/HDRP_RuntimeTests/utr.bat
      -  cd TestProjects/HDRP_RuntimeTests && utr --suite=playmode --platform=StandaloneWindows64 --artifacts_path=test-results --player-load-path=../../players --player-connection-ip=auto --reruncount=2 --timeout=1200
    artifacts:
        logs:
            paths:
              -  "**/test-results/**"
    dependencies:
      -  path: .yamato/_editor_priming.yml#editor:priming:CUSTOM-REVISION:windows
         rerun: always
      -  path: .yamato/hdrp-win-dx11.yml#Build_HDRP_Win_DX11_Player_CUSTOM-REVISION
         rerun: always
    skip_checkout: true
Build_HDRP_Win_DX11_Player_CUSTOM-REVISION:
    name: Build HDRP on Win_DX11_Player on version CUSTOM-REVISION
    agent:
        type: Unity::VM
        image: graphics-foundation/win10-dxr:stable
        flavor: b1.xlarge
        model: rtx2080
    variables:
        UPM_REGISTRY: https://artifactory-slo.bf.unity3d.com/artifactory/api/npm/upm-candidates
        CUSTOM_REVISION: custom_revision_not_set
    commands:
      -  curl -s https://artifactory.internal.unity3d.com/core-automation/tools/utr-standalone/utr.bat --output TestProjects/HDRP_RuntimeTests/utr.bat
      -  pip install unity-downloader-cli --index-url https://artifactory.prd.it.unity3d.com/artifactory/api/pypi/pypi/simple --upgrade
      -  cd TestProjects/HDRP_RuntimeTests && unity-downloader-cli --source-file ../../unity_revision.txt -c editor -c il2cpp  --wait --published-only
      -  cd TestProjects/HDRP_RuntimeTests && utr --suite=playmode --platform=StandaloneWindows64 --testproject=. --editor-location=.Editor --artifacts_path=test-results --player-save-path=../../players --build-only --extra-editor-arg="-executemethod" --timeout=1200 --extra-editor-arg="CustomBuild.BuildWindowsDX11Linear"
    artifacts:
        logs:
            paths:
              -  "**/test-results/**"
        players:
            paths:
              -  "players/**"
    dependencies:
      -  path: .yamato/_editor_priming.yml#editor:priming:CUSTOM-REVISION:windows
         rerun: always<|MERGE_RESOLUTION|>--- conflicted
+++ resolved
@@ -163,13 +163,8 @@
     commands:
       -  curl -s https://artifactory.internal.unity3d.com/core-automation/tools/utr-standalone/utr.bat --output TestProjects/HDRP_Tests/utr.bat
       -  pip install unity-downloader-cli --index-url https://artifactory.prd.it.unity3d.com/artifactory/api/pypi/pypi/simple --upgrade
-<<<<<<< HEAD
-      -  cd TestProjects/HDRP_Tests && unity-downloader-cli -u 93d432f0d085a8671a6c8a331ec8bdccb5c076ef -c editor -c il2cpp  --wait --published-only
+      -  cd TestProjects/HDRP_Tests && unity-downloader-cli -u 24a0f8b56f72092c87d71cefbe3c26d3d6f4f6e9 -c editor -c il2cpp  --wait --published-only
       -  cd TestProjects/HDRP_Tests && utr --suite=playmode --testproject=. --editor-location=.Editor --artifacts_path=test-results --reruncount=2 --extra-editor-arg="-non-rendergraph-tests" --extra-editor-arg="-force-d3d11"
-=======
-      -  cd TestProjects/HDRP_Tests && unity-downloader-cli -u 24a0f8b56f72092c87d71cefbe3c26d3d6f4f6e9 -c editor -c il2cpp  --wait --published-only
-      -  cd TestProjects/HDRP_Tests && utr --suite=playmode --testproject=. --editor-location=.Editor --artifacts_path=test-results --reruncount=2 --extra-editor-arg="-rendergraph-tests" --extra-editor-arg="-force-d3d11"
->>>>>>> 6b846cad
     artifacts:
         logs:
             paths:
