--- conflicted
+++ resolved
@@ -168,29 +168,26 @@
     dependencies:
       -  path: .yamato/_editor_priming.yml#editor:priming:trunk:Android
          rerun: on_new_revision
-<<<<<<< HEAD
-URP_Terrain_Android_Vulkan_Standalone_il2cpp_Linear_2021.2:
-    name: URP_Terrain on Android_Vulkan_Standalone_il2cpp_Linear on version 2021.2
-    agent:
-        type: Unity::mobile::android
-        image: mobile/android-execution-r19:stable
-        flavor: b1.large
-    variables:
-        UPM_REGISTRY: https://artifactory-slo.bf.unity3d.com/artifactory/api/npm/upm-candidates
-        CUSTOM_REVISION: '{{2021_2.changeset.id}}'
-        CACHE_ARGS: '{{cache.flags}}'
-        UTR_VERSION: "current"
-        TEST_FILTER: .*
-    commands:
-      -  command: '%ANDROID_SDK_ROOT%\platform-tools\adb.exe connect %BOKKEN_DEVICE_IP%'
-         retries: 2
+URP_Terrain_Android_Vulkan_Standalone_il2cpp_Linear_CUSTOM-REVISION:
+    name: URP_Terrain on Android_Vulkan_Standalone_il2cpp_Linear on version CUSTOM-REVISION
+    agent:
+        type: Unity::mobile::samsung
+        model: s10e-eu
+        image: mobile/android-execution-r19:stable
+        flavor: b1.large
+    variables:
+        UPM_REGISTRY: https://artifactory-slo.bf.unity3d.com/artifactory/api/npm/upm-candidates
+        CUSTOM_REVISION: custom_revision_not_set
+        CACHE_ARGS: '{{cache.flags}}'
+        UTR_VERSION: "current"
+        TEST_FILTER: .*
+    commands:
       -  command: powershell %ANDROID_SDK_ROOT%\platform-tools\adb.exe devices
          retries: 2
       -  command: NetSh Advfirewall set allprofiles state off
       -  command: curl -s https://artifactory.prd.it.unity3d.com/artifactory/unity-tools-local/utr-standalone/utr.bat --output utr.bat
          retries: 2
       -  command: |5-
-                set ANDROID_DEVICE_CONNECTION=%BOKKEN_DEVICE_IP%
                 git rev-parse HEAD | git show -s --format=%%cI > revdate.tmp
                 set /p GIT_REVISIONDATE=<revdate.tmp
                 echo %GIT_REVISIONDATE%
@@ -198,25 +195,28 @@
                 utr --architecture=ARM64 --artifacts_path=TestProjects/UniversalGraphicsTest_Terrain/test-results --platform=Android --player-load-path=players --suite=playmode --timeout=1200
       -  command: start %ANDROID_SDK_ROOT%\platform-tools\adb.exe kill-server
          retries: 2
-    artifacts:
-        logs:
-            paths:
-              -  "**/test-results/**"
-              -  "TestProjects/UniversalGraphicsTest_Terrain/Logs/*.log"
-    dependencies:
-      -  path: .yamato/_editor_priming.yml#editor:priming:2021.2:Android
-         rerun: on_new_revision
-      -  path: .yamato/urp_terrain-android-vulkan.yml#Build_URP_Terrain_Android_Vulkan_Standalone_il2cpp_Linear_2021.2
-         rerun: on_new_revision
-Build_URP_Terrain_Android_Vulkan_Standalone_il2cpp_Linear_2021.2:
-    name: Build URP_Terrain on Android_Vulkan_il2cpp_Linear_Standalone_build_Player on version 2021.2
+    after:
+      -  command: pip install requests --index-url https://artifactory.prd.it.unity3d.com/artifactory/api/pypi/pypi/simple --upgrade
+      -  command: python .yamato/script/log_scripts/log_parser.py
+    artifacts:
+        logs:
+            paths:
+              -  "**/test-results/**"
+              -  "TestProjects/UniversalGraphicsTest_Terrain/Logs/*.log"
+    dependencies:
+      -  path: .yamato/_editor_priming.yml#editor:priming:CUSTOM-REVISION:Android
+         rerun: on_new_revision
+      -  path: .yamato/urp_terrain-android-vulkan.yml#Build_URP_Terrain_Android_Vulkan_Standalone_il2cpp_Linear_CUSTOM-REVISION
+         rerun: on_new_revision
+Build_URP_Terrain_Android_Vulkan_Standalone_il2cpp_Linear_CUSTOM-REVISION:
+    name: Build URP_Terrain on Android_Vulkan_il2cpp_Linear_Standalone_build_Player on version CUSTOM-REVISION
     agent:
         type: Unity::VM
         image: mobile/android-execution-r19:stable
         flavor: b1.large
     variables:
         UPM_REGISTRY: https://artifactory-slo.bf.unity3d.com/artifactory/api/npm/upm-candidates
-        CUSTOM_REVISION: '{{2021_2.changeset.id}}'
+        CUSTOM_REVISION: custom_revision_not_set
         CACHE_ARGS: '{{cache.flags}}'
         UTR_VERSION: "current"
         TEST_FILTER: .*
@@ -229,12 +229,14 @@
       -  command: unity-downloader-cli --source-file unity_revision.txt -p WindowsEditor -c editor -c il2cpp -c android  --wait --published-only
          retries: 2
       -  command: |5-
-                set ANDROID_DEVICE_CONNECTION=%BOKKEN_DEVICE_IP%
                 git rev-parse HEAD | git show -s --format=%%cI > revdate.tmp
                 set /p GIT_REVISIONDATE=<revdate.tmp
                 echo %GIT_REVISIONDATE%
                 del revdate.tmp
                 utr %CACHE_ARGS% --architecture=ARM64 --artifacts_path=TestProjects/UniversalGraphicsTest_Terrain/test-results --build-only --editor-location=./WindowsEditor --extra-editor-arg="-colorspace=Linear" --extra-editor-arg="-executemethod" --extra-editor-arg="SetupProject.ApplySettings" --extra-editor-arg="vulkan" --extra-editor-arg="Linear" --extra-editor-arg="-playergraphicsapi=Vulkan" --platform=Android --player-save-path=players --scripting-backend=IL2CPP --suite=playmode --testfilter=%TEST_FILTER% --testproject=./TestProjects/UniversalGraphicsTest_Terrain --timeout=3000
+    after:
+      -  command: pip install requests --index-url https://artifactory.prd.it.unity3d.com/artifactory/api/pypi/pypi/simple --upgrade
+      -  command: python .yamato/script/log_scripts/log_parser.py
     artifacts:
         logs:
             paths:
@@ -244,30 +246,28 @@
             paths:
               -  "players*/**"
     dependencies:
-      -  path: .yamato/_editor_priming.yml#editor:priming:2021.2:Android
-         rerun: on_new_revision
-URP_Terrain_Android_Vulkan_Standalone_XR_il2cpp_Linear_2021.2:
-    name: URP_Terrain on Android_Vulkan_Standalone_XR_il2cpp_Linear on version 2021.2
-    agent:
-        type: Unity::mobile::android
-        image: mobile/android-execution-r19:stable
-        flavor: b1.large
-    variables:
-        UPM_REGISTRY: https://artifactory-slo.bf.unity3d.com/artifactory/api/npm/upm-candidates
-        CUSTOM_REVISION: '{{2021_2.changeset.id}}'
-        CACHE_ARGS: '{{cache.flags}}'
-        UTR_VERSION: "current"
-        TEST_FILTER: .*
-    commands:
-      -  command: '%ANDROID_SDK_ROOT%\platform-tools\adb.exe connect %BOKKEN_DEVICE_IP%'
-         retries: 2
+      -  path: .yamato/_editor_priming.yml#editor:priming:CUSTOM-REVISION:Android
+         rerun: on_new_revision
+URP_Terrain_Android_Vulkan_Standalone_XR_il2cpp_Linear_CUSTOM-REVISION:
+    name: URP_Terrain on Android_Vulkan_Standalone_XR_il2cpp_Linear on version CUSTOM-REVISION
+    agent:
+        type: Unity::mobile::samsung
+        model: s10e-eu
+        image: mobile/android-execution-r19:stable
+        flavor: b1.large
+    variables:
+        UPM_REGISTRY: https://artifactory-slo.bf.unity3d.com/artifactory/api/npm/upm-candidates
+        CUSTOM_REVISION: custom_revision_not_set
+        CACHE_ARGS: '{{cache.flags}}'
+        UTR_VERSION: "current"
+        TEST_FILTER: .*
+    commands:
       -  command: powershell %ANDROID_SDK_ROOT%\platform-tools\adb.exe devices
          retries: 2
       -  command: NetSh Advfirewall set allprofiles state off
       -  command: curl -s https://artifactory.prd.it.unity3d.com/artifactory/unity-tools-local/utr-standalone/utr.bat --output utr.bat
          retries: 2
       -  command: |5-
-                set ANDROID_DEVICE_CONNECTION=%BOKKEN_DEVICE_IP%
                 git rev-parse HEAD | git show -s --format=%%cI > revdate.tmp
                 set /p GIT_REVISIONDATE=<revdate.tmp
                 echo %GIT_REVISIONDATE%
@@ -275,163 +275,6 @@
                 utr --architecture=ARM64 --artifacts_path=TestProjects/UniversalGraphicsTest_Terrain/test-results --extra-editor-arg="-xr-reuse-tests" --platform=Android --player-load-path=players --suite=playmode --timeout=1200
       -  command: start %ANDROID_SDK_ROOT%\platform-tools\adb.exe kill-server
          retries: 2
-    artifacts:
-        logs:
-            paths:
-              -  "**/test-results/**"
-              -  "TestProjects/UniversalGraphicsTest_Terrain/Logs/*.log"
-    dependencies:
-      -  path: .yamato/_editor_priming.yml#editor:priming:2021.2:Android
-         rerun: on_new_revision
-      -  path: .yamato/urp_terrain-android-vulkan.yml#Build_URP_Terrain_Android_Vulkan_Standalone_XR_il2cpp_Linear_2021.2
-         rerun: on_new_revision
-Build_URP_Terrain_Android_Vulkan_Standalone_XR_il2cpp_Linear_2021.2:
-    name: Build URP_Terrain on Android_Vulkan_il2cpp_Linear_Standalone_XR_build_Player on version 2021.2
-    agent:
-        type: Unity::VM
-        image: mobile/android-execution-r19:stable
-        flavor: b1.large
-    variables:
-        UPM_REGISTRY: https://artifactory-slo.bf.unity3d.com/artifactory/api/npm/upm-candidates
-        CUSTOM_REVISION: '{{2021_2.changeset.id}}'
-        CACHE_ARGS: '{{cache.flags}}'
-        UTR_VERSION: "current"
-        TEST_FILTER: .*
-    commands:
-      -  command: NetSh Advfirewall set allprofiles state off
-      -  command: curl -s https://artifactory.prd.it.unity3d.com/artifactory/unity-tools-local/utr-standalone/utr.bat --output utr.bat
-         retries: 2
-      -  command: choco install unity-downloader-cli -y -s https://artifactory.prd.it.unity3d.com/artifactory/api/nuget/unity-choco-local
-         retries: 2
-      -  command: unity-downloader-cli --source-file unity_revision.txt -p WindowsEditor -c editor -c il2cpp -c android  --wait --published-only
-         retries: 2
-      -  command: |5-
-                set ANDROID_DEVICE_CONNECTION=%BOKKEN_DEVICE_IP%
-                git rev-parse HEAD | git show -s --format=%%cI > revdate.tmp
-                set /p GIT_REVISIONDATE=<revdate.tmp
-                echo %GIT_REVISIONDATE%
-                del revdate.tmp
-                utr %CACHE_ARGS% --architecture=ARM64 --artifacts_path=TestProjects/UniversalGraphicsTest_Terrain/test-results --build-only --editor-location=./WindowsEditor --extra-editor-arg="-colorspace=Linear" --extra-editor-arg="-executemethod" --extra-editor-arg="SetupProject.ApplySettings" --extra-editor-arg="vulkan" --extra-editor-arg="Linear" --extra-editor-arg="-playergraphicsapi=Vulkan" --extra-editor-arg="-xr-reuse-tests" --platform=Android --player-save-path=players --scripting-backend=IL2CPP --suite=playmode --testfilter=%TEST_FILTER% --testproject=./TestProjects/UniversalGraphicsTest_Terrain --timeout=3000
-    artifacts:
-        logs:
-            paths:
-              -  "**/test-results/**"
-              -  "TestProjects/UniversalGraphicsTest_Terrain/Logs/*.log"
-        players:
-            paths:
-              -  "players*/**"
-    dependencies:
-      -  path: .yamato/_editor_priming.yml#editor:priming:2021.2:Android
-         rerun: on_new_revision
-=======
->>>>>>> 2a6f9af4
-URP_Terrain_Android_Vulkan_Standalone_il2cpp_Linear_CUSTOM-REVISION:
-    name: URP_Terrain on Android_Vulkan_Standalone_il2cpp_Linear on version CUSTOM-REVISION
-    agent:
-        type: Unity::mobile::samsung
-        model: s10e-eu
-        image: mobile/android-execution-r19:stable
-        flavor: b1.large
-    variables:
-        UPM_REGISTRY: https://artifactory-slo.bf.unity3d.com/artifactory/api/npm/upm-candidates
-        CUSTOM_REVISION: custom_revision_not_set
-        CACHE_ARGS: '{{cache.flags}}'
-        UTR_VERSION: "current"
-        TEST_FILTER: .*
-    commands:
-      -  command: powershell %ANDROID_SDK_ROOT%\platform-tools\adb.exe devices
-         retries: 2
-      -  command: NetSh Advfirewall set allprofiles state off
-      -  command: curl -s https://artifactory.prd.it.unity3d.com/artifactory/unity-tools-local/utr-standalone/utr.bat --output utr.bat
-         retries: 2
-      -  command: |5-
-                git rev-parse HEAD | git show -s --format=%%cI > revdate.tmp
-                set /p GIT_REVISIONDATE=<revdate.tmp
-                echo %GIT_REVISIONDATE%
-                del revdate.tmp
-                utr --architecture=ARM64 --artifacts_path=TestProjects/UniversalGraphicsTest_Terrain/test-results --platform=Android --player-load-path=players --suite=playmode --timeout=1200
-      -  command: start %ANDROID_SDK_ROOT%\platform-tools\adb.exe kill-server
-         retries: 2
-    after:
-      -  command: pip install requests --index-url https://artifactory.prd.it.unity3d.com/artifactory/api/pypi/pypi/simple --upgrade
-      -  command: python .yamato/script/log_scripts/log_parser.py
-    artifacts:
-        logs:
-            paths:
-              -  "**/test-results/**"
-              -  "TestProjects/UniversalGraphicsTest_Terrain/Logs/*.log"
-    dependencies:
-      -  path: .yamato/_editor_priming.yml#editor:priming:CUSTOM-REVISION:Android
-         rerun: on_new_revision
-      -  path: .yamato/urp_terrain-android-vulkan.yml#Build_URP_Terrain_Android_Vulkan_Standalone_il2cpp_Linear_CUSTOM-REVISION
-         rerun: on_new_revision
-Build_URP_Terrain_Android_Vulkan_Standalone_il2cpp_Linear_CUSTOM-REVISION:
-    name: Build URP_Terrain on Android_Vulkan_il2cpp_Linear_Standalone_build_Player on version CUSTOM-REVISION
-    agent:
-        type: Unity::VM
-        image: mobile/android-execution-r19:stable
-        flavor: b1.large
-    variables:
-        UPM_REGISTRY: https://artifactory-slo.bf.unity3d.com/artifactory/api/npm/upm-candidates
-        CUSTOM_REVISION: custom_revision_not_set
-        CACHE_ARGS: '{{cache.flags}}'
-        UTR_VERSION: "current"
-        TEST_FILTER: .*
-    commands:
-      -  command: NetSh Advfirewall set allprofiles state off
-      -  command: curl -s https://artifactory.prd.it.unity3d.com/artifactory/unity-tools-local/utr-standalone/utr.bat --output utr.bat
-         retries: 2
-      -  command: choco install unity-downloader-cli -y -s https://artifactory.prd.it.unity3d.com/artifactory/api/nuget/unity-choco-local
-         retries: 2
-      -  command: unity-downloader-cli --source-file unity_revision.txt -p WindowsEditor -c editor -c il2cpp -c android  --wait --published-only
-         retries: 2
-      -  command: |5-
-                git rev-parse HEAD | git show -s --format=%%cI > revdate.tmp
-                set /p GIT_REVISIONDATE=<revdate.tmp
-                echo %GIT_REVISIONDATE%
-                del revdate.tmp
-                utr %CACHE_ARGS% --architecture=ARM64 --artifacts_path=TestProjects/UniversalGraphicsTest_Terrain/test-results --build-only --editor-location=./WindowsEditor --extra-editor-arg="-colorspace=Linear" --extra-editor-arg="-executemethod" --extra-editor-arg="SetupProject.ApplySettings" --extra-editor-arg="vulkan" --extra-editor-arg="Linear" --extra-editor-arg="-playergraphicsapi=Vulkan" --platform=Android --player-save-path=players --scripting-backend=IL2CPP --suite=playmode --testfilter=%TEST_FILTER% --testproject=./TestProjects/UniversalGraphicsTest_Terrain --timeout=3000
-    after:
-      -  command: pip install requests --index-url https://artifactory.prd.it.unity3d.com/artifactory/api/pypi/pypi/simple --upgrade
-      -  command: python .yamato/script/log_scripts/log_parser.py
-    artifacts:
-        logs:
-            paths:
-              -  "**/test-results/**"
-              -  "TestProjects/UniversalGraphicsTest_Terrain/Logs/*.log"
-        players:
-            paths:
-              -  "players*/**"
-    dependencies:
-      -  path: .yamato/_editor_priming.yml#editor:priming:CUSTOM-REVISION:Android
-         rerun: on_new_revision
-URP_Terrain_Android_Vulkan_Standalone_XR_il2cpp_Linear_CUSTOM-REVISION:
-    name: URP_Terrain on Android_Vulkan_Standalone_XR_il2cpp_Linear on version CUSTOM-REVISION
-    agent:
-        type: Unity::mobile::samsung
-        model: s10e-eu
-        image: mobile/android-execution-r19:stable
-        flavor: b1.large
-    variables:
-        UPM_REGISTRY: https://artifactory-slo.bf.unity3d.com/artifactory/api/npm/upm-candidates
-        CUSTOM_REVISION: custom_revision_not_set
-        CACHE_ARGS: '{{cache.flags}}'
-        UTR_VERSION: "current"
-        TEST_FILTER: .*
-    commands:
-      -  command: powershell %ANDROID_SDK_ROOT%\platform-tools\adb.exe devices
-         retries: 2
-      -  command: NetSh Advfirewall set allprofiles state off
-      -  command: curl -s https://artifactory.prd.it.unity3d.com/artifactory/unity-tools-local/utr-standalone/utr.bat --output utr.bat
-         retries: 2
-      -  command: |5-
-                git rev-parse HEAD | git show -s --format=%%cI > revdate.tmp
-                set /p GIT_REVISIONDATE=<revdate.tmp
-                echo %GIT_REVISIONDATE%
-                del revdate.tmp
-                utr --architecture=ARM64 --artifacts_path=TestProjects/UniversalGraphicsTest_Terrain/test-results --extra-editor-arg="-xr-reuse-tests" --platform=Android --player-load-path=players --suite=playmode --timeout=1200
-      -  command: start %ANDROID_SDK_ROOT%\platform-tools\adb.exe kill-server
-         retries: 2
     after:
       -  command: pip install requests --index-url https://artifactory.prd.it.unity3d.com/artifactory/api/pypi/pypi/simple --upgrade
       -  command: python .yamato/script/log_scripts/log_parser.py
