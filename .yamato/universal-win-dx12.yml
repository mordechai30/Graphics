--- conflicted
+++ resolved
@@ -41,12 +41,8 @@
         TEST_FILTER: .*
     commands:
       -  curl -s https://artifactory.internal.unity3d.com/core-automation/tools/utr-standalone/utr.bat --output TestProjects/UniversalGraphicsTest/utr.bat
-<<<<<<< HEAD
-      -  pip install unity-downloader-cli --index-url https://artifactory.prd.it.unity3d.com/artifactory/api/pypi/pypi/simple --upgrade
-      -  NetSh Advfirewall set allprofiles state off
-=======
-      -  choco install unity-downloader-cli -y -s https://artifactory.prd.it.unity3d.com/artifactory/api/nuget/unity-choco-local
->>>>>>> 86354714
+      -  choco install unity-downloader-cli -y -s https://artifactory.prd.it.unity3d.com/artifactory/api/nuget/unity-choco-local
+      -  NetSh Advfirewall set allprofiles state off
       -  cd TestProjects/UniversalGraphicsTest && unity-downloader-cli -u {{editor_versions.trunk_latest_internal.windows.revision}} -c editor -c il2cpp  --wait --published-only
       -  |5-
 
@@ -75,12 +71,8 @@
         TEST_FILTER: .*
     commands:
       -  curl -s https://artifactory.internal.unity3d.com/core-automation/tools/utr-standalone/utr.bat --output TestProjects/UniversalGraphicsTest/utr.bat
-<<<<<<< HEAD
-      -  pip install unity-downloader-cli --index-url https://artifactory.prd.it.unity3d.com/artifactory/api/pypi/pypi/simple --upgrade
-      -  NetSh Advfirewall set allprofiles state off
-=======
-      -  choco install unity-downloader-cli -y -s https://artifactory.prd.it.unity3d.com/artifactory/api/nuget/unity-choco-local
->>>>>>> 86354714
+      -  choco install unity-downloader-cli -y -s https://artifactory.prd.it.unity3d.com/artifactory/api/nuget/unity-choco-local
+      -  NetSh Advfirewall set allprofiles state off
       -  cd TestProjects/UniversalGraphicsTest && unity-downloader-cli -u {{editor_versions.trunk_latest_internal.windows.revision}} -c editor -c il2cpp  --wait --published-only
       -  |5-
 
@@ -106,7 +98,7 @@
         TEST_FILTER: .*
     commands:
       -  curl -s https://artifactory.internal.unity3d.com/core-automation/tools/utr-standalone/utr.bat --output TestProjects/UniversalGraphicsTest/utr.bat
-      -  pip install unity-downloader-cli --index-url https://artifactory.prd.it.unity3d.com/artifactory/api/pypi/pypi/simple --upgrade
+      -  choco install unity-downloader-cli -y -s https://artifactory.prd.it.unity3d.com/artifactory/api/nuget/unity-choco-local
       -  NetSh Advfirewall set allprofiles state off
       -  cd TestProjects/UniversalGraphicsTest && unity-downloader-cli -u {{editor_versions.trunk_latest_internal.windows.revision}} -c editor -c il2cpp  --wait --published-only
       -  |5-
@@ -133,12 +125,8 @@
         TEST_FILTER: .*
     commands:
       -  curl -s https://artifactory.internal.unity3d.com/core-automation/tools/utr-standalone/utr.bat --output TestProjects/UniversalGraphicsTest/utr.bat
-<<<<<<< HEAD
-      -  pip install unity-downloader-cli --index-url https://artifactory.prd.it.unity3d.com/artifactory/api/pypi/pypi/simple --upgrade
-      -  NetSh Advfirewall set allprofiles state off
-=======
-      -  choco install unity-downloader-cli -y -s https://artifactory.prd.it.unity3d.com/artifactory/api/nuget/unity-choco-local
->>>>>>> 86354714
+      -  choco install unity-downloader-cli -y -s https://artifactory.prd.it.unity3d.com/artifactory/api/nuget/unity-choco-local
+      -  NetSh Advfirewall set allprofiles state off
       -  cd TestProjects/UniversalGraphicsTest && unity-downloader-cli -u {{editor_versions.trunk_latest_internal.windows.revision}} -c editor -c il2cpp  --wait --published-only
       -  |5-
 
@@ -164,12 +152,8 @@
         TEST_FILTER: .*
     commands:
       -  curl -s https://artifactory.internal.unity3d.com/core-automation/tools/utr-standalone/utr.bat --output TestProjects/UniversalGraphicsTest/utr.bat
-<<<<<<< HEAD
-      -  pip install unity-downloader-cli --index-url https://artifactory.prd.it.unity3d.com/artifactory/api/pypi/pypi/simple --upgrade
-      -  NetSh Advfirewall set allprofiles state off
-=======
-      -  choco install unity-downloader-cli -y -s https://artifactory.prd.it.unity3d.com/artifactory/api/nuget/unity-choco-local
->>>>>>> 86354714
+      -  choco install unity-downloader-cli -y -s https://artifactory.prd.it.unity3d.com/artifactory/api/nuget/unity-choco-local
+      -  NetSh Advfirewall set allprofiles state off
       -  cd TestProjects/UniversalGraphicsTest && unity-downloader-cli -u {{editor_versions.trunk_latest_internal.windows.revision}} -c editor -c il2cpp  --wait --published-only
       -  |5-
 
@@ -221,12 +205,8 @@
         TEST_FILTER: .*
     commands:
       -  curl -s https://artifactory.internal.unity3d.com/core-automation/tools/utr-standalone/utr.bat --output TestProjects/UniversalGraphicsTest/utr.bat
-<<<<<<< HEAD
-      -  pip install unity-downloader-cli --index-url https://artifactory.prd.it.unity3d.com/artifactory/api/pypi/pypi/simple --upgrade
-      -  NetSh Advfirewall set allprofiles state off
-=======
-      -  choco install unity-downloader-cli -y -s https://artifactory.prd.it.unity3d.com/artifactory/api/nuget/unity-choco-local
->>>>>>> 86354714
+      -  choco install unity-downloader-cli -y -s https://artifactory.prd.it.unity3d.com/artifactory/api/nuget/unity-choco-local
+      -  NetSh Advfirewall set allprofiles state off
       -  cd TestProjects/UniversalGraphicsTest && unity-downloader-cli --source-file ../../unity_revision.txt -c editor -c il2cpp  --wait --published-only
       -  |5-
 
@@ -259,12 +239,8 @@
         TEST_FILTER: .*
     commands:
       -  curl -s https://artifactory.internal.unity3d.com/core-automation/tools/utr-standalone/utr.bat --output TestProjects/UniversalGraphicsTest/utr.bat
-<<<<<<< HEAD
-      -  pip install unity-downloader-cli --index-url https://artifactory.prd.it.unity3d.com/artifactory/api/pypi/pypi/simple --upgrade
-      -  NetSh Advfirewall set allprofiles state off
-=======
-      -  choco install unity-downloader-cli -y -s https://artifactory.prd.it.unity3d.com/artifactory/api/nuget/unity-choco-local
->>>>>>> 86354714
+      -  choco install unity-downloader-cli -y -s https://artifactory.prd.it.unity3d.com/artifactory/api/nuget/unity-choco-local
+      -  NetSh Advfirewall set allprofiles state off
       -  cd TestProjects/UniversalGraphicsTest && unity-downloader-cli --source-file ../../unity_revision.txt -c editor -c il2cpp  --wait --published-only
       -  |5-
 
@@ -294,7 +270,7 @@
         TEST_FILTER: .*
     commands:
       -  curl -s https://artifactory.internal.unity3d.com/core-automation/tools/utr-standalone/utr.bat --output TestProjects/UniversalGraphicsTest/utr.bat
-      -  pip install unity-downloader-cli --index-url https://artifactory.prd.it.unity3d.com/artifactory/api/pypi/pypi/simple --upgrade
+      -  choco install unity-downloader-cli -y -s https://artifactory.prd.it.unity3d.com/artifactory/api/nuget/unity-choco-local
       -  NetSh Advfirewall set allprofiles state off
       -  cd TestProjects/UniversalGraphicsTest && unity-downloader-cli --source-file ../../unity_revision.txt -c editor -c il2cpp  --wait --published-only
       -  |5-
@@ -325,12 +301,8 @@
         TEST_FILTER: .*
     commands:
       -  curl -s https://artifactory.internal.unity3d.com/core-automation/tools/utr-standalone/utr.bat --output TestProjects/UniversalGraphicsTest/utr.bat
-<<<<<<< HEAD
-      -  pip install unity-downloader-cli --index-url https://artifactory.prd.it.unity3d.com/artifactory/api/pypi/pypi/simple --upgrade
-      -  NetSh Advfirewall set allprofiles state off
-=======
-      -  choco install unity-downloader-cli -y -s https://artifactory.prd.it.unity3d.com/artifactory/api/nuget/unity-choco-local
->>>>>>> 86354714
+      -  choco install unity-downloader-cli -y -s https://artifactory.prd.it.unity3d.com/artifactory/api/nuget/unity-choco-local
+      -  NetSh Advfirewall set allprofiles state off
       -  cd TestProjects/UniversalGraphicsTest && unity-downloader-cli --source-file ../../unity_revision.txt -c editor -c il2cpp  --wait --published-only
       -  |5-
 
@@ -360,12 +332,8 @@
         TEST_FILTER: .*
     commands:
       -  curl -s https://artifactory.internal.unity3d.com/core-automation/tools/utr-standalone/utr.bat --output TestProjects/UniversalGraphicsTest/utr.bat
-<<<<<<< HEAD
-      -  pip install unity-downloader-cli --index-url https://artifactory.prd.it.unity3d.com/artifactory/api/pypi/pypi/simple --upgrade
-      -  NetSh Advfirewall set allprofiles state off
-=======
-      -  choco install unity-downloader-cli -y -s https://artifactory.prd.it.unity3d.com/artifactory/api/nuget/unity-choco-local
->>>>>>> 86354714
+      -  choco install unity-downloader-cli -y -s https://artifactory.prd.it.unity3d.com/artifactory/api/nuget/unity-choco-local
+      -  NetSh Advfirewall set allprofiles state off
       -  cd TestProjects/UniversalGraphicsTest && unity-downloader-cli --source-file ../../unity_revision.txt -c editor -c il2cpp  --wait --published-only
       -  |5-
 
