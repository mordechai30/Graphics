
# This file is generated by ant_yaml_generation package, don't edit this file manually.
# Introduce any changes under .yamato/config/*.metafile files and rerun yaml-generation (or check #devs-automation-tooling).

{% metadata_file .yamato/_cache_config.metafile -%}
<<<<<<< HEAD
{% metadata_file .yamato/_latest_editor_versions_trunk.metafile -%}

---

Universal_Hybrid_Linux_OpenGLCore_playmode_mono_Linear_trunk:
    name: Universal_Hybrid on Linux_OpenGLCore_playmode_mono_Linear on version trunk
=======
{% metadata_file .yamato/_latest_editor_versions_2021.2.metafile -%}

---

Universal_Hybrid_Linux_OpenGLCore_playmode_mono_Linear_2021.2:
    name: Universal_Hybrid on Linux_OpenGLCore_playmode_mono_Linear on version 2021.2
>>>>>>> 1ee5912c
    agent:
        type: Unity::VM::GPU
        image: package-ci/ubuntu:stable
        flavor: b1.large
    variables:
        UPM_REGISTRY: https://artifactory-slo.bf.unity3d.com/artifactory/api/npm/upm-candidates
<<<<<<< HEAD
        CUSTOM_REVISION: '{{trunk.changeset.id}}'
=======
        CUSTOM_REVISION: '{{2021_2.changeset.id}}'
>>>>>>> 1ee5912c
        CACHE_ARGS: '{{cache.flags}}'
        UTR_VERSION: "current"
        TEST_FILTER: .*
    commands:
      -  command: curl -s https://artifactory.prd.it.unity3d.com/artifactory/unity-tools-local/utr-standalone/utr --output utr
         retries: 2
      -  command: chmod +x utr
      -  command: sudo rm -f /etc/apt/sources.list /etc/apt/sources.list.d/{nodesource,teamviewer,deadsnakes-ubuntu-ppa-}*
      -  command: curl -L https://artifactory.prd.it.unity3d.com/artifactory/api/gpg/key/public | sudo apt-key add -
      -  command: sudo sh -c "echo 'deb https://artifactory.prd.it.unity3d.com/artifactory/unity-apt-local bionic main' > /etc/apt/sources.list.d/unity.list"
      -  command: sudo apt update
      -  command: sudo apt install unity-downloader-cli
         retries: 2
      -  command: sudo unity-downloader-cli --source-file unity_revision.txt -c editor -c il2cpp  --wait --published-only
         retries: 2
      -  command: DISPLAY=:0.0 ./utr $CACHE_ARGS --artifacts_path=TestProjects/UniversalHybridTest/test-results --compilation-errors-as-warnings --editor-location=.Editor --extra-editor-arg="-colorspace=Linear" --extra-editor-arg="-force-glcore" --scripting-backend=Mono2x --suite=playmode --testfilter=$TEST_FILTER --testproject=./TestProjects/UniversalHybridTest --zero-tests-are-ok=1
    after:
      -  command: pip3 install ant_instability_detection --index-url https://artifactory.prd.cds.internal.unity3d.com/artifactory/api/pypi/pypi/simple --upgrade || exit 0
      -  command: find_instabilities || exit 0
    artifacts:
        logs:
            paths:
              -  "**/test-results/**"
              -  "TestProjects/UniversalHybridTest/Logs/*.log"
    dependencies:
<<<<<<< HEAD
      -  path: .yamato/_editor_priming.yml#editor:priming:trunk:Linux
=======
      -  path: .yamato/_editor_priming.yml#editor:priming:2021.2:Linux
>>>>>>> 1ee5912c
         rerun: on_new_revision
Universal_Hybrid_Linux_OpenGLCore_playmode_mono_Linear_CUSTOM-REVISION:
    name: Universal_Hybrid on Linux_OpenGLCore_playmode_mono_Linear on version CUSTOM-REVISION
    agent:
        type: Unity::VM::GPU
        image: package-ci/ubuntu:stable
        flavor: b1.large
    variables:
        UPM_REGISTRY: https://artifactory-slo.bf.unity3d.com/artifactory/api/npm/upm-candidates
        CUSTOM_REVISION: custom_revision_not_set
        CACHE_ARGS: '{{cache.flags}}'
        UTR_VERSION: "current"
        TEST_FILTER: .*
    commands:
      -  command: curl -s https://artifactory.prd.it.unity3d.com/artifactory/unity-tools-local/utr-standalone/utr --output utr
         retries: 2
      -  command: chmod +x utr
      -  command: sudo rm -f /etc/apt/sources.list /etc/apt/sources.list.d/{nodesource,teamviewer,deadsnakes-ubuntu-ppa-}*
      -  command: curl -L https://artifactory.prd.it.unity3d.com/artifactory/api/gpg/key/public | sudo apt-key add -
      -  command: sudo sh -c "echo 'deb https://artifactory.prd.it.unity3d.com/artifactory/unity-apt-local bionic main' > /etc/apt/sources.list.d/unity.list"
      -  command: sudo apt update
      -  command: sudo apt install unity-downloader-cli
         retries: 2
      -  command: sudo unity-downloader-cli --source-file unity_revision.txt -c editor -c il2cpp  --wait --published-only
         retries: 2
      -  command: DISPLAY=:0.0 ./utr $CACHE_ARGS --artifacts_path=TestProjects/UniversalHybridTest/test-results --compilation-errors-as-warnings --editor-location=.Editor --extra-editor-arg="-colorspace=Linear" --extra-editor-arg="-force-glcore" --scripting-backend=Mono2x --suite=playmode --testfilter=$TEST_FILTER --testproject=./TestProjects/UniversalHybridTest --zero-tests-are-ok=1
    after:
      -  command: pip3 install ant_instability_detection --index-url https://artifactory.prd.cds.internal.unity3d.com/artifactory/api/pypi/pypi/simple --upgrade || exit 0
      -  command: find_instabilities || exit 0
    artifacts:
        logs:
            paths:
              -  "**/test-results/**"
              -  "TestProjects/UniversalHybridTest/Logs/*.log"
    dependencies:
      -  path: .yamato/_editor_priming.yml#editor:priming:CUSTOM-REVISION:Linux
         rerun: on_new_revision<|MERGE_RESOLUTION|>--- conflicted
+++ resolved
@@ -3,32 +3,19 @@
 # Introduce any changes under .yamato/config/*.metafile files and rerun yaml-generation (or check #devs-automation-tooling).
 
 {% metadata_file .yamato/_cache_config.metafile -%}
-<<<<<<< HEAD
-{% metadata_file .yamato/_latest_editor_versions_trunk.metafile -%}
-
----
-
-Universal_Hybrid_Linux_OpenGLCore_playmode_mono_Linear_trunk:
-    name: Universal_Hybrid on Linux_OpenGLCore_playmode_mono_Linear on version trunk
-=======
 {% metadata_file .yamato/_latest_editor_versions_2021.2.metafile -%}
 
 ---
 
 Universal_Hybrid_Linux_OpenGLCore_playmode_mono_Linear_2021.2:
     name: Universal_Hybrid on Linux_OpenGLCore_playmode_mono_Linear on version 2021.2
->>>>>>> 1ee5912c
     agent:
         type: Unity::VM::GPU
         image: package-ci/ubuntu:stable
         flavor: b1.large
     variables:
         UPM_REGISTRY: https://artifactory-slo.bf.unity3d.com/artifactory/api/npm/upm-candidates
-<<<<<<< HEAD
-        CUSTOM_REVISION: '{{trunk.changeset.id}}'
-=======
         CUSTOM_REVISION: '{{2021_2.changeset.id}}'
->>>>>>> 1ee5912c
         CACHE_ARGS: '{{cache.flags}}'
         UTR_VERSION: "current"
         TEST_FILTER: .*
@@ -54,11 +41,7 @@
               -  "**/test-results/**"
               -  "TestProjects/UniversalHybridTest/Logs/*.log"
     dependencies:
-<<<<<<< HEAD
-      -  path: .yamato/_editor_priming.yml#editor:priming:trunk:Linux
-=======
       -  path: .yamato/_editor_priming.yml#editor:priming:2021.2:Linux
->>>>>>> 1ee5912c
          rerun: on_new_revision
 Universal_Hybrid_Linux_OpenGLCore_playmode_mono_Linear_CUSTOM-REVISION:
     name: Universal_Hybrid on Linux_OpenGLCore_playmode_mono_Linear on version CUSTOM-REVISION
