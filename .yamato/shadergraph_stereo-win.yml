 
# This file is generated by .yamato/ruamel/build.py. Don't edit this file manually. 
# Introduce any changes under .yamato/config/*.metafile files (for most cases) or under .yamato/ruamel/* within Python (more elaborate cases), and rerun build.py to regenerate all .yml files. 
# Read more under .yamato/docs/readme.md 

{% metadata_file .yamato/_latest_editor_versions_trunk.metafile -%}

---

ShaderGraph_Stereo_Win_Standalone_mono_Linear_trunk:
    name: ShaderGraph_Stereo on Win__Standalone_mono_Linear on version trunk
    agent:
        type: Unity::VM::GPU
        image: sdet/gamecode_win10:stable
        flavor: b1.large
    variables:
        UPM_REGISTRY: https://artifactory-slo.bf.unity3d.com/artifactory/api/npm/upm-candidates
        UTR_VERSION: "current"
        TEST_FILTER: .*
    commands:
      -  curl -s https://artifactory.internal.unity3d.com/core-automation/tools/utr-standalone/utr.bat --output TestProjects/ShaderGraphUniversalStereo/utr.bat
      -  cd TestProjects/ShaderGraphUniversalStereo && utr --artifacts_path=test-results --platform=StandaloneWindows64 --player-connection-ip=auto --player-load-path=../../players --reruncount=2 --suite=playmode --timeout=1200 --zero-tests-are-ok=1
    artifacts:
        logs:
            paths:
              -  "**/test-results/**"
              -  "TestProjects/ShaderGraphUniversalStereo/Logs/*.log"
    dependencies:
      -  path: .yamato/shadergraph_stereo-win.yml#Build_ShaderGraph_Stereo_Win_Standalone_mono_Linear_trunk
         rerun: on-new-revision
Build_ShaderGraph_Stereo_Win_Standalone_mono_Linear_trunk:
    name: Build ShaderGraph_Stereo on Win__mono_Linear_Standalone_build_Player on version trunk
    agent:
        type: Unity::VM
        image: sdet/gamecode_win10:stable
        flavor: b1.xlarge
    variables:
        UPM_REGISTRY: https://artifactory-slo.bf.unity3d.com/artifactory/api/npm/upm-candidates
        UTR_VERSION: "current"
        TEST_FILTER: .*
    commands:
      -  curl -s https://artifactory.internal.unity3d.com/core-automation/tools/utr-standalone/utr.bat --output TestProjects/ShaderGraphUniversalStereo/utr.bat
<<<<<<< HEAD
      -  pip install unity-downloader-cli --index-url https://artifactory.prd.it.unity3d.com/artifactory/api/pypi/pypi/simple --upgrade
      -  NetSh Advfirewall set allprofiles state off
=======
      -  choco install unity-downloader-cli -y -s https://artifactory.prd.it.unity3d.com/artifactory/api/nuget/unity-choco-local
>>>>>>> 86354714
      -  cd TestProjects/ShaderGraphUniversalStereo && unity-downloader-cli -u {{editor_versions.trunk_latest_internal.windows.revision}} -c editor -c il2cpp  --wait --published-only
      -  |5-

                  git rev-parse HEAD | git show -s --format=%%cI > revdate.tmp
                  set /p GIT_REVISIONDATE=<revdate.tmp
                  echo %GIT_REVISIONDATE%
                  del revdate.tmp
                  cd TestProjects/ShaderGraphUniversalStereo && utr --artifacts_path=test-results --build-only --editor-location=.Editor --extra-editor-arg="-colorspace=Linear" --platform=StandaloneWindows64 --player-save-path=../../players --scripting-backend=Mono2x --suite=playmode --testfilter=%TEST_FILTER% --testproject=. --timeout=1200
    artifacts:
        logs:
            paths:
              -  "**/test-results/**"
              -  "TestProjects/ShaderGraphUniversalStereo/Logs/*.log"
        players:
            paths:
              -  "players/**"
ShaderGraph_Stereo_Win_editmode_mono_Linear_trunk:
    name: ShaderGraph_Stereo on Win__editmode_mono_Linear on version trunk
    agent:
        type: Unity::VM
        image: sdet/gamecode_win10:stable
        flavor: b1.large
    variables:
        UPM_REGISTRY: https://artifactory-slo.bf.unity3d.com/artifactory/api/npm/upm-candidates
        UTR_VERSION: "current"
        TEST_FILTER: .*
    commands:
      -  curl -s https://artifactory.internal.unity3d.com/core-automation/tools/utr-standalone/utr.bat --output TestProjects/ShaderGraphUniversalStereo/utr.bat
<<<<<<< HEAD
      -  pip install unity-downloader-cli --index-url https://artifactory.prd.it.unity3d.com/artifactory/api/pypi/pypi/simple --upgrade
      -  NetSh Advfirewall set allprofiles state off
=======
      -  choco install unity-downloader-cli -y -s https://artifactory.prd.it.unity3d.com/artifactory/api/nuget/unity-choco-local
>>>>>>> 86354714
      -  cd TestProjects/ShaderGraphUniversalStereo && unity-downloader-cli -u {{editor_versions.trunk_latest_internal.windows.revision}} -c editor -c il2cpp  --wait --published-only
      -  |5-

                  git rev-parse HEAD | git show -s --format=%%cI > revdate.tmp
                  set /p GIT_REVISIONDATE=<revdate.tmp
                  echo %GIT_REVISIONDATE%
                  del revdate.tmp
                  cd TestProjects/ShaderGraphUniversalStereo && utr --artifacts_path=test-results --editor-location=.Editor --extra-editor-arg="-colorspace=Linear" --platform=editmode --reruncount=2 --scripting-backend=Mono2x --suite=editor --testfilter=%TEST_FILTER% --testproject=. --zero-tests-are-ok=1
    artifacts:
        logs:
            paths:
              -  "**/test-results/**"
              -  "TestProjects/ShaderGraphUniversalStereo/Logs/*.log"
ShaderGraph_Stereo_Win_Standalone_mono_Linear_CUSTOM-REVISION:
    name: ShaderGraph_Stereo on Win__Standalone_mono_Linear on version CUSTOM-REVISION
    agent:
        type: Unity::VM::GPU
        image: sdet/gamecode_win10:stable
        flavor: b1.large
    variables:
        UPM_REGISTRY: https://artifactory-slo.bf.unity3d.com/artifactory/api/npm/upm-candidates
        CUSTOM_REVISION: custom_revision_not_set
        UTR_VERSION: "current"
        TEST_FILTER: .*
    commands:
      -  curl -s https://artifactory.internal.unity3d.com/core-automation/tools/utr-standalone/utr.bat --output TestProjects/ShaderGraphUniversalStereo/utr.bat
      -  cd TestProjects/ShaderGraphUniversalStereo && utr --artifacts_path=test-results --platform=StandaloneWindows64 --player-connection-ip=auto --player-load-path=../../players --reruncount=2 --suite=playmode --timeout=1200 --zero-tests-are-ok=1
    artifacts:
        logs:
            paths:
              -  "**/test-results/**"
              -  "TestProjects/ShaderGraphUniversalStereo/Logs/*.log"
    dependencies:
      -  path: .yamato/_editor_priming.yml#editor:priming:CUSTOM-REVISION:windows
         rerun: always
      -  path: .yamato/shadergraph_stereo-win.yml#Build_ShaderGraph_Stereo_Win_Standalone_mono_Linear_CUSTOM-REVISION
         rerun: always
Build_ShaderGraph_Stereo_Win_Standalone_mono_Linear_CUSTOM-REVISION:
    name: Build ShaderGraph_Stereo on Win__mono_Linear_Standalone_build_Player on version CUSTOM-REVISION
    agent:
        type: Unity::VM
        image: sdet/gamecode_win10:stable
        flavor: b1.xlarge
    variables:
        UPM_REGISTRY: https://artifactory-slo.bf.unity3d.com/artifactory/api/npm/upm-candidates
        CUSTOM_REVISION: custom_revision_not_set
        UTR_VERSION: "current"
        TEST_FILTER: .*
    commands:
      -  curl -s https://artifactory.internal.unity3d.com/core-automation/tools/utr-standalone/utr.bat --output TestProjects/ShaderGraphUniversalStereo/utr.bat
<<<<<<< HEAD
      -  pip install unity-downloader-cli --index-url https://artifactory.prd.it.unity3d.com/artifactory/api/pypi/pypi/simple --upgrade
      -  NetSh Advfirewall set allprofiles state off
=======
      -  choco install unity-downloader-cli -y -s https://artifactory.prd.it.unity3d.com/artifactory/api/nuget/unity-choco-local
>>>>>>> 86354714
      -  cd TestProjects/ShaderGraphUniversalStereo && unity-downloader-cli --source-file ../../unity_revision.txt -c editor -c il2cpp  --wait --published-only
      -  |5-

                  git rev-parse HEAD | git show -s --format=%%cI > revdate.tmp
                  set /p GIT_REVISIONDATE=<revdate.tmp
                  echo %GIT_REVISIONDATE%
                  del revdate.tmp
                  cd TestProjects/ShaderGraphUniversalStereo && utr --artifacts_path=test-results --build-only --editor-location=.Editor --extra-editor-arg="-colorspace=Linear" --platform=StandaloneWindows64 --player-save-path=../../players --scripting-backend=Mono2x --suite=playmode --testfilter=%TEST_FILTER% --testproject=. --timeout=1200
    artifacts:
        logs:
            paths:
              -  "**/test-results/**"
              -  "TestProjects/ShaderGraphUniversalStereo/Logs/*.log"
        players:
            paths:
              -  "players/**"
    dependencies:
      -  path: .yamato/_editor_priming.yml#editor:priming:CUSTOM-REVISION:windows
         rerun: always
ShaderGraph_Stereo_Win_editmode_mono_Linear_CUSTOM-REVISION:
    name: ShaderGraph_Stereo on Win__editmode_mono_Linear on version CUSTOM-REVISION
    agent:
        type: Unity::VM
        image: sdet/gamecode_win10:stable
        flavor: b1.large
    variables:
        UPM_REGISTRY: https://artifactory-slo.bf.unity3d.com/artifactory/api/npm/upm-candidates
        CUSTOM_REVISION: custom_revision_not_set
        UTR_VERSION: "current"
        TEST_FILTER: .*
    commands:
      -  curl -s https://artifactory.internal.unity3d.com/core-automation/tools/utr-standalone/utr.bat --output TestProjects/ShaderGraphUniversalStereo/utr.bat
<<<<<<< HEAD
      -  pip install unity-downloader-cli --index-url https://artifactory.prd.it.unity3d.com/artifactory/api/pypi/pypi/simple --upgrade
      -  NetSh Advfirewall set allprofiles state off
=======
      -  choco install unity-downloader-cli -y -s https://artifactory.prd.it.unity3d.com/artifactory/api/nuget/unity-choco-local
>>>>>>> 86354714
      -  cd TestProjects/ShaderGraphUniversalStereo && unity-downloader-cli --source-file ../../unity_revision.txt -c editor -c il2cpp  --wait --published-only
      -  |5-

                  git rev-parse HEAD | git show -s --format=%%cI > revdate.tmp
                  set /p GIT_REVISIONDATE=<revdate.tmp
                  echo %GIT_REVISIONDATE%
                  del revdate.tmp
                  cd TestProjects/ShaderGraphUniversalStereo && utr --artifacts_path=test-results --editor-location=.Editor --extra-editor-arg="-colorspace=Linear" --platform=editmode --reruncount=2 --scripting-backend=Mono2x --suite=editor --testfilter=%TEST_FILTER% --testproject=. --zero-tests-are-ok=1
    artifacts:
        logs:
            paths:
              -  "**/test-results/**"
              -  "TestProjects/ShaderGraphUniversalStereo/Logs/*.log"
    dependencies:
      -  path: .yamato/_editor_priming.yml#editor:priming:CUSTOM-REVISION:windows
         rerun: always<|MERGE_RESOLUTION|>--- conflicted
+++ resolved
@@ -40,12 +40,8 @@
         TEST_FILTER: .*
     commands:
       -  curl -s https://artifactory.internal.unity3d.com/core-automation/tools/utr-standalone/utr.bat --output TestProjects/ShaderGraphUniversalStereo/utr.bat
-<<<<<<< HEAD
-      -  pip install unity-downloader-cli --index-url https://artifactory.prd.it.unity3d.com/artifactory/api/pypi/pypi/simple --upgrade
+      -  choco install unity-downloader-cli -y -s https://artifactory.prd.it.unity3d.com/artifactory/api/nuget/unity-choco-local
       -  NetSh Advfirewall set allprofiles state off
-=======
-      -  choco install unity-downloader-cli -y -s https://artifactory.prd.it.unity3d.com/artifactory/api/nuget/unity-choco-local
->>>>>>> 86354714
       -  cd TestProjects/ShaderGraphUniversalStereo && unity-downloader-cli -u {{editor_versions.trunk_latest_internal.windows.revision}} -c editor -c il2cpp  --wait --published-only
       -  |5-
 
@@ -74,12 +70,8 @@
         TEST_FILTER: .*
     commands:
       -  curl -s https://artifactory.internal.unity3d.com/core-automation/tools/utr-standalone/utr.bat --output TestProjects/ShaderGraphUniversalStereo/utr.bat
-<<<<<<< HEAD
-      -  pip install unity-downloader-cli --index-url https://artifactory.prd.it.unity3d.com/artifactory/api/pypi/pypi/simple --upgrade
+      -  choco install unity-downloader-cli -y -s https://artifactory.prd.it.unity3d.com/artifactory/api/nuget/unity-choco-local
       -  NetSh Advfirewall set allprofiles state off
-=======
-      -  choco install unity-downloader-cli -y -s https://artifactory.prd.it.unity3d.com/artifactory/api/nuget/unity-choco-local
->>>>>>> 86354714
       -  cd TestProjects/ShaderGraphUniversalStereo && unity-downloader-cli -u {{editor_versions.trunk_latest_internal.windows.revision}} -c editor -c il2cpp  --wait --published-only
       -  |5-
 
@@ -130,12 +122,8 @@
         TEST_FILTER: .*
     commands:
       -  curl -s https://artifactory.internal.unity3d.com/core-automation/tools/utr-standalone/utr.bat --output TestProjects/ShaderGraphUniversalStereo/utr.bat
-<<<<<<< HEAD
-      -  pip install unity-downloader-cli --index-url https://artifactory.prd.it.unity3d.com/artifactory/api/pypi/pypi/simple --upgrade
+      -  choco install unity-downloader-cli -y -s https://artifactory.prd.it.unity3d.com/artifactory/api/nuget/unity-choco-local
       -  NetSh Advfirewall set allprofiles state off
-=======
-      -  choco install unity-downloader-cli -y -s https://artifactory.prd.it.unity3d.com/artifactory/api/nuget/unity-choco-local
->>>>>>> 86354714
       -  cd TestProjects/ShaderGraphUniversalStereo && unity-downloader-cli --source-file ../../unity_revision.txt -c editor -c il2cpp  --wait --published-only
       -  |5-
 
@@ -168,12 +156,8 @@
         TEST_FILTER: .*
     commands:
       -  curl -s https://artifactory.internal.unity3d.com/core-automation/tools/utr-standalone/utr.bat --output TestProjects/ShaderGraphUniversalStereo/utr.bat
-<<<<<<< HEAD
-      -  pip install unity-downloader-cli --index-url https://artifactory.prd.it.unity3d.com/artifactory/api/pypi/pypi/simple --upgrade
+      -  choco install unity-downloader-cli -y -s https://artifactory.prd.it.unity3d.com/artifactory/api/nuget/unity-choco-local
       -  NetSh Advfirewall set allprofiles state off
-=======
-      -  choco install unity-downloader-cli -y -s https://artifactory.prd.it.unity3d.com/artifactory/api/nuget/unity-choco-local
->>>>>>> 86354714
       -  cd TestProjects/ShaderGraphUniversalStereo && unity-downloader-cli --source-file ../../unity_revision.txt -c editor -c il2cpp  --wait --published-only
       -  |5-
 
