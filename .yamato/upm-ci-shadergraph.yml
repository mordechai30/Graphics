editors:
  - version: 2020.1
    rerun_strategy: on-new-revision
  - version: fast-2020.1
    rerun_strategy: on-new-revision
  - version: trunk
    rerun_strategy: on-new-revision
  - version: fast-trunk
    rerun_strategy: on-new-revision
  - version: CUSTOM-REVISION
    rerun_strategy: always
platforms:
  - name: Win
    os: windows
    type: Unity::VM::GPU
    image: sdet/gamecode_win10:stable
    flavor: b1.large
    components:
      - editor
      - il2cpp
  - name: OSX_Metal
    os: macos
    type: Unity::metal::macmini
    image: slough-ops/macos-10.14-xcode:stable
    flavor: m1.mac
    components:
      - editor
      - il2cpp
  - name: OSX_OpenGLCore
    os: macos
    type: Unity::VM::osx
    image: buildfarm/mac:stable
    flavor: m1.mac
    components:
      - editor
      - il2cpp
  - name: Linux
    os: linux
    type: Unity::VM::GPU
    image: cds-ops/ubuntu-18.04-base:stable
    flavor: b1.large
    components:
      - editor
      - il2cpp
testplatforms:
  - name: Standalone
    args: --suite=playmode --platform=Standalone
  - name: playmode
    args: --suite=playmode
  - name: editmode
    args: --suite=editor --platform=editmode
projects:
  - name: ShaderGraph
    folder: ShaderGraph
win_apis:
  - name: DX11
    cmd: -force-d3d11
  - name: Vulkan
    cmd: -force-vulkan
mac_apis:
  - name: metal
  - name: openglcore
---
{% for project in projects %}
{% for editor in editors %}
{% for platform in platforms %}

{% if platform.name == "Win" %}

{% for testplatform in testplatforms %}
{% for win_api in win_apis %}

{% if testplatform.name == "Standalone" %}
{{ project.name }}_Win_{{ win_api.name }}_{{ testplatform.name }}_{{ editor.version }}:
  name : Test {{ project.name }} on Win_{{ win_api.name }}_{{ testplatform.name }} on version {{ editor.version }}
  agent:
    flavor: b1.large
    type: Unity::VM::GPU
    image: sdet/gamecode_win10:stable
  skip_checkout: true
  {% if editor.version == 'CUSTOM-REVISION' %}
  variables:
    CUSTOM_REVISION: custom_revision_not_set
  {% endif %}
  commands:
    - git clone git@github.cds.internal.unity3d.com:unity/utr.git  TestProjects/{{ project.folder }}/utr
    - pip install unity-downloader-cli --extra-index-url https://artifactory.internal.unity3d.com/api/pypi/common-python/simple

    - cd TestProjects/{{ project.folder }} && unity-downloader-cli --source-file ../../unity_revision.txt {% for component in platform.components %}-c {{ component }} {% endfor %}--wait --published-only

    - cd TestProjects/{{ project.folder }} && utr\utr {{ testplatform.args }}Windows64 --artifacts_path=test-results --timeout=1200 --player-load-path=../../players --player-connection-ip=auto
  artifacts:
    logs:
      paths:
        - "**/test-results/**"
  dependencies:
    - path: .yamato/z_editor.yml#editor:priming:{{ editor.version }}:{{ platform.os }}
      rerun: {{ editor.rerun_strategy }}
    - path: .yamato/upm-ci-shadergraph.yml#Build_{{ project.name }}_Win_{{ win_api.name }}_Player_{{ editor.version }}
      rerun: {{ editor.rerun_strategy }}
  
Build_{{ project.name }}_Win_{{ win_api.name }}_Player_{{ editor.version }}:
  name : Build {{ project.name }} on Win_{{ win_api.name }}_Player on version {{ editor.version }}
  agent:
    flavor: b1.xlarge
    type: Unity::VM
    image: sdet/gamecode_win10:stable
  {% if editor.version == 'CUSTOM-REVISION' %}
  variables:
    CUSTOM_REVISION: custom_revision_not_set
  {% endif %}
  commands:
    - git clone git@github.cds.internal.unity3d.com:unity/utr.git  TestProjects/{{ project.folder }}/utr
    - pip install unity-downloader-cli --extra-index-url https://artifactory.internal.unity3d.com/api/pypi/common-python/simple
    
    - cd TestProjects/{{ project.folder }} && unity-downloader-cli --source-file ../../unity_revision.txt {% for component in platform.components %}-c {{ component }} {% endfor %}--wait --published-only

    - cd TestProjects/{{ project.folder }} && utr\utr {{ testplatform.args }}Windows64 --extra-editor-arg="-executemethod" --extra-editor-arg="CustomBuild.BuildWindows{{ win_api.name }}Linear" --testproject=. --editor-location=.Editor --artifacts_path=test-results --timeout=1200 --player-save-path=../../players --build-only
  dependencies:
    - path: .yamato/z_editor.yml#editor:priming:{{ editor.version }}:{{ platform.os }}
      rerun: {{ editor.rerun_strategy }}
  artifacts:
    logs:
      paths:
        - "**/test-results/**"
    players:
      paths:
        - "players/**"
  
{% else %}

{{ project.name }}_Win_{{ win_api.name }}_{{ testplatform.name }}_{{ editor.version }}:
  name : {{ project.name }} on Win_{{ win_api.name }}_{{ testplatform.name }} on version {{ editor.version }}
  agent:
    {% if testplatform.name == "editmode" %}
    type: Unity::VM
    {% else %}
    type: Unity::VM::GPU
    {% endif %} 
    image: {{ platform.image }}      
    flavor: {{ platform.flavor }}
{% if editor.version == 'CUSTOM-REVISION' %}
  variables:
    CUSTOM_REVISION: custom_revision_not_set
{% endif %}
  commands:
    - git clone git@github.cds.internal.unity3d.com:unity/utr.git  TestProjects/{{ project.folder }}/utr
    - pip install unity-downloader-cli --extra-index-url https://artifactory.internal.unity3d.com/api/pypi/common-python/simple
    
    - cd TestProjects/{{ project.folder }} && unity-downloader-cli --source-file ../../unity_revision.txt {% for component in platform.components %}-c {{ component }} {% endfor %}--wait --published-only  

    - cd TestProjects/{{ project.folder }} && utr\utr {{ testplatform.args }} --extra-editor-arg="{{ win_api.cmd }}" --testproject=. --editor-location=.Editor --artifacts_path=test-results
  dependencies:
    - path: .yamato/z_editor.yml#editor:priming:{{ editor.version }}:{{ platform.os }}
      rerun: {{ editor.rerun_strategy }}
  artifacts:
    logs:
      paths:
        - "**/test-results/**"

{% endif %}


{% endfor %}    
{% endfor %}

{% elsif platform.name == "OSX_OpenGLCore" %}

{% for testplatform in testplatforms %}      
{% if testplatform.name == "Standalone" %}
Build_{{ project.name }}_OSX_OpenGLCore_Player_{{ editor.version }}:
  name : Build {{ project.name }} on OSX_OpenGLCore_Player on version {{ editor.version }}
  agent:
    type: {{ platform.type }}
    image: {{ platform.image }}      
    flavor: {{ platform.flavor }}
{% if editor.version == 'CUSTOM-REVISION' %}
  variables:
    CUSTOM_REVISION: custom_revision_not_set
{% endif %}
  commands:
    - git clone git@github.cds.internal.unity3d.com:unity/utr.git  TestProjects/{{ project.folder }}/utr
    - pip install unity-downloader-cli --extra-index-url https://artifactory.internal.unity3d.com/api/pypi/common-python/simple
    
    - cd TestProjects/{{ project.folder }} && unity-downloader-cli --source-file ../../unity_revision.txt {% for component in platform.components %}-c {{ component }} {% endfor %}--wait --published-only

    - cd TestProjects/{{ project.folder }} && utr/utr {{ testplatform.args }}OSX --testproject=. --editor-location=.Editor --artifacts_path=test-results --timeout=1200 --player-save-path=players --build-only
  dependencies:
    - path: .yamato/z_editor.yml#editor:priming:{{ editor.version }}:{{ platform.os }}
      rerun: {{ editor.rerun_strategy }}
  artifacts:
    logs:
      paths:
        - "**/test-results/**"
    players:
      paths:
        - "players/**"

{{ project.name }}_OSX_OpenGLCore_Standalone_{{ editor.version }}:
  name: Test {{ project.name }} on OSX_OpenGLCore_{{ testplatform.name }} on version {{ editor.version }}
  agent:
      type: Unity::VM::osx
      image: buildfarm/mac:stable
      flavor: m1.mac
  skip_checkout: true
  {% if editor.version == 'CUSTOM-REVISION' %}
  variables:
    CUSTOM_REVISION: custom_revision_not_set
  {% endif %}
  commands:
    - git clone git@github.cds.internal.unity3d.com:unity/utr.git  TestProjects/{{ project.folder }}/utr
    - pip install unity-downloader-cli --extra-index-url https://artifactory.internal.unity3d.com/api/pypi/common-python/simple

    - cd TestProjects/{{ project.folder }} && unity-downloader-cli --source-file ../../unity_revision.txt {% for component in platform.components %}-c {{ component }} {% endfor %}--wait --published-only

    - cd TestProjects/{{ project.folder }} && utr/utr {{ testplatform.args }}OSX --testproject=. --editor-location=.Editor --artifacts_path=test-results --timeout=1200 --player-load-path=players --player-connection-ip=auto
  dependencies:
    - path: .yamato/z_editor.yml#editor:priming:{{ editor.version }}:{{ platform.os }}
      rerun: {{ editor.rerun_strategy }}
    - path: .yamato/upm-ci-shadergraph.yml#Build_{{ project.name }}_OSX_OpenGLCore_Player_{{ editor.version }}
      rerun: {{ editor.rerun_strategy }}
  artifacts:
      logs:
          paths:
              - "**/test-results/**"
{% else %}
        
{{ project.name }}_OSX_OpenGLCore_{{ testplatform.name }}_{{ editor.version }}:
  name : {{ project.name }} on OSX_OpenGLCore_{{ testplatform.name }} on version {{ editor.version }}
  agent:
    type: Unity::VM::osx
    image: buildfarm/mac:stable
    flavor: m1.mac
  {% if editor.version == 'CUSTOM-REVISION' %}
  variables:
    CUSTOM_REVISION: custom_revision_not_set
  {% endif %}
  commands:
    - git clone git@github.cds.internal.unity3d.com:unity/utr.git  TestProjects/{{ project.folder }}/utr
    - pip install unity-downloader-cli --extra-index-url https://artifactory.internal.unity3d.com/api/pypi/common-python/simple
    
    - cd TestProjects/{{ project.folder }} && unity-downloader-cli --source-file ../../unity_revision.txt {% for component in platform.components %}-c {{ component }} {% endfor %}--wait --published-only

    - cd TestProjects/{{ project.folder }} && utr/utr {{ testplatform.args }} --testproject=. --editor-location=.Editor --artifacts_path=test-results
     
    {% if testplatform.name == "Standalone" %}
    - cd TestProjects/{{ project.folder }} && utr/utr {{ testplatform.args }}OSX --testproject=. --editor-location=.Editor --artifacts_path=upm-ci~/test-results --timeout=1200
    {% else %}
    - cd TestProjects/{{ project.folder }} && utr/utr {{ testplatform.args }} --testproject=. --editor-location=.Editor --artifacts_path=upm-ci~/test-results
    {% endif %}
  dependencies:
    - path: .yamato/z_editor.yml#editor:priming:{{ editor.version }}:{{ platform.os }}
      rerun: {{ editor.rerun_strategy }}
  artifacts:
    logs:
      paths:
        - "**/test-results/**"
        
{% endif %}
{% endfor %}

{% elsif platform.name == "OSX_Metal" %}

{% for testplatform in testplatforms %}
{% if testplatform.name == "editmode" %}
#skip because we don't need a GPU to run editmode tests
{% else %}
{{ project.name }}_OSX_Metal_{{ testplatform.name }}_{{ editor.version }}:
  name : {{ project.name }} on OSX_Metal_{{ testplatform.name }} on version {{ editor.version }}
  agent:
    type: {{ platform.type }}
    image: {{ platform.image }}      
    flavor: {{ platform.flavor }}
{% if editor.version == 'CUSTOM-REVISION' %}
  variables:
    CUSTOM_REVISION: custom_revision_not_set
{% endif %}
  commands:
    - git clone git@github.cds.internal.unity3d.com:unity/utr.git TestProjects/{{ project.folder }}/utr
    
    - ssh -i ~/.ssh/id_rsa_macmini -o "StrictHostKeyChecking=no" bokken@$BOKKEN_DEVICE_IP "bash -lc 'pip3 install --user unity-downloader-cli --extra-index-url https://artifactory.internal.unity3d.com/api/pypi/common-python/simple'"
    - scp -i ~/.ssh/id_rsa_macmini -o "StrictHostKeyChecking=no" -r $YAMATO_SOURCE_DIR bokken@$BOKKEN_DEVICE_IP:~/ScriptableRenderPipeline
    - scp -i ~/.ssh/id_rsa_macmini -o "StrictHostKeyChecking=no" ~/.ssh/id_rsa_macmini bokken@$BOKKEN_DEVICE_IP:~/.ssh/id_rsa_macmini

    - ssh -i ~/.ssh/id_rsa_macmini -o "StrictHostKeyChecking=no" bokken@$BOKKEN_DEVICE_IP '/Users/bokken/Library/Python/3.7/bin/unity-downloader-cli --source-file ~/ScriptableRenderPipeline/unity_revision.txt {% for component in platform.components %}-c {{ component }} {% endfor %}--wait --published-only'
    
    {% if testplatform.name == "Standalone" %}
    - |
      ssh -i ~/.ssh/id_rsa_macmini -o "StrictHostKeyChecking=no" bokken@$BOKKEN_DEVICE_IP 'cd ~/ScriptableRenderPipeline/TestProjects/{{ project.folder }} && ~/ScriptableRenderPipeline/TestProjects/{{ project.folder }}/utr/utr {{ testplatform.args }}OSX --extra-editor-arg="-executemethod" --extra-editor-arg="CustomBuild.BuildMacOSMetalLinear"  --testproject=/Users/bokken/ScriptableRenderPipeline/TestProjects/{{ project.folder }} --editor-location=/Users/bokken/.Editor --artifacts_path=/Users/bokken/ScriptableRenderPipeline/TestProjects/{{ project.folder }}/test-results --timeout=1200'
    {% else %}
    - |
      ssh -i ~/.ssh/id_rsa_macmini -o "StrictHostKeyChecking=no" bokken@$BOKKEN_DEVICE_IP 'cd ~/ScriptableRenderPipeline/TestProjects/{{ project.folder }} && ~/ScriptableRenderPipeline/TestProjects/{{ project.folder }}/utr/utr {{ testplatform.args }} --extra-editor-arg="-force-metal" --testproject=/Users/bokken/ScriptableRenderPipeline/TestProjects/{{ project.folder }} --editor-location=/Users/bokken/.Editor --artifacts_path=/Users/bokken/ScriptableRenderPipeline/TestProjects/{{ project.folder }}/test-results'
    {% endif %}
      UTR_RESULT=$?
      mkdir -p TestProjects/{{ project.folder }}/test-results/
      scp -i ~/.ssh/id_rsa_macmini -o "StrictHostKeyChecking=no" -r bokken@$BOKKEN_DEVICE_IP:/Users/bokken/ScriptableRenderPipeline/TestProjects/{{ project.folder }}/test-results/ TestProjects/{{ project.folder }}/test-results/
      exit $UTR_RESULT
  dependencies:
    - path: .yamato/z_editor.yml#editor:priming:{{ editor.version }}:{{ platform.os }}
      rerun: {{ editor.rerun_strategy }}
  artifacts:
    logs:
      paths:
        - "**/test-results/**"
{% endif %}
{% endfor %}

{% elsif platform.name == "Linux" %}

{% for testplatform in testplatforms %}
{% if testplatform.name == "Standalone" %}
{{ project.name }}_Linux_Vulkan_{{ testplatform.name }}_{{ editor.version }}:
  name : Test {{ project.name }} on Linux_Vulkan_{{ testplatform.name }} on version {{ editor.version }}
  agent:
    flavor: b1.large
    type: Unity::VM::GPU
    image: {{ platform.image }} 
  skip_checkout: true
  {% if editor.version == 'CUSTOM-REVISION' %}
  variables:
    CUSTOM_REVISION: custom_revision_not_set
  {% endif %}
  commands:

    - sudo -H pip install --upgrade pip
    - sudo -H pip install unity-downloader-cli --extra-index-url https://artifactory.eu-cph-1.unityops.net/api/pypi/common-python/simple
    - git clone git@github.cds.internal.unity3d.com:unity/utr.git -b staging TestProjects/{{ project.folder }}/utr
    
    {% if editor.version == 'CUSTOM-REVISION' %}
    - cd TestProjects/{{ project.folder }} && unity-downloader-cli {{ editor.cmdposix }} -c editor --wait --published
    {% else %}
    - cd TestProjects/{{ project.folder }} && unity-downloader-cli {{ editor.cmd }} -c editor --wait --published
    {% endif %}

    - cd TestProjects/{{ project.folder }} && DISPLAY=:0.0 utr/utr {{ testplatform.args }}Linux64 --artifacts_path=test-results --timeout=1200 --player-load-path=../../players --player-connection-ip=auto
  artifacts:
    logs:
      paths:
        - "**/test-results/**"
  dependencies:
    - .yamato/upm-ci-shadergraph.yml#Build_{{ project.name }}_Linux_Vulkan_Player_{{ editor.version }}
  
Build_{{ project.name }}_Linux_Vulkan_Player_{{ editor.version }}:
  name : Build {{ project.name }} on Linux_Vulkan_Player on version {{ editor.version }}
  agent:
    flavor: b1.xlarge
    type: Unity::VM
    image: {{ platform.image }} 
  {% if editor.version == 'CUSTOM-REVISION' %}
  variables:
    CUSTOM_REVISION: custom_revision_not_set
  {% endif %}
  commands:
    - sudo -H pip install --upgrade pip
    - sudo -H pip install unity-downloader-cli --extra-index-url https://artifactory.eu-cph-1.unityops.net/api/pypi/common-python/simple
    - sudo npm install upm-ci-utils@0.16.0 --registry https://api.bintray.com/npm/unity/unity-npm -g
    - git clone git@github.cds.internal.unity3d.com:unity/utr.git -b staging TestProjects/{{ project.folder }}/utr
    
    {% if editor.version == 'CUSTOM-REVISION' %}
    - cd TestProjects/{{ project.folder }} && unity-downloader-cli {{ editor.cmdposix }} -c editor --wait --published
    {% else %}
    - cd TestProjects/{{ project.folder }} && unity-downloader-cli {{ editor.cmd }} -c editor --wait --published
    {% endif %}

    - cd TestProjects/{{ project.folder }} && DISPLAY=:0.0 utr/utr {{ testplatform.args }}Linux64 --extra-editor-arg="-executemethod" --extra-editor-arg="CustomBuild.BuildLinuxVulkanLinear" --testproject=. --editor-location=.Editor --artifacts_path=upm-ci~/test-results --timeout=1200 --player-save-path=../../players --build-only
  artifacts:
    logs:
      paths:
        - "**/test-results/**"
    players:
      paths:
        - "players/**"
  
{% else %}

# Separate block for linux, because the linux agents currently need extra configuration
{{ project.name }}_Linux_Vulkan_{{ testplatform.name }}_{{ editor.version }}:
  name : {{ project.name }} on Linux_Vulkan_{{ testplatform.name }} on version {{ editor.version }}
  agent:
    {% if testplatform.name == "editmode" %}
    type: Unity::VM
    {% else %}
    type: {{ platform.type }}
    {% endif %} 
    image: {{ platform.image }}      
    flavor: {{ platform.flavor }}
{% if editor.version == 'CUSTOM-REVISION' %}
  variables:
    CUSTOM_REVISION: custom_revision_not_set
{% endif %}
  commands:
    - sudo -H pip install --upgrade pip
<<<<<<< HEAD
    - sudo -H pip install unity-downloader-cli --extra-index-url https://artifactory.eu-cph-1.unityops.net/api/pypi/common-python/simple
    - sudo npm install upm-ci-utils@0.16.0 --registry https://api.bintray.com/npm/unity/unity-npm -g
=======
    - sudo -H pip install unity-downloader-cli --extra-index-url https://artifactory.internal.unity3d.com/api/pypi/common-python/simple
    - sudo npm install upm-ci-utils -g --registry https://api.bintray.com/npm/unity/unity-npm
>>>>>>> 9090805f
    - git clone git@github.cds.internal.unity3d.com:unity/utr.git TestProjects/{{ project.folder }}/utr
    
    - cd TestProjects/{{ project.folder }} && sudo unity-downloader-cli --source-file ../../unity_revision.txt {% for component in platform.components %}-c {{ component }} {% endfor %}--wait --published-only
    
<<<<<<< HEAD
    - cd TestProjects/{{ project.folder }} && DISPLAY=:0.0 utr/utr --extra-editor-arg="-force-vulkan"  {{ testplatform.args }} --testproject=. --editor-location=.Editor --artifacts_path=upm-ci~/test-results
=======
    {% if testplatform.name == "Standalone" %}
    - cd TestProjects/{{ project.folder }} && DISPLAY=:0.0 utr/utr {{ testplatform.args }}Linux64 --extra-editor-arg="-executemethod" --extra-editor-arg="CustomBuild.BuildLinux{{ linux_api.name }}Linear" --testproject=. --editor-location=.Editor --artifacts_path=upm-ci~/test-results
    {% else %}
    - cd TestProjects/{{ project.folder }} && DISPLAY=:0.0 utr/utr --extra-editor-arg="{{ linux_api.cmd }}"  {{ testplatform.args }} --testproject=. --editor-location=.Editor --artifacts_path=upm-ci~/test-results
    {% endif %}
  dependencies:
    - path: .yamato/z_editor.yml#editor:priming:{{ editor.version }}:{{ platform.os }}
      rerun: {{ editor.rerun_strategy }}
>>>>>>> 9090805f
  artifacts:
    logs:
      paths:
        - "**/upm-ci~/test-results/**/*" 
{% endif %}
{% endfor %}   


{% endif %}
{% endfor %}


All_{{ project.name }}_{{ editor.version }}:
  name: All {{ project.name }} CI - {{ editor.version }}
  agent:
    type: Unity::VM
    image: cds-ops/ubuntu-18.04-agent:stable
    flavor: b1.small
  {% if editor.version == 'CUSTOM-REVISION' %}
  variables:
    CUSTOM_REVISION: custom_revision_not_set
  {% endif %}
  commands:
    - dir
  dependencies:
  {% for platform in platforms %}
  {% for testplatform in testplatforms %}
  {% if platform.name == "OSX_OpenGLCore" %}
  
  {% if testplatform.name == "editmode" %}
    - path: .yamato/upm-ci-{{ project.name | downcase }}.yml#{{ project.name }}_{{ platform.name }}_{{ testplatform.name }}_{{ editor.version }}
      rerun: {{ editor.rerun_strategy }}
  {% endif %}
  
  {% elsif platform.name == "OSX_Metal"  and testplatform.name == "editmode" %}
  
  {% elsif platform.name == "OSX_Metal" %}
  #skip
  {% elsif platform.name == "Linux" %}
  #skip
  
  {% elsif platform.name == "Win" %}
  {% for win_api in win_apis %}
  {% if win_api.name == "Vulkan" %}
  #skip
  {% else %}
    - path: .yamato/upm-ci-{{ project.name | downcase }}.yml#{{ project.name }}_{{ platform.name }}_{{ win_api.name }}_{{ testplatform.name }}_{{ editor.version }}
      rerun: {{ editor.rerun_strategy }}
  {% endif %}
  {% endfor %}

  {% else %}
    - path: .yamato/upm-ci-{{ project.name | downcase }}.yml#{{ project.name }}_{{ platform.name }}_{{ testplatform.name }}_{{ editor.version }} 
      rerun: {{ editor.rerun_strategy }}
  {% endif %}
    
  {% endfor %}
  {% endfor %}
{% endfor %}    
{% endfor %}<|MERGE_RESOLUTION|>--- conflicted
+++ resolved
@@ -390,29 +390,14 @@
 {% endif %}
   commands:
     - sudo -H pip install --upgrade pip
-<<<<<<< HEAD
     - sudo -H pip install unity-downloader-cli --extra-index-url https://artifactory.eu-cph-1.unityops.net/api/pypi/common-python/simple
     - sudo npm install upm-ci-utils@0.16.0 --registry https://api.bintray.com/npm/unity/unity-npm -g
-=======
-    - sudo -H pip install unity-downloader-cli --extra-index-url https://artifactory.internal.unity3d.com/api/pypi/common-python/simple
-    - sudo npm install upm-ci-utils -g --registry https://api.bintray.com/npm/unity/unity-npm
->>>>>>> 9090805f
     - git clone git@github.cds.internal.unity3d.com:unity/utr.git TestProjects/{{ project.folder }}/utr
-    
     - cd TestProjects/{{ project.folder }} && sudo unity-downloader-cli --source-file ../../unity_revision.txt {% for component in platform.components %}-c {{ component }} {% endfor %}--wait --published-only
-    
-<<<<<<< HEAD
     - cd TestProjects/{{ project.folder }} && DISPLAY=:0.0 utr/utr --extra-editor-arg="-force-vulkan"  {{ testplatform.args }} --testproject=. --editor-location=.Editor --artifacts_path=upm-ci~/test-results
-=======
-    {% if testplatform.name == "Standalone" %}
-    - cd TestProjects/{{ project.folder }} && DISPLAY=:0.0 utr/utr {{ testplatform.args }}Linux64 --extra-editor-arg="-executemethod" --extra-editor-arg="CustomBuild.BuildLinux{{ linux_api.name }}Linear" --testproject=. --editor-location=.Editor --artifacts_path=upm-ci~/test-results
-    {% else %}
-    - cd TestProjects/{{ project.folder }} && DISPLAY=:0.0 utr/utr --extra-editor-arg="{{ linux_api.cmd }}"  {{ testplatform.args }} --testproject=. --editor-location=.Editor --artifacts_path=upm-ci~/test-results
-    {% endif %}
-  dependencies:
-    - path: .yamato/z_editor.yml#editor:priming:{{ editor.version }}:{{ platform.os }}
-      rerun: {{ editor.rerun_strategy }}
->>>>>>> 9090805f
+  dependencies:
+    - path: .yamato/z_editor.yml#editor:priming:{{ editor.version }}:{{ platform.os }}
+      rerun: {{ editor.rerun_strategy }}
   artifacts:
     logs:
       paths:
