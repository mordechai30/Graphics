 
# This file is generated by .yamato/ruamel/build.py. Don't edit this file manually. 
# Introduce any changes under .yamato/config/*.metafile files (for most cases) or under .yamato/ruamel/* within Python (more elaborate cases), and rerun build.py to regenerate all .yml files. 
# Read more under .yamato/docs/readme.md 

HDRP_Win_DX12_playmode_trunk:
    name: HDRP on Win_DX12_playmode on version trunk
    agent:
        type: Unity::VM::GPU
        image: graphics-foundation/win10-dxr:stable
        flavor: b1.xlarge
        model: rtx2080
    variables:
        UPM_REGISTRY: https://artifactory-slo.bf.unity3d.com/artifactory/api/npm/upm-candidates
    commands:
      -  curl -s https://artifactory.internal.unity3d.com/core-automation/tools/utr-standalone/utr.bat --output TestProjects/HDRP_Tests/utr.bat
      -  pip install unity-downloader-cli --index-url https://artifactory.prd.it.unity3d.com/artifactory/api/pypi/pypi/simple --upgrade
<<<<<<< HEAD
      -  cd TestProjects/HDRP_Tests && unity-downloader-cli --source-file ../../unity_revision.txt -c editor -c il2cpp  --wait --published-only
      -  cd TestProjects/HDRP_Tests && utr --suite=playmode --testproject=. --editor-location=.Editor --artifacts_path=test-results --extra-editor-arg="-adb2" --extra-editor-arg="-enableCacheServer" --extra-editor-arg="-cacheServerEndpoint cacheserver-slo.hq.unity3d.com" --extra-editor-arg="-cacheServerNamespacePrefix SRP" --extra-editor-arg="-cacheServerEnableDownload true" --extra-editor-arg="-cacheServerEnableUpload true" --extra-editor-arg="-force-d3d12"
=======
      -  cd TestProjects/HDRP_Tests && unity-downloader-cli -u 90b2443a8df13ecc935d91f85d723464f8a42028 -c editor -c il2cpp  --wait --published-only
      -  cd TestProjects/HDRP_Tests && utr --suite=playmode --testproject=. --editor-location=.Editor --artifacts_path=test-results --extra-editor-arg="-force-d3d12"
>>>>>>> 160e5089
    artifacts:
        logs:
            paths:
              -  "**/test-results/**"
HDRP_Win_DX12_playmode_XR_trunk:
    name: HDRP on Win_DX12_playmode_XR on version trunk
    agent:
        type: Unity::VM::GPU
        image: graphics-foundation/win10-dxr:stable
        flavor: b1.xlarge
        model: rtx2080
    variables:
        UPM_REGISTRY: https://artifactory-slo.bf.unity3d.com/artifactory/api/npm/upm-candidates
    commands:
      -  curl -s https://artifactory.internal.unity3d.com/core-automation/tools/utr-standalone/utr.bat --output TestProjects/HDRP_Tests/utr.bat
      -  pip install unity-downloader-cli --index-url https://artifactory.prd.it.unity3d.com/artifactory/api/pypi/pypi/simple --upgrade
<<<<<<< HEAD
      -  cd TestProjects/HDRP_Tests && unity-downloader-cli --source-file ../../unity_revision.txt -c editor -c il2cpp  --wait --published-only
      -  cd TestProjects/HDRP_Tests && utr --suite=playmode --extra-editor-arg="-xr-tests" --testproject=. --editor-location=.Editor --artifacts_path=test-results --extra-editor-arg="-adb2" --extra-editor-arg="-enableCacheServer" --extra-editor-arg="-cacheServerEndpoint cacheserver-slo.hq.unity3d.com" --extra-editor-arg="-cacheServerNamespacePrefix SRP" --extra-editor-arg="-cacheServerEnableDownload true" --extra-editor-arg="-cacheServerEnableUpload true" --extra-editor-arg="-force-d3d12"
=======
      -  cd TestProjects/HDRP_Tests && unity-downloader-cli -u 90b2443a8df13ecc935d91f85d723464f8a42028 -c editor -c il2cpp  --wait --published-only
      -  cd TestProjects/HDRP_Tests && utr --suite=playmode --extra-editor-arg="-xr-tests" --testproject=. --editor-location=.Editor --artifacts_path=test-results --extra-editor-arg="-force-d3d12"
>>>>>>> 160e5089
    artifacts:
        logs:
            paths:
              -  "**/test-results/**"
HDRP_Win_DX12_playmode_RenderGraph_trunk:
    name: HDRP on Win_DX12_playmode_RenderGraph on version trunk
    agent:
        type: Unity::VM::GPU
        image: graphics-foundation/win10-dxr:stable
        flavor: b1.xlarge
        model: rtx2080
    variables:
        UPM_REGISTRY: https://artifactory-slo.bf.unity3d.com/artifactory/api/npm/upm-candidates
    commands:
      -  curl -s https://artifactory.internal.unity3d.com/core-automation/tools/utr-standalone/utr.bat --output TestProjects/HDRP_Tests/utr.bat
      -  pip install unity-downloader-cli --index-url https://artifactory.prd.it.unity3d.com/artifactory/api/pypi/pypi/simple --upgrade
<<<<<<< HEAD
      -  cd TestProjects/HDRP_Tests && unity-downloader-cli --source-file ../../unity_revision.txt -c editor -c il2cpp  --wait --published-only
      -  cd TestProjects/HDRP_Tests && utr --suite=playmode --extra-editor-arg="-rendergraph-tests" --testproject=. --editor-location=.Editor --artifacts_path=test-results --extra-editor-arg="-adb2" --extra-editor-arg="-enableCacheServer" --extra-editor-arg="-cacheServerEndpoint cacheserver-slo.hq.unity3d.com" --extra-editor-arg="-cacheServerNamespacePrefix SRP" --extra-editor-arg="-cacheServerEnableDownload true" --extra-editor-arg="-cacheServerEnableUpload true" --extra-editor-arg="-force-d3d12"
=======
      -  cd TestProjects/HDRP_Tests && unity-downloader-cli -u 90b2443a8df13ecc935d91f85d723464f8a42028 -c editor -c il2cpp  --wait --published-only
      -  cd TestProjects/HDRP_Tests && utr --suite=playmode --extra-editor-arg="-rendergraph-tests" --testproject=. --editor-location=.Editor --artifacts_path=test-results --extra-editor-arg="-force-d3d12"
>>>>>>> 160e5089
    artifacts:
        logs:
            paths:
              -  "**/test-results/**"
HDRP_Win_DX12_editmode_trunk:
    name: HDRP on Win_DX12_editmode on version trunk
    agent:
        type: Unity::VM
        image: graphics-foundation/win10-dxr:stable
        flavor: b1.xlarge
    variables:
        UPM_REGISTRY: https://artifactory-slo.bf.unity3d.com/artifactory/api/npm/upm-candidates
    commands:
      -  curl -s https://artifactory.internal.unity3d.com/core-automation/tools/utr-standalone/utr.bat --output TestProjects/HDRP_Tests/utr.bat
      -  pip install unity-downloader-cli --index-url https://artifactory.prd.it.unity3d.com/artifactory/api/pypi/pypi/simple --upgrade
<<<<<<< HEAD
      -  cd TestProjects/HDRP_Tests && unity-downloader-cli --source-file ../../unity_revision.txt -c editor -c il2cpp  --wait --published-only
      -  cd TestProjects/HDRP_Tests && utr --suite=editor --platform=editmode --testproject=. --editor-location=.Editor --artifacts_path=test-results --extra-editor-arg="-adb2" --extra-editor-arg="-enableCacheServer" --extra-editor-arg="-cacheServerEndpoint cacheserver-slo.hq.unity3d.com" --extra-editor-arg="-cacheServerNamespacePrefix SRP" --extra-editor-arg="-cacheServerEnableDownload true" --extra-editor-arg="-cacheServerEnableUpload true" --extra-editor-arg="-force-d3d12"
=======
      -  cd TestProjects/HDRP_Tests && unity-downloader-cli -u 90b2443a8df13ecc935d91f85d723464f8a42028 -c editor -c il2cpp  --wait --published-only
      -  cd TestProjects/HDRP_Tests && utr --suite=editor --platform=editmode --testproject=. --editor-location=.Editor --artifacts_path=test-results --extra-editor-arg="-force-d3d12"
>>>>>>> 160e5089
    artifacts:
        logs:
            paths:
              -  "**/test-results/**"
HDRP_Win_DX12_Standalone_trunk:
    name: HDRP on Win_DX12_Standalone on version trunk
    agent:
        type: Unity::VM::GPU
        image: graphics-foundation/win10-dxr:stable
        flavor: b1.xlarge
        model: rtx2080
    variables:
        UPM_REGISTRY: https://artifactory-slo.bf.unity3d.com/artifactory/api/npm/upm-candidates
    commands:
      -  curl -s https://artifactory.internal.unity3d.com/core-automation/tools/utr-standalone/utr.bat --output TestProjects/HDRP_RuntimeTests/utr.bat
      -  cd TestProjects/HDRP_RuntimeTests && utr --suite=playmode --platform=StandaloneWindows64 --artifacts_path=test-results --timeout=1200 --player-load-path=../../players --player-connection-ip=auto
    artifacts:
        logs:
            paths:
              -  "**/test-results/**"
<<<<<<< HEAD
    skip_checkout: true
Build_HDRP_Win_DX12_Player_trunk:
    name: Build HDRP on Win_DX12_Player on version trunk
    agent:
        type: Unity::VM
        image: graphics-foundation/win10-dxr:stable
        flavor: b1.xlarge
        model: rtx2080
    variables:
        UPM_REGISTRY: https://artifactory-slo.bf.unity3d.com/artifactory/api/npm/upm-candidates
    dependencies:
      -  path: .yamato/_editor.yml#editor:priming:trunk:windows
         rerun: on-new-revision
    commands:
      -  curl -s https://artifactory.internal.unity3d.com/core-automation/tools/utr-standalone/utr.bat --output TestProjects/HDRP_RuntimeTests/utr.bat
      -  pip install unity-downloader-cli --index-url https://artifactory.prd.it.unity3d.com/artifactory/api/pypi/pypi/simple --upgrade
      -  cd TestProjects/HDRP_RuntimeTests && unity-downloader-cli --source-file ../../unity_revision.txt -c editor -c il2cpp  --wait --published-only
      -  cd TestProjects/HDRP_RuntimeTests && utr --suite=playmode --platform=StandaloneWindows64 --extra-editor-arg="-executemethod" --extra-editor-arg="CustomBuild.BuildWindowsDX12Linear" --testproject=. --editor-location=.Editor --artifacts_path=test-results --timeout=1200 --player-save-path=../../players --build-only
    artifacts:
        logs:
            paths:
              -  "**/test-results/**"
        players:
            paths:
              -  "players/**"
HDRP_Win_DX12_playmode_fast-trunk:
    name: HDRP on Win_DX12_playmode on version fast-trunk
    agent:
        type: Unity::VM::GPU
        image: graphics-foundation/win10-dxr:stable
        flavor: b1.xlarge
        model: rtx2080
    variables:
        UPM_REGISTRY: https://artifactory-slo.bf.unity3d.com/artifactory/api/npm/upm-candidates
    dependencies:
      -  path: .yamato/_editor.yml#editor:priming:fast-trunk:windows
         rerun: on-new-revision
    commands:
      -  curl -s https://artifactory.internal.unity3d.com/core-automation/tools/utr-standalone/utr.bat --output TestProjects/HDRP_Tests/utr.bat
      -  pip install unity-downloader-cli --index-url https://artifactory.prd.it.unity3d.com/artifactory/api/pypi/pypi/simple --upgrade
      -  cd TestProjects/HDRP_Tests && unity-downloader-cli --source-file ../../unity_revision.txt -c editor -c il2cpp  --wait --published-only
      -  cd TestProjects/HDRP_Tests && utr --suite=playmode --testproject=. --editor-location=.Editor --artifacts_path=test-results --extra-editor-arg="-adb2" --extra-editor-arg="-enableCacheServer" --extra-editor-arg="-cacheServerEndpoint cacheserver-slo.hq.unity3d.com" --extra-editor-arg="-cacheServerNamespacePrefix SRP" --extra-editor-arg="-cacheServerEnableDownload true" --extra-editor-arg="-cacheServerEnableUpload true" --extra-editor-arg="-force-d3d12"
    artifacts:
        logs:
            paths:
              -  "**/test-results/**"
HDRP_Win_DX12_playmode_XR_fast-trunk:
    name: HDRP on Win_DX12_playmode_XR on version fast-trunk
    agent:
        type: Unity::VM::GPU
        image: graphics-foundation/win10-dxr:stable
        flavor: b1.xlarge
        model: rtx2080
    variables:
        UPM_REGISTRY: https://artifactory-slo.bf.unity3d.com/artifactory/api/npm/upm-candidates
    dependencies:
      -  path: .yamato/_editor.yml#editor:priming:fast-trunk:windows
         rerun: on-new-revision
    commands:
      -  curl -s https://artifactory.internal.unity3d.com/core-automation/tools/utr-standalone/utr.bat --output TestProjects/HDRP_Tests/utr.bat
      -  pip install unity-downloader-cli --index-url https://artifactory.prd.it.unity3d.com/artifactory/api/pypi/pypi/simple --upgrade
      -  cd TestProjects/HDRP_Tests && unity-downloader-cli --source-file ../../unity_revision.txt -c editor -c il2cpp  --wait --published-only
      -  cd TestProjects/HDRP_Tests && utr --suite=playmode --extra-editor-arg="-xr-tests" --testproject=. --editor-location=.Editor --artifacts_path=test-results --extra-editor-arg="-adb2" --extra-editor-arg="-enableCacheServer" --extra-editor-arg="-cacheServerEndpoint cacheserver-slo.hq.unity3d.com" --extra-editor-arg="-cacheServerNamespacePrefix SRP" --extra-editor-arg="-cacheServerEnableDownload true" --extra-editor-arg="-cacheServerEnableUpload true" --extra-editor-arg="-force-d3d12"
    artifacts:
        logs:
            paths:
              -  "**/test-results/**"
HDRP_Win_DX12_playmode_RenderGraph_fast-trunk:
    name: HDRP on Win_DX12_playmode_RenderGraph on version fast-trunk
    agent:
        type: Unity::VM::GPU
        image: graphics-foundation/win10-dxr:stable
        flavor: b1.xlarge
        model: rtx2080
    variables:
        UPM_REGISTRY: https://artifactory-slo.bf.unity3d.com/artifactory/api/npm/upm-candidates
    dependencies:
      -  path: .yamato/_editor.yml#editor:priming:fast-trunk:windows
         rerun: on-new-revision
    commands:
      -  curl -s https://artifactory.internal.unity3d.com/core-automation/tools/utr-standalone/utr.bat --output TestProjects/HDRP_Tests/utr.bat
      -  pip install unity-downloader-cli --index-url https://artifactory.prd.it.unity3d.com/artifactory/api/pypi/pypi/simple --upgrade
      -  cd TestProjects/HDRP_Tests && unity-downloader-cli --source-file ../../unity_revision.txt -c editor -c il2cpp  --wait --published-only
      -  cd TestProjects/HDRP_Tests && utr --suite=playmode --extra-editor-arg="-rendergraph-tests" --testproject=. --editor-location=.Editor --artifacts_path=test-results --extra-editor-arg="-adb2" --extra-editor-arg="-enableCacheServer" --extra-editor-arg="-cacheServerEndpoint cacheserver-slo.hq.unity3d.com" --extra-editor-arg="-cacheServerNamespacePrefix SRP" --extra-editor-arg="-cacheServerEnableDownload true" --extra-editor-arg="-cacheServerEnableUpload true" --extra-editor-arg="-force-d3d12"
    artifacts:
        logs:
            paths:
              -  "**/test-results/**"
HDRP_Win_DX12_editmode_fast-trunk:
    name: HDRP on Win_DX12_editmode on version fast-trunk
    agent:
        type: Unity::VM
        image: graphics-foundation/win10-dxr:stable
        flavor: b1.xlarge
    variables:
        UPM_REGISTRY: https://artifactory-slo.bf.unity3d.com/artifactory/api/npm/upm-candidates
    dependencies:
      -  path: .yamato/_editor.yml#editor:priming:fast-trunk:windows
         rerun: on-new-revision
    commands:
      -  curl -s https://artifactory.internal.unity3d.com/core-automation/tools/utr-standalone/utr.bat --output TestProjects/HDRP_Tests/utr.bat
      -  pip install unity-downloader-cli --index-url https://artifactory.prd.it.unity3d.com/artifactory/api/pypi/pypi/simple --upgrade
      -  cd TestProjects/HDRP_Tests && unity-downloader-cli --source-file ../../unity_revision.txt -c editor -c il2cpp  --wait --published-only
      -  cd TestProjects/HDRP_Tests && utr --suite=editor --platform=editmode --testproject=. --editor-location=.Editor --artifacts_path=test-results --extra-editor-arg="-adb2" --extra-editor-arg="-enableCacheServer" --extra-editor-arg="-cacheServerEndpoint cacheserver-slo.hq.unity3d.com" --extra-editor-arg="-cacheServerNamespacePrefix SRP" --extra-editor-arg="-cacheServerEnableDownload true" --extra-editor-arg="-cacheServerEnableUpload true" --extra-editor-arg="-force-d3d12"
    artifacts:
        logs:
            paths:
              -  "**/test-results/**"
HDRP_Win_DX12_Standalone_fast-trunk:
    name: HDRP on Win_DX12_Standalone on version fast-trunk
    agent:
        type: Unity::VM::GPU
        image: graphics-foundation/win10-dxr:stable
        flavor: b1.xlarge
        model: rtx2080
    variables:
        UPM_REGISTRY: https://artifactory-slo.bf.unity3d.com/artifactory/api/npm/upm-candidates
=======
>>>>>>> 160e5089
    dependencies:
      -  path: .yamato/hdrp-win-dx12.yml#Build_HDRP_Win_DX12_Player_trunk
         rerun: on-new-revision
    skip_checkout: true
Build_HDRP_Win_DX12_Player_trunk:
    name: Build HDRP on Win_DX12_Player on version trunk
    agent:
        type: Unity::VM
        image: graphics-foundation/win10-dxr:stable
        flavor: b1.xlarge
        model: rtx2080
    variables:
        UPM_REGISTRY: https://artifactory-slo.bf.unity3d.com/artifactory/api/npm/upm-candidates
    commands:
      -  curl -s https://artifactory.internal.unity3d.com/core-automation/tools/utr-standalone/utr.bat --output TestProjects/HDRP_RuntimeTests/utr.bat
      -  pip install unity-downloader-cli --index-url https://artifactory.prd.it.unity3d.com/artifactory/api/pypi/pypi/simple --upgrade
      -  cd TestProjects/HDRP_RuntimeTests && unity-downloader-cli -u 90b2443a8df13ecc935d91f85d723464f8a42028 -c editor -c il2cpp  --wait --published-only
      -  cd TestProjects/HDRP_RuntimeTests && utr --suite=playmode --platform=StandaloneWindows64 --extra-editor-arg="-executemethod" --extra-editor-arg="CustomBuild.BuildWindowsDX12Linear" --testproject=. --editor-location=.Editor --artifacts_path=test-results --timeout=1200 --player-save-path=../../players --build-only
    artifacts:
        logs:
            paths:
              -  "**/test-results/**"
        players:
            paths:
              -  "players/**"
HDRP_Win_DX12_playmode_CUSTOM-REVISION:
    name: HDRP on Win_DX12_playmode on version CUSTOM-REVISION
    agent:
        type: Unity::VM::GPU
        image: graphics-foundation/win10-dxr:stable
        flavor: b1.xlarge
        model: rtx2080
    variables:
        UPM_REGISTRY: https://artifactory-slo.bf.unity3d.com/artifactory/api/npm/upm-candidates
        CUSTOM_REVISION: custom_revision_not_set
    commands:
      -  curl -s https://artifactory.internal.unity3d.com/core-automation/tools/utr-standalone/utr.bat --output TestProjects/HDRP_Tests/utr.bat
      -  pip install unity-downloader-cli --index-url https://artifactory.prd.it.unity3d.com/artifactory/api/pypi/pypi/simple --upgrade
      -  cd TestProjects/HDRP_Tests && unity-downloader-cli --source-file ../../unity_revision.txt -c editor -c il2cpp  --wait --published-only
      -  cd TestProjects/HDRP_Tests && utr --suite=playmode --testproject=. --editor-location=.Editor --artifacts_path=test-results --extra-editor-arg="-adb2" --extra-editor-arg="-enableCacheServer" --extra-editor-arg="-cacheServerEndpoint cacheserver-slo.hq.unity3d.com" --extra-editor-arg="-cacheServerNamespacePrefix SRP" --extra-editor-arg="-cacheServerEnableDownload true" --extra-editor-arg="-cacheServerEnableUpload true" --extra-editor-arg="-force-d3d12"
    artifacts:
        logs:
            paths:
              -  "**/test-results/**"
    dependencies:
      -  path: .yamato/_editor_priming.yml#editor:priming:CUSTOM-REVISION:windows
         rerun: always
HDRP_Win_DX12_playmode_XR_CUSTOM-REVISION:
    name: HDRP on Win_DX12_playmode_XR on version CUSTOM-REVISION
    agent:
        type: Unity::VM::GPU
        image: graphics-foundation/win10-dxr:stable
        flavor: b1.xlarge
        model: rtx2080
    variables:
        UPM_REGISTRY: https://artifactory-slo.bf.unity3d.com/artifactory/api/npm/upm-candidates
        CUSTOM_REVISION: custom_revision_not_set
    commands:
      -  curl -s https://artifactory.internal.unity3d.com/core-automation/tools/utr-standalone/utr.bat --output TestProjects/HDRP_Tests/utr.bat
      -  pip install unity-downloader-cli --index-url https://artifactory.prd.it.unity3d.com/artifactory/api/pypi/pypi/simple --upgrade
      -  cd TestProjects/HDRP_Tests && unity-downloader-cli --source-file ../../unity_revision.txt -c editor -c il2cpp  --wait --published-only
      -  cd TestProjects/HDRP_Tests && utr --suite=playmode --extra-editor-arg="-xr-tests" --testproject=. --editor-location=.Editor --artifacts_path=test-results --extra-editor-arg="-adb2" --extra-editor-arg="-enableCacheServer" --extra-editor-arg="-cacheServerEndpoint cacheserver-slo.hq.unity3d.com" --extra-editor-arg="-cacheServerNamespacePrefix SRP" --extra-editor-arg="-cacheServerEnableDownload true" --extra-editor-arg="-cacheServerEnableUpload true" --extra-editor-arg="-force-d3d12"
    artifacts:
        logs:
            paths:
              -  "**/test-results/**"
    dependencies:
      -  path: .yamato/_editor_priming.yml#editor:priming:CUSTOM-REVISION:windows
         rerun: always
HDRP_Win_DX12_playmode_RenderGraph_CUSTOM-REVISION:
    name: HDRP on Win_DX12_playmode_RenderGraph on version CUSTOM-REVISION
    agent:
        type: Unity::VM::GPU
        image: graphics-foundation/win10-dxr:stable
        flavor: b1.xlarge
        model: rtx2080
    variables:
        UPM_REGISTRY: https://artifactory-slo.bf.unity3d.com/artifactory/api/npm/upm-candidates
        CUSTOM_REVISION: custom_revision_not_set
    commands:
      -  curl -s https://artifactory.internal.unity3d.com/core-automation/tools/utr-standalone/utr.bat --output TestProjects/HDRP_Tests/utr.bat
      -  pip install unity-downloader-cli --index-url https://artifactory.prd.it.unity3d.com/artifactory/api/pypi/pypi/simple --upgrade
      -  cd TestProjects/HDRP_Tests && unity-downloader-cli --source-file ../../unity_revision.txt -c editor -c il2cpp  --wait --published-only
      -  cd TestProjects/HDRP_Tests && utr --suite=playmode --extra-editor-arg="-rendergraph-tests" --testproject=. --editor-location=.Editor --artifacts_path=test-results --extra-editor-arg="-adb2" --extra-editor-arg="-enableCacheServer" --extra-editor-arg="-cacheServerEndpoint cacheserver-slo.hq.unity3d.com" --extra-editor-arg="-cacheServerNamespacePrefix SRP" --extra-editor-arg="-cacheServerEnableDownload true" --extra-editor-arg="-cacheServerEnableUpload true" --extra-editor-arg="-force-d3d12"
    artifacts:
        logs:
            paths:
              -  "**/test-results/**"
    dependencies:
      -  path: .yamato/_editor_priming.yml#editor:priming:CUSTOM-REVISION:windows
         rerun: always
HDRP_Win_DX12_editmode_CUSTOM-REVISION:
    name: HDRP on Win_DX12_editmode on version CUSTOM-REVISION
    agent:
        type: Unity::VM
        image: graphics-foundation/win10-dxr:stable
        flavor: b1.xlarge
    variables:
        UPM_REGISTRY: https://artifactory-slo.bf.unity3d.com/artifactory/api/npm/upm-candidates
        CUSTOM_REVISION: custom_revision_not_set
    commands:
      -  curl -s https://artifactory.internal.unity3d.com/core-automation/tools/utr-standalone/utr.bat --output TestProjects/HDRP_Tests/utr.bat
      -  pip install unity-downloader-cli --index-url https://artifactory.prd.it.unity3d.com/artifactory/api/pypi/pypi/simple --upgrade
      -  cd TestProjects/HDRP_Tests && unity-downloader-cli --source-file ../../unity_revision.txt -c editor -c il2cpp  --wait --published-only
      -  cd TestProjects/HDRP_Tests && utr --suite=editor --platform=editmode --testproject=. --editor-location=.Editor --artifacts_path=test-results --extra-editor-arg="-adb2" --extra-editor-arg="-enableCacheServer" --extra-editor-arg="-cacheServerEndpoint cacheserver-slo.hq.unity3d.com" --extra-editor-arg="-cacheServerNamespacePrefix SRP" --extra-editor-arg="-cacheServerEnableDownload true" --extra-editor-arg="-cacheServerEnableUpload true" --extra-editor-arg="-force-d3d12"
    artifacts:
        logs:
            paths:
              -  "**/test-results/**"
    dependencies:
      -  path: .yamato/_editor_priming.yml#editor:priming:CUSTOM-REVISION:windows
         rerun: always
HDRP_Win_DX12_Standalone_CUSTOM-REVISION:
    name: HDRP on Win_DX12_Standalone on version CUSTOM-REVISION
    agent:
        type: Unity::VM::GPU
        image: graphics-foundation/win10-dxr:stable
        flavor: b1.xlarge
        model: rtx2080
    variables:
        UPM_REGISTRY: https://artifactory-slo.bf.unity3d.com/artifactory/api/npm/upm-candidates
        CUSTOM_REVISION: custom_revision_not_set
    commands:
      -  curl -s https://artifactory.internal.unity3d.com/core-automation/tools/utr-standalone/utr.bat --output TestProjects/HDRP_RuntimeTests/utr.bat
      -  cd TestProjects/HDRP_RuntimeTests && utr --suite=playmode --platform=StandaloneWindows64 --artifacts_path=test-results --timeout=1200 --player-load-path=../../players --player-connection-ip=auto
    artifacts:
        logs:
            paths:
              -  "**/test-results/**"
    dependencies:
      -  path: .yamato/_editor_priming.yml#editor:priming:CUSTOM-REVISION:windows
         rerun: always
      -  path: .yamato/hdrp-win-dx12.yml#Build_HDRP_Win_DX12_Player_CUSTOM-REVISION
         rerun: always
    skip_checkout: true
Build_HDRP_Win_DX12_Player_CUSTOM-REVISION:
    name: Build HDRP on Win_DX12_Player on version CUSTOM-REVISION
    agent:
        type: Unity::VM
        image: graphics-foundation/win10-dxr:stable
        flavor: b1.xlarge
        model: rtx2080
    variables:
        UPM_REGISTRY: https://artifactory-slo.bf.unity3d.com/artifactory/api/npm/upm-candidates
        CUSTOM_REVISION: custom_revision_not_set
    commands:
      -  curl -s https://artifactory.internal.unity3d.com/core-automation/tools/utr-standalone/utr.bat --output TestProjects/HDRP_RuntimeTests/utr.bat
      -  pip install unity-downloader-cli --index-url https://artifactory.prd.it.unity3d.com/artifactory/api/pypi/pypi/simple --upgrade
      -  cd TestProjects/HDRP_RuntimeTests && unity-downloader-cli --source-file ../../unity_revision.txt -c editor -c il2cpp  --wait --published-only
      -  cd TestProjects/HDRP_RuntimeTests && utr --suite=playmode --platform=StandaloneWindows64 --extra-editor-arg="-executemethod" --extra-editor-arg="CustomBuild.BuildWindowsDX12Linear" --testproject=. --editor-location=.Editor --artifacts_path=test-results --timeout=1200 --player-save-path=../../players --build-only
    artifacts:
        logs:
            paths:
              -  "**/test-results/**"
        players:
            paths:
              -  "players/**"
    dependencies:
      -  path: .yamato/_editor_priming.yml#editor:priming:CUSTOM-REVISION:windows
         rerun: always<|MERGE_RESOLUTION|>--- conflicted
+++ resolved
@@ -15,13 +15,8 @@
     commands:
       -  curl -s https://artifactory.internal.unity3d.com/core-automation/tools/utr-standalone/utr.bat --output TestProjects/HDRP_Tests/utr.bat
       -  pip install unity-downloader-cli --index-url https://artifactory.prd.it.unity3d.com/artifactory/api/pypi/pypi/simple --upgrade
-<<<<<<< HEAD
-      -  cd TestProjects/HDRP_Tests && unity-downloader-cli --source-file ../../unity_revision.txt -c editor -c il2cpp  --wait --published-only
+      -  cd TestProjects/HDRP_Tests && unity-downloader-cli -u 90b2443a8df13ecc935d91f85d723464f8a42028 -c editor -c il2cpp  --wait --published-only
       -  cd TestProjects/HDRP_Tests && utr --suite=playmode --testproject=. --editor-location=.Editor --artifacts_path=test-results --extra-editor-arg="-adb2" --extra-editor-arg="-enableCacheServer" --extra-editor-arg="-cacheServerEndpoint cacheserver-slo.hq.unity3d.com" --extra-editor-arg="-cacheServerNamespacePrefix SRP" --extra-editor-arg="-cacheServerEnableDownload true" --extra-editor-arg="-cacheServerEnableUpload true" --extra-editor-arg="-force-d3d12"
-=======
-      -  cd TestProjects/HDRP_Tests && unity-downloader-cli -u 90b2443a8df13ecc935d91f85d723464f8a42028 -c editor -c il2cpp  --wait --published-only
-      -  cd TestProjects/HDRP_Tests && utr --suite=playmode --testproject=. --editor-location=.Editor --artifacts_path=test-results --extra-editor-arg="-force-d3d12"
->>>>>>> 160e5089
     artifacts:
         logs:
             paths:
@@ -38,13 +33,8 @@
     commands:
       -  curl -s https://artifactory.internal.unity3d.com/core-automation/tools/utr-standalone/utr.bat --output TestProjects/HDRP_Tests/utr.bat
       -  pip install unity-downloader-cli --index-url https://artifactory.prd.it.unity3d.com/artifactory/api/pypi/pypi/simple --upgrade
-<<<<<<< HEAD
-      -  cd TestProjects/HDRP_Tests && unity-downloader-cli --source-file ../../unity_revision.txt -c editor -c il2cpp  --wait --published-only
+      -  cd TestProjects/HDRP_Tests && unity-downloader-cli -u 90b2443a8df13ecc935d91f85d723464f8a42028 -c editor -c il2cpp  --wait --published-only
       -  cd TestProjects/HDRP_Tests && utr --suite=playmode --extra-editor-arg="-xr-tests" --testproject=. --editor-location=.Editor --artifacts_path=test-results --extra-editor-arg="-adb2" --extra-editor-arg="-enableCacheServer" --extra-editor-arg="-cacheServerEndpoint cacheserver-slo.hq.unity3d.com" --extra-editor-arg="-cacheServerNamespacePrefix SRP" --extra-editor-arg="-cacheServerEnableDownload true" --extra-editor-arg="-cacheServerEnableUpload true" --extra-editor-arg="-force-d3d12"
-=======
-      -  cd TestProjects/HDRP_Tests && unity-downloader-cli -u 90b2443a8df13ecc935d91f85d723464f8a42028 -c editor -c il2cpp  --wait --published-only
-      -  cd TestProjects/HDRP_Tests && utr --suite=playmode --extra-editor-arg="-xr-tests" --testproject=. --editor-location=.Editor --artifacts_path=test-results --extra-editor-arg="-force-d3d12"
->>>>>>> 160e5089
     artifacts:
         logs:
             paths:
@@ -61,13 +51,8 @@
     commands:
       -  curl -s https://artifactory.internal.unity3d.com/core-automation/tools/utr-standalone/utr.bat --output TestProjects/HDRP_Tests/utr.bat
       -  pip install unity-downloader-cli --index-url https://artifactory.prd.it.unity3d.com/artifactory/api/pypi/pypi/simple --upgrade
-<<<<<<< HEAD
-      -  cd TestProjects/HDRP_Tests && unity-downloader-cli --source-file ../../unity_revision.txt -c editor -c il2cpp  --wait --published-only
+      -  cd TestProjects/HDRP_Tests && unity-downloader-cli -u 90b2443a8df13ecc935d91f85d723464f8a42028 -c editor -c il2cpp  --wait --published-only
       -  cd TestProjects/HDRP_Tests && utr --suite=playmode --extra-editor-arg="-rendergraph-tests" --testproject=. --editor-location=.Editor --artifacts_path=test-results --extra-editor-arg="-adb2" --extra-editor-arg="-enableCacheServer" --extra-editor-arg="-cacheServerEndpoint cacheserver-slo.hq.unity3d.com" --extra-editor-arg="-cacheServerNamespacePrefix SRP" --extra-editor-arg="-cacheServerEnableDownload true" --extra-editor-arg="-cacheServerEnableUpload true" --extra-editor-arg="-force-d3d12"
-=======
-      -  cd TestProjects/HDRP_Tests && unity-downloader-cli -u 90b2443a8df13ecc935d91f85d723464f8a42028 -c editor -c il2cpp  --wait --published-only
-      -  cd TestProjects/HDRP_Tests && utr --suite=playmode --extra-editor-arg="-rendergraph-tests" --testproject=. --editor-location=.Editor --artifacts_path=test-results --extra-editor-arg="-force-d3d12"
->>>>>>> 160e5089
     artifacts:
         logs:
             paths:
@@ -83,13 +68,8 @@
     commands:
       -  curl -s https://artifactory.internal.unity3d.com/core-automation/tools/utr-standalone/utr.bat --output TestProjects/HDRP_Tests/utr.bat
       -  pip install unity-downloader-cli --index-url https://artifactory.prd.it.unity3d.com/artifactory/api/pypi/pypi/simple --upgrade
-<<<<<<< HEAD
-      -  cd TestProjects/HDRP_Tests && unity-downloader-cli --source-file ../../unity_revision.txt -c editor -c il2cpp  --wait --published-only
+      -  cd TestProjects/HDRP_Tests && unity-downloader-cli -u 90b2443a8df13ecc935d91f85d723464f8a42028 -c editor -c il2cpp  --wait --published-only
       -  cd TestProjects/HDRP_Tests && utr --suite=editor --platform=editmode --testproject=. --editor-location=.Editor --artifacts_path=test-results --extra-editor-arg="-adb2" --extra-editor-arg="-enableCacheServer" --extra-editor-arg="-cacheServerEndpoint cacheserver-slo.hq.unity3d.com" --extra-editor-arg="-cacheServerNamespacePrefix SRP" --extra-editor-arg="-cacheServerEnableDownload true" --extra-editor-arg="-cacheServerEnableUpload true" --extra-editor-arg="-force-d3d12"
-=======
-      -  cd TestProjects/HDRP_Tests && unity-downloader-cli -u 90b2443a8df13ecc935d91f85d723464f8a42028 -c editor -c il2cpp  --wait --published-only
-      -  cd TestProjects/HDRP_Tests && utr --suite=editor --platform=editmode --testproject=. --editor-location=.Editor --artifacts_path=test-results --extra-editor-arg="-force-d3d12"
->>>>>>> 160e5089
     artifacts:
         logs:
             paths:
@@ -110,126 +90,6 @@
         logs:
             paths:
               -  "**/test-results/**"
-<<<<<<< HEAD
-    skip_checkout: true
-Build_HDRP_Win_DX12_Player_trunk:
-    name: Build HDRP on Win_DX12_Player on version trunk
-    agent:
-        type: Unity::VM
-        image: graphics-foundation/win10-dxr:stable
-        flavor: b1.xlarge
-        model: rtx2080
-    variables:
-        UPM_REGISTRY: https://artifactory-slo.bf.unity3d.com/artifactory/api/npm/upm-candidates
-    dependencies:
-      -  path: .yamato/_editor.yml#editor:priming:trunk:windows
-         rerun: on-new-revision
-    commands:
-      -  curl -s https://artifactory.internal.unity3d.com/core-automation/tools/utr-standalone/utr.bat --output TestProjects/HDRP_RuntimeTests/utr.bat
-      -  pip install unity-downloader-cli --index-url https://artifactory.prd.it.unity3d.com/artifactory/api/pypi/pypi/simple --upgrade
-      -  cd TestProjects/HDRP_RuntimeTests && unity-downloader-cli --source-file ../../unity_revision.txt -c editor -c il2cpp  --wait --published-only
-      -  cd TestProjects/HDRP_RuntimeTests && utr --suite=playmode --platform=StandaloneWindows64 --extra-editor-arg="-executemethod" --extra-editor-arg="CustomBuild.BuildWindowsDX12Linear" --testproject=. --editor-location=.Editor --artifacts_path=test-results --timeout=1200 --player-save-path=../../players --build-only
-    artifacts:
-        logs:
-            paths:
-              -  "**/test-results/**"
-        players:
-            paths:
-              -  "players/**"
-HDRP_Win_DX12_playmode_fast-trunk:
-    name: HDRP on Win_DX12_playmode on version fast-trunk
-    agent:
-        type: Unity::VM::GPU
-        image: graphics-foundation/win10-dxr:stable
-        flavor: b1.xlarge
-        model: rtx2080
-    variables:
-        UPM_REGISTRY: https://artifactory-slo.bf.unity3d.com/artifactory/api/npm/upm-candidates
-    dependencies:
-      -  path: .yamato/_editor.yml#editor:priming:fast-trunk:windows
-         rerun: on-new-revision
-    commands:
-      -  curl -s https://artifactory.internal.unity3d.com/core-automation/tools/utr-standalone/utr.bat --output TestProjects/HDRP_Tests/utr.bat
-      -  pip install unity-downloader-cli --index-url https://artifactory.prd.it.unity3d.com/artifactory/api/pypi/pypi/simple --upgrade
-      -  cd TestProjects/HDRP_Tests && unity-downloader-cli --source-file ../../unity_revision.txt -c editor -c il2cpp  --wait --published-only
-      -  cd TestProjects/HDRP_Tests && utr --suite=playmode --testproject=. --editor-location=.Editor --artifacts_path=test-results --extra-editor-arg="-adb2" --extra-editor-arg="-enableCacheServer" --extra-editor-arg="-cacheServerEndpoint cacheserver-slo.hq.unity3d.com" --extra-editor-arg="-cacheServerNamespacePrefix SRP" --extra-editor-arg="-cacheServerEnableDownload true" --extra-editor-arg="-cacheServerEnableUpload true" --extra-editor-arg="-force-d3d12"
-    artifacts:
-        logs:
-            paths:
-              -  "**/test-results/**"
-HDRP_Win_DX12_playmode_XR_fast-trunk:
-    name: HDRP on Win_DX12_playmode_XR on version fast-trunk
-    agent:
-        type: Unity::VM::GPU
-        image: graphics-foundation/win10-dxr:stable
-        flavor: b1.xlarge
-        model: rtx2080
-    variables:
-        UPM_REGISTRY: https://artifactory-slo.bf.unity3d.com/artifactory/api/npm/upm-candidates
-    dependencies:
-      -  path: .yamato/_editor.yml#editor:priming:fast-trunk:windows
-         rerun: on-new-revision
-    commands:
-      -  curl -s https://artifactory.internal.unity3d.com/core-automation/tools/utr-standalone/utr.bat --output TestProjects/HDRP_Tests/utr.bat
-      -  pip install unity-downloader-cli --index-url https://artifactory.prd.it.unity3d.com/artifactory/api/pypi/pypi/simple --upgrade
-      -  cd TestProjects/HDRP_Tests && unity-downloader-cli --source-file ../../unity_revision.txt -c editor -c il2cpp  --wait --published-only
-      -  cd TestProjects/HDRP_Tests && utr --suite=playmode --extra-editor-arg="-xr-tests" --testproject=. --editor-location=.Editor --artifacts_path=test-results --extra-editor-arg="-adb2" --extra-editor-arg="-enableCacheServer" --extra-editor-arg="-cacheServerEndpoint cacheserver-slo.hq.unity3d.com" --extra-editor-arg="-cacheServerNamespacePrefix SRP" --extra-editor-arg="-cacheServerEnableDownload true" --extra-editor-arg="-cacheServerEnableUpload true" --extra-editor-arg="-force-d3d12"
-    artifacts:
-        logs:
-            paths:
-              -  "**/test-results/**"
-HDRP_Win_DX12_playmode_RenderGraph_fast-trunk:
-    name: HDRP on Win_DX12_playmode_RenderGraph on version fast-trunk
-    agent:
-        type: Unity::VM::GPU
-        image: graphics-foundation/win10-dxr:stable
-        flavor: b1.xlarge
-        model: rtx2080
-    variables:
-        UPM_REGISTRY: https://artifactory-slo.bf.unity3d.com/artifactory/api/npm/upm-candidates
-    dependencies:
-      -  path: .yamato/_editor.yml#editor:priming:fast-trunk:windows
-         rerun: on-new-revision
-    commands:
-      -  curl -s https://artifactory.internal.unity3d.com/core-automation/tools/utr-standalone/utr.bat --output TestProjects/HDRP_Tests/utr.bat
-      -  pip install unity-downloader-cli --index-url https://artifactory.prd.it.unity3d.com/artifactory/api/pypi/pypi/simple --upgrade
-      -  cd TestProjects/HDRP_Tests && unity-downloader-cli --source-file ../../unity_revision.txt -c editor -c il2cpp  --wait --published-only
-      -  cd TestProjects/HDRP_Tests && utr --suite=playmode --extra-editor-arg="-rendergraph-tests" --testproject=. --editor-location=.Editor --artifacts_path=test-results --extra-editor-arg="-adb2" --extra-editor-arg="-enableCacheServer" --extra-editor-arg="-cacheServerEndpoint cacheserver-slo.hq.unity3d.com" --extra-editor-arg="-cacheServerNamespacePrefix SRP" --extra-editor-arg="-cacheServerEnableDownload true" --extra-editor-arg="-cacheServerEnableUpload true" --extra-editor-arg="-force-d3d12"
-    artifacts:
-        logs:
-            paths:
-              -  "**/test-results/**"
-HDRP_Win_DX12_editmode_fast-trunk:
-    name: HDRP on Win_DX12_editmode on version fast-trunk
-    agent:
-        type: Unity::VM
-        image: graphics-foundation/win10-dxr:stable
-        flavor: b1.xlarge
-    variables:
-        UPM_REGISTRY: https://artifactory-slo.bf.unity3d.com/artifactory/api/npm/upm-candidates
-    dependencies:
-      -  path: .yamato/_editor.yml#editor:priming:fast-trunk:windows
-         rerun: on-new-revision
-    commands:
-      -  curl -s https://artifactory.internal.unity3d.com/core-automation/tools/utr-standalone/utr.bat --output TestProjects/HDRP_Tests/utr.bat
-      -  pip install unity-downloader-cli --index-url https://artifactory.prd.it.unity3d.com/artifactory/api/pypi/pypi/simple --upgrade
-      -  cd TestProjects/HDRP_Tests && unity-downloader-cli --source-file ../../unity_revision.txt -c editor -c il2cpp  --wait --published-only
-      -  cd TestProjects/HDRP_Tests && utr --suite=editor --platform=editmode --testproject=. --editor-location=.Editor --artifacts_path=test-results --extra-editor-arg="-adb2" --extra-editor-arg="-enableCacheServer" --extra-editor-arg="-cacheServerEndpoint cacheserver-slo.hq.unity3d.com" --extra-editor-arg="-cacheServerNamespacePrefix SRP" --extra-editor-arg="-cacheServerEnableDownload true" --extra-editor-arg="-cacheServerEnableUpload true" --extra-editor-arg="-force-d3d12"
-    artifacts:
-        logs:
-            paths:
-              -  "**/test-results/**"
-HDRP_Win_DX12_Standalone_fast-trunk:
-    name: HDRP on Win_DX12_Standalone on version fast-trunk
-    agent:
-        type: Unity::VM::GPU
-        image: graphics-foundation/win10-dxr:stable
-        flavor: b1.xlarge
-        model: rtx2080
-    variables:
-        UPM_REGISTRY: https://artifactory-slo.bf.unity3d.com/artifactory/api/npm/upm-candidates
-=======
->>>>>>> 160e5089
     dependencies:
       -  path: .yamato/hdrp-win-dx12.yml#Build_HDRP_Win_DX12_Player_trunk
          rerun: on-new-revision
