--- conflicted
+++ resolved
@@ -26,17 +26,10 @@
               -  "**/test-results/**"
               -  "TestProjects/VisualEffectGraph_URP/Logs/*.log"
     dependencies:
-<<<<<<< HEAD
-      -  path: .yamato/vfx_urp-win-vulkan.yml#Build_VFX_URP_Win_Vulkan_Standalone_Player_mono_apiNet2_Linear_trunk
-         rerun: on-new-revision
-Build_VFX_URP_Win_Vulkan_Standalone_Player_mono_apiNet2_Linear_trunk:
-    name: Build VFX_URP on Win_Vulkan_mono_apiNet2_Linear_Standalone_build_Player on version trunk
-=======
       -  path: .yamato/vfx_urp-win-vulkan.yml#Build_VFX_URP_Win_Vulkan_Standalone_mono_Linear_trunk
          rerun: on-new-revision
 Build_VFX_URP_Win_Vulkan_Standalone_mono_Linear_trunk:
     name: Build VFX_URP on Win_Vulkan_mono_Linear_Standalone_build_Player on version trunk
->>>>>>> 7d5b400e
     agent:
         type: Unity::VM
         image: sdet/gamecode_win10:stable
@@ -112,17 +105,10 @@
     dependencies:
       -  path: .yamato/_editor_priming.yml#editor:priming:CUSTOM-REVISION:windows
          rerun: always
-<<<<<<< HEAD
-      -  path: .yamato/vfx_urp-win-vulkan.yml#Build_VFX_URP_Win_Vulkan_Standalone_Player_mono_apiNet2_Linear_CUSTOM-REVISION
-         rerun: always
-Build_VFX_URP_Win_Vulkan_Standalone_Player_mono_apiNet2_Linear_CUSTOM-REVISION:
-    name: Build VFX_URP on Win_Vulkan_mono_apiNet2_Linear_Standalone_build_Player on version CUSTOM-REVISION
-=======
       -  path: .yamato/vfx_urp-win-vulkan.yml#Build_VFX_URP_Win_Vulkan_Standalone_mono_Linear_CUSTOM-REVISION
          rerun: always
 Build_VFX_URP_Win_Vulkan_Standalone_mono_Linear_CUSTOM-REVISION:
     name: Build VFX_URP on Win_Vulkan_mono_Linear_Standalone_build_Player on version CUSTOM-REVISION
->>>>>>> 7d5b400e
     agent:
         type: Unity::VM
         image: sdet/gamecode_win10:stable
