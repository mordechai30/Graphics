--- conflicted
+++ resolved
@@ -3,16 +3,6 @@
 # Introduce any changes under .yamato/config/*.metafile files and rerun yaml-generation (or check #devs-automation-tooling).
 
 {% metadata_file .yamato/_cache_config.metafile -%}
-<<<<<<< HEAD
-{% metadata_file .yamato/_latest_editor_versions_trunk.metafile -%}
-
----
-
-PR_URP_Terrain_trunk:
-    name: PR URP_Terrain on trunk
-    variables:
-        CUSTOM_REVISION: '{{trunk.changeset.id}}'
-=======
 {% metadata_file .yamato/_latest_editor_versions_2021.2.metafile -%}
 
 ---
@@ -21,41 +11,10 @@
     name: PR URP_Terrain on 2021.2
     variables:
         CUSTOM_REVISION: '{{2021_2.changeset.id}}'
->>>>>>> 1ee5912c
         UTR_VERSION: "current"
         TEST_FILTER: .*
         CACHE_ARGS: '{{cache.flags}}'
     dependencies:
-<<<<<<< HEAD
-      -  path: .yamato/urp_terrain-win-dx11.yml#URP_Terrain_Win_DX11_Standalone_mono_Linear_trunk
-         rerun: on_new_revision
-      -  path: .yamato/urp_terrain-win-dx11.yml#URP_Terrain_Win_DX11_Standalone_XR_mono_Linear_trunk
-         rerun: on_new_revision
-      -  path: .yamato/urp_terrain-win-dx11.yml#URP_Terrain_Win_DX11_playmode_XR_mono_Linear_trunk
-         rerun: on_new_revision
-      -  path: .yamato/urp_terrain-win-dx11.yml#URP_Terrain_Win_DX11_editmode_mono_Linear_trunk
-         rerun: on_new_revision
-      -  path: .yamato/urp_terrain-win-dx12.yml#URP_Terrain_Win_DX12_Standalone_mono_Linear_trunk
-         rerun: on_new_revision
-      -  path: .yamato/urp_terrain-win-dx12.yml#URP_Terrain_Win_DX12_Standalone_XR_mono_Linear_trunk
-         rerun: on_new_revision
-      -  path: .yamato/urp_terrain-win-vulkan.yml#URP_Terrain_Win_Vulkan_Standalone_mono_Linear_trunk
-         rerun: on_new_revision
-      -  path: .yamato/urp_terrain-linux-vulkan.yml#URP_Terrain_Linux_Vulkan_Standalone_mono_Linear_trunk
-         rerun: on_new_revision
-      -  path: .yamato/urp_terrain-android-opengles3.yml#URP_Terrain_Android_OpenGLES3_Standalone_il2cpp_Linear_trunk
-         rerun: on_new_revision
-      -  path: .yamato/urp_terrain-android-vulkan.yml#URP_Terrain_Android_Vulkan_Standalone_il2cpp_Linear_trunk
-         rerun: on_new_revision
-      -  path: .yamato/urp_terrain-osx-metal.yml#URP_Terrain_OSX_Metal_playmode_mono_Linear_trunk
-         rerun: on_new_revision
-      -  path: .yamato/urp_terrain-osx-openglcore.yml#URP_Terrain_OSX_OpenGLCore_editmode_mono_Linear_trunk
-         rerun: on_new_revision
-Extra_URP_Terrain_trunk:
-    name: Extra URP_Terrain on trunk
-    variables:
-        CUSTOM_REVISION: '{{trunk.changeset.id}}'
-=======
       -  path: .yamato/urp_terrain-win-dx11.yml#URP_Terrain_Win_DX11_Standalone_mono_Linear_2021.2
          rerun: on_new_revision
       -  path: .yamato/urp_terrain-win-dx11.yml#URP_Terrain_Win_DX11_Standalone_XR_mono_Linear_2021.2
@@ -84,25 +43,10 @@
     name: Extra URP_Terrain on 2021.2
     variables:
         CUSTOM_REVISION: '{{2021_2.changeset.id}}'
->>>>>>> 1ee5912c
         UTR_VERSION: "current"
         TEST_FILTER: .*
         CACHE_ARGS: '{{cache.flags}}'
     dependencies:
-<<<<<<< HEAD
-      -  path: .yamato/urp_terrain-win-dx11.yml#URP_Terrain_Win_DX11_playmode_mono_Linear_trunk
-         rerun: on_new_revision
-      -  path: .yamato/urp_terrain-win-dx12.yml#URP_Terrain_Win_DX12_playmode_mono_Linear_trunk
-         rerun: on_new_revision
-      -  path: .yamato/urp_terrain-win-vulkan.yml#URP_Terrain_Win_Vulkan_playmode_mono_Linear_trunk
-         rerun: on_new_revision
-      -  path: .yamato/urp_terrain-linux-vulkan.yml#URP_Terrain_Linux_Vulkan_playmode_mono_Linear_trunk
-         rerun: on_new_revision
-URP_Terrain_trunk:
-    name: URP_Terrain on trunk
-    variables:
-        CUSTOM_REVISION: '{{trunk.changeset.id}}'
-=======
       -  path: .yamato/urp_terrain-win-dx11.yml#URP_Terrain_Win_DX11_playmode_mono_Linear_2021.2
          rerun: on_new_revision
       -  path: .yamato/urp_terrain-win-dx12.yml#URP_Terrain_Win_DX12_playmode_mono_Linear_2021.2
@@ -115,20 +59,13 @@
     name: URP_Terrain on 2021.2
     variables:
         CUSTOM_REVISION: '{{2021_2.changeset.id}}'
->>>>>>> 1ee5912c
         UTR_VERSION: "current"
         TEST_FILTER: .*
         CACHE_ARGS: '{{cache.flags}}'
     dependencies:
-<<<<<<< HEAD
-      -  path: .yamato/all-urp_terrain.yml#PR_URP_Terrain_trunk
-         rerun: on_new_revision
-      -  path: .yamato/all-urp_terrain.yml#Extra_URP_Terrain_trunk
-=======
       -  path: .yamato/all-urp_terrain.yml#PR_URP_Terrain_2021.2
          rerun: on_new_revision
       -  path: .yamato/all-urp_terrain.yml#Extra_URP_Terrain_2021.2
->>>>>>> 1ee5912c
          rerun: on_new_revision
 PR_URP_Terrain_CUSTOM-REVISION:
     name: PR URP_Terrain on CUSTOM-REVISION
