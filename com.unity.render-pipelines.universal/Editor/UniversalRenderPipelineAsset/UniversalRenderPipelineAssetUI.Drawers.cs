--- conflicted
+++ resolved
@@ -153,27 +153,24 @@
             EditorGUILayout.PropertyField(serialized.msaa, Styles.msaaText);
             serialized.renderScale.floatValue = EditorGUILayout.Slider(Styles.renderScaleText, serialized.renderScale.floatValue, UniversalRenderPipeline.minRenderScale, UniversalRenderPipeline.maxRenderScale);
             EditorGUILayout.PropertyField(serialized.upscalingFilter, Styles.upscalingFilterText);
-<<<<<<< HEAD
+            if (serialized.asset.upscalingFilter == UpscalingFilterSelection.FSR)
+            {
+                ++EditorGUI.indentLevel;
+
+                EditorGUILayout.PropertyField(serialized.fsrOverrideSharpness, Styles.fsrOverrideSharpness);
+
+                // We put the FSR sharpness override value behind an override checkbox so we can tell when the user intends to use a custom value rather than the default.
+                if (serialized.fsrOverrideSharpness.boolValue)
+                {
+                    serialized.fsrSharpness.floatValue = EditorGUILayout.Slider(Styles.fsrSharpnessText, serialized.fsrSharpness.floatValue, 0.0f, 1.0f);
+                }
+
+                --EditorGUI.indentLevel;
+            }
             EditorGUILayout.PropertyField(serialized.lodCrossFadeTypeProp, Styles.lodCrossFadeTypeText);
             if(!ValidateCrossFadeDitheringTextures(serialized.asset))
                 CoreEditorUtils.DrawFixMeBox("Asset doesn't hold references to dithering textures. LOD Cross Fade might not work correctly.",
                     () => ResourceReloader.ReloadAllNullIn(serialized.asset, UniversalRenderPipelineAsset.packagePath));
-=======
-            if (serialized.asset.upscalingFilter == UpscalingFilterSelection.FSR)
-            {
-                ++EditorGUI.indentLevel;
-
-                EditorGUILayout.PropertyField(serialized.fsrOverrideSharpness, Styles.fsrOverrideSharpness);
-
-                // We put the FSR sharpness override value behind an override checkbox so we can tell when the user intends to use a custom value rather than the default.
-                if (serialized.fsrOverrideSharpness.boolValue)
-                {
-                    serialized.fsrSharpness.floatValue = EditorGUILayout.Slider(Styles.fsrSharpnessText, serialized.fsrSharpness.floatValue, 0.0f, 1.0f);
-                }
-
-                --EditorGUI.indentLevel;
-            }
->>>>>>> 2155e0a1
         }
 
         static void DrawLighting(SerializedUniversalRenderPipelineAsset serialized, Editor ownerEditor)
