--- conflicted
+++ resolved
@@ -289,12 +289,8 @@
                 generatesPreview = true,
                 passes = new PassCollection
                 {
-<<<<<<< HEAD
-                    { LitPasses.Forward },
+                    { PassVariant(LitPasses.Forward,         CorePragmas.DOTSForward) },
                     { LitPasses.DataExtraction },
-=======
-                    { PassVariant(LitPasses.Forward,         CorePragmas.DOTSForward) },
->>>>>>> e5014709
                     { LitPasses.GBuffer },
                     { PassVariant(CorePasses.ShadowCaster,   CorePragmas.DOTSInstanced) },
                     { PassVariant(CorePasses.DepthOnly,      CorePragmas.DOTSInstanced) },
@@ -349,45 +345,8 @@
                 generatesPreview = true,
                 passes = new PassCollection
                 {
-<<<<<<< HEAD
-                    var forward = LitPasses.Forward;
-                    var gbuffer = LitPasses.GBuffer;
-                    var dataGeneration = LitPasses.DataExtraction;
-                    var shadowCaster = CorePasses.ShadowCaster;
-                    var depthOnly = CorePasses.DepthOnly;
-                    var depthNormalOnly = LitPasses.DepthNormalOnly;
-                    var meta = LitPasses.Meta;
-                    var _2d = LitPasses._2D;
-
-                    forward.pragmas = CorePragmas.DOTSForward;
-                    dataGeneration.pragmas = CorePragmas.DOTSDataExtraction;
-                    gbuffer.pragmas = CorePragmas.DOTSGBuffer;
-                    shadowCaster.pragmas = CorePragmas.DOTSInstanced;
-                    depthOnly.pragmas = CorePragmas.DOTSInstanced;
-                    depthNormalOnly.pragmas = CorePragmas.DOTSInstanced;
-                    meta.pragmas = CorePragmas.DOTSDefault;
-                    _2d.pragmas = CorePragmas.DOTSDefault;
-
-                    return new SubShaderDescriptor()
-                    {
-                        pipelineTag = UniversalTarget.kPipelineTag,
-                        generatesPreview = true,
-                        passes = new PassCollection
-                        {
-                            { forward },
-                            { gbuffer },
-                            { dataGeneration },
-                            { shadowCaster },
-                            { depthOnly },
-                            { depthNormalOnly },
-                            { meta },
-                            { _2d },
-                        },
-                    };
-                }
-            }
-=======
                     { LitPasses.ForwardOnly },
+                    { LitPasses.DataExtraction },
                     { CorePasses.ShadowCaster },
                     { CorePasses.DepthOnly },
                     { LitPasses.DepthNormalOnly },
@@ -395,7 +354,6 @@
                     { LitPasses._2D },
                 },
             };
->>>>>>> e5014709
         }
 #endregion
 
@@ -429,6 +387,34 @@
                 keywords = LitKeywords.Forward,
                 includes = LitIncludes.Forward,
             };
+            
+            public static PassDescriptor DataExtraction = new PassDescriptor
+            {
+                // Definition
+                displayName = "Data Extraction",
+                referenceName = "DATA_EXTRACTION",
+                lightMode = "DataExtraction",
+                useInPreview = false,
+
+                // Template
+                passTemplatePath = GenerationUtils.GetDefaultTemplatePath("PassMesh.template"),
+                sharedTemplateDirectories = GenerationUtils.GetDefaultSharedTemplateDirectories(),
+
+                // Port Mask
+                validVertexBlocks = CoreBlockMasks.Vertex,
+                validPixelBlocks = LitBlockMasks.FragmentLit,
+
+                // Fields
+                structs = CoreStructCollections.Default,
+                requiredFields = LitRequiredFields.Forward,
+                fieldDependencies = CoreFieldDependencies.Default,
+
+                // Conditional State
+                renderStates = CoreRenderStates.Default,
+                pragmas = CorePragmas.DataExtraction,
+                keywords = LitKeywords.DataExtraction,
+                includes = LitIncludes.Forward,
+            };
 
             public static PassDescriptor ForwardOnly = new PassDescriptor
             {
@@ -455,34 +441,6 @@
                 renderStates = CoreRenderStates.Default,
                 pragmas  = CorePragmas.Forward,    // NOTE: SM 2.0 only GL
                 keywords = LitKeywords.Forward,
-                includes = LitIncludes.Forward,
-            };
-            
-            public static PassDescriptor DataExtraction = new PassDescriptor
-            {
-                // Definition
-                displayName = "Data Extraction",
-                referenceName = "DATA_EXTRACTION",
-                lightMode = "DataExtraction",
-                useInPreview = false,
-
-                // Template
-                passTemplatePath = GenerationUtils.GetDefaultTemplatePath("PassMesh.template"),
-                sharedTemplateDirectories = GenerationUtils.GetDefaultSharedTemplateDirectories(),
-
-                // Port Mask
-                validVertexBlocks = CoreBlockMasks.Vertex,
-                validPixelBlocks = LitBlockMasks.FragmentLit,
-
-                // Fields
-                structs = CoreStructCollections.Default,
-                requiredFields = LitRequiredFields.Forward,
-                fieldDependencies = CoreFieldDependencies.Default,
-
-                // Conditional State
-                renderStates = CoreRenderStates.Default,
-                pragmas = CorePragmas.DataExtraction,
-                keywords = LitKeywords.DataExtraction,
                 includes = LitIncludes.Forward,
             };
 
