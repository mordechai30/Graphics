using UnityEngine;
using UnityEngine.Rendering;
using UnityEngine.Rendering.Universal;

namespace UnityEditor.Rendering.Universal
{
    [CustomEditor(typeof(ScreenSpaceAmbientOcclusion))]
    internal class ScreenSpaceAmbientOcclusionEditor : Editor
    {
        #region Serialized Properties
        private SerializedProperty m_Downsample;
        private SerializedProperty m_AfterOpaque;
        private SerializedProperty m_Source;
        private SerializedProperty m_NormalQuality;
        private SerializedProperty m_Intensity;
        private SerializedProperty m_DirectLightingStrength;
        private SerializedProperty m_Radius;
        private SerializedProperty m_SampleCount;

        #endregion

        private bool m_IsInitialized = false;

        // Structs
        private struct Styles
        {
            public static GUIContent Downsample = EditorGUIUtility.TrTextContent("Downsample", "With this option enabled, Unity downsamples the SSAO effect texture to improve performance. Each dimension of the texture is reduced by a factor of 2.");
            public static GUIContent AfterOpaque = EditorGUIUtility.TrTextContent("After Opaque", "With this option enabled, Unity calculates and apply SSAO after the opaque pass to improve performance on mobile platforms with tiled-based GPU architectures. This is not physically correct.");
            public static GUIContent Source = EditorGUIUtility.TrTextContent("Source", "This option determines whether the ambient occlusion reconstructs the normal from depth or is given by a Normals texture. In deferred rendering mode, Gbuffer Normals texture is always used.");
            public static GUIContent NormalQuality = new GUIContent("Normal Quality", "The options in this field define the number of depth texture samples that Unity takes when computing the normals. Low: 1 sample, Medium: 5 samples, High: 9 samples.");
            public static GUIContent Intensity = EditorGUIUtility.TrTextContent("Intensity", "The degree of darkness that Ambient Occlusion adds.");
            public static GUIContent DirectLightingStrength = EditorGUIUtility.TrTextContent("Direct Lighting Strength", "Controls how much the ambient occlusion affects direct lighting.");
            public static GUIContent Radius = EditorGUIUtility.TrTextContent("Radius", "The radius around a given point, where Unity calculates and applies the effect.");
            public static GUIContent SampleCount = EditorGUIUtility.TrTextContent("Sample Count", "The number of samples that Unity takes when calculating the obscurance value. Higher values have high performance impact.");
        }

        private void Init()
        {
            SerializedProperty settings = serializedObject.FindProperty("m_Settings");
            m_Source = settings.FindPropertyRelative("Source");
            m_Downsample = settings.FindPropertyRelative("Downsample");
            m_AfterOpaque = settings.FindPropertyRelative("AfterOpaque");
            m_NormalQuality = settings.FindPropertyRelative("NormalSamples");
            m_Intensity = settings.FindPropertyRelative("Intensity");
            m_DirectLightingStrength = settings.FindPropertyRelative("DirectLightingStrength");
            m_Radius = settings.FindPropertyRelative("Radius");
            m_SampleCount = settings.FindPropertyRelative("SampleCount");
            m_IsInitialized = true;
        }

        public override void OnInspectorGUI()
        {
            if (!m_IsInitialized)
            {
                Init();
            }

            bool isDeferredRenderingMode = RendererIsDeferred();

            EditorGUILayout.PropertyField(m_Downsample, Styles.Downsample);

            EditorGUILayout.PropertyField(m_AfterOpaque, Styles.AfterOpaque);

            GUI.enabled = !isDeferredRenderingMode;
            EditorGUILayout.PropertyField(m_Source, Styles.Source);

            // We only enable this field when depth source is selected
<<<<<<< HEAD
            GUI.enabled = !isDeferredRenderingMode && m_Source.enumValueIndex == (int)ScreenSpaceAmbientOcclusionSettings.DepthSource.Depth;
=======
            GUI.enabled = m_Source.enumValueIndex == (int)ScreenSpaceAmbientOcclusionSettings.DepthSource.Depth;
>>>>>>> 30d75d04
            EditorGUILayout.PropertyField(m_NormalQuality, Styles.NormalQuality);
            GUI.enabled = true;

            m_Intensity.floatValue = EditorGUILayout.Slider(Styles.Intensity, m_Intensity.floatValue, 0f, 10f);
            m_DirectLightingStrength.floatValue = EditorGUILayout.Slider(Styles.DirectLightingStrength, m_DirectLightingStrength.floatValue, 0f, 1f);
            EditorGUILayout.PropertyField(m_Radius, Styles.Radius);
            m_Radius.floatValue = Mathf.Clamp(m_Radius.floatValue, 0f, m_Radius.floatValue);
            m_SampleCount.intValue = EditorGUILayout.IntSlider(Styles.SampleCount, m_SampleCount.intValue, 4, 20);
<<<<<<< HEAD
        }

        private bool RendererIsDeferred()
        {
            ScreenSpaceAmbientOcclusion ssaoFeature = (ScreenSpaceAmbientOcclusion)this.target;
            UniversalRenderPipelineAsset pipelineAsset = (UniversalRenderPipelineAsset)GraphicsSettings.renderPipelineAsset;

            if (ssaoFeature == null || pipelineAsset == null)
                return false;

            // We have to find the renderer related to the SSAO feature, then test if it is in deferred mode.
            var rendererDataList = pipelineAsset.m_RendererDataList;
            for (int rendererIndex = 0; rendererIndex < rendererDataList.Length; ++rendererIndex)
            {
                ScriptableRendererData rendererData = (ScriptableRendererData)rendererDataList[rendererIndex];
                if (rendererData == null)
                    continue;

                var rendererFeatures = rendererData.rendererFeatures;
                foreach (var feature in rendererFeatures)
                {
                    if (feature is ScreenSpaceAmbientOcclusion && (ScreenSpaceAmbientOcclusion)feature == ssaoFeature)
                        return rendererData is ForwardRendererData && ((ForwardRendererData)rendererData).renderingMode == RenderingMode.Deferred;
                }
            }

            return false;
=======
>>>>>>> 30d75d04
        }
    }
}<|MERGE_RESOLUTION|>--- conflicted
+++ resolved
@@ -1,4 +1,4 @@
-using UnityEngine;
+﻿using UnityEngine;
 using UnityEngine.Rendering;
 using UnityEngine.Rendering.Universal;
 
@@ -65,11 +65,7 @@
             EditorGUILayout.PropertyField(m_Source, Styles.Source);
 
             // We only enable this field when depth source is selected
-<<<<<<< HEAD
             GUI.enabled = !isDeferredRenderingMode && m_Source.enumValueIndex == (int)ScreenSpaceAmbientOcclusionSettings.DepthSource.Depth;
-=======
-            GUI.enabled = m_Source.enumValueIndex == (int)ScreenSpaceAmbientOcclusionSettings.DepthSource.Depth;
->>>>>>> 30d75d04
             EditorGUILayout.PropertyField(m_NormalQuality, Styles.NormalQuality);
             GUI.enabled = true;
 
@@ -78,7 +74,6 @@
             EditorGUILayout.PropertyField(m_Radius, Styles.Radius);
             m_Radius.floatValue = Mathf.Clamp(m_Radius.floatValue, 0f, m_Radius.floatValue);
             m_SampleCount.intValue = EditorGUILayout.IntSlider(Styles.SampleCount, m_SampleCount.intValue, 4, 20);
-<<<<<<< HEAD
         }
 
         private bool RendererIsDeferred()
@@ -106,8 +101,6 @@
             }
 
             return false;
-=======
->>>>>>> 30d75d04
         }
     }
 }