--- conflicted
+++ resolved
@@ -16,16 +16,12 @@
         private SerializedProperty m_DirectLightingStrength;
         private SerializedProperty m_Radius;
         private SerializedProperty m_SampleCount;
-<<<<<<< HEAD
 
         private SerializedProperty m_SinglePassBlur;
         private SerializedProperty m_FinalUpsample;
         private SerializedProperty m_BlurType;
 
-		#endregion
-=======
         #endregion
->>>>>>> d2d04dca
 
         private bool m_IsInitialized = false;
 
@@ -94,10 +90,6 @@
 
             EditorGUILayout.PropertyField(m_Intensity, Styles.Intensity);
             EditorGUILayout.PropertyField(m_Radius, Styles.Radius);
-<<<<<<< HEAD
-            m_Radius.floatValue = Mathf.Clamp(m_Radius.floatValue, 0f, m_Radius.floatValue);
-            m_SampleCount.intValue = EditorGUILayout.IntSlider(Styles.SampleCount, m_SampleCount.intValue, 1, 20);
-=======
             m_DirectLightingStrength.floatValue = EditorGUILayout.Slider(Styles.DirectLightingStrength, m_DirectLightingStrength.floatValue, 0f, 1f);
             m_SampleCount.intValue = EditorGUILayout.IntSlider(Styles.SampleCount, m_SampleCount.intValue, 4, 20);
 
@@ -130,7 +122,6 @@
             }
 
             return false;
->>>>>>> d2d04dca
         }
     }
 }