using UnityEngine;
using UnityEngine.Rendering;
using UnityEngine.Rendering.Universal;
using UnityEngine.Scripting.APIUpdating;

namespace UnityEditor.Rendering.Universal
{
    [CustomEditor(typeof(ForwardRendererData), true)]
    [MovedFrom("UnityEditor.Rendering.LWRP")] public class ForwardRendererDataEditor : ScriptableRendererDataEditor
    {
        private static class Styles
        {
            public static readonly GUIContent RendererTitle = new GUIContent("Forward Renderer", "Custom Forward Renderer for Universal RP.");
            public static readonly GUIContent PostProcessLabel = new GUIContent("Post Process Data", "The asset containing references to shaders and Textures that the Renderer uses for post-processing.");
            public static readonly GUIContent FilteringLabel = new GUIContent("Filtering", "Controls filter rendering settings for this renderer.");
            public static readonly GUIContent OpaqueMask = new GUIContent("Opaque Layer Mask", "Controls which opaque layers this renderer draws.");
            public static readonly GUIContent TransparentMask = new GUIContent("Transparent Layer Mask", "Controls which transparent layers this renderer draws.");
<<<<<<< HEAD
            public static readonly GUIContent LightingLabel = new GUIContent("Lighting", "Controls how lights are shaded.");
            public static readonly GUIContent RenderingModeLabel = new GUIContent("Rendering Path", "Choose a rendering path");
            public static readonly GUIContent accurateGbufferNormalsLabel = EditorGUIUtility.TrTextContent("Accurate G-buffer normals", "normals in G-buffer use octaedron encoding/decoding (expensive)");
            //public static readonly GUIContent tiledDeferredShadingLabel = EditorGUIUtility.TrTextContent("Tiled Deferred Shading (Experimental)", "Allows Tiled Deferred Shading on appropriate lights");
            public static readonly GUIContent defaultStencilStateLabel = EditorGUIUtility.TrTextContent("Default Stencil State", "Configure stencil state for the opaque and transparent render passes.");
            public static readonly GUIContent shadowTransparentReceiveLabel = EditorGUIUtility.TrTextContent("Transparent Receive Shadows", "When disabled, none of the transparent objects will receive shadows.");
            public static readonly GUIContent invalidStencilOverride = EditorGUIUtility.TrTextContent("Error: Deferred Renderer requires the control over the 4 highest bits of the stencil buffer to store Material types. The current combination of the stencil override options prevents the Renderer from controlling the required bits. Try changing one of the options to Replace.");
=======
            public static readonly GUIContent LightingLabel = new GUIContent("Lighting", "Settings related to lighting and rendering paths.");
            public static readonly GUIContent RenderingModeLabel = new GUIContent("Rendering Path", "Select a rendering path.");
            public static readonly GUIContent accurateGbufferNormalsLabel = EditorGUIUtility.TrTextContent("Accurate G-buffer normals", "Normals in G-buffer use octahedron encoding/decoding. This improves visual quality but might reduce performance.");
            //public static readonly GUIContent tiledDeferredShadingLabel = EditorGUIUtility.TrTextContent("Tiled Deferred Shading (Experimental)", "Allows Tiled Deferred Shading on appropriate lights");
            public static readonly GUIContent defaultStencilStateLabel = EditorGUIUtility.TrTextContent("Default Stencil State", "Configure the stencil state for the opaque and transparent render passes.");
            public static readonly GUIContent shadowTransparentReceiveLabel = EditorGUIUtility.TrTextContent("Transparent Receive Shadows", "When disabled, none of the transparent objects will receive shadows.");
            public static readonly GUIContent invalidStencilOverride = EditorGUIUtility.TrTextContent("Error: When using the deferred rendering path, the Renderer requires the control over the 4 highest bits of the stencil buffer to store Material types. The current combination of the stencil override options prevents the Renderer from controlling the required bits. Try changing one of the options to Replace.");
>>>>>>> 37cf971d
        }

        SerializedProperty m_OpaqueLayerMask;
        SerializedProperty m_TransparentLayerMask;
#if ENABLE_RENDERING_PATH_UI
        SerializedProperty m_RenderingMode;
        SerializedProperty m_AccurateGbufferNormals;
        //SerializedProperty m_TiledDeferredShading;
#endif
        SerializedProperty m_DefaultStencilState;
        SerializedProperty m_PostProcessData;
        SerializedProperty m_Shaders;
        SerializedProperty m_ShadowTransparentReceiveProp;

        private void OnEnable()
        {
            m_OpaqueLayerMask = serializedObject.FindProperty("m_OpaqueLayerMask");
            m_TransparentLayerMask = serializedObject.FindProperty("m_TransparentLayerMask");
#if ENABLE_RENDERING_PATH_UI
            m_RenderingMode = serializedObject.FindProperty("m_RenderingMode");
            m_AccurateGbufferNormals = serializedObject.FindProperty("m_AccurateGbufferNormals");
            // Not exposed yet.
            //m_TiledDeferredShading = serializedObject.FindProperty("m_TiledDeferredShading");
#endif
            m_DefaultStencilState = serializedObject.FindProperty("m_DefaultStencilState");
            m_PostProcessData = serializedObject.FindProperty("postProcessData");
            m_Shaders = serializedObject.FindProperty("shaders");
            m_ShadowTransparentReceiveProp = serializedObject.FindProperty("m_ShadowTransparentReceive");
        }

        public override void OnInspectorGUI()
        {
            serializedObject.Update();

            EditorGUILayout.Space();
            EditorGUILayout.LabelField(Styles.RendererTitle, EditorStyles.boldLabel); // Title
            EditorGUI.indentLevel++;
            EditorGUILayout.PropertyField(m_PostProcessData, Styles.PostProcessLabel);
            EditorGUI.indentLevel--;
            EditorGUILayout.Space();

            EditorGUILayout.LabelField(Styles.FilteringLabel, EditorStyles.boldLabel);
            EditorGUI.indentLevel++;
            EditorGUILayout.PropertyField(m_OpaqueLayerMask, Styles.OpaqueMask);
            EditorGUILayout.PropertyField(m_TransparentLayerMask, Styles.TransparentMask);
            EditorGUI.indentLevel--;
            EditorGUILayout.Space();

#if ENABLE_RENDERING_PATH_UI
            EditorGUILayout.LabelField(Styles.LightingLabel, EditorStyles.boldLabel);
            EditorGUI.indentLevel++;
            EditorGUILayout.PropertyField(m_RenderingMode, Styles.RenderingModeLabel);
            if (m_RenderingMode.intValue == (int)RenderingMode.Deferred)
            {
                EditorGUI.indentLevel++;
                EditorGUILayout.PropertyField(m_AccurateGbufferNormals, Styles.accurateGbufferNormalsLabel, true);
                //EditorGUILayout.PropertyField(m_TiledDeferredShading, Styles.tiledDeferredShadingLabel, true);
                EditorGUI.indentLevel--;
            }
            EditorGUI.indentLevel--;
            EditorGUILayout.Space();
#endif
            EditorGUILayout.LabelField("Shadows", EditorStyles.boldLabel);
            EditorGUI.indentLevel++;
            EditorGUILayout.PropertyField(m_ShadowTransparentReceiveProp, Styles.shadowTransparentReceiveLabel);
            EditorGUI.indentLevel--;
            EditorGUILayout.Space();

            EditorGUILayout.LabelField("Overrides", EditorStyles.boldLabel);
            EditorGUI.indentLevel++;
            EditorGUILayout.PropertyField(m_DefaultStencilState, Styles.defaultStencilStateLabel, true);
            SerializedProperty overrideStencil = m_DefaultStencilState.FindPropertyRelative("overrideStencilState");
#if ENABLE_RENDERING_PATH_UI
            if (overrideStencil.boolValue && m_RenderingMode.intValue == (int)RenderingMode.Deferred)
            {
                CompareFunction stencilFunction = (CompareFunction)m_DefaultStencilState.FindPropertyRelative("stencilCompareFunction").enumValueIndex;
                StencilOp stencilPass = (StencilOp)m_DefaultStencilState.FindPropertyRelative("passOperation").enumValueIndex;
                StencilOp stencilFail = (StencilOp)m_DefaultStencilState.FindPropertyRelative("failOperation").enumValueIndex;
                StencilOp stencilZFail = (StencilOp)m_DefaultStencilState.FindPropertyRelative("zFailOperation").enumValueIndex;
                bool invalidFunction = stencilFunction == CompareFunction.Disabled || stencilFunction == CompareFunction.Never;
                bool invalidOp = stencilPass != StencilOp.Replace && stencilFail != StencilOp.Replace && stencilZFail != StencilOp.Replace;

                if (invalidFunction || invalidOp)
                    EditorGUILayout.HelpBox(Styles.invalidStencilOverride.text, MessageType.Error, true);
            }
#endif
            EditorGUI.indentLevel--;
            EditorGUILayout.Space();

            serializedObject.ApplyModifiedProperties();

            base.OnInspectorGUI(); // Draw the base UI, contains ScriptableRenderFeatures list

            // Add a "Reload All" button in inspector when we are in developer's mode
            if (EditorPrefs.GetBool("DeveloperMode"))
            {
                EditorGUILayout.Space();
                EditorGUILayout.PropertyField(m_Shaders, true);

                if (GUILayout.Button("Reload All"))
                {
                    var resources = target as ForwardRendererData;
                    resources.shaders = null;
                    ResourceReloader.ReloadAllNullIn(target, UniversalRenderPipelineAsset.packagePath);
                }
            }
        }
    }
}<|MERGE_RESOLUTION|>--- conflicted
+++ resolved
@@ -15,15 +15,6 @@
             public static readonly GUIContent FilteringLabel = new GUIContent("Filtering", "Controls filter rendering settings for this renderer.");
             public static readonly GUIContent OpaqueMask = new GUIContent("Opaque Layer Mask", "Controls which opaque layers this renderer draws.");
             public static readonly GUIContent TransparentMask = new GUIContent("Transparent Layer Mask", "Controls which transparent layers this renderer draws.");
-<<<<<<< HEAD
-            public static readonly GUIContent LightingLabel = new GUIContent("Lighting", "Controls how lights are shaded.");
-            public static readonly GUIContent RenderingModeLabel = new GUIContent("Rendering Path", "Choose a rendering path");
-            public static readonly GUIContent accurateGbufferNormalsLabel = EditorGUIUtility.TrTextContent("Accurate G-buffer normals", "normals in G-buffer use octaedron encoding/decoding (expensive)");
-            //public static readonly GUIContent tiledDeferredShadingLabel = EditorGUIUtility.TrTextContent("Tiled Deferred Shading (Experimental)", "Allows Tiled Deferred Shading on appropriate lights");
-            public static readonly GUIContent defaultStencilStateLabel = EditorGUIUtility.TrTextContent("Default Stencil State", "Configure stencil state for the opaque and transparent render passes.");
-            public static readonly GUIContent shadowTransparentReceiveLabel = EditorGUIUtility.TrTextContent("Transparent Receive Shadows", "When disabled, none of the transparent objects will receive shadows.");
-            public static readonly GUIContent invalidStencilOverride = EditorGUIUtility.TrTextContent("Error: Deferred Renderer requires the control over the 4 highest bits of the stencil buffer to store Material types. The current combination of the stencil override options prevents the Renderer from controlling the required bits. Try changing one of the options to Replace.");
-=======
             public static readonly GUIContent LightingLabel = new GUIContent("Lighting", "Settings related to lighting and rendering paths.");
             public static readonly GUIContent RenderingModeLabel = new GUIContent("Rendering Path", "Select a rendering path.");
             public static readonly GUIContent accurateGbufferNormalsLabel = EditorGUIUtility.TrTextContent("Accurate G-buffer normals", "Normals in G-buffer use octahedron encoding/decoding. This improves visual quality but might reduce performance.");
@@ -31,7 +22,6 @@
             public static readonly GUIContent defaultStencilStateLabel = EditorGUIUtility.TrTextContent("Default Stencil State", "Configure the stencil state for the opaque and transparent render passes.");
             public static readonly GUIContent shadowTransparentReceiveLabel = EditorGUIUtility.TrTextContent("Transparent Receive Shadows", "When disabled, none of the transparent objects will receive shadows.");
             public static readonly GUIContent invalidStencilOverride = EditorGUIUtility.TrTextContent("Error: When using the deferred rendering path, the Renderer requires the control over the 4 highest bits of the stencil buffer to store Material types. The current combination of the stencil override options prevents the Renderer from controlling the required bits. Try changing one of the options to Replace.");
->>>>>>> 37cf971d
         }
 
         SerializedProperty m_OpaqueLayerMask;
