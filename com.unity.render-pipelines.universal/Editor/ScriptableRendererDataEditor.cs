--- conflicted
+++ resolved
@@ -1,20 +1,13 @@
 using System;
 using System.Collections.Generic;
+using System.Reflection;
 using UnityEngine;
 using UnityEngine.Rendering;
 using UnityEngine.Rendering.Universal;
 
 namespace UnityEditor.Rendering.Universal
 {
-<<<<<<< HEAD
     public abstract class CachedScriptableRendererDataEditor
-=======
-    /// <summary>
-    /// Editor script for a <c>ScriptableRendererData</c> class.
-    /// </summary>
-    [CustomEditor(typeof(ScriptableRendererData), true)]
-    public class ScriptableRendererDataEditor : Editor
->>>>>>> 63d466bb
     {
         public SerializedProperty serializedProperty;
         public ScriptableRendererData data;
@@ -52,15 +45,10 @@
                 DrawRenderer, DrawRendererAdditional, (GenericMenu menu) => AddOptionsMenu(menu, cachedData.serializedProperty), FoldoutOption.Boxed | FoldoutOption.Indent).Draw(cachedData, null);
         }
 
-<<<<<<< HEAD
         public virtual void DrawHeader<TDataEditor>(
             TDataEditor cachedData,
             CoreEditorDrawer<TDataEditor>.ActionDrawer DrawRenderer)
             where TDataEditor : CachedScriptableRendererDataEditor
-=======
-        /// <inheritdoc/>
-        public override void OnInspectorGUI()
->>>>>>> 63d466bb
         {
             ExpandedStateList<ScriptableRendererData> rendererState = RenderersFoldoutStates.GetRenderersShowState();
             CoreEditorDrawer<TDataEditor>.FoldoutGroup(new GUIContent($"{cachedData.index.intValue} - {cachedData.name.stringValue}"),
@@ -70,6 +58,7 @@
 
         protected abstract CachedScriptableRendererDataEditor Init(SerializedProperty property);
 
+        /// <inheritdoc/>
         public override sealed void OnGUI(Rect position, SerializedProperty property, GUIContent label)
         {
             int index = property.FindPropertyRelative(nameof(ScriptableRendererData.index)).intValue;
@@ -81,41 +70,25 @@
                     s_CachedRendererEditors.Add(null);
                 }
             }
-<<<<<<< HEAD
             if (s_CachedRendererEditors[index] == null || s_CachedRendererEditors[index].serializedProperty != property)
             {
                 s_CachedRendererEditors[index] = Init(property);
-=======
-            EditorGUILayout.Space();
-
-            //Add renderer
-            using (var hscope = new EditorGUILayout.HorizontalScope())
-            {
-                if (GUILayout.Button("Add Renderer Feature", EditorStyles.miniButton))
-                {
-                    var r = hscope.rect;
-                    var pos = new Vector2(r.x + r.width / 2f, r.yMax + 18f);
-                    FilterWindow.Show(pos, new ScriptableRendererFeatureProvider(this));
-                }
->>>>>>> 63d466bb
-            }
-
-<<<<<<< HEAD
+                // EditorGUILayout.Space();
+                //
+                // //Add renderer
+                // using (var hscope = new EditorGUILayout.HorizontalScope())
+                // {
+                //     if (GUILayout.Button("Add Renderer Feature", EditorStyles.miniButton))
+                //     {
+                //         var r = hscope.rect;
+                //         var pos = new Vector2(r.x + r.width / 2f, r.yMax + 18f);
+                //         FilterWindow.Show(pos, new ScriptableRendererFeatureProvider(this));
+                //     }
+            }
+
             EditorGUI.BeginProperty(position, label, property);
             OnGUI(s_CachedRendererEditors[index], property);
             EditorGUI.EndProperty();
-=======
-        internal bool GetCustomTitle(Type type, out string title)
-        {
-            var isSingleFeature = type.GetCustomAttribute<DisallowMultipleRendererFeature>();
-            if (isSingleFeature != null)
-            {
-                title = isSingleFeature.customTitle;
-                return title != null;
-            }
-            title = null;
-            return false;
->>>>>>> 63d466bb
         }
 
         protected virtual void OnGUI(CachedScriptableRendererDataEditor cachedEditorData, SerializedProperty property)
@@ -125,87 +98,7 @@
 
         public sealed override float GetPropertyHeight(SerializedProperty property, GUIContent label)
         {
-<<<<<<< HEAD
             return -4f;
-=======
-            Object rendererFeatureObjRef = renderFeatureProperty.objectReferenceValue;
-            if (rendererFeatureObjRef != null)
-            {
-                bool hasChangedProperties = false;
-                string title;
-
-                bool hasCustomTitle = GetCustomTitle(rendererFeatureObjRef.GetType(), out title);
-
-                if (!hasCustomTitle)
-                {
-                    title = ObjectNames.GetInspectorTitle(rendererFeatureObjRef);
-                }
-
-                string tooltip;
-                GetTooltip(rendererFeatureObjRef.GetType(), out tooltip);
-
-                string helpURL;
-                DocumentationUtils.TryGetHelpURL(rendererFeatureObjRef.GetType(), out helpURL);
-
-                // Get the serialized object for the editor script & update it
-                Editor rendererFeatureEditor = m_Editors[index];
-                SerializedObject serializedRendererFeaturesEditor = rendererFeatureEditor.serializedObject;
-                serializedRendererFeaturesEditor.Update();
-
-                // Foldout header
-                EditorGUI.BeginChangeCheck();
-                SerializedProperty activeProperty = serializedRendererFeaturesEditor.FindProperty("m_Active");
-                bool displayContent = CoreEditorUtils.DrawHeaderToggle(EditorGUIUtility.TrTextContent(title, tooltip), renderFeatureProperty, activeProperty, pos => OnContextClick(pos, index), null, null, helpURL);
-                hasChangedProperties |= EditorGUI.EndChangeCheck();
-
-                // ObjectEditor
-                if (displayContent)
-                {
-                    if (!hasCustomTitle)
-                    {
-                        EditorGUI.BeginChangeCheck();
-                        SerializedProperty nameProperty = serializedRendererFeaturesEditor.FindProperty("m_Name");
-                        nameProperty.stringValue = ValidateName(EditorGUILayout.DelayedTextField(Styles.PassNameField, nameProperty.stringValue));
-                        if (EditorGUI.EndChangeCheck())
-                        {
-                            hasChangedProperties = true;
-
-                            // We need to update sub-asset name
-                            rendererFeatureObjRef.name = nameProperty.stringValue;
-                            AssetDatabase.SaveAssets();
-
-                            // Triggers update for sub-asset name change
-                            ProjectWindowUtil.ShowCreatedAsset(target);
-                        }
-                    }
-
-                    EditorGUI.BeginChangeCheck();
-                    rendererFeatureEditor.OnInspectorGUI();
-                    hasChangedProperties |= EditorGUI.EndChangeCheck();
-
-                    EditorGUILayout.Space(EditorGUIUtility.singleLineHeight);
-                }
-
-                // Apply changes and save if the user has modified any settings
-                if (hasChangedProperties)
-                {
-                    serializedRendererFeaturesEditor.ApplyModifiedProperties();
-                    serializedObject.ApplyModifiedProperties();
-                    ForceSave();
-                }
-            }
-            else
-            {
-                CoreEditorUtils.DrawHeaderToggle(Styles.MissingFeature, renderFeatureProperty, m_FalseBool, pos => OnContextClick(pos, index));
-                m_FalseBool.boolValue = false; // always make sure false bool is false
-                EditorGUILayout.HelpBox(Styles.MissingFeature.tooltip, MessageType.Error);
-                if (GUILayout.Button("Attempt Fix", EditorStyles.miniButton))
-                {
-                    ScriptableRendererData data = target as ScriptableRendererData;
-                    data.ValidateRendererFeatures();
-                }
-            }
->>>>>>> 63d466bb
         }
 
         static void OptionsMenu(SerializedProperty property)
@@ -233,7 +126,6 @@
                 menu.AddItem(new GUIContent("Move Down"), false, () => SwitchRenderers(rendererList, index, index + 1));
             menu.AddSeparator("");
 
-<<<<<<< HEAD
             if (isDefault)
                 menu.AddDisabledItem(new GUIContent("Remove"), false);
             else
@@ -249,9 +141,6 @@
         }
 
         static void RemoveRenderer(SerializedProperty property)
-=======
-        internal void AddComponent(string type)
->>>>>>> 63d466bb
         {
             var index = property.FindPropertyRelative(nameof(ScriptableRendererData.index)).intValue;
             var serializedObject = property.serializedObject;
@@ -305,7 +194,7 @@
                 return false;
             return true;
         }
-<<<<<<< HEAD
+
         static void ParseRenderer(SerializedProperty property)
         {
             string text = EditorGUIUtility.systemCopyBuffer;
@@ -319,19 +208,6 @@
                 EditorJsonUtility.FromJsonOverwrite(text.Substring(prefix.Length), property.managedReferenceValue);
             }
             catch (ArgumentException)
-=======
-
-        private string ValidateName(string name)
-        {
-            name = Regex.Replace(name, @"[^a-zA-Z0-9 ]", "");
-            return name;
-        }
-
-        private void UpdateEditorList()
-        {
-            ClearEditorsList();
-            for (int i = 0; i < m_RendererFeatures.arraySize; i++)
->>>>>>> 63d466bb
             {
                 return;
             }
