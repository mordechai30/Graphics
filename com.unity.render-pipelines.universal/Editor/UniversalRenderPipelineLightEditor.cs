--- conflicted
+++ resolved
@@ -347,22 +347,6 @@
                 EditorGUILayout.HelpBox(Styles.BakingWarning.text, MessageType.Warning);
         }
 
-<<<<<<< HEAD
-        void LightCookieGUI()
-        {
-            settings.DrawCookie();
-
-            // Draw 2D cookie size for directional lights
-            bool isDirectionalLight = settings.light.type == LightType.Directional;
-            if (isDirectionalLight)
-            {
-                if (settings.cookie != null)
-                {
-                    EditorGUILayout.PropertyField(serializedLight.lightCookieSizeProp, Styles.LightCookieSize, (GUILayoutOption[])System.Array.Empty<GUILayoutOption>());
-                    EditorGUILayout.PropertyField(serializedLight.lightCookieOffsetProp, Styles.LightCookieOffset, (GUILayoutOption[])System.Array.Empty<GUILayoutOption>());
-                }
-            }
-=======
         internal static void DrawLightLayerMask(SerializedProperty property, GUIContent style)
         {
             Rect controlRect = EditorGUILayout.GetControlRect(true);
@@ -376,7 +360,22 @@
                 property.intValue = lightLayer;
 
             EditorGUI.EndProperty();
->>>>>>> ed962901
+        }
+
+        void LightCookieGUI()
+        {
+            settings.DrawCookie();
+
+            // Draw 2D cookie size for directional lights
+            bool isDirectionalLight = settings.light.type == LightType.Directional;
+            if (isDirectionalLight)
+            {
+                if (settings.cookie != null)
+                {
+                    EditorGUILayout.PropertyField(serializedLight.lightCookieSizeProp, Styles.LightCookieSize, (GUILayoutOption[])System.Array.Empty<GUILayoutOption>());
+                    EditorGUILayout.PropertyField(serializedLight.lightCookieOffsetProp, Styles.LightCookieOffset, (GUILayoutOption[])System.Array.Empty<GUILayoutOption>());
+                }
+            }
         }
 
         protected override void OnSceneGUI()
