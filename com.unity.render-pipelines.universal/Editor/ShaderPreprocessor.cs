--- conflicted
+++ resolved
@@ -728,16 +728,7 @@
             double stripTimeMs = m_stripTimer.Elapsed.TotalMilliseconds;
             m_stripTimer.Reset();
 
-<<<<<<< HEAD
-            if (UniversalRenderPipelineGlobalSettings.instance.shaderVariantLogLevel != ShaderVariantLogLevel.Disabled)
-            {
-                m_TotalVariantsInputCount += prevVariantCount;
-                m_TotalVariantsOutputCount += compilerDataList.Count;
-                LogShaderVariants(shader, snippetData, UniversalRenderPipelineGlobalSettings.instance.shaderVariantLogLevel, prevVariantCount, compilerDataList.Count, stripTimeMs);
-            }
-=======
             LogShaderVariants(shader, snippetData, prevVariantCount, compilerDataList.Count, stripTimeMs);
->>>>>>> 63d466bb
 
 #if PROFILE_BUILD
             Profiler.EndSample();
