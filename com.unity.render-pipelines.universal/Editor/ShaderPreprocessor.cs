using System;
using System.Collections.Generic;
using UnityEditor;
using UnityEditor.Build;
using UnityEditor.Build.Reporting;
using UnityEngine;
using UnityEngine.Profiling;
using UnityEngine.Rendering.Universal;
using UnityEngine.Rendering;

namespace UnityEditor.Rendering.Universal
{
    [Flags]
    enum ShaderFeatures
    {
        MainLight = (1 << 0),
        MainLightShadows = (1 << 1),
        AdditionalLights = (1 << 2),
        AdditionalLightShadows = (1 << 3),
        VertexLighting = (1 << 4),
        SoftShadows = (1 << 5),
        MixedLighting = (1 << 6),
        TerrainHoles = (1 << 7),
        DeferredShading = (1 << 8), // DeferredRenderer is in the list of renderer
        DeferredWithAccurateGbufferNormals = (1 << 9),
        DeferredWithoutAccurateGbufferNormals = (1 << 10),
        ScreenSpaceOcclusion = (1 << 11)
    }

    internal class ShaderPreprocessor : IPreprocessShaders
    {
        public static readonly string kPassNameGBuffer = "GBuffer";
        public static readonly string kTerrainShaderName = "Universal Render Pipeline/Terrain/Lit";
#if PROFILE_BUILD
        private const string k_ProcessShaderTag = "OnProcessShader";
#endif
        // Event callback to report shader stripping info. Form:
        // ReportShaderStrippingData(Shader shader, ShaderSnippetData data, int currentVariantCount, double strippingTime)
        internal static event Action<Shader, ShaderSnippetData, int, double> shaderPreprocessed;
        private static readonly System.Diagnostics.Stopwatch m_stripTimer = new System.Diagnostics.Stopwatch();

        ShaderKeyword m_MainLightShadows = new ShaderKeyword(ShaderKeywordStrings.MainLightShadows);
        ShaderKeyword m_AdditionalLightsVertex = new ShaderKeyword(ShaderKeywordStrings.AdditionalLightsVertex);
        ShaderKeyword m_AdditionalLightsPixel = new ShaderKeyword(ShaderKeywordStrings.AdditionalLightsPixel);
        ShaderKeyword m_AdditionalLightShadows = new ShaderKeyword(ShaderKeywordStrings.AdditionalLightShadows);
        ShaderKeyword m_DeferredAdditionalLightShadows = new ShaderKeyword(ShaderKeywordStrings._DEFERRED_ADDITIONAL_LIGHT_SHADOWS);
        ShaderKeyword m_CascadeShadows = new ShaderKeyword(ShaderKeywordStrings.MainLightShadowCascades);
        ShaderKeyword m_SoftShadows = new ShaderKeyword(ShaderKeywordStrings.SoftShadows);
        ShaderKeyword m_MixedLightingSubtractive = new ShaderKeyword(ShaderKeywordStrings.MixedLightingSubtractive);
<<<<<<< HEAD
=======
        ShaderKeyword m_LightmapShadowMixing = new ShaderKeyword(ShaderKeywordStrings.LightmapShadowMixing);
        ShaderKeyword m_ShadowsShadowMask = new ShaderKeyword(ShaderKeywordStrings.ShadowsShadowMask);
>>>>>>> 8a8bf746
        ShaderKeyword m_Lightmap = new ShaderKeyword(ShaderKeywordStrings.LIGHTMAP_ON);
        ShaderKeyword m_DirectionalLightmap = new ShaderKeyword(ShaderKeywordStrings.DIRLIGHTMAP_COMBINED);
        ShaderKeyword m_AlphaTestOn = new ShaderKeyword(ShaderKeywordStrings._ALPHATEST_ON);
        ShaderKeyword m_GbufferNormalsOct = new ShaderKeyword(ShaderKeywordStrings._GBUFFER_NORMALS_OCT);
        ShaderKeyword m_UseDrawProcedural = new ShaderKeyword(ShaderKeywordStrings.UseDrawProcedural);
        ShaderKeyword m_ScreenSpaceOcclusion = new ShaderKeyword(ShaderKeywordStrings.ScreenSpaceOcclusion);

        ShaderKeyword m_LocalDetailMulx2;
        ShaderKeyword m_LocalDetailScaled;
        ShaderKeyword m_LocalClearCoat;
        ShaderKeyword m_LocalClearCoatMap;

        int m_TotalVariantsInputCount;
        int m_TotalVariantsOutputCount;

        // Multiple callback may be implemented.
        // The first one executed is the one where callbackOrder is returning the smallest number.
        public int callbackOrder { get { return 0; } }

        void InitializeLocalShaderKeywords(Shader shader)
        {
            m_LocalDetailMulx2 = new ShaderKeyword(shader, ShaderKeywordStrings._DETAIL_MULX2);
            m_LocalDetailScaled = new ShaderKeyword(shader, ShaderKeywordStrings._DETAIL_SCALED);
            m_LocalClearCoat = new ShaderKeyword(shader, ShaderKeywordStrings._CLEARCOAT);
            m_LocalClearCoatMap = new ShaderKeyword(shader, ShaderKeywordStrings._CLEARCOATMAP);
        }

        bool IsFeatureEnabled(ShaderFeatures featureMask, ShaderFeatures feature)
        {
            return (featureMask & feature) != 0;
        }

        bool StripUnusedPass(ShaderFeatures features, ShaderSnippetData snippetData)
        {
            if (snippetData.passType == PassType.Meta)
                return true;

            if (snippetData.passType == PassType.ShadowCaster)
                if (!IsFeatureEnabled(features, ShaderFeatures.MainLightShadows) && !IsFeatureEnabled(features, ShaderFeatures.AdditionalLightShadows))
                    return true;

            return false;
        }

        bool StripUnusedFeatures(ShaderFeatures features, Shader shader, ShaderSnippetData snippetData, ShaderCompilerData compilerData)
        {
            // strip main light shadows and cascade variants
            if (!IsFeatureEnabled(features, ShaderFeatures.MainLightShadows))
            {
                if (compilerData.shaderKeywordSet.IsEnabled(m_MainLightShadows))
                    return true;

                if (compilerData.shaderKeywordSet.IsEnabled(m_CascadeShadows))
                    return true;
            }

            if (!IsFeatureEnabled(features, ShaderFeatures.SoftShadows) &&
                compilerData.shaderKeywordSet.IsEnabled(m_SoftShadows))
                return true;

            // Left for backward compatibility
            if (compilerData.shaderKeywordSet.IsEnabled(m_MixedLightingSubtractive) &&
                !IsFeatureEnabled(features, ShaderFeatures.MixedLighting))
                return true;

            // Strip here only if mixed lighting is disabled
            // No need to check here if actually used by scenes as this taken care by builtin stripper
            if ((compilerData.shaderKeywordSet.IsEnabled(m_LightmapShadowMixing) ||
                    compilerData.shaderKeywordSet.IsEnabled(m_ShadowsShadowMask)) &&
                !IsFeatureEnabled(features, ShaderFeatures.MixedLighting))
                return true;

            // No additional light shadows
            bool isAdditionalLightShadow = compilerData.shaderKeywordSet.IsEnabled(m_AdditionalLightShadows);
            if (!IsFeatureEnabled(features, ShaderFeatures.AdditionalLightShadows) && isAdditionalLightShadow)
                return true;

            bool isDeferredAdditionalShadow = compilerData.shaderKeywordSet.IsEnabled(m_DeferredAdditionalLightShadows);
            if (!IsFeatureEnabled(features, ShaderFeatures.AdditionalLightShadows) && isDeferredAdditionalShadow)
                return true;

            // Additional light are shaded per-vertex or per-pixel.
            bool isFeaturePerPixelLightingEnabled = IsFeatureEnabled(features, ShaderFeatures.AdditionalLights);
            bool isFeaturePerVertexLightingEnabled = IsFeatureEnabled(features, ShaderFeatures.VertexLighting);
            bool isAdditionalLightPerPixel = compilerData.shaderKeywordSet.IsEnabled(m_AdditionalLightsPixel);
            bool isAdditionalLightPerVertex = compilerData.shaderKeywordSet.IsEnabled(m_AdditionalLightsVertex);

            // Strip if Per-Pixel lighting is NOT used in the project and the
            // Per-Pixel (_ADDITIONAL_LIGHTS) or additional shadows (_ADDITIONAL_LIGHT_SHADOWS)
            // variants are enabled in the shader.
            if (!isFeaturePerPixelLightingEnabled && (isAdditionalLightPerPixel || isAdditionalLightShadow))
                return true;

            // Strip if Per-Vertex lighting is NOT used in the project and the
            // Per-Vertex (_ADDITIONAL_LIGHTS_VERTEX) variant is enabled in the shader.
            if (!isFeaturePerVertexLightingEnabled && isAdditionalLightPerVertex)
                return true;

            // Screen Space Occlusion
            if (!IsFeatureEnabled(features, ShaderFeatures.ScreenSpaceOcclusion) &&
                compilerData.shaderKeywordSet.IsEnabled(m_ScreenSpaceOcclusion))
                return true;

            return false;
        }

        bool StripUnsupportedVariants(ShaderCompilerData compilerData)
        {
            // Dynamic GI is not supported so we can strip variants that have directional lightmap
            // enabled but not baked lightmap.
            if (compilerData.shaderKeywordSet.IsEnabled(m_DirectionalLightmap) &&
                !compilerData.shaderKeywordSet.IsEnabled(m_Lightmap))
                return true;

            // As GLES2 has low amount of registers, we strip:
            if (compilerData.shaderCompilerPlatform == ShaderCompilerPlatform.GLES20)
            {
                // VertexID - as GLES2 does not support VertexID that is required for full screen draw procedural pass;
                if (compilerData.shaderKeywordSet.IsEnabled(m_UseDrawProcedural))
                    return true;

                // Cascade shadows
                if (compilerData.shaderKeywordSet.IsEnabled(m_CascadeShadows))
                    return true;

                // Detail
                if (compilerData.shaderKeywordSet.IsEnabled(m_LocalDetailMulx2) || compilerData.shaderKeywordSet.IsEnabled(m_LocalDetailScaled))
                    return true;

                // Clear Coat
                if (compilerData.shaderKeywordSet.IsEnabled(m_LocalClearCoat) || compilerData.shaderKeywordSet.IsEnabled(m_LocalClearCoatMap))
                    return true;
            }

            return false;
        }

        bool StripInvalidVariants(ShaderCompilerData compilerData)
        {
            bool isMainShadow = compilerData.shaderKeywordSet.IsEnabled(m_MainLightShadows);
            if (!isMainShadow && compilerData.shaderKeywordSet.IsEnabled(m_CascadeShadows))
                return true;

            bool isAdditionalShadow = compilerData.shaderKeywordSet.IsEnabled(m_AdditionalLightShadows);
            if (isAdditionalShadow && !compilerData.shaderKeywordSet.IsEnabled(m_AdditionalLightsPixel))
                return true;

            bool isDeferredAdditionalShadow = compilerData.shaderKeywordSet.IsEnabled(m_DeferredAdditionalLightShadows);
            if (isDeferredAdditionalShadow && !compilerData.shaderKeywordSet.IsEnabled(m_AdditionalLightsPixel))
                return true;

            bool isShadowVariant = isMainShadow || isAdditionalShadow || isDeferredAdditionalShadow;
            if (!isShadowVariant && compilerData.shaderKeywordSet.IsEnabled(m_SoftShadows))
                return true;

            return false;
        }

        bool StripUnused(ShaderFeatures features, Shader shader, ShaderSnippetData snippetData, ShaderCompilerData compilerData)
        {
            if (StripUnusedFeatures(features, shader, snippetData, compilerData))
                return true;

            if (StripInvalidVariants(compilerData))
                return true;

            if (StripUnsupportedVariants(compilerData))
                return true;

            if (StripUnusedPass(features, snippetData))
                return true;

            // Strip terrain holes
            // TODO: checking for the string name here is expensive
            // maybe we can rename alpha clip keyword name to be specific to terrain?
            if (compilerData.shaderKeywordSet.IsEnabled(m_AlphaTestOn) &&
                !IsFeatureEnabled(features, ShaderFeatures.TerrainHoles) &&
                shader.name.Contains(kTerrainShaderName))
                return true;

            // TODO: Test against lightMode tag instead.
            if (snippetData.passName == kPassNameGBuffer)
            {
                if (!IsFeatureEnabled(features, ShaderFeatures.DeferredShading))
                    return true;
                if (IsFeatureEnabled(features, ShaderFeatures.DeferredWithAccurateGbufferNormals) && !compilerData.shaderKeywordSet.IsEnabled(m_GbufferNormalsOct))
                    return true;
                if (IsFeatureEnabled(features, ShaderFeatures.DeferredWithoutAccurateGbufferNormals) && compilerData.shaderKeywordSet.IsEnabled(m_GbufferNormalsOct))
                    return true;
            }
            return false;
        }

        void LogShaderVariants(Shader shader, ShaderSnippetData snippetData, ShaderVariantLogLevel logLevel, int prevVariantsCount, int currVariantsCount)
        {
            if (logLevel == ShaderVariantLogLevel.AllShaders || shader.name.Contains("Universal Render Pipeline"))
            {
                float percentageCurrent = (float)currVariantsCount / (float)prevVariantsCount * 100f;
                float percentageTotal = (float)m_TotalVariantsOutputCount / (float)m_TotalVariantsInputCount * 100f;

                string result = string.Format("STRIPPING: {0} ({1} pass) ({2}) -" +
                        " Remaining shader variants = {3}/{4} = {5}% - Total = {6}/{7} = {8}%",
                        shader.name, snippetData.passName, snippetData.shaderType.ToString(), currVariantsCount,
                        prevVariantsCount, percentageCurrent, m_TotalVariantsOutputCount, m_TotalVariantsInputCount,
                        percentageTotal);
                Debug.Log(result);
            }
        }

        public void OnProcessShader(Shader shader, ShaderSnippetData snippetData, IList<ShaderCompilerData> compilerDataList)
        {
#if PROFILE_BUILD
            Profiler.BeginSample(k_ProcessShaderTag);
#endif
            UniversalRenderPipelineAsset urpAsset = GraphicsSettings.renderPipelineAsset as UniversalRenderPipelineAsset;
            if (urpAsset == null || compilerDataList == null || compilerDataList.Count == 0)
                return;

            // Local Keywords need to be initialized with the shader
            InitializeLocalShaderKeywords(shader);

            m_stripTimer.Start();

            int prevVariantCount = compilerDataList.Count;
            var inputShaderVariantCount = compilerDataList.Count;
            for (int i = 0; i < inputShaderVariantCount;)
            {

                bool removeInput = StripUnused(ShaderBuildPreprocessor.supportedFeatures, shader, snippetData, compilerDataList[i]);
                if (removeInput)
                    compilerDataList[i] = compilerDataList[--inputShaderVariantCount];
                else
                    ++i;
            }

            if(compilerDataList is List<ShaderCompilerData> inputDataList)
                inputDataList.RemoveRange(inputShaderVariantCount, inputDataList.Count - inputShaderVariantCount);
            else
            {
                for(int i = compilerDataList.Count -1; i >= inputShaderVariantCount; --i)
                    compilerDataList.RemoveAt(i);
            }

            if (urpAsset.shaderVariantLogLevel != ShaderVariantLogLevel.Disabled)
            {
                m_TotalVariantsInputCount += prevVariantCount;
                m_TotalVariantsOutputCount += compilerDataList.Count;
                LogShaderVariants(shader, snippetData, urpAsset.shaderVariantLogLevel, prevVariantCount, compilerDataList.Count);
            }
            m_stripTimer.Stop();
            double stripTimeMs = m_stripTimer.Elapsed.TotalMilliseconds;
            m_stripTimer.Reset();

#if PROFILE_BUILD
            Profiler.EndSample();
#endif
            shaderPreprocessed?.Invoke(shader, snippetData, prevVariantCount, stripTimeMs);
        }
    }
    class ShaderBuildPreprocessor : IPreprocessBuildWithReport
#if PROFILE_BUILD
        , IPostprocessBuildWithReport
#endif
    {
        public static ShaderFeatures supportedFeatures
        {
            get {
                if (_supportedFeatures <= 0)
                {
                    FetchAllSupportedFeatures();
                }
                return _supportedFeatures;
            }
        }

        private static ShaderFeatures _supportedFeatures = 0;
        public int callbackOrder { get { return 0; } }
#if PROFILE_BUILD
        public void OnPostprocessBuild(BuildReport report)
        {
            Profiler.enabled = false;
        }
#endif

        public void OnPreprocessBuild(BuildReport report)
        {
            FetchAllSupportedFeatures();
#if PROFILE_BUILD
            Profiler.enableBinaryLog = true;
            Profiler.logFile = "profilerlog.raw";
            Profiler.enabled = true;
#endif
        }

        private static void FetchAllSupportedFeatures()
        {
            List<UniversalRenderPipelineAsset> urps = new List<UniversalRenderPipelineAsset>();
            urps.Add(GraphicsSettings.defaultRenderPipeline as UniversalRenderPipelineAsset);
            for(int i = 0; i < QualitySettings.names.Length; i++)
            {
                urps.Add(QualitySettings.GetRenderPipelineAssetAt(i) as UniversalRenderPipelineAsset);
            }

            // Must reset flags.
            _supportedFeatures = 0;
            foreach (UniversalRenderPipelineAsset urp in urps)
            {
                if (urp != null)
                {
                    _supportedFeatures |= GetSupportedShaderFeatures(urp);
                }
            }
        }

        private static ShaderFeatures GetSupportedShaderFeatures(UniversalRenderPipelineAsset pipelineAsset)
        {
            ShaderFeatures shaderFeatures;
            shaderFeatures = ShaderFeatures.MainLight;

            if (pipelineAsset.supportsMainLightShadows)
                shaderFeatures |= ShaderFeatures.MainLightShadows;

            if (pipelineAsset.additionalLightsRenderingMode == LightRenderingMode.PerVertex)
            {
                shaderFeatures |= ShaderFeatures.VertexLighting;
            }
            else if (pipelineAsset.additionalLightsRenderingMode == LightRenderingMode.PerPixel)
            {
                shaderFeatures |= ShaderFeatures.AdditionalLights;

                if (pipelineAsset.supportsAdditionalLightShadows)
                    shaderFeatures |= ShaderFeatures.AdditionalLightShadows;
            }

            bool anyShadows = pipelineAsset.supportsMainLightShadows ||
                              (shaderFeatures & ShaderFeatures.AdditionalLightShadows) != 0;
            if (pipelineAsset.supportsSoftShadows && anyShadows)
                shaderFeatures |= ShaderFeatures.SoftShadows;

            if (pipelineAsset.supportsMixedLighting)
                shaderFeatures |= ShaderFeatures.MixedLighting;

            if (pipelineAsset.supportsTerrainHoles)
                shaderFeatures |= ShaderFeatures.TerrainHoles;

            bool hasScreenSpaceOcclusion = false;
            bool hasDeferredRenderer = false;
            bool withAccurateGbufferNormals = false;
            bool withoutAccurateGbufferNormals = false;

            int rendererCount = pipelineAsset.m_RendererDataList.Length;
            for (int rendererIndex = 0; rendererIndex < rendererCount; ++rendererIndex)
            {
                ScriptableRenderer renderer = pipelineAsset.GetRenderer(rendererIndex);
                if (renderer is ForwardRenderer)
                {
                    ForwardRenderer forwardRenderer = (ForwardRenderer)renderer;
                    if (forwardRenderer.renderingMode == RenderingMode.Deferred)
                    {
                        hasDeferredRenderer |= true;
                        withAccurateGbufferNormals |= forwardRenderer.accurateGbufferNormals;
                        withoutAccurateGbufferNormals |= !forwardRenderer.accurateGbufferNormals;
                    }
                }

                // Check for Screen Space Ambient Occlusion Renderer Feature
                ScriptableRendererData rendererData = pipelineAsset.m_RendererDataList[rendererIndex];
                if (rendererData != null)
                {
                    for (int rendererFeatureIndex = 0; rendererFeatureIndex < rendererData.rendererFeatures.Count; rendererFeatureIndex++)
                    {
                        ScriptableRendererFeature rendererFeature = rendererData.rendererFeatures[rendererFeatureIndex];
                        ScreenSpaceAmbientOcclusion ssao = rendererFeature as ScreenSpaceAmbientOcclusion;
                        hasScreenSpaceOcclusion |= ssao != null;
                    }
                }
            }

            if (hasDeferredRenderer)
                shaderFeatures |= ShaderFeatures.DeferredShading;

            // We can only strip accurateGbufferNormals related variants if all DeferredRenderers use the same option.
            if (withAccurateGbufferNormals && !withoutAccurateGbufferNormals)
                shaderFeatures |= ShaderFeatures.DeferredWithAccurateGbufferNormals;

            if (!withAccurateGbufferNormals && withoutAccurateGbufferNormals)
                shaderFeatures |= ShaderFeatures.DeferredWithoutAccurateGbufferNormals;

            if (hasScreenSpaceOcclusion)
                shaderFeatures |= ShaderFeatures.ScreenSpaceOcclusion;

            return shaderFeatures;
        }
    }
}<|MERGE_RESOLUTION|>--- conflicted
+++ resolved
@@ -47,11 +47,8 @@
         ShaderKeyword m_CascadeShadows = new ShaderKeyword(ShaderKeywordStrings.MainLightShadowCascades);
         ShaderKeyword m_SoftShadows = new ShaderKeyword(ShaderKeywordStrings.SoftShadows);
         ShaderKeyword m_MixedLightingSubtractive = new ShaderKeyword(ShaderKeywordStrings.MixedLightingSubtractive);
-<<<<<<< HEAD
-=======
         ShaderKeyword m_LightmapShadowMixing = new ShaderKeyword(ShaderKeywordStrings.LightmapShadowMixing);
         ShaderKeyword m_ShadowsShadowMask = new ShaderKeyword(ShaderKeywordStrings.ShadowsShadowMask);
->>>>>>> 8a8bf746
         ShaderKeyword m_Lightmap = new ShaderKeyword(ShaderKeywordStrings.LIGHTMAP_ON);
         ShaderKeyword m_DirectionalLightmap = new ShaderKeyword(ShaderKeywordStrings.DIRLIGHTMAP_COMBINED);
         ShaderKeyword m_AlphaTestOn = new ShaderKeyword(ShaderKeywordStrings._ALPHATEST_ON);
