using System;
using System.Collections.Generic;
using UnityEditor;
using UnityEditor.Build;
using UnityEditor.Build.Reporting;
using UnityEngine;
using UnityEngine.Profiling;
using UnityEngine.Rendering.Universal;
using UnityEngine.Rendering;
using System.Runtime.CompilerServices;

#if XR_MANAGEMENT_4_0_1_OR_NEWER
using UnityEditor.XR.Management;
#endif

namespace UnityEditor.Rendering.Universal
{
    [Flags]
    enum ShaderFeatures
    {
        None = 0,
        MainLight = (1 << 0),
        MainLightShadows = (1 << 1),
        AdditionalLights = (1 << 2),
        AdditionalLightShadows = (1 << 3),
        VertexLighting = (1 << 4),
        SoftShadows = (1 << 5),
        MixedLighting = (1 << 6),
        TerrainHoles = (1 << 7),
        DeferredShading = (1 << 8), // DeferredRenderer is in the list of renderer
        AccurateGbufferNormals = (1 << 9),
        ScreenSpaceOcclusion = (1 << 10),
        ScreenSpaceShadows = (1 << 11),
        UseFastSRGBLinearConversion = (1 << 12),
        LightLayers = (1 << 13),
        ReflectionProbeBlending = (1 << 14),
        ReflectionProbeBoxProjection = (1 << 15),
        DBufferMRT1 = (1 << 16),
        DBufferMRT2 = (1 << 17),
        DBufferMRT3 = (1 << 18),
        DecalScreenSpace = (1 << 19),
        DecalGBuffer = (1 << 20),
        DecalNormalBlendLow = (1 << 21),
        DecalNormalBlendMedium = (1 << 22),
        DecalNormalBlendHigh = (1 << 23),
        ClusteredRendering = (1 << 24),
        RenderPassEnabled = (1 << 25),
        MainLightShadowsCascade = (1 << 26),
        DrawProcedural = (1 << 27),
        ScreenSpaceOcclusionAfterOpaque = (1 << 28),
        AdditionalLightsKeepOffVariants = (1 << 29),
        ShadowsKeepOffVariants = (1 << 30),
    }

    [Flags]
    enum VolumeFeatures
    {
        None = 0,
        Calculated = (1 << 0),
        LensDistortion = (1 << 1),
        Bloom = (1 << 2),
        ChromaticAberration = (1 << 3),
        ToneMaping = (1 << 4),
        FilmGrain = (1 << 5),
        DepthOfField = (1 << 6),
        CameraMotionBlur = (1 << 7),
        PaniniProjection = (1 << 8),
    }

    internal class ShaderPreprocessor : IPreprocessShaders
    {
        public static readonly string kPassNameGBuffer = "GBuffer";
        public static readonly string kTerrainShaderName = "Universal Render Pipeline/Terrain/Lit";
#if PROFILE_BUILD
        private const string k_ProcessShaderTag = "OnProcessShader";
#endif
        // Event callback to report shader stripping info. Form:
        // ReportShaderStrippingData(Shader shader, ShaderSnippetData data, int currentVariantCount, double strippingTime)
        internal static event Action<Shader, ShaderSnippetData, int, double> shaderPreprocessed;

        LocalKeyword m_MainLightShadows;
        LocalKeyword m_MainLightShadowsCascades;
        LocalKeyword m_MainLightShadowsScreen;
        LocalKeyword m_AdditionalLightsVertex;
        LocalKeyword m_AdditionalLightsPixel;
        LocalKeyword m_AdditionalLightShadows;
        LocalKeyword m_ReflectionProbeBlending;
        LocalKeyword m_ReflectionProbeBoxProjection;
        LocalKeyword m_CastingPunctualLightShadow;
        LocalKeyword m_SoftShadows;
        LocalKeyword m_MixedLightingSubtractive;
        LocalKeyword m_LightmapShadowMixing;
        LocalKeyword m_ShadowsShadowMask;
        LocalKeyword m_Lightmap;
        LocalKeyword m_DynamicLightmap;
        LocalKeyword m_DirectionalLightmap;
        LocalKeyword m_AlphaTestOn;
        LocalKeyword m_DeferredStencil;
        LocalKeyword m_GbufferNormalsOct;
        LocalKeyword m_UseDrawProcedural;
        LocalKeyword m_ScreenSpaceOcclusion;
        LocalKeyword m_UseFastSRGBLinearConversion;
        LocalKeyword m_LightLayers;
        LocalKeyword m_RenderPassEnabled;
        LocalKeyword m_DebugDisplay;
        LocalKeyword m_DBufferMRT1;
        LocalKeyword m_DBufferMRT2;
        LocalKeyword m_DBufferMRT3;
        LocalKeyword m_DecalNormalBlendLow;
        LocalKeyword m_DecalNormalBlendMedium;
        LocalKeyword m_DecalNormalBlendHigh;
        LocalKeyword m_ClusteredRendering;
        LocalKeyword m_EditorVisualization;

        LocalKeyword m_LocalDetailMulx2;
        LocalKeyword m_LocalDetailScaled;
        LocalKeyword m_LocalClearCoat;
        LocalKeyword m_LocalClearCoatMap;

        LocalKeyword m_LensDistortion;
        LocalKeyword m_ChromaticAberration;
        LocalKeyword m_BloomLQ;
        LocalKeyword m_BloomHQ;
        LocalKeyword m_BloomLQDirt;
        LocalKeyword m_BloomHQDirt;
        LocalKeyword m_HdrGrading;
        LocalKeyword m_ToneMapACES;
        LocalKeyword m_ToneMapNeutral;
        LocalKeyword m_FilmGrain;

        Shader m_BokehDepthOfField = Shader.Find("Hidden/Universal Render Pipeline/BokehDepthOfField");
        Shader m_GaussianDepthOfField = Shader.Find("Hidden/Universal Render Pipeline/GaussianDepthOfField");
        Shader m_CameraMotionBlur = Shader.Find("Hidden/Universal Render Pipeline/CameraMotionBlur");
        Shader m_PaniniProjection = Shader.Find("Hidden/Universal Render Pipeline/PaniniProjection");
        Shader m_Bloom = Shader.Find("Hidden/Universal Render Pipeline/Bloom");

        Shader StencilDeferred = Shader.Find("Hidden/Universal Render Pipeline/StencilDeferred");

        int m_TotalVariantsInputCount;
        int m_TotalVariantsOutputCount;

        // Multiple callback may be implemented.
        // The first one executed is the one where callbackOrder is returning the smallest number.
        public int callbackOrder { get { return 0; } }

        LocalKeyword TryGetLocalKeyword(Shader shader, string name)
        {
            return shader.keywordSpace.FindKeyword(name);
        }

        void InitializeLocalShaderKeywords(Shader shader)
        {
            m_MainLightShadows = TryGetLocalKeyword(shader, ShaderKeywordStrings.MainLightShadows);
            m_MainLightShadowsCascades = TryGetLocalKeyword(shader, ShaderKeywordStrings.MainLightShadowCascades);
            m_MainLightShadowsScreen = TryGetLocalKeyword(shader, ShaderKeywordStrings.MainLightShadowScreen);
            m_AdditionalLightsVertex = TryGetLocalKeyword(shader, ShaderKeywordStrings.AdditionalLightsVertex);
            m_AdditionalLightsPixel = TryGetLocalKeyword(shader, ShaderKeywordStrings.AdditionalLightsPixel);
            m_AdditionalLightShadows = TryGetLocalKeyword(shader, ShaderKeywordStrings.AdditionalLightShadows);
            m_ReflectionProbeBlending = TryGetLocalKeyword(shader, ShaderKeywordStrings.ReflectionProbeBlending);
            m_ReflectionProbeBoxProjection = TryGetLocalKeyword(shader, ShaderKeywordStrings.ReflectionProbeBoxProjection);
            m_CastingPunctualLightShadow = TryGetLocalKeyword(shader, ShaderKeywordStrings.CastingPunctualLightShadow);
            m_SoftShadows = TryGetLocalKeyword(shader, ShaderKeywordStrings.SoftShadows);
            m_MixedLightingSubtractive = TryGetLocalKeyword(shader, ShaderKeywordStrings.MixedLightingSubtractive);
            m_LightmapShadowMixing = TryGetLocalKeyword(shader, ShaderKeywordStrings.LightmapShadowMixing);
            m_ShadowsShadowMask = TryGetLocalKeyword(shader, ShaderKeywordStrings.ShadowsShadowMask);
            m_Lightmap = TryGetLocalKeyword(shader, ShaderKeywordStrings.LIGHTMAP_ON);
            m_DynamicLightmap = TryGetLocalKeyword(shader, ShaderKeywordStrings.DYNAMICLIGHTMAP_ON);
            m_DirectionalLightmap = TryGetLocalKeyword(shader, ShaderKeywordStrings.DIRLIGHTMAP_COMBINED);
            m_AlphaTestOn = TryGetLocalKeyword(shader, ShaderKeywordStrings._ALPHATEST_ON);
            m_DeferredStencil = TryGetLocalKeyword(shader, ShaderKeywordStrings._DEFERRED_STENCIL);
            m_GbufferNormalsOct = TryGetLocalKeyword(shader, ShaderKeywordStrings._GBUFFER_NORMALS_OCT);
            m_UseDrawProcedural = TryGetLocalKeyword(shader, ShaderKeywordStrings.UseDrawProcedural);
            m_ScreenSpaceOcclusion = TryGetLocalKeyword(shader, ShaderKeywordStrings.ScreenSpaceOcclusion);
            m_UseFastSRGBLinearConversion = TryGetLocalKeyword(shader, ShaderKeywordStrings.UseFastSRGBLinearConversion);
            m_LightLayers = TryGetLocalKeyword(shader, ShaderKeywordStrings.LightLayers);
            m_RenderPassEnabled = TryGetLocalKeyword(shader, ShaderKeywordStrings.RenderPassEnabled);
            m_DebugDisplay = TryGetLocalKeyword(shader, ShaderKeywordStrings.DEBUG_DISPLAY);
            m_DBufferMRT1 = TryGetLocalKeyword(shader, ShaderKeywordStrings.DBufferMRT1);
            m_DBufferMRT2 = TryGetLocalKeyword(shader, ShaderKeywordStrings.DBufferMRT2);
            m_DBufferMRT3 = TryGetLocalKeyword(shader, ShaderKeywordStrings.DBufferMRT3);
            m_DecalNormalBlendLow = TryGetLocalKeyword(shader, ShaderKeywordStrings.DecalNormalBlendLow);
            m_DecalNormalBlendMedium = TryGetLocalKeyword(shader, ShaderKeywordStrings.DecalNormalBlendMedium);
            m_DecalNormalBlendHigh = TryGetLocalKeyword(shader, ShaderKeywordStrings.DecalNormalBlendHigh);
            m_ClusteredRendering = TryGetLocalKeyword(shader, ShaderKeywordStrings.ClusteredRendering);
            m_EditorVisualization = TryGetLocalKeyword(shader, ShaderKeywordStrings.EDITOR_VISUALIZATION);

            m_LocalDetailMulx2 = TryGetLocalKeyword(shader, ShaderKeywordStrings._DETAIL_MULX2);
            m_LocalDetailScaled = TryGetLocalKeyword(shader, ShaderKeywordStrings._DETAIL_SCALED);
            m_LocalClearCoat = TryGetLocalKeyword(shader, ShaderKeywordStrings._CLEARCOAT);
            m_LocalClearCoatMap = TryGetLocalKeyword(shader, ShaderKeywordStrings._CLEARCOATMAP);

            // Post processing
            m_LensDistortion = TryGetLocalKeyword(shader, ShaderKeywordStrings.Distortion);
            m_ChromaticAberration = TryGetLocalKeyword(shader, ShaderKeywordStrings.ChromaticAberration);
            m_BloomLQ = TryGetLocalKeyword(shader, ShaderKeywordStrings.BloomLQ);
            m_BloomHQ = TryGetLocalKeyword(shader, ShaderKeywordStrings.BloomHQ);
            m_BloomLQDirt = TryGetLocalKeyword(shader, ShaderKeywordStrings.BloomLQDirt);
            m_BloomHQDirt = TryGetLocalKeyword(shader, ShaderKeywordStrings.BloomHQDirt);
            m_HdrGrading = TryGetLocalKeyword(shader, ShaderKeywordStrings.HDRGrading);
            m_ToneMapACES = TryGetLocalKeyword(shader, ShaderKeywordStrings.TonemapACES);
            m_ToneMapNeutral = TryGetLocalKeyword(shader, ShaderKeywordStrings.TonemapNeutral);
            m_FilmGrain = TryGetLocalKeyword(shader, ShaderKeywordStrings.FilmGrain);
        }

        bool IsFeatureEnabled(ShaderFeatures featureMask, ShaderFeatures feature)
        {
            return (featureMask & feature) != 0;
        }

        bool IsFeatureEnabled(VolumeFeatures featureMask, VolumeFeatures feature)
        {
            return (featureMask & feature) != 0;
        }

        bool StripUnusedPass(ShaderFeatures features, ShaderSnippetData snippetData)
        {
            // Meta pass is needed in the player for Enlighten Precomputed Realtime GI albedo and emission.
            if (snippetData.passType == PassType.Meta)
            {
                if (SupportedRenderingFeatures.active.enlighten == false ||
                    ((int)SupportedRenderingFeatures.active.lightmapBakeTypes | (int)LightmapBakeType.Realtime) == 0)
                    return true;
            }

            if (snippetData.passType == PassType.ShadowCaster)
                if (!IsFeatureEnabled(features, ShaderFeatures.MainLightShadows) && !IsFeatureEnabled(features, ShaderFeatures.AdditionalLightShadows))
                    return true;

            // DBuffer
            if (snippetData.passName == DecalShaderPassNames.DBufferMesh || snippetData.passName == DecalShaderPassNames.DBufferProjector ||
                snippetData.passName == DecalShaderPassNames.DecalMeshForwardEmissive || snippetData.passName == DecalShaderPassNames.DecalProjectorForwardEmissive)
                if (!IsFeatureEnabled(features, ShaderFeatures.DBufferMRT1) && !IsFeatureEnabled(features, ShaderFeatures.DBufferMRT2) && !IsFeatureEnabled(features, ShaderFeatures.DBufferMRT3))
                    return true;

            // Decal Screen Space
            if (snippetData.passName == DecalShaderPassNames.DecalScreenSpaceMesh || snippetData.passName == DecalShaderPassNames.DecalScreenSpaceProjector)
                if (!IsFeatureEnabled(features, ShaderFeatures.DecalScreenSpace))
                    return true;

            // Decal GBuffer
            if (snippetData.passName == DecalShaderPassNames.DecalGBufferMesh || snippetData.passName == DecalShaderPassNames.DecalGBufferProjector)
                if (!IsFeatureEnabled(features, ShaderFeatures.DecalGBuffer))
                    return true;

            return false;
        }

        struct StripTool<T> where T : System.Enum
        {
            T m_Features;
            Shader m_Shader;
            ShaderKeywordSet m_KeywordSet;
            ShaderSnippetData m_SnippetData;
            bool m_stripUnusedVariants;

            public StripTool(T features, Shader shader, ShaderSnippetData snippetData, in ShaderKeywordSet keywordSet, bool stripUnusedVariants)
            {
                m_Features = features;
                m_Shader = shader;
                m_SnippetData = snippetData;
                m_KeywordSet = keywordSet;
                m_stripUnusedVariants = stripUnusedVariants;
            }

            bool ContainsKeyword(in LocalKeyword kw)
            {
                return ShaderUtil.PassHasKeyword(m_Shader, m_SnippetData.pass, kw, m_SnippetData.shaderType);
            }

            public bool StripMultiCompileKeepOffVariant(in LocalKeyword kw, T feature, in LocalKeyword kw2, T feature2, in LocalKeyword kw3, T feature3)
            {
                if (StripMultiCompileKeepOffVariant(kw, feature))
                    return true;
                if (StripMultiCompileKeepOffVariant(kw2, feature2))
                    return true;
                if (StripMultiCompileKeepOffVariant(kw3, feature3))
                    return true;
                return false;
            }

            public bool StripMultiCompile(in LocalKeyword kw, T feature, in LocalKeyword kw2, T feature2, in LocalKeyword kw3, T feature3)
            {
                if (StripMultiCompileKeepOffVariant(kw, feature, kw2, feature2, kw3, feature3))
                    return true;

                bool containsKeywords = ContainsKeyword(kw) && ContainsKeyword(kw2) && ContainsKeyword(kw3);
                bool keywordsDisabled = !m_KeywordSet.IsEnabled(kw) && !m_KeywordSet.IsEnabled(kw2) && !m_KeywordSet.IsEnabled(kw3);
                bool hasAnyFeatureEnabled = m_Features.HasFlag(feature) || m_Features.HasFlag(feature2) || m_Features.HasFlag(feature3);
                if (m_stripUnusedVariants && containsKeywords && keywordsDisabled && hasAnyFeatureEnabled)
                    return true;

                return false;
            }

            public bool StripMultiCompileKeepOffVariant(in LocalKeyword kw, T feature, in LocalKeyword kw2, T feature2)
            {
                if (StripMultiCompileKeepOffVariant(kw, feature))
                    return true;
                if (StripMultiCompileKeepOffVariant(kw2, feature2))
                    return true;
                return false;
            }

            public bool StripMultiCompile(in LocalKeyword kw, T feature, in LocalKeyword kw2, T feature2)
            {
                if (StripMultiCompileKeepOffVariant(kw, feature, kw2, feature2))
                    return true;

                bool containsKeywords = ContainsKeyword(kw) && ContainsKeyword(kw2);
                bool keywordsDisabled = !m_KeywordSet.IsEnabled(kw) && !m_KeywordSet.IsEnabled(kw2);
                bool hasAnyFeatureEnabled = m_Features.HasFlag(feature) || m_Features.HasFlag(feature2);
                if (m_stripUnusedVariants && containsKeywords && keywordsDisabled && hasAnyFeatureEnabled)
                    return true;

                return false;
            }

            [MethodImpl(MethodImplOptions.AggressiveInlining)]
            public bool StripMultiCompileKeepOffVariant(in LocalKeyword kw, T feature)
            {
                return !m_Features.HasFlag(feature) && m_KeywordSet.IsEnabled(kw);
            }

            public bool StripMultiCompile(in LocalKeyword kw, T feature)
            {
                if (!m_Features.HasFlag(feature))
                {
                    if (m_KeywordSet.IsEnabled(kw))
                        return true;
                }
                else if (m_stripUnusedVariants)
                {
                    if (!m_KeywordSet.IsEnabled(kw) && ContainsKeyword(kw))
                        return true;
                }
                return false;
            }
        }

        bool StripUnusedFeatures(ShaderFeatures features, Shader shader, ShaderSnippetData snippetData, ShaderCompilerData compilerData)
        {
            var globalSettings = UniversalRenderPipelineGlobalSettings.instance;
            bool stripDebugDisplayShaders = !Debug.isDebugBuild || (globalSettings == null || globalSettings.stripDebugVariants);

#if XR_MANAGEMENT_4_0_1_OR_NEWER
            var buildTargetSettings = XRGeneralSettingsPerBuildTarget.XRGeneralSettingsForBuildTarget(BuildTargetGroup.Standalone);
            if (buildTargetSettings != null && buildTargetSettings.AssignedSettings != null && buildTargetSettings.AssignedSettings.activeLoaders.Count > 0)
            {
                stripDebugDisplayShaders = true;
            }
#endif

            if (stripDebugDisplayShaders && compilerData.shaderKeywordSet.IsEnabled(m_DebugDisplay))
            {
                return true;
            }

            var stripUnusedVariants = UniversalRenderPipelineGlobalSettings.instance?.stripUnusedVariants == true;
            var stripTool = new StripTool<ShaderFeatures>(features, shader, snippetData, compilerData.shaderKeywordSet, stripUnusedVariants);

            // strip main light shadows, cascade and screen variants
            if (IsFeatureEnabled(ShaderFeatures.ShadowsKeepOffVariants, features))
            {
                if (stripTool.StripMultiCompileKeepOffVariant(
                    m_MainLightShadows, ShaderFeatures.MainLightShadows,
                    m_MainLightShadowsCascades, ShaderFeatures.MainLightShadowsCascade,
                    m_MainLightShadowsScreen, ShaderFeatures.ScreenSpaceShadows))
                    return true;
            }
            else
            {
                if (stripTool.StripMultiCompile(
                    m_MainLightShadows, ShaderFeatures.MainLightShadows,
                    m_MainLightShadowsCascades, ShaderFeatures.MainLightShadowsCascade,
                    m_MainLightShadowsScreen, ShaderFeatures.ScreenSpaceShadows))
                    return true;
            }

            // TODO: Strip off variants once we have global soft shadows option for forcing instead as support
            if (stripTool.StripMultiCompileKeepOffVariant(m_SoftShadows, ShaderFeatures.SoftShadows))
                return true;

            // Left for backward compatibility
            if (compilerData.shaderKeywordSet.IsEnabled(m_MixedLightingSubtractive) &&
                !IsFeatureEnabled(features, ShaderFeatures.MixedLighting))
                return true;

            if (stripTool.StripMultiCompile(m_UseFastSRGBLinearConversion, ShaderFeatures.UseFastSRGBLinearConversion))
                return true;

            // Strip here only if mixed lighting is disabled
            // No need to check here if actually used by scenes as this taken care by builtin stripper
            if ((compilerData.shaderKeywordSet.IsEnabled(m_LightmapShadowMixing) ||
                 compilerData.shaderKeywordSet.IsEnabled(m_ShadowsShadowMask)) &&
                !IsFeatureEnabled(features, ShaderFeatures.MixedLighting))
                return true;

            if (compilerData.shaderCompilerPlatform == ShaderCompilerPlatform.GLES20)
            {
                // GLES2 does not support bitwise operations.
                if (compilerData.shaderKeywordSet.IsEnabled(m_LightLayers))
                    return true;
            }
            else
            {
                if (stripTool.StripMultiCompile(m_LightLayers, ShaderFeatures.LightLayers))
                    return true;
            }

            if (stripTool.StripMultiCompile(m_RenderPassEnabled, ShaderFeatures.RenderPassEnabled))
                return true;

            // No additional light shadows
            if (IsFeatureEnabled(ShaderFeatures.ShadowsKeepOffVariants, features))
            {
                if (stripTool.StripMultiCompileKeepOffVariant(m_AdditionalLightShadows, ShaderFeatures.AdditionalLightShadows))
                    return true;
            }
            else
            {
                if (stripTool.StripMultiCompile(m_AdditionalLightShadows, ShaderFeatures.AdditionalLightShadows))
                    return true;
            }

            if (stripTool.StripMultiCompile(m_ReflectionProbeBlending, ShaderFeatures.ReflectionProbeBlending))
                return true;

            if (stripTool.StripMultiCompile(m_ReflectionProbeBoxProjection, ShaderFeatures.ReflectionProbeBoxProjection))
                return true;

            // Shadow caster punctual light strip
            if (snippetData.passType == PassType.ShadowCaster && ShaderUtil.PassHasKeyword(shader, snippetData.pass, m_CastingPunctualLightShadow, snippetData.shaderType))
            {
                if (!IsFeatureEnabled(features, ShaderFeatures.AdditionalLightShadows) && compilerData.shaderKeywordSet.IsEnabled(m_CastingPunctualLightShadow))
                    return true;

                bool mainLightShadows =
                    !IsFeatureEnabled(features, ShaderFeatures.MainLightShadows) &&
                    !IsFeatureEnabled(features, ShaderFeatures.MainLightShadowsCascade) &&
                    !IsFeatureEnabled(features, ShaderFeatures.ScreenSpaceShadows);
                if (mainLightShadows && !compilerData.shaderKeywordSet.IsEnabled(m_CastingPunctualLightShadow))
                    return true;
            }

            // Additional light are shaded per-vertex or per-pixel.
            if (IsFeatureEnabled(ShaderFeatures.AdditionalLightsKeepOffVariants, features))
            {
                if (stripTool.StripMultiCompileKeepOffVariant(m_AdditionalLightsVertex, ShaderFeatures.VertexLighting,
                    m_AdditionalLightsPixel, ShaderFeatures.AdditionalLights))
                    return true;
            }
            else
            {
                if (stripTool.StripMultiCompile(m_AdditionalLightsVertex, ShaderFeatures.VertexLighting,
                    m_AdditionalLightsPixel, ShaderFeatures.AdditionalLights))
                    return true;
            }

            if (stripTool.StripMultiCompile(m_ClusteredRendering, ShaderFeatures.ClusteredRendering))
                return true;

            // Screen Space Occlusion
            if (IsFeatureEnabled(features, ShaderFeatures.ScreenSpaceOcclusionAfterOpaque))
            {
                // SSAO after opaque setting requires off variants
                if (stripTool.StripMultiCompileKeepOffVariant(m_ScreenSpaceOcclusion, ShaderFeatures.ScreenSpaceOcclusion))
                    return true;
            }
            else
            {
                if (stripTool.StripMultiCompile(m_ScreenSpaceOcclusion, ShaderFeatures.ScreenSpaceOcclusion))
                    return true;
            }

            // Decal DBuffer
            if (stripTool.StripMultiCompile(
                m_DBufferMRT1, ShaderFeatures.DBufferMRT1,
                m_DBufferMRT2, ShaderFeatures.DBufferMRT2,
                m_DBufferMRT3, ShaderFeatures.DBufferMRT3))
                return true;

            // TODO: Test against lightMode tag instead.
            if (snippetData.passName == kPassNameGBuffer)
            {
                if (!IsFeatureEnabled(features, ShaderFeatures.DeferredShading))
                    return true;
            }

            // Do not strip accurateGbufferNormals on Mobile Vulkan as some GPUs do not support R8G8B8A8_SNorm, which then force us to use accurateGbufferNormals
            if (compilerData.shaderCompilerPlatform != ShaderCompilerPlatform.Vulkan &&
                stripTool.StripMultiCompile(m_GbufferNormalsOct, ShaderFeatures.AccurateGbufferNormals))
                return true;

            if (compilerData.shaderKeywordSet.IsEnabled(m_UseDrawProcedural) &&
                !IsFeatureEnabled(features, ShaderFeatures.DrawProcedural))
                return true;

            // Decal Normal Blend
            if (stripTool.StripMultiCompile(
                m_DecalNormalBlendLow, ShaderFeatures.DecalNormalBlendLow,
                m_DecalNormalBlendMedium, ShaderFeatures.DecalNormalBlendMedium,
                m_DecalNormalBlendHigh, ShaderFeatures.DecalNormalBlendHigh))
                return true;

            return false;
        }

        bool StripVolumeFeatures(VolumeFeatures features, Shader shader, ShaderSnippetData snippetData, ShaderCompilerData compilerData)
        {
            var stripUnusedVariants = UniversalRenderPipelineGlobalSettings.instance?.stripUnusedVariants == true;
            var stripTool = new StripTool<VolumeFeatures>(features, shader, snippetData, compilerData.shaderKeywordSet, stripUnusedVariants);

            if (stripTool.StripMultiCompileKeepOffVariant(m_LensDistortion, VolumeFeatures.LensDistortion))
                return true;

            if (stripTool.StripMultiCompileKeepOffVariant(m_ChromaticAberration, VolumeFeatures.ChromaticAberration))
                return true;

            if (stripTool.StripMultiCompileKeepOffVariant(m_BloomLQ, VolumeFeatures.Bloom))
                return true;
            if (stripTool.StripMultiCompileKeepOffVariant(m_BloomHQ, VolumeFeatures.Bloom))
                return true;
            if (stripTool.StripMultiCompileKeepOffVariant(m_BloomLQDirt, VolumeFeatures.Bloom))
                return true;
            if (stripTool.StripMultiCompileKeepOffVariant(m_BloomHQDirt, VolumeFeatures.Bloom))
                return true;

            if (stripTool.StripMultiCompileKeepOffVariant(m_HdrGrading, VolumeFeatures.ToneMaping))
                return true;
            if (stripTool.StripMultiCompileKeepOffVariant(m_ToneMapACES, VolumeFeatures.ToneMaping))
                return true;
            if (stripTool.StripMultiCompileKeepOffVariant(m_ToneMapNeutral, VolumeFeatures.ToneMaping))
                return true;
            if (stripTool.StripMultiCompileKeepOffVariant(m_FilmGrain, VolumeFeatures.FilmGrain))
                return true;

            // Strip post processing shaders
            if (shader == m_BokehDepthOfField && !IsFeatureEnabled(ShaderBuildPreprocessor.volumeFeatures, VolumeFeatures.DepthOfField))
                return true;
            if (shader == m_GaussianDepthOfField && !IsFeatureEnabled(ShaderBuildPreprocessor.volumeFeatures, VolumeFeatures.DepthOfField))
                return true;
            if (shader == m_CameraMotionBlur && !IsFeatureEnabled(ShaderBuildPreprocessor.volumeFeatures, VolumeFeatures.CameraMotionBlur))
                return true;
            if (shader == m_PaniniProjection && !IsFeatureEnabled(ShaderBuildPreprocessor.volumeFeatures, VolumeFeatures.PaniniProjection))
                return true;
            if (shader == m_Bloom && !IsFeatureEnabled(ShaderBuildPreprocessor.volumeFeatures, VolumeFeatures.Bloom))
                return true;

            return false;
        }

        bool StripUnsupportedVariants(ShaderCompilerData compilerData)
        {
            // We can strip variants that have directional lightmap enabled but not static nor dynamic lightmap.
            if (compilerData.shaderKeywordSet.IsEnabled(m_DirectionalLightmap) &&
                !(compilerData.shaderKeywordSet.IsEnabled(m_Lightmap) ||
                  compilerData.shaderKeywordSet.IsEnabled(m_DynamicLightmap)))
                return true;

            // As GLES2 has low amount of registers, we strip:
            if (compilerData.shaderCompilerPlatform == ShaderCompilerPlatform.GLES20)
            {
                // VertexID - as GLES2 does not support VertexID that is required for full screen draw procedural pass;
                if (compilerData.shaderKeywordSet.IsEnabled(m_UseDrawProcedural))
                    return true;

                // Cascade shadows
                if (compilerData.shaderKeywordSet.IsEnabled(m_MainLightShadowsCascades))
                    return true;

                // Screen space shadows
                if (compilerData.shaderKeywordSet.IsEnabled(m_MainLightShadowsScreen))
                    return true;

                // Detail
                if (compilerData.shaderKeywordSet.IsEnabled(m_LocalDetailMulx2) || compilerData.shaderKeywordSet.IsEnabled(m_LocalDetailScaled))
                    return true;

                // Clear Coat
                if (compilerData.shaderKeywordSet.IsEnabled(m_LocalClearCoat) || compilerData.shaderKeywordSet.IsEnabled(m_LocalClearCoatMap))
                    return true;
            }

            // Editor visualization is only used in scene view debug modes.
            if (compilerData.shaderKeywordSet.IsEnabled(m_EditorVisualization))
                return true;

            return false;
        }

        bool StripInvalidVariants(ShaderCompilerData compilerData)
        {
            bool isMainShadowNoCascades = compilerData.shaderKeywordSet.IsEnabled(m_MainLightShadows);
            bool isMainShadowCascades = compilerData.shaderKeywordSet.IsEnabled(m_MainLightShadowsCascades);
            bool isMainShadowScreen = compilerData.shaderKeywordSet.IsEnabled(m_MainLightShadowsScreen);
            bool isMainShadow = isMainShadowNoCascades || isMainShadowCascades || isMainShadowScreen;

            bool isAdditionalShadow = compilerData.shaderKeywordSet.IsEnabled(m_AdditionalLightShadows);
            if (isAdditionalShadow && !(compilerData.shaderKeywordSet.IsEnabled(m_AdditionalLightsPixel) || compilerData.shaderKeywordSet.IsEnabled(m_ClusteredRendering) || compilerData.shaderKeywordSet.IsEnabled(m_DeferredStencil)))
                return true;

            bool isShadowVariant = isMainShadow || isAdditionalShadow;
            if (!isShadowVariant && compilerData.shaderKeywordSet.IsEnabled(m_SoftShadows))
                return true;

            return false;
        }

        bool StripUnusedShaders(ShaderFeatures features, Shader shader)
        {
            if (!IsFeatureEnabled(features, ShaderFeatures.DeferredShading))
            {
                if (shader == StencilDeferred)
                    return true;
            }

            return false;
        }

        bool StripUnused(ShaderFeatures features, Shader shader, ShaderSnippetData snippetData, ShaderCompilerData compilerData)
        {
            if (StripUnusedFeatures(features, shader, snippetData, compilerData))
                return true;

            if (StripInvalidVariants(compilerData))
                return true;

            if (StripUnsupportedVariants(compilerData))
                return true;

            if (StripUnusedPass(features, snippetData))
                return true;

            if (UniversalRenderPipelineGlobalSettings.instance?.stripUnusedVariants == true)
            {
                if (StripUnusedShaders(features, shader))
                    return true;
            }

            // Strip terrain holes
            // TODO: checking for the string name here is expensive
            // maybe we can rename alpha clip keyword name to be specific to terrain?
            if (compilerData.shaderKeywordSet.IsEnabled(m_AlphaTestOn) &&
                !IsFeatureEnabled(features, ShaderFeatures.TerrainHoles) &&
                shader.name.Contains(kTerrainShaderName))
                return true;

            return false;
        }

        void LogShaderVariants(Shader shader, ShaderSnippetData snippetData, int prevVariantsCount, int currVariantsCount, double stripTimeMs)
        {
            if (UniversalRenderPipelineGlobalSettings.instance.shaderVariantLogLevel == UnityEngine.Rendering.ShaderVariantLogLevel.Disabled)
                return;

            m_TotalVariantsInputCount += prevVariantsCount;
            m_TotalVariantsOutputCount += currVariantsCount;

            if (UniversalRenderPipelineGlobalSettings.instance.shaderVariantLogLevel == UnityEngine.Rendering.ShaderVariantLogLevel.OnlySRPShaders &&
                !shader.name.Contains("Universal Render Pipeline"))
                return;

            float percentageCurrent = (float)currVariantsCount / (float)prevVariantsCount * 100f;
            float percentageTotal = (float)m_TotalVariantsOutputCount / (float)m_TotalVariantsInputCount * 100f;

            string result = string.Format("STRIPPING: {0} ({1} pass) ({2}) -" +
                " Remaining shader variants = {3}/{4} = {5}% - Total = {6}/{7} = {8}% TimeMs={9}",
                shader.name, snippetData.passName, snippetData.shaderType.ToString(), currVariantsCount,
                prevVariantsCount, percentageCurrent, m_TotalVariantsOutputCount, m_TotalVariantsInputCount,
                percentageTotal, stripTimeMs);
            Debug.Log(result);
        }

        public void OnProcessShader(Shader shader, ShaderSnippetData snippetData, IList<ShaderCompilerData> compilerDataList)
        {
#if PROFILE_BUILD
            Profiler.BeginSample(k_ProcessShaderTag);
#endif

            UniversalRenderPipelineAsset urpAsset = UniversalRenderPipeline.asset;
            if (urpAsset == null || compilerDataList == null || compilerDataList.Count == 0)
                return;

            int prevVariantCount = compilerDataList.Count;

            double stripTimeMs = 0;
            using (TimedScope.FromRef(ref stripTimeMs))
            {
                InitializeLocalShaderKeywords(shader);

                var inputShaderVariantCount = compilerDataList.Count;
                for (int i = 0; i < inputShaderVariantCount;)
                {
                    bool removeInput = true;

                    foreach (var supportedFeatures in ShaderBuildPreprocessor.supportedFeaturesList)
                    {
                        if (!StripUnused(supportedFeatures, shader, snippetData, compilerDataList[i]))
                        {
                            removeInput = false;
                            break;
                        }
                    }

                    if (UniversalRenderPipelineGlobalSettings.instance?.stripUnusedPostProcessingVariants == true)
                    {
                        if (!removeInput && StripVolumeFeatures(ShaderBuildPreprocessor.volumeFeatures, shader,
                            snippetData, compilerDataList[i]))
                        {
                            removeInput = true;
                        }
                    }

                    // Remove at swap back
                    if (removeInput)
                        compilerDataList[i] = compilerDataList[--inputShaderVariantCount];
                    else
                        ++i;
                }

                if (!compilerDataList.TryRemoveElementsInRange(inputShaderVariantCount, compilerDataList.Count - inputShaderVariantCount, out var error))
                    Debug.LogException(error);

            }

<<<<<<< HEAD
            m_stripTimer.Stop();
            double stripTimeMs = m_stripTimer.Elapsed.TotalMilliseconds;
            m_stripTimer.Reset();

            if (UniversalRenderPipelineGlobalSettings.instance.shaderVariantLogLevel != ShaderVariantLogLevel.Disabled)
            {
                m_TotalVariantsInputCount += prevVariantCount;
                m_TotalVariantsOutputCount += compilerDataList.Count;
                LogShaderVariants(shader, snippetData, UniversalRenderPipelineGlobalSettings.instance.shaderVariantLogLevel, prevVariantCount, compilerDataList.Count, stripTimeMs);
            }
=======
            LogShaderVariants(shader, snippetData, prevVariantCount, compilerDataList.Count, stripTimeMs);
>>>>>>> d2d91462

#if PROFILE_BUILD
            Profiler.EndSample();
#endif
            shaderPreprocessed?.Invoke(shader, snippetData, prevVariantCount, stripTimeMs);
        }
    }
    class ShaderBuildPreprocessor : IPreprocessBuildWithReport
#if PROFILE_BUILD
        , IPostprocessBuildWithReport
#endif
    {
        public static List<ShaderFeatures> supportedFeaturesList
        {
            get
            {
                if (s_SupportedFeaturesList.Count == 0)
                    FetchAllSupportedFeatures();
                return s_SupportedFeaturesList;
            }
        }

        private static List<ShaderFeatures> s_SupportedFeaturesList = new List<ShaderFeatures>();

        public static VolumeFeatures volumeFeatures
        {
            get
            {
                if (s_VolumeFeatures == VolumeFeatures.None)
                    FetchAllSupportedFeaturesFromVolumes();
                return s_VolumeFeatures;
            }
        }
        private static VolumeFeatures s_VolumeFeatures;

        public int callbackOrder { get { return 0; } }
#if PROFILE_BUILD
        public void OnPostprocessBuild(BuildReport report)
        {
            Profiler.enabled = false;
        }

#endif

        public void OnPreprocessBuild(BuildReport report)
        {
            FetchAllSupportedFeatures();
            FetchAllSupportedFeaturesFromVolumes();
#if PROFILE_BUILD
            Profiler.enableBinaryLog = true;
            Profiler.logFile = "profilerlog.raw";
            Profiler.enabled = true;
#endif
        }

        static bool TryGetRenderPipelineAssetsForBuildTarget(BuildTarget buildTarget, List<UniversalRenderPipelineAsset> urps)
        {
            var qualitySettings = new SerializedObject(QualitySettings.GetQualitySettings());
            if (qualitySettings == null)
                return false;

            var property = qualitySettings.FindProperty("m_QualitySettings");
            if (property == null)
                return false;

            var activeBuildTargetGroup = BuildPipeline.GetBuildTargetGroup(buildTarget);
            var activeBuildTargetGroupName = activeBuildTargetGroup.ToString();

            for (int i = 0; i < property.arraySize; i++)
            {
                bool isExcluded = false;

                var excludedTargetPlatforms = property.GetArrayElementAtIndex(i).FindPropertyRelative("excludedTargetPlatforms");
                if (excludedTargetPlatforms == null)
                    return false;

                foreach (SerializedProperty excludedTargetPlatform in excludedTargetPlatforms)
                {
                    var excludedBuildTargetGroupName = excludedTargetPlatform.stringValue;
                    if (activeBuildTargetGroupName == excludedBuildTargetGroupName)
                    {
                        Debug.Log($"Excluding quality level {QualitySettings.names[i]} from stripping."); // TODO: remove after QA
                        isExcluded = true;
                        break;
                    }
                }

                if (!isExcluded)
                    urps.Add(QualitySettings.GetRenderPipelineAssetAt(i) as UniversalRenderPipelineAsset);
            }

            return true;
        }

        private static void FetchAllSupportedFeatures()
        {
            List<UniversalRenderPipelineAsset> urps = new List<UniversalRenderPipelineAsset>();
            urps.Add(GraphicsSettings.defaultRenderPipeline as UniversalRenderPipelineAsset);

            // TODO: Replace once we have official API for filtering urps per build target
            if (!TryGetRenderPipelineAssetsForBuildTarget(EditorUserBuildSettings.activeBuildTarget, urps))
            {
                // Fallback
                Debug.LogWarning("Shader stripping per enabled quality levels failed! Stripping will use all quality levels. Please report a bug!");
                for (int i = 0; i < QualitySettings.names.Length; i++)
                {
                    urps.Add(QualitySettings.GetRenderPipelineAssetAt(i) as UniversalRenderPipelineAsset);
                }
            }

            s_SupportedFeaturesList.Clear();

            foreach (UniversalRenderPipelineAsset urp in urps)
            {
                if (urp != null)
                {
                    int rendererCount = urp.m_RendererDataList.Length;

                    for (int i = 0; i < rendererCount; ++i)
                        s_SupportedFeaturesList.Add(GetSupportedShaderFeatures(urp, i));
                }
            }
        }

        private static void FetchAllSupportedFeaturesFromVolumes()
        {
            if (UniversalRenderPipelineGlobalSettings.instance?.stripUnusedPostProcessingVariants == false)
                return;

            s_VolumeFeatures = VolumeFeatures.Calculated;
            var guids = AssetDatabase.FindAssets("t:VolumeProfile");
            foreach (var guid in guids)
            {
                var path = AssetDatabase.GUIDToAssetPath(guid);

                // We only care what is in assets folder
                if (!path.StartsWith("Assets"))
                    continue;

                var asset = AssetDatabase.LoadAssetAtPath<VolumeProfile>(path);
                if (asset == null)
                    continue;

                if (asset.Has<LensDistortion>())
                    s_VolumeFeatures |= VolumeFeatures.LensDistortion;
                if (asset.Has<Bloom>())
                    s_VolumeFeatures |= VolumeFeatures.Bloom;
                if (asset.Has<Tonemapping>())
                    s_VolumeFeatures |= VolumeFeatures.ToneMaping;
                if (asset.Has<FilmGrain>())
                    s_VolumeFeatures |= VolumeFeatures.FilmGrain;
                if (asset.Has<DepthOfField>())
                    s_VolumeFeatures |= VolumeFeatures.DepthOfField;
                if (asset.Has<MotionBlur>())
                    s_VolumeFeatures |= VolumeFeatures.CameraMotionBlur;
                if (asset.Has<PaniniProjection>())
                    s_VolumeFeatures |= VolumeFeatures.PaniniProjection;
                if (asset.Has<ChromaticAberration>())
                    s_VolumeFeatures |= VolumeFeatures.ChromaticAberration;
            }
        }

        private static ShaderFeatures GetSupportedShaderFeatures(UniversalRenderPipelineAsset pipelineAsset, int rendererIndex)
        {
            ShaderFeatures shaderFeatures;
            shaderFeatures = ShaderFeatures.MainLight;
            bool hasScreenSpaceShadows = false;
            bool hasScreenSpaceOcclusion = false;
            bool hasDeferredRenderer = false;
            bool accurateGbufferNormals = false;
            bool clusteredRendering = false;
            bool onlyClusteredRendering = false;
            bool usesRenderPass = false;

            {
                ScriptableRenderer renderer = pipelineAsset.GetRenderer(rendererIndex);
                if (renderer is UniversalRenderer)
                {
                    UniversalRenderer universalRenderer = (UniversalRenderer)renderer;
                    if (universalRenderer.renderingModeRequested == RenderingMode.Deferred)
                    {
                        hasDeferredRenderer |= true;
                        accurateGbufferNormals |= universalRenderer.accurateGbufferNormals;
                        usesRenderPass |= universalRenderer.useRenderPassEnabled;
                    }
                }

                if (!renderer.stripShadowsOffVariants)
                    shaderFeatures |= ShaderFeatures.ShadowsKeepOffVariants;

                if (!renderer.stripAdditionalLightOffVariants)
                    shaderFeatures |= ShaderFeatures.AdditionalLightsKeepOffVariants;

                var rendererClustered = false;

                ScriptableRendererData rendererData = pipelineAsset.m_RendererDataList[rendererIndex];
                if (rendererData != null)
                {
                    for (int rendererFeatureIndex = 0; rendererFeatureIndex < rendererData.rendererFeatures.Count; rendererFeatureIndex++)
                    {
                        ScriptableRendererFeature rendererFeature = rendererData.rendererFeatures[rendererFeatureIndex];

                        ScreenSpaceShadows ssshadows = rendererFeature as ScreenSpaceShadows;
                        hasScreenSpaceShadows |= ssshadows != null;

                        // Check for Screen Space Ambient Occlusion Renderer Feature
                        ScreenSpaceAmbientOcclusion ssao = rendererFeature as ScreenSpaceAmbientOcclusion;
                        hasScreenSpaceOcclusion |= ssao != null;

                        if (ssao?.afterOpaque ?? false)
                            shaderFeatures |= ShaderFeatures.ScreenSpaceOcclusionAfterOpaque;

                        // Check for Decal Renderer Feature
                        DecalRendererFeature decal = rendererFeature as DecalRendererFeature;
                        if (decal != null)
                        {
                            var technique = decal.GetTechnique(renderer);
                            switch (technique)
                            {
                                case DecalTechnique.DBuffer:
                                    shaderFeatures |= GetFromDecalSurfaceData(decal.GetDBufferSettings().surfaceData);
                                    break;
                                case DecalTechnique.ScreenSpace:
                                    shaderFeatures |= GetFromNormalBlend(decal.GetScreenSpaceSettings().normalBlend);
                                    shaderFeatures |= ShaderFeatures.DecalScreenSpace;
                                    break;
                                case DecalTechnique.GBuffer:
                                    shaderFeatures |= GetFromNormalBlend(decal.GetScreenSpaceSettings().normalBlend);
                                    shaderFeatures |= ShaderFeatures.DecalGBuffer;
                                    break;
                            }
                        }
                    }

                    if (rendererData is UniversalRendererData universalRendererData)
                    {
                        rendererClustered = universalRendererData.renderingMode == RenderingMode.Forward &&
                            universalRendererData.clusteredRendering;

#if ENABLE_VR && ENABLE_XR_MODULE
                        if (universalRendererData.xrSystemData != null)
                            shaderFeatures |= ShaderFeatures.DrawProcedural;
#endif
                    }
                }

                clusteredRendering |= rendererClustered;
                onlyClusteredRendering &= rendererClustered;
            }

            foreach (var renderer in pipelineAsset.m_Renderers)
            {
                var urpRenderer = renderer as UniversalRenderer;

                if (urpRenderer.rendererData.supportsMainLightShadows)
                {
                    // User can change cascade count at runtime, so we have to include both of them for now
                    shaderFeatures |= ShaderFeatures.MainLightShadows;
                    shaderFeatures |= ShaderFeatures.MainLightShadowsCascade;
                }

                if (urpRenderer.rendererData.additionalLightsRenderingMode == LightRenderingMode.PerVertex)
                {
                    shaderFeatures |= ShaderFeatures.VertexLighting;
                }
                else if (urpRenderer.rendererData.additionalLightsRenderingMode == LightRenderingMode.PerPixel)
                {
                    shaderFeatures |= ShaderFeatures.AdditionalLights;
                }
                if (urpRenderer.rendererData.supportsMixedLighting)
                    shaderFeatures |= ShaderFeatures.MixedLighting;

                bool anyShadows = urpRenderer.rendererData.supportsMainLightShadows ||
                    (shaderFeatures & ShaderFeatures.AdditionalLightShadows) != 0;
                if (urpRenderer.rendererData.supportsSoftShadows && anyShadows)
                    shaderFeatures |= ShaderFeatures.SoftShadows;

                if (urpRenderer.rendererData.supportsLightLayers)
                    shaderFeatures |= ShaderFeatures.LightLayers;

                if (urpRenderer.rendererData.reflectionProbeBlending)
                    shaderFeatures |= ShaderFeatures.ReflectionProbeBlending;

                if (urpRenderer.rendererData.reflectionProbeBoxProjection)
                    shaderFeatures |= ShaderFeatures.ReflectionProbeBoxProjection;
                if (urpRenderer.rendererData.additionalLightsRenderingMode == LightRenderingMode.PerPixel || clusteredRendering)
                {
                    if (urpRenderer.rendererData.supportsAdditionalLightShadows)
                    {
                        shaderFeatures |= ShaderFeatures.AdditionalLightShadows;
                    }
                }
            }

            if (UniversalRenderPipelineGlobalSettings.instance.supportsTerrainHoles)
                shaderFeatures |= ShaderFeatures.TerrainHoles;

            if (UniversalRenderPipelineGlobalSettings.instance.useFastSRGBLinearConversion)
                shaderFeatures |= ShaderFeatures.UseFastSRGBLinearConversion;




            if (hasDeferredRenderer)
                shaderFeatures |= ShaderFeatures.DeferredShading;

            if (accurateGbufferNormals)
                shaderFeatures |= ShaderFeatures.AccurateGbufferNormals;

            if (hasScreenSpaceShadows)
                shaderFeatures |= ShaderFeatures.ScreenSpaceShadows;

            if (hasScreenSpaceOcclusion)
                shaderFeatures |= ShaderFeatures.ScreenSpaceOcclusion;

            if (usesRenderPass)
                shaderFeatures |= ShaderFeatures.RenderPassEnabled;

            if (clusteredRendering)
            {
                shaderFeatures |= ShaderFeatures.ClusteredRendering;
            }

            if (onlyClusteredRendering)
            {
                shaderFeatures &= ~(ShaderFeatures.AdditionalLights | ShaderFeatures.VertexLighting);
            }



            return shaderFeatures;
        }

        private static ShaderFeatures GetFromDecalSurfaceData(DecalSurfaceData surfaceData)
        {
            ShaderFeatures shaderFeatures = ShaderFeatures.None;
            switch (surfaceData)
            {
                case DecalSurfaceData.Albedo:
                    shaderFeatures |= ShaderFeatures.DBufferMRT1;
                    break;
                case DecalSurfaceData.AlbedoNormal:
                    shaderFeatures |= ShaderFeatures.DBufferMRT2;
                    break;
                case DecalSurfaceData.AlbedoNormalMAOS:
                    shaderFeatures |= ShaderFeatures.DBufferMRT3;
                    break;
            }
            return shaderFeatures;
        }

        private static ShaderFeatures GetFromNormalBlend(DecalNormalBlend normalBlend)
        {
            ShaderFeatures shaderFeatures = ShaderFeatures.None;
            switch (normalBlend)
            {
                case DecalNormalBlend.Low:
                    shaderFeatures |= ShaderFeatures.DecalNormalBlendLow;
                    break;
                case DecalNormalBlend.Medium:
                    shaderFeatures |= ShaderFeatures.DecalNormalBlendMedium;
                    break;
                case DecalNormalBlend.High:
                    shaderFeatures |= ShaderFeatures.DecalNormalBlendHigh;
                    break;
            }
            return shaderFeatures;
        }
    }
}<|MERGE_RESOLUTION|>--- conflicted
+++ resolved
@@ -723,20 +723,8 @@
 
             }
 
-<<<<<<< HEAD
-            m_stripTimer.Stop();
-            double stripTimeMs = m_stripTimer.Elapsed.TotalMilliseconds;
-            m_stripTimer.Reset();
-
-            if (UniversalRenderPipelineGlobalSettings.instance.shaderVariantLogLevel != ShaderVariantLogLevel.Disabled)
-            {
-                m_TotalVariantsInputCount += prevVariantCount;
-                m_TotalVariantsOutputCount += compilerDataList.Count;
-                LogShaderVariants(shader, snippetData, UniversalRenderPipelineGlobalSettings.instance.shaderVariantLogLevel, prevVariantCount, compilerDataList.Count, stripTimeMs);
-            }
-=======
+
             LogShaderVariants(shader, snippetData, prevVariantCount, compilerDataList.Count, stripTimeMs);
->>>>>>> d2d91462
 
 #if PROFILE_BUILD
             Profiler.EndSample();
