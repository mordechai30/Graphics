--- conflicted
+++ resolved
@@ -39,8 +39,6 @@
 
         public SerializedProperty debugLevelProp { get; }
 
-        public SerializedProperty shaderVariantLogLevel { get; }
-
         public SerializedProperty volumeFrameworkUpdateModeProp { get; }
 
 
@@ -81,12 +79,12 @@
             stripDebugVariants = serializedObject.FindProperty("m_StripDebugVariants");
             stripUnusedPostProcessingVariants = serializedObject.FindProperty("m_StripUnusedPostProcessingVariants");
             stripUnusedVariants = serializedObject.FindProperty("m_StripUnusedVariants");
-<<<<<<< HEAD
-
 
             debugLevelProp = serializedObject.FindProperty("m_DebugLevel");
 
             shaderVariantLogLevel = serializedObject.FindProperty("m_ShaderVariantLogLevel");
+            exportShaderVariants = serializedObject.FindProperty("m_ExportShaderVariants");
+
             volumeFrameworkUpdateModeProp = serializedObject.FindProperty("m_VolumeFrameworkUpdateMode");
 
             storeActionsOptimizationProperty = serializedObject.FindProperty("m_StoreActionsOptimization");
@@ -97,10 +95,6 @@
             colorGradingLutSize = serializedObject.FindProperty("m_ColorGradingLutSize");
 
             useFastSRGBLinearConversion = serializedObject.FindProperty("m_UseFastSRGBLinearConversion");
-=======
-            shaderVariantLogLevel = serializedObject.FindProperty("m_ShaderVariantLogLevel");
-            exportShaderVariants = serializedObject.FindProperty("m_ExportShaderVariants");
->>>>>>> 63d466bb
         }
     }
 }