using System;
using System.Collections.Generic;
using UnityEngine;

namespace UnityEditor.Rendering.Universal.ShaderGUI
{
    internal class LitShader : BaseShaderGUI
    {
        static readonly string[] workflowModeNames = Enum.GetNames(typeof(LitGUI.WorkflowMode));

        private LitGUI.LitProperties litProperties;
        private LitDetailGUI.LitProperties litDetailProperties;

        public override void FillAdditionalFoldouts(MaterialHeaderScopeList materialScopesList)
        {
            materialScopesList.RegisterHeaderScope(LitDetailGUI.Styles.detailInputs, Expandable.Details, _ => LitDetailGUI.DoDetailArea(litDetailProperties, materialEditor));
        }

        // collect properties from the material properties
        public override void FindProperties(MaterialProperty[] properties)
        {
            base.FindProperties(properties);
            litProperties = new LitGUI.LitProperties(properties);
            litDetailProperties = new LitDetailGUI.LitProperties(properties);
        }

        // material changed check
        public override void ValidateMaterial(Material material)
        {
            SetMaterialKeywords(material, LitGUI.SetMaterialKeywords, LitDetailGUI.SetMaterialKeywords);
        }

        // material main surface options
        public override void DrawSurfaceOptions(Material material)
        {
            // Use default labelWidth
            EditorGUIUtility.labelWidth = 0f;

            if (litProperties.workflowMode != null)
                DoPopup(LitGUI.Styles.workflowModeText, litProperties.workflowMode, workflowModeNames);

            base.DrawSurfaceOptions(material);
        }

        // material main surface inputs
        public override void DrawSurfaceInputs(Material material)
        {
            base.DrawSurfaceInputs(material);
            LitGUI.Inputs(litProperties, materialEditor, material);
            DrawEmissionProperties(material, true);
            DrawTileOffset(materialEditor, baseMapProp);
        }

        // material main advanced options
        public override void DrawAdvancedOptions(Material material)
        {
            if (litProperties.reflections != null && litProperties.highlights != null)
            {
                materialEditor.ShaderProperty(litProperties.highlights, LitGUI.Styles.highlightsText);
                materialEditor.ShaderProperty(litProperties.reflections, LitGUI.Styles.reflectionsText);
            }

            base.DrawAdvancedOptions(material);
        }

        public override void AssignNewShaderToMaterial(Material material, Shader oldShader, Shader newShader)
        {
            if (material == null)
                throw new ArgumentNullException("material");

            // _Emission property is lost after assigning Standard shader to the material
            // thus transfer it before assigning the new shader
            if (material.HasProperty("_Emission"))
            {
                material.SetColor("_EmissionColor", material.GetColor("_Emission"));
            }

            base.AssignNewShaderToMaterial(material, oldShader, newShader);

            if (oldShader == null || !oldShader.name.Contains("Legacy Shaders/"))
            {
                SetupMaterialBlendMode(material);
                return;
            }

            SurfaceType surfaceType = SurfaceType.Opaque;
            BlendMode blendMode = BlendMode.Alpha;
            if (oldShader.name.Contains("/Transparent/Cutout/"))
            {
                surfaceType = SurfaceType.Opaque;
                material.SetFloat("_AlphaClip", 1);
            }
            else if (oldShader.name.Contains("/Transparent/"))
            {
                // NOTE: legacy shaders did not provide physically based transparency
                // therefore Fade mode
                surfaceType = SurfaceType.Transparent;
                blendMode = BlendMode.Alpha;
            }
            material.SetFloat("_Blend", (float)blendMode);

            material.SetFloat("_Surface", (float)surfaceType);
            if (surfaceType == SurfaceType.Opaque)
            {
                material.DisableKeyword("_SURFACE_TYPE_TRANSPARENT");
            }
            else
            {
                material.EnableKeyword("_SURFACE_TYPE_TRANSPARENT");
            }

            if (oldShader.name.Equals("Standard (Specular setup)"))
            {
                material.SetFloat("_WorkflowMode", (float)LitGUI.WorkflowMode.Specular);
                Texture texture = material.GetTexture("_SpecGlossMap");
                if (texture != null)
                    material.SetTexture("_MetallicSpecGlossMap", texture);
            }
            else
            {
                material.SetFloat("_WorkflowMode", (float)LitGUI.WorkflowMode.Metallic);
                Texture texture = material.GetTexture("_MetallicGlossMap");
                if (texture != null)
                    material.SetTexture("_MetallicSpecGlossMap", texture);
            }
<<<<<<< HEAD

            if (material.HasProperty("_ZClip"))
            {
                if (SystemInfo.supportsDepthClip)
                {
                    material.SetFloat("_ZClip", 1);
                    //material.EnableKeyword("_ZClipEnable");
                }
                else
                {
                    material.SetFloat("_ZClip", 0);
                    //material.DisableKeyword("_ZClipEnable");
                }
            }

            MaterialChanged(material);
=======
>>>>>>> 199a132c
        }
    }
}<|MERGE_RESOLUTION|>--- conflicted
+++ resolved
@@ -123,7 +123,6 @@
                 if (texture != null)
                     material.SetTexture("_MetallicSpecGlossMap", texture);
             }
-<<<<<<< HEAD
 
             if (material.HasProperty("_ZClip"))
             {
@@ -140,8 +139,6 @@
             }
 
             MaterialChanged(material);
-=======
->>>>>>> 199a132c
         }
     }
 }