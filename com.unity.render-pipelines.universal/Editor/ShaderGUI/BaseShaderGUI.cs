--- conflicted
+++ resolved
@@ -252,29 +252,21 @@
 
         public virtual void OnOpenGUI(Material material, MaterialEditor materialEditor)
         {
+            //TODOPAUL : Double check diff here, I had to resolve conflicts manually.
             var filter = (Expandable)materialFilter;
 
             // Generate the foldouts
-<<<<<<< HEAD
             if (filter.HasFlag(Expandable.SurfaceOptions))
                 m_MaterialScopeList.RegisterHeaderScope(Styles.SurfaceOptions, (uint)Expandable.SurfaceOptions, DrawSurfaceOptions);
 
             if (filter.HasFlag(Expandable.SurfaceInputs))
                 m_MaterialScopeList.RegisterHeaderScope(Styles.SurfaceInputs, (uint)Expandable.SurfaceInputs, DrawSurfaceInputs);
-=======
-            m_MaterialScopeList.RegisterHeaderScope(Styles.SurfaceOptions, Expandable.SurfaceOptions, DrawSurfaceOptions);
-            m_MaterialScopeList.RegisterHeaderScope(Styles.SurfaceInputs, Expandable.SurfaceInputs, DrawSurfaceInputs);
->>>>>>> f93bf2d6
 
             if (filter.HasFlag(Expandable.Details))
                 FillAdditionalFoldouts(m_MaterialScopeList);
 
-<<<<<<< HEAD
             if (filter.HasFlag(Expandable.Advanced))
                 m_MaterialScopeList.RegisterHeaderScope(Styles.AdvancedLabel, (uint)Expandable.Advanced, DrawAdvancedOptions);
-=======
-            m_MaterialScopeList.RegisterHeaderScope(Styles.AdvancedLabel, Expandable.Advanced, DrawAdvancedOptions);
->>>>>>> f93bf2d6
         }
 
         public void ShaderPropertiesGUI(Material material)
