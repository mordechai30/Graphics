using System;
using System.Collections.Generic;
using System.Linq;
using System.Reflection;
using UnityEditor;
using UnityEditor.IMGUI.Controls;
using UnityEditorInternal;
using UnityEngine;
using UnityEngine.Rendering.Universal;

namespace UnityEditor.Rendering.Universal
{
<<<<<<< HEAD
    public class ScriptableRendererFeatureEditor
    {
        private class Styles
=======
    /// <summary>
    /// Editor script for a <c>ScriptableRendererFeature</c> class.
    /// </summary>
    [CustomEditor(typeof(ScriptableRendererFeature), true)]
    public class ScriptableRendererFeatureEditor : Editor
    {
        /// <inheritdoc/>
        public override void OnInspectorGUI()
>>>>>>> d2d91462
        {
            public static readonly GUIContent RendererFeatureOrder =
                new GUIContent("Feature Order",
                    "A Renderer Feature is an asset that lets you add extra Render passes to a URP Renderer and configure their behavior.\n\n The Renderer Feature Order is executed from top to bottom.");

        }

        SerializedProperty m_rendererFeatures;
        ReorderableList m_rendererFeaturesList;

        internal ScriptableRendererFeatureEditor(SerializedProperty rendererFeatures)
        {
            m_rendererFeatures = rendererFeatures;
            CreateRendererReorderableList();
        }

        internal void DrawRendererFeatures()
        {
            m_rendererFeaturesList.DoLayoutList();
        }

        void CreateRendererReorderableList()
        {
            m_rendererFeaturesList = new ReorderableList(m_rendererFeatures.serializedObject, m_rendererFeatures, true, true, true, true)
            {
                drawElementCallback = OnDrawElement,
                drawHeaderCallback = (Rect rect) =>
                {
                    int indentLevel = EditorGUI.indentLevel;
                    EditorGUI.indentLevel = 0;
                    EditorGUI.LabelField(rect, Styles.RendererFeatureOrder);
                    EditorGUI.indentLevel = indentLevel;
                },
                onAddDropdownCallback = OnAddDropdownCallback,
                onRemoveCallback = OnRemoveElement,
                elementHeightCallback = ElementHeightCallback,
            };
        }

        void OnAddDropdownCallback(Rect rect, ReorderableList reorderableList)
        {
            ScriptableRendererFeatureSelectionDropdown menu = new ScriptableRendererFeatureSelectionDropdown(m_rendererFeatures);
            menu.Show(rect);
        }

        void OnRemoveElement(ReorderableList reorderableList)
        {
            m_rendererFeatures.DeleteArrayElementAtIndex(reorderableList.index);
        }

        void OnDrawElement(Rect rect, int index, bool isActive, bool isFocused)
        {
            rect.y += 2;
            rect.height = EditorGUIUtility.singleLineHeight;
            SerializedProperty rendererFeature = m_rendererFeatures.GetArrayElementAtIndex(index);
            EditorGUI.PropertyField(rect, rendererFeature);
        }

        float ElementHeightCallback(int index)
        {
            float height = EditorGUI.GetPropertyHeight(m_rendererFeatures.GetArrayElementAtIndex(index), true);
            return height;
        }
    }
}<|MERGE_RESOLUTION|>--- conflicted
+++ resolved
@@ -10,20 +10,12 @@
 
 namespace UnityEditor.Rendering.Universal
 {
-<<<<<<< HEAD
+    /// <summary>
+    /// PropertyDrawer script for a <c>ScriptableRendererFeature</c> class.
+    /// </summary>
     public class ScriptableRendererFeatureEditor
     {
         private class Styles
-=======
-    /// <summary>
-    /// Editor script for a <c>ScriptableRendererFeature</c> class.
-    /// </summary>
-    [CustomEditor(typeof(ScriptableRendererFeature), true)]
-    public class ScriptableRendererFeatureEditor : Editor
-    {
-        /// <inheritdoc/>
-        public override void OnInspectorGUI()
->>>>>>> d2d91462
         {
             public static readonly GUIContent RendererFeatureOrder =
                 new GUIContent("Feature Order",
