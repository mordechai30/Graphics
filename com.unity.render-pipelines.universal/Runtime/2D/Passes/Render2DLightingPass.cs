using System.Collections.Generic;
using UnityEngine.Rendering;
using UnityEngine.Profiling;
using UnityEngine.Rendering.Universal;

namespace UnityEngine.Experimental.Rendering.Universal
{
    internal class Render2DLightingPass : ScriptableRenderPass
    {
        static SortingLayer[] s_SortingLayers;
        Renderer2DData m_RendererData;
        static readonly ShaderTagId k_CombinedRenderingPassNameOld = new ShaderTagId("Lightweight2D");
        static readonly ShaderTagId k_CombinedRenderingPassName = new ShaderTagId("Universal2D");
        static readonly ShaderTagId k_NormalsRenderingPassName = new ShaderTagId("NormalsRendering");
        static readonly ShaderTagId k_LegacyPassName = new ShaderTagId("SRPDefaultUnlit");
        static readonly List<ShaderTagId> k_ShaderTags = new List<ShaderTagId>() { k_LegacyPassName, k_CombinedRenderingPassName, k_CombinedRenderingPassNameOld };
        
        public Render2DLightingPass(Renderer2DData rendererData)
        {
            if (s_SortingLayers == null)
                s_SortingLayers = SortingLayer.layers;

            m_RendererData = rendererData;
        }


        public override void Execute(ScriptableRenderContext context, ref RenderingData renderingData)
        {

            bool isLitView = true;

#if UNITY_EDITOR
            if(renderingData.cameraData.isSceneViewCamera)
                isLitView = UnityEditor.SceneView.currentDrawingSceneView.sceneLighting;

            if(renderingData.cameraData.camera.cameraType == CameraType.Preview)
                isLitView = false;

            if (!Application.isPlaying)
                s_SortingLayers = SortingLayer.layers;
#endif
            Camera camera = renderingData.cameraData.camera;
            RendererLighting.Setup(m_RendererData);

            CommandBuffer cmd = CommandBufferPool.Get("Render 2D Lighting");
            cmd.Clear();

            Profiler.BeginSample("RenderSpritesWithLighting - Create Render Textures");
            ref var targetDescriptor = ref renderingData.cameraData.cameraTargetDescriptor;
            RendererLighting.CreateRenderTextures(cmd, targetDescriptor.width, targetDescriptor.height);
            Profiler.EndSample();

            cmd.SetGlobalFloat("_HDREmulationScale", m_RendererData.hdrEmulationScale);
            cmd.SetGlobalFloat("_InverseHDREmulationScale", 1.0f / m_RendererData.hdrEmulationScale);
            cmd.SetGlobalFloat("_UseSceneLighting", isLitView ? 1.0f : 0.0f);
            RendererLighting.SetShapeLightShaderGlobals(cmd);

            context.ExecuteCommandBuffer(cmd);

            Profiler.BeginSample("RenderSpritesWithLighting - Prepare");
            DrawingSettings combinedDrawSettings = CreateDrawingSettings(k_ShaderTags, ref renderingData, SortingCriteria.CommonTransparent);
            DrawingSettings normalsDrawSettings = CreateDrawingSettings(k_NormalsRenderingPassName, ref renderingData, SortingCriteria.CommonTransparent);

            FilteringSettings filterSettings = new FilteringSettings();
            filterSettings.renderQueueRange = RenderQueueRange.all;
            filterSettings.layerMask = -1;
            filterSettings.renderingLayerMask = 0xFFFFFFFF;
            filterSettings.sortingLayerRange = SortingLayerRange.all;
            Profiler.EndSample();

            for (int i = 0; i < s_SortingLayers.Length; i++)
            {
                // Some renderers override their sorting layer value with short.MinValue or short.MaxValue.
                // When drawing the first sorting layer, we should include the range from short.MinValue to layerValue.
                // Similarly, when drawing the last sorting layer, include the range from layerValue to short.MaxValue.
                short layerValue = (short)s_SortingLayers[i].value;
                var lowerBound = (i == 0) ? short.MinValue : layerValue;
                var upperBound = (i == s_SortingLayers.Length - 1) ? short.MaxValue : layerValue;
                filterSettings.sortingLayerRange = new SortingLayerRange(lowerBound, upperBound);

                int layerToRender = s_SortingLayers[i].id;

                Light2D.LightStats lightStats;
                lightStats = Light2D.GetLightStatsByLayer(layerToRender);

                if (lightStats.totalNormalMapUsage > 0)
                    RendererLighting.RenderNormals(context, renderingData.cullResults, normalsDrawSettings, filterSettings);

                cmd.Clear();
                if (lightStats.totalLights > 0)
                {
                    RendererLighting.RenderLights(camera, cmd, layerToRender);
                }
                else
                {
                    RendererLighting.ClearDirtyLighting(cmd);
                }

                CoreUtils.SetRenderTarget(cmd, colorAttachment[0], RenderBufferLoadAction.Load, RenderBufferStoreAction.Store, ClearFlag.None, Color.white);
                context.ExecuteCommandBuffer(cmd);

                Profiler.BeginSample("RenderSpritesWithLighting - Draw Transparent Renderers");
                context.DrawRenderers(renderingData.cullResults, ref combinedDrawSettings, ref filterSettings);
                Profiler.EndSample();

                if (lightStats.totalVolumetricUsage > 0)
                {

                    cmd.Clear();
<<<<<<< HEAD
#if UNITY_EDITOR
                    cmd.name = "Render Light Volumes" + SortingLayer.IDToName(layerToRender);
#endif
                    RendererLighting.RenderLightVolumes(camera, cmd, layerToRender, colorAttachment[0]);
=======
                    RendererLighting.RenderLightVolumes(camera, cmd, layerToRender, colorAttachment);
>>>>>>> e792cf02
                    context.ExecuteCommandBuffer(cmd);
                    cmd.Clear();
                }
            }

            cmd.Clear();
            Profiler.BeginSample("RenderSpritesWithLighting - Release RenderTextures");
            RendererLighting.ReleaseRenderTextures(cmd);
            Profiler.EndSample();

            context.ExecuteCommandBuffer(cmd);
            CommandBufferPool.Release(cmd);

            filterSettings.sortingLayerRange = SortingLayerRange.all;
            RenderingUtils.RenderObjectsWithError(context, ref renderingData.cullResults, camera, filterSettings, SortingCriteria.None);
        }
    }
}<|MERGE_RESOLUTION|>--- conflicted
+++ resolved
@@ -107,14 +107,7 @@
                 {
 
                     cmd.Clear();
-<<<<<<< HEAD
-#if UNITY_EDITOR
-                    cmd.name = "Render Light Volumes" + SortingLayer.IDToName(layerToRender);
-#endif
                     RendererLighting.RenderLightVolumes(camera, cmd, layerToRender, colorAttachment[0]);
-=======
-                    RendererLighting.RenderLightVolumes(camera, cmd, layerToRender, colorAttachment);
->>>>>>> e792cf02
                     context.ExecuteCommandBuffer(cmd);
                     cmd.Clear();
                 }
