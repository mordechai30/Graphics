--- conflicted
+++ resolved
@@ -161,11 +161,7 @@
 
             if (shadowIntensity > 0)
             {
-<<<<<<< HEAD
-                cmdBuffer.SetRenderTarget(s_ShadowsRenderTarget.Identifier());
-=======
                 cmdBuffer.SetRenderTarget(s_ShadowsRenderTarget.Identifier()); // This isn't efficient if this light doesn't cast shadow.
->>>>>>> 0d59e8c4
                 cmdBuffer.ClearRenderTarget(true, true, Color.black);
 
                 BoundingSphere lightBounds = light.GetBoundingSphere(); // Gets the local bounding sphere...
