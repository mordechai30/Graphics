--- conflicted
+++ resolved
@@ -511,7 +511,6 @@
                 }
             }
         }
-<<<<<<< HEAD
 
         static public void CallOnBeforeRender(Component component, ShadowMesh2D shadowMesh, Matrix4x4 cameraLightFrustum)
         {
@@ -526,14 +525,12 @@
 
         }
 
-        public static void PersistantDataCreated(Component component, ShadowMesh2D shadowMesh)
+        static public void PersistantDataCreated(Component component, ShadowMesh2D shadowMesh)
         {
             if (component != null && component.TryGetComponent<IShadowShape2DProvider>(out var shapeProvider))
             {
                 shapeProvider.OnPersistantDataCreated(shadowMesh);
             }
         }
-=======
->>>>>>> a2078993
     }
 }