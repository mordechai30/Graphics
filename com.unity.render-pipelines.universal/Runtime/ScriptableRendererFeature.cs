using System;
using UnityEngine;

namespace UnityEngine.Rendering.Universal
{
    /// <summary>
    /// You can add a <c>ScriptableRendererFeature</c> to the <c>ScriptableRenderer</c>. Use this scriptable renderer feature to inject render passes into the renderer.
    /// </summary>
    /// <seealso cref="ScriptableRenderer"/>
    /// <seealso cref="ScriptableRenderPass"/>
    [Serializable]
    public abstract class ScriptableRendererFeature : IDisposable
    {
        /// <summary>
        /// Name of the ScriptableRendererFeature
        /// </summary>
        public string name = "Custom Renderer Feature";
        /// <summary>
        /// Returns the state of the ScriptableRenderFeature (true: the feature is active, false: the feature is inactive). Use the method ScriptableRenderFeature.SetActive to change the value of this variable.
        /// </summary>
        [HideInInspector]
        public bool isActive = true;

        /// <summary>
        /// Initializes this feature's resources. This is called every time serialization happens.
        /// </summary>
        public abstract void Create();

        /// <summary>
        /// Callback before cull happens in renderer.
        /// </summary>
        /// <param name="renderer">Renderer of callback.</param>
        /// <param name="cameraData">CameraData contains all relevant render target information for the camera.</param>
        public virtual void OnCameraPreCull(ScriptableRenderer renderer, in CameraData cameraData) { }

        /// <summary>
        /// Injects one or multiple <c>ScriptableRenderPass</c> in the renderer.
        /// </summary>
        /// <param name="renderer">Renderer used for adding render passes.</param>
        /// <param name="renderingData">Rendering state. Use this to setup render passes.</param>
        public abstract void AddRenderPasses(ScriptableRenderer renderer, ref RenderingData renderingData);
<<<<<<< HEAD
        /*
=======

        /// <summary>
        /// Callback after render targets are initialized. This allows for accessing targets from renderer after they are created and ready.
        /// </summary>
        /// <param name="renderer">Renderer used for adding render passes.</param>
        /// <param name="renderingData">Rendering state. Use this to setup render passes.</param>
        public virtual void SetupRenderPasses(ScriptableRenderer renderer, in RenderingData renderingData) { }

>>>>>>> d2d91462
        void OnEnable()
        {
            Create();
        }

        void OnValidate()
        {
            Create();
        }*/

        /// <summary>
        /// Override this method and return true if the feature should use the Native RenderPass API
        /// </summary>
        internal virtual bool SupportsNativeRenderPass()
        {
            return false;
        }

        /// <summary>
        /// Sets the state of ScriptableRenderFeature (true: the feature is active, false: the feature is inactive).
        /// If the feature is active, it is added to the renderer it is attached to, otherwise the feature is skipped while rendering.
        /// </summary>
        /// <param name="active">The true value activates the ScriptableRenderFeature and the false value deactivates it.</param>
        public void SetActive(bool active)
        {
            isActive = active;
        }

        /// <summary>
        /// Disposable pattern implementation.
        /// </summary>
        public void Dispose()
        {
            Dispose(true);
            GC.SuppressFinalize(this);
        }

        protected virtual void Dispose(bool disposing)
        {
        }
    }
}<|MERGE_RESOLUTION|>--- conflicted
+++ resolved
@@ -39,9 +39,6 @@
         /// <param name="renderer">Renderer used for adding render passes.</param>
         /// <param name="renderingData">Rendering state. Use this to setup render passes.</param>
         public abstract void AddRenderPasses(ScriptableRenderer renderer, ref RenderingData renderingData);
-<<<<<<< HEAD
-        /*
-=======
 
         /// <summary>
         /// Callback after render targets are initialized. This allows for accessing targets from renderer after they are created and ready.
@@ -49,8 +46,7 @@
         /// <param name="renderer">Renderer used for adding render passes.</param>
         /// <param name="renderingData">Rendering state. Use this to setup render passes.</param>
         public virtual void SetupRenderPasses(ScriptableRenderer renderer, in RenderingData renderingData) { }
-
->>>>>>> d2d91462
+        /*
         void OnEnable()
         {
             Create();
