using System;
#if UNITY_EDITOR
using UnityEditor;
using UnityEditor.ProjectWindowCallback;
using System.IO;
using UnityEditorInternal;
#endif
using System.ComponentModel;
using System.Linq;
// TODO: do not use .Experimental. Required for GraphicsFormat.
using UnityEngine.Experimental.Rendering;

namespace UnityEngine.Rendering.Universal
{
    public enum ShadowQuality
    {
        Disabled,
        HardShadows,
        SoftShadows,
    }

    public enum ShadowResolution
    {
        _256 = 256,
        _512 = 512,
        _1024 = 1024,
        _2048 = 2048,
        _4096 = 4096
    }

<<<<<<< HEAD
    public enum LightCookieResolution
    {
        _256 = 256,
        _512 = 512,
        _1024 = 1024,
        _2048 = 2048,
        _4096 = 4096
    }

    public enum LightCookieFormat
    {
        _8Bit,
        _16Bit,
        _32Bit,
        _32BitHDR,
    }

    [MovedFrom("UnityEngine.Rendering.LWRP")] public enum MsaaQuality
=======
    public enum MsaaQuality
>>>>>>> 7c04f234
    {
        Disabled = 1,
        _2x = 2,
        _4x = 4,
        _8x = 8
    }

    public enum Downsampling
    {
        None,
        _2xBilinear,
        _4xBox,
        _4xBilinear
    }

    internal enum DefaultMaterialType
    {
        Standard,
        Particle,
        Terrain,
        Sprite,
        UnityBuiltinDefault
    }

    public enum LightRenderingMode
    {
        Disabled = 0,
        PerVertex = 2,
        PerPixel = 1,
    }

    public enum ShaderVariantLogLevel
    {
        Disabled,
        OnlyUniversalRPShaders,
        AllShaders,
    }

    [Obsolete("PipelineDebugLevel is unused and has no effect.", false)]
    public enum PipelineDebugLevel
    {
        Disabled,
        Profiling,
    }

    public enum RendererType
    {
        Custom,
        UniversalRenderer,
        _2DRenderer,
        [Obsolete("ForwardRenderer has been renamed (UnityUpgradable) -> UniversalRenderer", true)]
        ForwardRenderer = UniversalRenderer,
    }

    public enum ColorGradingMode
    {
        LowDynamicRange,
        HighDynamicRange
    }

    [ExcludeFromPreset]
    public partial class UniversalRenderPipelineAsset : RenderPipelineAsset, ISerializationCallbackReceiver
    {
        Shader m_DefaultShader;
        ScriptableRenderer[] m_Renderers = new ScriptableRenderer[1];

        // Default values set when a new UniversalRenderPipeline asset is created
        [SerializeField] int k_AssetVersion = 9;
        [SerializeField] int k_AssetPreviousVersion = 9;

        // Deprecated settings for upgrading sakes
        [SerializeField] RendererType m_RendererType = RendererType.UniversalRenderer;
        [EditorBrowsable(EditorBrowsableState.Never)]
        [SerializeField] internal ScriptableRendererData m_RendererData = null;

        // Renderer settings
        [SerializeField] internal ScriptableRendererData[] m_RendererDataList = new ScriptableRendererData[1];
        [SerializeField] internal int m_DefaultRendererIndex = 0;

        // General settings
        [SerializeField] bool m_RequireDepthTexture = false;
        [SerializeField] bool m_RequireOpaqueTexture = false;
        [SerializeField] Downsampling m_OpaqueDownsampling = Downsampling._2xBilinear;
        [SerializeField] bool m_SupportsTerrainHoles = true;

        // Quality settings
        [SerializeField] bool m_SupportsHDR = true;
        [SerializeField] MsaaQuality m_MSAA = MsaaQuality.Disabled;
        [SerializeField] float m_RenderScale = 1.0f;
        // TODO: Shader Quality Tiers

        // Main directional light Settings
        [SerializeField] LightRenderingMode m_MainLightRenderingMode = LightRenderingMode.PerPixel;
        [SerializeField] bool m_MainLightShadowsSupported = true;
        [SerializeField] ShadowResolution m_MainLightShadowmapResolution = ShadowResolution._2048;

        // Additional lights settings
        [SerializeField] LightRenderingMode m_AdditionalLightsRenderingMode = LightRenderingMode.PerPixel;
        [SerializeField] int m_AdditionalLightsPerObjectLimit = 4;
        [SerializeField] bool m_AdditionalLightShadowsSupported = false;
        [SerializeField] ShadowResolution m_AdditionalLightsShadowmapResolution = ShadowResolution._2048;

        [SerializeField] int m_AdditionalLightsShadowResolutionTierLow = AdditionalLightsDefaultShadowResolutionTierLow;
        [SerializeField] int m_AdditionalLightsShadowResolutionTierMedium = AdditionalLightsDefaultShadowResolutionTierMedium;
        [SerializeField] int m_AdditionalLightsShadowResolutionTierHigh = AdditionalLightsDefaultShadowResolutionTierHigh;

        // Shadows Settings
        [SerializeField] float m_ShadowDistance = 50.0f;
        [SerializeField] int m_ShadowCascadeCount = 1;
        [SerializeField] float m_Cascade2Split = 0.25f;
        [SerializeField] Vector2 m_Cascade3Split = new Vector2(0.1f, 0.3f);
        [SerializeField] Vector3 m_Cascade4Split = new Vector3(0.067f, 0.2f, 0.467f);
        [SerializeField] float m_CascadeBorder = 0.2f;
        [SerializeField] float m_ShadowDepthBias = 1.0f;
        [SerializeField] float m_ShadowNormalBias = 1.0f;
        [SerializeField] bool m_SoftShadowsSupported = false;

        // Light Cookie Settings
        [SerializeField] LightCookieResolution m_AdditionalLightsCookieResolution = LightCookieResolution._2048;
        [SerializeField] LightCookieFormat m_AdditionalLightsCookieFormat = LightCookieFormat._32Bit;

        // Advanced settings
        [SerializeField] bool m_UseSRPBatcher = true;
        [SerializeField] bool m_SupportsDynamicBatching = false;
        [SerializeField] bool m_MixedLightingSupported = true;
        [SerializeField][Obsolete] PipelineDebugLevel m_DebugLevel;

        // Adaptive performance settings
        [SerializeField] bool m_UseAdaptivePerformance = true;

        // Post-processing settings
        [SerializeField] ColorGradingMode m_ColorGradingMode = ColorGradingMode.LowDynamicRange;
        [SerializeField] int m_ColorGradingLutSize = 32;
        [SerializeField] bool m_UseFastSRGBLinearConversion = false;

        // Deprecated settings
        [SerializeField] ShadowQuality m_ShadowType = ShadowQuality.HardShadows;
        [SerializeField] bool m_LocalShadowsSupported = false;
        [SerializeField] ShadowResolution m_LocalShadowsAtlasResolution = ShadowResolution._256;
        [SerializeField] int m_MaxPixelLights = 0;
        [SerializeField] ShadowResolution m_ShadowAtlasResolution = ShadowResolution._256;

        [SerializeField] ShaderVariantLogLevel m_ShaderVariantLogLevel = ShaderVariantLogLevel.Disabled;

        // Note: A lut size of 16^3 is barely usable with the HDR grading mode. 32 should be the
        // minimum, the lut being encoded in log. Lower sizes would work better with an additional
        // 1D shaper lut but for now we'll keep it simple.
        public const int k_MinLutSize = 16;
        public const int k_MaxLutSize = 65;

        internal const int k_ShadowCascadeMinCount = 1;
        internal const int k_ShadowCascadeMaxCount = 4;

        public static readonly int AdditionalLightsDefaultShadowResolutionTierLow = 256;
        public static readonly int AdditionalLightsDefaultShadowResolutionTierMedium = 512;
        public static readonly int AdditionalLightsDefaultShadowResolutionTierHigh = 1024;

#if UNITY_EDITOR
        [NonSerialized]
        internal UniversalRenderPipelineEditorResources m_EditorResourcesAsset;

        public static readonly string packagePath = "Packages/com.unity.render-pipelines.universal";
        public static readonly string editorResourcesGUID = "a3d8d823eedde654bb4c11a1cfaf1abb";

        public static UniversalRenderPipelineAsset Create(ScriptableRendererData rendererData = null)
        {
            // Create Universal RP Asset
            var instance = CreateInstance<UniversalRenderPipelineAsset>();
            if (rendererData != null)
                instance.m_RendererDataList[0] = rendererData;
            else
                instance.m_RendererDataList[0] = CreateInstance<UniversalRendererData>();

            // Initialize default Renderer
            instance.m_EditorResourcesAsset = instance.editorResources;

            return instance;
        }

        [System.Diagnostics.CodeAnalysis.SuppressMessage("Microsoft.Performance", "CA1812")]
        internal class CreateUniversalPipelineAsset : EndNameEditAction
        {
            public override void Action(int instanceId, string pathName, string resourceFile)
            {
                //Create asset
                AssetDatabase.CreateAsset(Create(CreateRendererAsset(pathName, RendererType.UniversalRenderer)), pathName);
            }
        }

        [MenuItem("Assets/Create/Rendering/URP Asset (with Universal Renderer)", priority = CoreUtils.Sections.section2 + CoreUtils.Priorities.assetsCreateRenderingMenuPriority)]
        static void CreateUniversalPipeline()
        {
            ProjectWindowUtil.StartNameEditingIfProjectWindowExists(0, CreateInstance<CreateUniversalPipelineAsset>(),
                "UniversalRenderPipelineAsset.asset", null, null);
        }

        internal static ScriptableRendererData CreateRendererAsset(string path, RendererType type, bool relativePath = true)
        {
            ScriptableRendererData data = CreateRendererData(type);
            string dataPath;
            if (relativePath)
                dataPath =
                    $"{Path.Combine(Path.GetDirectoryName(path), Path.GetFileNameWithoutExtension(path))}_Renderer{Path.GetExtension(path)}";
            else
                dataPath = path;
            AssetDatabase.CreateAsset(data, dataPath);
            return data;
        }

        static ScriptableRendererData CreateRendererData(RendererType type)
        {
            switch (type)
            {
                case RendererType.UniversalRenderer:
                    return CreateInstance<UniversalRendererData>();
                // 2D renderer is experimental
                case RendererType._2DRenderer:
                    return CreateInstance<Experimental.Rendering.Universal.Renderer2DData>();
                // Universal Renderer is the fallback renderer that works on all platforms
                default:
                    return CreateInstance<UniversalRendererData>();
            }
        }

        // Hide: User aren't suppose to have to create it.
        //[MenuItem("Assets/Create/Rendering/URP Editor Resources", priority = CoreUtils.Sections.section8 + CoreUtils.Priorities.assetsCreateRenderingMenuPriority)]
        static void CreateUniversalPipelineEditorResources()
        {
            var instance = CreateInstance<UniversalRenderPipelineEditorResources>();
            ResourceReloader.ReloadAllNullIn(instance, packagePath);
            AssetDatabase.CreateAsset(instance, string.Format("Assets/{0}.asset", typeof(UniversalRenderPipelineEditorResources).Name));
        }

        UniversalRenderPipelineEditorResources editorResources
        {
            get
            {
                if (m_EditorResourcesAsset != null && !m_EditorResourcesAsset.Equals(null))
                    return m_EditorResourcesAsset;

                string resourcePath = AssetDatabase.GUIDToAssetPath(editorResourcesGUID);
                var objs = InternalEditorUtility.LoadSerializedFileAndForget(resourcePath);
                m_EditorResourcesAsset = objs != null && objs.Length > 0 ? objs.First() as UniversalRenderPipelineEditorResources : null;
                return m_EditorResourcesAsset;
            }
        }
#endif

        public ScriptableRendererData LoadBuiltinRendererData(RendererType type = RendererType.UniversalRenderer)
        {
#if UNITY_EDITOR
            EditorUtility.SetDirty(this);
            return m_RendererDataList[0] =
                CreateRendererAsset("Assets/UniversalRenderer.asset", type, false);
#else
            m_RendererDataList[0] = null;
            return m_RendererDataList[0];
#endif
        }

        protected override RenderPipeline CreatePipeline()
        {
            if (m_RendererDataList == null)
                m_RendererDataList = new ScriptableRendererData[1];

            // If no default data we can't create pipeline instance
            if (m_RendererDataList[m_DefaultRendererIndex] == null)
            {
                // If previous version and current version are miss-matched then we are waiting for the upgrader to kick in
                if (k_AssetPreviousVersion != k_AssetVersion)
                    return null;

                Debug.LogError(
                    $"Default Renderer is missing, make sure there is a Renderer assigned as the default on the current Universal RP asset:{UniversalRenderPipeline.asset.name}",
                    this);
                return null;
            }

            CreateRenderers();
            return new UniversalRenderPipeline(this);
        }

        void DestroyRenderers()
        {
            if (m_Renderers == null)
                return;

            for (int i = 0; i < m_Renderers.Length; i++)
                DestroyRenderer(ref m_Renderers[i]);
        }

        void DestroyRenderer(ref ScriptableRenderer renderer)
        {
            if (renderer != null)
            {
                renderer.Dispose();
                renderer = null;
            }
        }

        protected override void OnValidate()
        {
            DestroyRenderers();

            // This will call RenderPipelineManager.CleanupRenderPipeline that in turn disposes the render pipeline instance and
            // assign pipeline asset reference to null
            base.OnValidate();
        }

        protected override void OnDisable()
        {
            DestroyRenderers();

            // This will call RenderPipelineManager.CleanupRenderPipeline that in turn disposes the render pipeline instance and
            // assign pipeline asset reference to null
            base.OnDisable();
        }

        void CreateRenderers()
        {
            DestroyRenderers();

            if (m_Renderers == null || m_Renderers.Length != m_RendererDataList.Length)
                m_Renderers = new ScriptableRenderer[m_RendererDataList.Length];

            for (int i = 0; i < m_RendererDataList.Length; ++i)
            {
                if (m_RendererDataList[i] != null)
                    m_Renderers[i] = m_RendererDataList[i].InternalCreateRenderer();
            }
        }

        Material GetMaterial(DefaultMaterialType materialType)
        {
#if UNITY_EDITOR
            if (scriptableRendererData == null || editorResources == null)
                return null;

            var material = scriptableRendererData.GetDefaultMaterial(materialType);
            if (material != null)
                return material;

            switch (materialType)
            {
                case DefaultMaterialType.Standard:
                    return editorResources.materials.lit;

                case DefaultMaterialType.Particle:
                    return editorResources.materials.particleLit;

                case DefaultMaterialType.Terrain:
                    return editorResources.materials.terrainLit;

                // Unity Builtin Default
                default:
                    return null;
            }
#else
            return null;
#endif
        }

        /// <summary>
        /// Returns the default renderer being used by this pipeline.
        /// </summary>
        public ScriptableRenderer scriptableRenderer
        {
            get
            {
                if (m_RendererDataList?.Length > m_DefaultRendererIndex && m_RendererDataList[m_DefaultRendererIndex] == null)
                {
                    Debug.LogError("Default renderer is missing from the current Pipeline Asset.", this);
                    return null;
                }

                if (scriptableRendererData.isInvalidated || m_Renderers[m_DefaultRendererIndex] == null)
                {
                    DestroyRenderer(ref m_Renderers[m_DefaultRendererIndex]);
                    m_Renderers[m_DefaultRendererIndex] = scriptableRendererData.InternalCreateRenderer();
                }

                return m_Renderers[m_DefaultRendererIndex];
            }
        }

        /// <summary>
        /// Returns a renderer from the current pipeline asset
        /// </summary>
        /// <param name="index">Index to the renderer. If invalid index is passed, the default renderer is returned instead.</param>
        /// <returns></returns>
        public ScriptableRenderer GetRenderer(int index)
        {
            if (index == -1)
                index = m_DefaultRendererIndex;

            if (index >= m_RendererDataList.Length || index < 0 || m_RendererDataList[index] == null)
            {
                Debug.LogWarning(
                    $"Renderer at index {index.ToString()} is missing, falling back to Default Renderer {m_RendererDataList[m_DefaultRendererIndex].name}",
                    this);
                index = m_DefaultRendererIndex;
            }

            // RendererData list differs from RendererList. Create RendererList.
            if (m_Renderers == null || m_Renderers.Length < m_RendererDataList.Length)
                CreateRenderers();

            // This renderer data is outdated or invalid, we recreate the renderer
            // so we construct all render passes with the updated data
            if (m_RendererDataList[index].isInvalidated || m_Renderers[index] == null)
            {
                DestroyRenderer(ref m_Renderers[index]);
                m_Renderers[index] = m_RendererDataList[index].InternalCreateRenderer();
            }

            return m_Renderers[index];
        }

        internal ScriptableRendererData scriptableRendererData
        {
            get
            {
                if (m_RendererDataList[m_DefaultRendererIndex] == null)
                    CreatePipeline();

                return m_RendererDataList[m_DefaultRendererIndex];
            }
        }

#if UNITY_EDITOR
        internal GUIContent[] rendererDisplayList
        {
            get
            {
                GUIContent[] list = new GUIContent[m_RendererDataList.Length + 1];
                list[0] = new GUIContent($"Default Renderer ({RendererDataDisplayName(m_RendererDataList[m_DefaultRendererIndex])})");

                for (var i = 1; i < list.Length; i++)
                {
                    list[i] = new GUIContent($"{(i - 1).ToString()}: {RendererDataDisplayName(m_RendererDataList[i-1])}");
                }
                return list;
            }
        }

        string RendererDataDisplayName(ScriptableRendererData data)
        {
            if (data != null)
                return data.name;

            return "NULL (Missing RendererData)";
        }

#endif
        private static GraphicsFormat[][] s_LightCookieFormatList = new GraphicsFormat[][]
        {
            /* 8-bit      */ new GraphicsFormat[] {GraphicsFormat.R8_SRGB, GraphicsFormat.R8_UNorm},
            /* 16-bit     */ new GraphicsFormat[] {GraphicsFormat.R5G6B5_UNormPack16, GraphicsFormat.R5G5B5A1_UNormPack16, GraphicsFormat.B5G6R5_UNormPack16, GraphicsFormat.B5G5R5A1_UNormPack16},
            /* 32-bit     */ new GraphicsFormat[] {GraphicsFormat.R8G8B8A8_SRGB, GraphicsFormat.B8G8R8A8_SRGB},
            /* 32-bit-HDR */ new GraphicsFormat[] {GraphicsFormat.B10G11R11_UFloatPack32},
        };

        internal GraphicsFormat additionalLightsCookieFormat
        {
            get
            {
                GraphicsFormat result = GraphicsFormat.None;
                foreach (var format in s_LightCookieFormatList[(int)m_AdditionalLightsCookieFormat])
                {
                    if (SystemInfo.IsFormatSupported(format, FormatUsage.Render))
                    {
                        result = format;
                        break;
                    }
                }

                // Fallback
                if (result == GraphicsFormat.None)
                {
                    result = GraphicsFormat.R8G8B8A8_UNorm;
                    Debug.LogWarning($"Additional Lights Cookie Format ({ m_AdditionalLightsCookieFormat.ToString() }) is not supported by the platform. Falling back to {GraphicsFormatUtility.GetBlockSize(result) * 8}-bit format ({GraphicsFormatUtility.GetFormatString(result)})");
                }

                return result;
            }
        }

        internal Vector2Int additionalLightsCookieResolution => new Vector2Int((int)m_AdditionalLightsCookieResolution, (int)m_AdditionalLightsCookieResolution);

        internal int[] rendererIndexList
        {
            get
            {
                int[] list = new int[m_RendererDataList.Length + 1];
                for (int i = 0; i < list.Length; i++)
                {
                    list[i] = i - 1;
                }
                return list;
            }
        }

        public bool supportsCameraDepthTexture
        {
            get { return m_RequireDepthTexture; }
            set { m_RequireDepthTexture = value; }
        }

        public bool supportsCameraOpaqueTexture
        {
            get { return m_RequireOpaqueTexture; }
            set { m_RequireOpaqueTexture = value; }
        }

        public Downsampling opaqueDownsampling
        {
            get { return m_OpaqueDownsampling; }
        }

        public bool supportsTerrainHoles
        {
            get { return m_SupportsTerrainHoles; }
        }

        public bool supportsHDR
        {
            get { return m_SupportsHDR; }
            set { m_SupportsHDR = value; }
        }

        public int msaaSampleCount
        {
            get { return (int)m_MSAA; }
            set { m_MSAA = (MsaaQuality)value; }
        }

        public float renderScale
        {
            get { return m_RenderScale; }
            set { m_RenderScale = ValidateRenderScale(value); }
        }

        public LightRenderingMode mainLightRenderingMode
        {
            get { return m_MainLightRenderingMode; }
        }

        public bool supportsMainLightShadows
        {
            get { return m_MainLightShadowsSupported; }
        }

        public int mainLightShadowmapResolution
        {
            get { return (int)m_MainLightShadowmapResolution; }
        }

        public LightRenderingMode additionalLightsRenderingMode
        {
            get { return m_AdditionalLightsRenderingMode; }
        }

        public int maxAdditionalLightsCount
        {
            get { return m_AdditionalLightsPerObjectLimit; }
            set { m_AdditionalLightsPerObjectLimit = ValidatePerObjectLights(value); }
        }

        public bool supportsAdditionalLightShadows
        {
            get { return m_AdditionalLightShadowsSupported; }
        }

        public int additionalLightsShadowmapResolution
        {
            get { return (int)m_AdditionalLightsShadowmapResolution; }
        }

        /// <summary>
        /// Returns the additional light shadow resolution defined for tier "Low" in the UniversalRenderPipeline asset.
        /// </summary>
        public int additionalLightsShadowResolutionTierLow
        {
            get { return (int)m_AdditionalLightsShadowResolutionTierLow; }
        }

        /// <summary>
        /// Returns the additional light shadow resolution defined for tier "Medium" in the UniversalRenderPipeline asset.
        /// </summary>
        public int additionalLightsShadowResolutionTierMedium
        {
            get { return (int)m_AdditionalLightsShadowResolutionTierMedium; }
        }

        /// <summary>
        /// Returns the additional light shadow resolution defined for tier "High" in the UniversalRenderPipeline asset.
        /// </summary>
        public int additionalLightsShadowResolutionTierHigh
        {
            get { return (int)m_AdditionalLightsShadowResolutionTierHigh; }
        }

        internal int GetAdditionalLightsShadowResolution(int additionalLightsShadowResolutionTier)
        {
            if (additionalLightsShadowResolutionTier <= UniversalAdditionalLightData.AdditionalLightsShadowResolutionTierLow /* 0 */)
                return additionalLightsShadowResolutionTierLow;

            if (additionalLightsShadowResolutionTier == UniversalAdditionalLightData.AdditionalLightsShadowResolutionTierMedium /* 1 */)
                return additionalLightsShadowResolutionTierMedium;

            if (additionalLightsShadowResolutionTier >= UniversalAdditionalLightData.AdditionalLightsShadowResolutionTierHigh /* 2 */)
                return additionalLightsShadowResolutionTierHigh;

            return additionalLightsShadowResolutionTierMedium;
        }

        /// <summary>
        /// Controls the maximum distance at which shadows are visible.
        /// </summary>
        public float shadowDistance
        {
            get { return m_ShadowDistance; }
            set { m_ShadowDistance = Mathf.Max(0.0f, value); }
        }

        /// <summary>
        /// Returns the number of shadow cascades.
        /// </summary>
        public int shadowCascadeCount
        {
            get { return m_ShadowCascadeCount; }
            set
            {
                if (value < k_ShadowCascadeMinCount || value > k_ShadowCascadeMaxCount)
                {
                    throw new ArgumentException($"Value ({value}) needs to be between {k_ShadowCascadeMinCount} and {k_ShadowCascadeMaxCount}.");
                }
                m_ShadowCascadeCount = value;
            }
        }

        /// <summary>
        /// Returns the split value.
        /// </summary>
        /// <returns>Returns a Float with the split value.</returns>
        public float cascade2Split
        {
            get { return m_Cascade2Split; }
        }

        /// <summary>
        /// Returns the split values.
        /// </summary>
        /// <returns>Returns a Vector2 with the split values.</returns>
        public Vector2 cascade3Split
        {
            get { return m_Cascade3Split; }
        }

        /// <summary>
        /// Returns the split values.
        /// </summary>
        /// <returns>Returns a Vector3 with the split values.</returns>
        public Vector3 cascade4Split
        {
            get { return m_Cascade4Split; }
        }

        /// <summary>
        /// Last cascade fade distance in percentage.
        /// </summary>
        public float cascadeBorder
        {
            get { return m_CascadeBorder; }
            set { cascadeBorder = value; }
        }

        /// <summary>
        /// The Shadow Depth Bias, controls the offset of the lit pixels.
        /// </summary>
        public float shadowDepthBias
        {
            get { return m_ShadowDepthBias; }
            set { m_ShadowDepthBias = ValidateShadowBias(value); }
        }

        /// <summary>
        /// Controls the distance at which the shadow casting surfaces are shrunk along the surface normal.
        /// </summary>
        public float shadowNormalBias
        {
            get { return m_ShadowNormalBias; }
            set { m_ShadowNormalBias = ValidateShadowBias(value); }
        }

        /// <summary>
        /// Returns true Soft Shadows are supported, false otherwise.
        /// </summary>
        public bool supportsSoftShadows
        {
            get { return m_SoftShadowsSupported; }
        }

        public bool supportsDynamicBatching
        {
            get { return m_SupportsDynamicBatching; }
            set { m_SupportsDynamicBatching = value; }
        }

        public bool supportsMixedLighting
        {
            get { return m_MixedLightingSupported; }
        }

        public ShaderVariantLogLevel shaderVariantLogLevel
        {
            get { return m_ShaderVariantLogLevel; }
            set { m_ShaderVariantLogLevel = value; }
        }

        [Obsolete("PipelineDebugLevel is deprecated. Calling debugLevel is not necessary.", false)]
        public PipelineDebugLevel debugLevel
        {
            get => PipelineDebugLevel.Disabled;
        }

        public bool useSRPBatcher
        {
            get { return m_UseSRPBatcher; }
            set { m_UseSRPBatcher = value; }
        }

        public ColorGradingMode colorGradingMode
        {
            get { return m_ColorGradingMode; }
            set { m_ColorGradingMode = value; }
        }

        public int colorGradingLutSize
        {
            get { return m_ColorGradingLutSize; }
            set { m_ColorGradingLutSize = Mathf.Clamp(value, k_MinLutSize, k_MaxLutSize); }
        }

        /// <summary>
        /// Returns true if fast approximation functions are used when converting between the sRGB and Linear color spaces, false otherwise.
        /// </summary>
        public bool useFastSRGBLinearConversion
        {
            get { return m_UseFastSRGBLinearConversion; }
        }

        /// <summary>
        /// Set to true to allow Adaptive performance to modify graphics quality settings during runtime.
        /// Only applicable when Adaptive performance package is available.
        /// </summary>
        public bool useAdaptivePerformance
        {
            get { return m_UseAdaptivePerformance; }
            set { m_UseAdaptivePerformance = value; }
        }

        public override Material defaultMaterial
        {
            get { return GetMaterial(DefaultMaterialType.Standard); }
        }

        public override Material defaultParticleMaterial
        {
            get { return GetMaterial(DefaultMaterialType.Particle); }
        }

        public override Material defaultLineMaterial
        {
            get { return GetMaterial(DefaultMaterialType.Particle); }
        }

        public override Material defaultTerrainMaterial
        {
            get { return GetMaterial(DefaultMaterialType.Terrain); }
        }

        public override Material defaultUIMaterial
        {
            get { return GetMaterial(DefaultMaterialType.UnityBuiltinDefault); }
        }

        public override Material defaultUIOverdrawMaterial
        {
            get { return GetMaterial(DefaultMaterialType.UnityBuiltinDefault); }
        }

        public override Material defaultUIETC1SupportedMaterial
        {
            get { return GetMaterial(DefaultMaterialType.UnityBuiltinDefault); }
        }

        public override Material default2DMaterial
        {
            get { return GetMaterial(DefaultMaterialType.Sprite); }
        }

        public override Shader defaultShader
        {
            get
            {
#if UNITY_EDITOR
                // TODO: When importing project, AssetPreviewUpdater:CreatePreviewForAsset will be called multiple time
                // which in turns calls this property to get the default shader.
                // The property should never return null as, when null, it loads the data using AssetDatabase.LoadAssetAtPath.
                // However it seems there's an issue that LoadAssetAtPath will not load the asset in some cases. so adding the null check
                // here to fix template tests.
                if (scriptableRendererData != null)
                {
                    Shader defaultShader = scriptableRendererData.GetDefaultShader();
                    if (defaultShader != null)
                        return defaultShader;
                }

                if (m_DefaultShader == null)
                {
                    string path = AssetDatabase.GUIDToAssetPath(ShaderUtils.GetShaderGUID(ShaderPathID.Lit));
                    m_DefaultShader  = AssetDatabase.LoadAssetAtPath<Shader>(path);
                }
#endif

                if (m_DefaultShader == null)
                    m_DefaultShader = Shader.Find(ShaderUtils.GetShaderPath(ShaderPathID.Lit));

                return m_DefaultShader;
            }
        }

#if UNITY_EDITOR
        public override Shader autodeskInteractiveShader
        {
            get { return editorResources?.shaders.autodeskInteractivePS; }
        }

        public override Shader autodeskInteractiveTransparentShader
        {
            get { return editorResources?.shaders.autodeskInteractiveTransparentPS; }
        }

        public override Shader autodeskInteractiveMaskedShader
        {
            get { return editorResources?.shaders.autodeskInteractiveMaskedPS; }
        }

        public override Shader terrainDetailLitShader
        {
            get { return editorResources?.shaders.terrainDetailLitPS; }
        }

        public override Shader terrainDetailGrassShader
        {
            get { return editorResources?.shaders.terrainDetailGrassPS; }
        }

        public override Shader terrainDetailGrassBillboardShader
        {
            get { return editorResources?.shaders.terrainDetailGrassBillboardPS; }
        }

        public override Shader defaultSpeedTree7Shader
        {
            get { return editorResources?.shaders.defaultSpeedTree7PS; }
        }

        public override Shader defaultSpeedTree8Shader
        {
            get { return editorResources?.shaders.defaultSpeedTree8PS; }
        }
#endif

        public void OnBeforeSerialize()
        {
        }

        public void OnAfterDeserialize()
        {
            if (k_AssetVersion < 3)
            {
                m_SoftShadowsSupported = (m_ShadowType == ShadowQuality.SoftShadows);
                k_AssetPreviousVersion = k_AssetVersion;
                k_AssetVersion = 3;
            }

            if (k_AssetVersion < 4)
            {
                m_AdditionalLightShadowsSupported = m_LocalShadowsSupported;
                m_AdditionalLightsShadowmapResolution = m_LocalShadowsAtlasResolution;
                m_AdditionalLightsPerObjectLimit = m_MaxPixelLights;
                m_MainLightShadowmapResolution = m_ShadowAtlasResolution;
                k_AssetPreviousVersion = k_AssetVersion;
                k_AssetVersion = 4;
            }

            if (k_AssetVersion < 5)
            {
                if (m_RendererType == RendererType.Custom)
                {
                    m_RendererDataList[0] = m_RendererData;
                }
                k_AssetPreviousVersion = k_AssetVersion;
                k_AssetVersion = 5;
            }

            if (k_AssetVersion < 6)
            {
#pragma warning disable 618 // Obsolete warning
                // Adding an upgrade here so that if it was previously set to 2 it meant 4 cascades.
                // So adding a 3rd cascade shifted this value up 1.
                int value = (int)m_ShadowCascades;
                if (value == 2)
                {
                    m_ShadowCascadeCount = 4;
                }
                else
                {
                    m_ShadowCascadeCount = value + 1;
                }
                k_AssetVersion = 6;
#pragma warning restore 618 // Obsolete warning
            }

            if (k_AssetVersion < 7)
            {
                k_AssetPreviousVersion = k_AssetVersion;
                k_AssetVersion = 7;
            }

            if (k_AssetVersion < 8)
            {
                k_AssetPreviousVersion = k_AssetVersion;
                m_CascadeBorder = 0.1f; // In previous version we had this hard coded
                k_AssetVersion = 8;
            }

            if (k_AssetVersion < 9)
            {
                bool assetContainsCustomAdditionalLightShadowResolutions =
                    m_AdditionalLightsShadowResolutionTierHigh != AdditionalLightsDefaultShadowResolutionTierHigh ||
                    m_AdditionalLightsShadowResolutionTierMedium != AdditionalLightsDefaultShadowResolutionTierMedium ||
                    m_AdditionalLightsShadowResolutionTierLow != AdditionalLightsDefaultShadowResolutionTierLow;

                if (!assetContainsCustomAdditionalLightShadowResolutions)
                {
                    // if all resolutions are still the default values, we assume that they have never been customized and that it is safe to upgrade them to fit better the Additional Lights Shadow Atlas size
                    m_AdditionalLightsShadowResolutionTierHigh = (int)m_AdditionalLightsShadowmapResolution;
                    m_AdditionalLightsShadowResolutionTierMedium = Mathf.Max(m_AdditionalLightsShadowResolutionTierHigh / 2, UniversalAdditionalLightData.AdditionalLightsShadowMinimumResolution);
                    m_AdditionalLightsShadowResolutionTierLow = Mathf.Max(m_AdditionalLightsShadowResolutionTierMedium / 2, UniversalAdditionalLightData.AdditionalLightsShadowMinimumResolution);
                }

                k_AssetPreviousVersion = k_AssetVersion;
                k_AssetVersion = 9;
            }

#if UNITY_EDITOR
            if (k_AssetPreviousVersion != k_AssetVersion)
            {
                EditorApplication.delayCall += () => UpgradeAsset(this);
            }
#endif
        }

#if UNITY_EDITOR
        static void UpgradeAsset(UniversalRenderPipelineAsset asset)
        {
            if (asset.k_AssetPreviousVersion < 5)
            {
                if (asset.m_RendererType == RendererType.UniversalRenderer)
                {
                    var data = AssetDatabase.LoadAssetAtPath<UniversalRendererData>("Assets/UniversalRenderer.asset");
                    if (data)
                    {
                        asset.m_RendererDataList[0] = data;
                    }
                    else
                    {
                        asset.LoadBuiltinRendererData();
                    }
                    asset.m_RendererData = null; // Clears the old renderer
                }

                asset.k_AssetPreviousVersion = 5;
            }

            if (asset.k_AssetPreviousVersion < 9)
            {
                // The added feature was reverted, we keep this version to avoid breakage in case somebody already has version 7
                asset.k_AssetPreviousVersion = 9;
            }

            EditorUtility.SetDirty(asset);
        }

#endif

        float ValidateShadowBias(float value)
        {
            return Mathf.Max(0.0f, Mathf.Min(value, UniversalRenderPipeline.maxShadowBias));
        }

        int ValidatePerObjectLights(int value)
        {
            return System.Math.Max(0, System.Math.Min(value, UniversalRenderPipeline.maxPerObjectLights));
        }

        float ValidateRenderScale(float value)
        {
            return Mathf.Max(UniversalRenderPipeline.minRenderScale, Mathf.Min(value, UniversalRenderPipeline.maxRenderScale));
        }

        /// <summary>
        /// Check to see if the RendererData list contains valid RendererData references.
        /// </summary>
        /// <param name="partial">This bool controls whether to test against all or any, if false then there has to be no invalid RendererData</param>
        /// <returns></returns>
        internal bool ValidateRendererDataList(bool partial = false)
        {
            var emptyEntries = 0;
            for (int i = 0; i < m_RendererDataList.Length; i++) emptyEntries += ValidateRendererData(i) ? 0 : 1;
            if (partial)
                return emptyEntries == 0;
            return emptyEntries != m_RendererDataList.Length;
        }

        internal bool ValidateRendererData(int index)
        {
            // Check to see if you are asking for the default renderer
            if (index == -1) index = m_DefaultRendererIndex;
            return index < m_RendererDataList.Length ? m_RendererDataList[index] != null : false;
        }
    }
}<|MERGE_RESOLUTION|>--- conflicted
+++ resolved
@@ -7,8 +7,6 @@
 #endif
 using System.ComponentModel;
 using System.Linq;
-// TODO: do not use .Experimental. Required for GraphicsFormat.
-using UnityEngine.Experimental.Rendering;
 
 namespace UnityEngine.Rendering.Universal
 {
@@ -28,28 +26,7 @@
         _4096 = 4096
     }
 
-<<<<<<< HEAD
-    public enum LightCookieResolution
-    {
-        _256 = 256,
-        _512 = 512,
-        _1024 = 1024,
-        _2048 = 2048,
-        _4096 = 4096
-    }
-
-    public enum LightCookieFormat
-    {
-        _8Bit,
-        _16Bit,
-        _32Bit,
-        _32BitHDR,
-    }
-
-    [MovedFrom("UnityEngine.Rendering.LWRP")] public enum MsaaQuality
-=======
     public enum MsaaQuality
->>>>>>> 7c04f234
     {
         Disabled = 1,
         _2x = 2,
@@ -167,10 +144,6 @@
         [SerializeField] float m_ShadowNormalBias = 1.0f;
         [SerializeField] bool m_SoftShadowsSupported = false;
 
-        // Light Cookie Settings
-        [SerializeField] LightCookieResolution m_AdditionalLightsCookieResolution = LightCookieResolution._2048;
-        [SerializeField] LightCookieFormat m_AdditionalLightsCookieFormat = LightCookieFormat._32Bit;
-
         // Advanced settings
         [SerializeField] bool m_UseSRPBatcher = true;
         [SerializeField] bool m_SupportsDynamicBatching = false;
@@ -504,40 +477,6 @@
         }
 
 #endif
-        private static GraphicsFormat[][] s_LightCookieFormatList = new GraphicsFormat[][]
-        {
-            /* 8-bit      */ new GraphicsFormat[] {GraphicsFormat.R8_SRGB, GraphicsFormat.R8_UNorm},
-            /* 16-bit     */ new GraphicsFormat[] {GraphicsFormat.R5G6B5_UNormPack16, GraphicsFormat.R5G5B5A1_UNormPack16, GraphicsFormat.B5G6R5_UNormPack16, GraphicsFormat.B5G5R5A1_UNormPack16},
-            /* 32-bit     */ new GraphicsFormat[] {GraphicsFormat.R8G8B8A8_SRGB, GraphicsFormat.B8G8R8A8_SRGB},
-            /* 32-bit-HDR */ new GraphicsFormat[] {GraphicsFormat.B10G11R11_UFloatPack32},
-        };
-
-        internal GraphicsFormat additionalLightsCookieFormat
-        {
-            get
-            {
-                GraphicsFormat result = GraphicsFormat.None;
-                foreach (var format in s_LightCookieFormatList[(int)m_AdditionalLightsCookieFormat])
-                {
-                    if (SystemInfo.IsFormatSupported(format, FormatUsage.Render))
-                    {
-                        result = format;
-                        break;
-                    }
-                }
-
-                // Fallback
-                if (result == GraphicsFormat.None)
-                {
-                    result = GraphicsFormat.R8G8B8A8_UNorm;
-                    Debug.LogWarning($"Additional Lights Cookie Format ({ m_AdditionalLightsCookieFormat.ToString() }) is not supported by the platform. Falling back to {GraphicsFormatUtility.GetBlockSize(result) * 8}-bit format ({GraphicsFormatUtility.GetFormatString(result)})");
-                }
-
-                return result;
-            }
-        }
-
-        internal Vector2Int additionalLightsCookieResolution => new Vector2Int((int)m_AdditionalLightsCookieResolution, (int)m_AdditionalLightsCookieResolution);
 
         internal int[] rendererIndexList
         {
