--- conflicted
+++ resolved
@@ -5,11 +5,8 @@
 using UnityEditor;
 using UnityEngine.Scripting.APIUpdating;
 using UnityEngine.Serialization;
-<<<<<<< HEAD
-=======
 using UnityEngine.Rendering;
 using System.ComponentModel;
->>>>>>> 4fd53fdf
 
 namespace UnityEngine.Rendering.LWRP
 {
@@ -279,7 +276,7 @@
         public CameraStack cameraStack
         {
             get => m_CameraStack;
-        }
+                }
 
         /// <summary>
         /// Returns the camera stack. Only valid for Base cameras.
@@ -329,8 +326,8 @@
                     return UniversalRenderPipeline.asset.supportsCameraDepthTexture;
                 }
 
-                return m_RequiresDepthTextureOption == CameraOverrideOption.On;
-            }
+                    return m_RequiresDepthTextureOption == CameraOverrideOption.On;
+                }
             set { m_RequiresDepthTextureOption = (value) ? CameraOverrideOption.On : CameraOverrideOption.Off; }
         }
 
@@ -347,8 +344,8 @@
                     return UniversalRenderPipeline.asset.supportsCameraOpaqueTexture;
                 }
 
-                return m_RequiresOpaqueTextureOption == CameraOverrideOption.On;
-            }
+                    return m_RequiresOpaqueTextureOption == CameraOverrideOption.On;
+                }
             set { m_RequiresOpaqueTextureOption = (value) ? CameraOverrideOption.On : CameraOverrideOption.Off; }
         }
 
