--- conflicted
+++ resolved
@@ -611,7 +611,6 @@
             set => m_AllowXRRendering = value;
         }
 
-<<<<<<< HEAD
         /// <summary>
         /// Returns true if the camera uses Screen Coordinates Override.
         /// </summary>
@@ -639,9 +638,7 @@
             set => m_ScreenCoordScaleBias = value;
         }
 
-=======
         /// <inheritdoc/>
->>>>>>> 2639cabb
         public void OnBeforeSerialize()
         {
         }
