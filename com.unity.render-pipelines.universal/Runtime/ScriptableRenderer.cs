using System;
using System.Collections;
using System.Diagnostics;
using System.Collections.Generic;
using System.Linq;
using Unity.Collections;
using UnityEngine.Experimental.Rendering;
using UnityEngine.Scripting.APIUpdating;

namespace UnityEngine.Rendering.Universal
{
    /// <summary>
    ///  Class <c>ScriptableRenderer</c> implements a rendering strategy. It describes how culling and lighting works and
    /// the effects supported.
    ///
    ///  A renderer can be used for all cameras or be overridden on a per-camera basis. It will implement light culling and setup
    /// and describe a list of <c>ScriptableRenderPass</c> to execute in a frame. The renderer can be extended to support more effect with additional
    ///  <c>ScriptableRendererFeature</c>. Resources for the renderer are serialized in <c>ScriptableRendererData</c>.
    ///
    /// he renderer resources are serialized in <c>ScriptableRendererData</c>.
    /// <seealso cref="ScriptableRendererData"/>
    /// <seealso cref="ScriptableRendererFeature"/>
    /// <seealso cref="ScriptableRenderPass"/>
    /// </summary>
    [MovedFrom("UnityEngine.Rendering.LWRP")] public abstract class ScriptableRenderer : IDisposable
    {
        /// <summary>
        /// Configures the supported features for this renderer. When creating custom renderers
        /// for Universal Render Pipeline you can choose to opt-in or out for specific features.
        /// </summary>
        public class RenderingFeatures
        {
            /// <summary>
            /// This setting controls if the camera editor should display the camera stack category.
            /// Renderers that don't support camera stacking will only render camera of type CameraRenderType.Base
            /// <see cref="CameraRenderType"/>
            /// <seealso cref="UniversalAdditionalCameraData.cameraStack"/>
            /// </summary>
            public bool cameraStacking { get; set; } = false;

            /// <summary>
            /// This setting controls if the Universal Render Pipeline asset should expose MSAA option.
            /// </summary>
            public bool msaa { get; set; } = true;
        }

        /// <summary>
        /// The renderer we are currently rendering with, for low-level render control only.
        /// <c>current</c> is null outside rendering scope.
        /// Similar to https://docs.unity3d.com/ScriptReference/Camera-current.html
        /// </summary>
        internal static ScriptableRenderer current = null;

        /// <summary>
        /// Set camera matrices. This method will set <c>UNITY_MATRIX_V</c>, <c>UNITY_MATRIX_P</c>, <c>UNITY_MATRIX_VP</c> to camera matrices.
        /// Additionally this will also set <c>unity_CameraProjection</c> and <c>unity_CameraProjection</c>.
        /// If <c>setInverseMatrices</c> is set to true this function will also set <c>UNITY_MATRIX_I_V</c> and <c>UNITY_MATRIX_I_VP</c>.
        /// This function has no effect when rendering in stereo. When in stereo rendering you cannot override camera matrices.
        /// If you need to set general purpose view and projection matrices call <see cref="SetViewAndProjectionMatrices(CommandBuffer, Matrix4x4, Matrix4x4, bool)"/> instead.
        /// </summary>
        /// <param name="cmd">CommandBuffer to submit data to GPU.</param>
        /// <param name="cameraData">CameraData containing camera matrices information.</param>
        /// <param name="setInverseMatrices">Set this to true if you also need to set inverse camera matrices.</param>
        public static void SetCameraMatrices(CommandBuffer cmd, ref CameraData cameraData, bool setInverseMatrices)
        {
            // We cannot override camera matrices in VR. They are set using context.SetupCameraProperties until XR Pure SDK lands.
            if (cameraData.isStereoEnabled)
                return;

            Matrix4x4 viewMatrix = cameraData.GetViewMatrix();
            Matrix4x4 projectionMatrix = cameraData.GetProjectionMatrix();

            // TODO: Investigate why SetViewAndProjectionMatrices is causing y-flip / winding order issue
            // for now using cmd.SetViewProjecionMatrices
            //SetViewAndProjectionMatrices(cmd, viewMatrix, cameraData.GetDeviceProjectionMatrix(), setInverseMatrices);
            cmd.SetViewProjectionMatrices(viewMatrix, projectionMatrix);
            // unity_MatrixInvVP is not set by cmd.SetViewProjectionMatrices, we set it here
            Matrix4x4 viewAndProjectionMatrix = projectionMatrix * viewMatrix;
            Matrix4x4 inverseViewProjection = Matrix4x4.Inverse(viewAndProjectionMatrix);
            cmd.SetGlobalMatrix(ShaderPropertyId.inverseViewAndProjectionMatrix, inverseViewProjection);

            cmd.SetGlobalMatrix(ShaderPropertyId.worldToCameraMatrix, viewMatrix);

            if (setInverseMatrices)
            {
                Matrix4x4 inverseViewMatrix = Matrix4x4.Inverse(viewMatrix);
                cmd.SetGlobalMatrix(ShaderPropertyId.cameraToWorldMatrix, inverseViewMatrix);
            }

            // TODO: missing unity_CameraWorldClipPlanes[6], currently set by context.SetupCameraProperties
        }

        /// <summary>
        /// Set camera and screen shader variables as described in https://docs.unity3d.com/Manual/SL-UnityShaderVariables.html
        /// </summary>
        /// <param name="cmd">CommandBuffer to submit data to GPU.</param>
        /// <param name="cameraData">CameraData containing camera matrices information.</param>
        void SetPerCameraShaderVariables(CommandBuffer cmd, ref CameraData cameraData)
        {
            Camera camera = cameraData.camera;

            Rect pixelRect = cameraData.pixelRect;
            float scaledCameraWidth = (float)pixelRect.width * cameraData.renderScale;
            float scaledCameraHeight = (float)pixelRect.height * cameraData.renderScale;
            float cameraWidth = (float)pixelRect.width;
            float cameraHeight = (float)pixelRect.height;

            float near = camera.nearClipPlane;
            float far = camera.farClipPlane;
            float invNear = Mathf.Approximately(near, 0.0f) ? 0.0f : 1.0f / near;
            float invFar = Mathf.Approximately(far, 0.0f) ? 0.0f : 1.0f / far;
            float isOrthographic = camera.orthographic ? 1.0f : 0.0f;

            // From http://www.humus.name/temp/Linearize%20depth.txt
            // But as depth component textures on OpenGL always return in 0..1 range (as in D3D), we have to use
            // the same constants for both D3D and OpenGL here.
            // OpenGL would be this:
            // zc0 = (1.0 - far / near) / 2.0;
            // zc1 = (1.0 + far / near) / 2.0;
            // D3D is this:
            float zc0 = 1.0f - far * invNear;
            float zc1 = far * invNear;

            Vector4 zBufferParams = new Vector4(zc0, zc1, zc0 * invFar, zc1 * invFar);

            if (SystemInfo.usesReversedZBuffer)
            {
                zBufferParams.y += zBufferParams.x;
                zBufferParams.x = -zBufferParams.x;
                zBufferParams.w += zBufferParams.z;
                zBufferParams.z = -zBufferParams.z;
            }

            // Projection flip sign logic is very deep in GfxDevice::SetInvertProjectionMatrix
            // For now we don't deal with _ProjectionParams.x and let SetupCameraProperties handle it.
            // We need to enable this when we remove SetupCameraProperties
            // float projectionFlipSign = ???
            // Vector4 projectionParams = new Vector4(projectionFlipSign, near, far, 1.0f * invFar);
            // cmd.SetGlobalVector(ShaderPropertyId.projectionParams, projectionParams);

            Vector4 orthoParams = new Vector4(camera.orthographicSize * cameraData.aspectRatio, camera.orthographicSize, 0.0f, isOrthographic);

            // Camera and Screen variables as described in https://docs.unity3d.com/Manual/SL-UnityShaderVariables.html
            cmd.SetGlobalVector(ShaderPropertyId.worldSpaceCameraPos, camera.transform.position);
            cmd.SetGlobalVector(ShaderPropertyId.screenParams, new Vector4(cameraWidth, cameraHeight, 1.0f + 1.0f / cameraWidth, 1.0f + 1.0f / cameraHeight));
            cmd.SetGlobalVector(ShaderPropertyId.scaledScreenParams, new Vector4(scaledCameraWidth, scaledCameraHeight, 1.0f + 1.0f / scaledCameraWidth, 1.0f + 1.0f / scaledCameraHeight));
            cmd.SetGlobalVector(ShaderPropertyId.zBufferParams, zBufferParams);
            cmd.SetGlobalVector(ShaderPropertyId.orthoParams, orthoParams);
        }

        /// <summary>
        /// Set shader time variables as described in https://docs.unity3d.com/Manual/SL-UnityShaderVariables.html
        /// </summary>
        /// <param name="cmd">CommandBuffer to submit data to GPU.</param>
        /// <param name="time">Time.</param>
        /// <param name="deltaTime">Delta time.</param>
        /// <param name="smoothDeltaTime">Smooth delta time.</param>
        void SetShaderTimeValues(CommandBuffer cmd, float time, float deltaTime, float smoothDeltaTime)
        {
            float timeEights = time / 8f;
            float timeFourth = time / 4f;
            float timeHalf = time / 2f;

            // Time values
            Vector4 timeVector = time * new Vector4(1f / 20f, 1f, 2f, 3f);
            Vector4 sinTimeVector = new Vector4(Mathf.Sin(timeEights), Mathf.Sin(timeFourth), Mathf.Sin(timeHalf), Mathf.Sin(time));
            Vector4 cosTimeVector = new Vector4(Mathf.Cos(timeEights), Mathf.Cos(timeFourth), Mathf.Cos(timeHalf), Mathf.Cos(time));
            Vector4 deltaTimeVector = new Vector4(deltaTime, 1f / deltaTime, smoothDeltaTime, 1f / smoothDeltaTime);
            Vector4 timeParametersVector = new Vector4(time, Mathf.Sin(time), Mathf.Cos(time), 0.0f);

            cmd.SetGlobalVector(UniversalRenderPipeline.PerFrameBuffer._Time, timeVector);
            cmd.SetGlobalVector(UniversalRenderPipeline.PerFrameBuffer._SinTime, sinTimeVector);
            cmd.SetGlobalVector(UniversalRenderPipeline.PerFrameBuffer._CosTime, cosTimeVector);
            cmd.SetGlobalVector(UniversalRenderPipeline.PerFrameBuffer.unity_DeltaTime, deltaTimeVector);
            cmd.SetGlobalVector(UniversalRenderPipeline.PerFrameBuffer._TimeParameters, timeParametersVector);
        }

        public RenderTargetIdentifier cameraColorTarget
        {
            get => m_CameraColorTarget;
        }

        public AttachmentDescriptor cameraColorTargetDescriptor
        {
            get => m_CameraColorTargetAttachment;
        }

        public RenderTargetIdentifier cameraDepth
        {
            get => m_CameraDepthTarget;
        }

        public AttachmentDescriptor cameraDepthAttachment
        {
            get => m_CameraDepthTargetAttachment;
        }
        protected List<ScriptableRendererFeature> rendererFeatures
        {
            get => m_RendererFeatures;
        }

        protected List<ScriptableRenderPass> activeRenderPassQueue
        {
            get => m_ActiveRenderPassQueue;
        }

        /// <summary>
        /// Supported rendering features by this renderer.
        /// <see cref="SupportedRenderingFeatures"/>
        /// </summary>
        public RenderingFeatures supportedRenderingFeatures { get; set; } = new RenderingFeatures();

        static class RenderPassBlock
        {
            // Executes render passes that are inputs to the main rendering
            // but don't depend on camera state. They all render in monoscopic mode. f.ex, shadow maps.
            public static readonly int BeforeRendering = 0;

            // Main bulk of render pass execution. They required camera state to be properly set
            // and when enabled they will render in stereo.
            public static readonly int MainRenderingOpaque = 1;
            public static readonly int MainRenderingTransparent = 2;

            // Execute after Post-processing.
            public static readonly int AfterRendering = 3;
        }

        const int k_RenderPassBlockCount = 4;
        const int k_MaxAttachmentCount = 8;

        List<ScriptableRenderPass> m_ActiveRenderPassQueue = new List<ScriptableRenderPass>(32);
        List<ScriptableRendererFeature> m_RendererFeatures = new List<ScriptableRendererFeature>(10);
        RenderTargetIdentifier m_CameraColorTarget;
        RenderTargetIdentifier m_CameraDepthTarget;
        AttachmentDescriptor m_CameraColorTargetAttachment;
        AttachmentDescriptor m_CameraDepthTargetAttachment;

        bool m_FirstTimeCameraColorTargetIsBound = true; // flag used to track when m_CameraColorTarget should be cleared (if necessary), as well as other special actions only performed the first time m_CameraColorTarget is bound as a render target
        bool m_FirstTimeCameraDepthTargetIsBound = true; // flag used to track when m_CameraDepthTarget should be cleared (if necessary), the first time m_CameraDepthTarget is bound as a render target
        bool m_XRRenderTargetNeedsClear = false;
        private bool m_CameraTargetWasOverriden = false;

        const string k_SetCameraRenderStateTag = "Set Camera Data";
        const string k_SetRenderTarget = "Set RenderTarget";
        const string k_NativeRenderPass = "Native RenderPass";
        const string k_RenderPass = "ScriptableRenderPass";
        private const string k_ConfigureNativeRenderPass = "Configure Native RenderPass";
        const string k_ReleaseResourcesTag = "Release Resources";

        static RenderTargetIdentifier[] m_ActiveColorAttachments = new RenderTargetIdentifier[]{0, 0, 0, 0, 0, 0, 0, 0 };
        static RenderTargetIdentifier m_ActiveDepthAttachment;
        static bool m_InsideStereoRenderBlock;

        // CommandBuffer.SetRenderTarget(RenderTargetIdentifier[] colors, RenderTargetIdentifier depth, int mipLevel, CubemapFace cubemapFace, int depthSlice);
        // called from CoreUtils.SetRenderTarget will issue a warning assert from native c++ side if "colors" array contains some invalid RTIDs.
        // To avoid that warning assert we trim the RenderTargetIdentifier[] arrays we pass to CoreUtils.SetRenderTarget.
        // To avoid re-allocating a new array every time we do that, we re-use one of these arrays:
        static RenderTargetIdentifier[][] m_TrimmedColorAttachmentCopies = new RenderTargetIdentifier[][]
        {
            new RenderTargetIdentifier[0],                          // m_TrimmedColorAttachmentCopies[0] is an array of 0 RenderTargetIdentifier - only used to make indexing code easier to read
            new RenderTargetIdentifier[]{0},                        // m_TrimmedColorAttachmentCopies[1] is an array of 1 RenderTargetIdentifier
            new RenderTargetIdentifier[]{0, 0},                     // m_TrimmedColorAttachmentCopies[2] is an array of 2 RenderTargetIdentifiers
            new RenderTargetIdentifier[]{0, 0, 0},                  // m_TrimmedColorAttachmentCopies[3] is an array of 3 RenderTargetIdentifiers
            new RenderTargetIdentifier[]{0, 0, 0, 0},               // m_TrimmedColorAttachmentCopies[4] is an array of 4 RenderTargetIdentifiers
            new RenderTargetIdentifier[]{0, 0, 0, 0, 0},            // m_TrimmedColorAttachmentCopies[5] is an array of 5 RenderTargetIdentifiers
            new RenderTargetIdentifier[]{0, 0, 0, 0, 0, 0},         // m_TrimmedColorAttachmentCopies[6] is an array of 6 RenderTargetIdentifiers
            new RenderTargetIdentifier[]{0, 0, 0, 0, 0, 0, 0},      // m_TrimmedColorAttachmentCopies[7] is an array of 7 RenderTargetIdentifiers
            new RenderTargetIdentifier[]{0, 0, 0, 0, 0, 0, 0, 0 },  // m_TrimmedColorAttachmentCopies[8] is an array of 8 RenderTargetIdentifiers
        };


        static AttachmentDescriptor[][] m_TrimmedAttachmentDescriptorCopies = new AttachmentDescriptor[][]
        {
            new AttachmentDescriptor[0],
            new AttachmentDescriptor[1],
            new AttachmentDescriptor[2],
            new AttachmentDescriptor[3],
            new AttachmentDescriptor[4],
            new AttachmentDescriptor[5],
            new AttachmentDescriptor[6],
            new AttachmentDescriptor[7],
            new AttachmentDescriptor[8],
        };

        static AttachmentDescriptor[] m_AttachmentDescriptorList = m_TrimmedAttachmentDescriptorCopies[8];

        internal static void ConfigureActiveTarget(RenderTargetIdentifier colorAttachment,
            RenderTargetIdentifier depthAttachment)
        {
            m_ActiveColorAttachments[0] = colorAttachment;
            for (int i = 1; i < m_ActiveColorAttachments.Length; ++i)
                m_ActiveColorAttachments[i] = 0;

            m_ActiveDepthAttachment = depthAttachment;
        }

        public ScriptableRenderer(ScriptableRendererData data)
        {
            foreach (var feature in data.rendererFeatures)
            {
                if (feature == null)
                    continue;

                feature.Create();
                m_RendererFeatures.Add(feature);
            }
            Clear(CameraRenderType.Base);
        }

        public void Dispose()
        {
            Dispose(true);
            GC.SuppressFinalize(this);
        }

        protected virtual void Dispose(bool disposing)
        {
        }

        /// <summary>
        /// Configures the camera target.
        /// </summary>
        /// <param name="colorTarget">Camera color target. Pass BuiltinRenderTextureType.CameraTarget if rendering to backbuffer.</param>
        /// <param name="depthTarget">Camera depth target. Pass BuiltinRenderTextureType.CameraTarget if color has depth or rendering to backbuffer.</param>
        public void ConfigureCameraTarget(RenderTargetIdentifier colorTarget, RenderTargetIdentifier depthTarget)
        {
            m_CameraColorTarget = colorTarget;
            m_CameraDepthTarget = depthTarget;
        }

        public void ConfigureCameraTarget(RenderTargetIdentifier colorTarget, RenderTargetIdentifier depthTarget, AttachmentDescriptor colorAttachment, AttachmentDescriptor depthAttachment)
        {
            ConfigureCameraTarget(colorTarget, depthTarget);
            m_CameraColorTargetAttachment = colorAttachment;
            m_CameraDepthTargetAttachment = depthAttachment;
        }

        /// <summary>
        /// Configures the render passes that will execute for this renderer.
        /// This method is called per-camera every frame.
        /// </summary>
        /// <param name="context">Use this render context to issue any draw commands during execution.</param>
        /// <param name="renderingData">Current render state information.</param>
        /// <seealso cref="ScriptableRenderPass"/>
        /// <seealso cref="ScriptableRendererFeature"/>

        public virtual void Setup(ScriptableRenderContext context, ref RenderingData renderingData)
        {
            for (int i = 0; i < rendererFeatures.Count; ++i)
            {
                rendererFeatures[i].AddRenderPasses(this, ref renderingData);
            }

            // Remove null render passes from the list
            int count = activeRenderPassQueue.Count;
            for (int i = count - 1; i >= 0; i--)
            {
                if(activeRenderPassQueue[i] == null)
                    activeRenderPassQueue.RemoveAt(i);
            }
        }

        /// <summary>
        /// Override this method to implement the lighting setup for the renderer. You can use this to
        /// compute and upload light CBUFFER for example.
        /// </summary>
        /// <param name="context">Use this render context to issue any draw commands during execution.</param>
        /// <param name="renderingData">Current render state information.</param>
        public virtual void SetupLights(ScriptableRenderContext context, ref RenderingData renderingData)
        {
        }

        /// <summary>
        /// Override this method to configure the culling parameters for the renderer. You can use this to configure if
        /// lights should be culled per-object or the maximum shadow distance for example.
        /// </summary>
        /// <param name="cullingParameters">Use this to change culling parameters used by the render pipeline.</param>
        /// <param name="cameraData">Current render state information.</param>
        public virtual void SetupCullingParameters(ref ScriptableCullingParameters cullingParameters,
            ref CameraData cameraData)
        {
        }

        /// <summary>
        /// Called upon finishing rendering the camera stack. You can release any resources created by the renderer here.
        /// </summary>
        /// <param name="cmd"></param>
        public virtual void FinishRendering(CommandBuffer cmd)
        {
        }

        /// <summary>
        /// Execute the enqueued render passes. This automatically handles editor and stereo rendering.
        /// </summary>
        /// <param name="context">Use this render context to issue any draw commands during execution.</param>
        /// <param name="renderingData">Current render state information.</param>
        public void Execute(ScriptableRenderContext context, ref RenderingData renderingData)
        {
            ref CameraData cameraData = ref renderingData.cameraData;
            Camera camera = cameraData.camera;
            bool stereoEnabled = cameraData.isStereoEnabled;
            CommandBuffer cmd = CommandBufferPool.Get(k_SetCameraRenderStateTag);
            InternalStartRendering(context, ref renderingData);

            // Cache the time for after the call to `SetupCameraProperties` and set the time variables in shader
            // For now we set the time variables per camera, as we plan to remove `SetupCameraProperties`.
            // Setting the time per frame would take API changes to pass the variable to each camera render.
            // Once `SetupCameraProperties` is gone, the variable should be set higher in the call-stack.
#if UNITY_EDITOR
            float time = Application.isPlaying ? Time.time : Time.realtimeSinceStartup;
#else
            float time = Time.time;
#endif
            float deltaTime = Time.deltaTime;
            float smoothDeltaTime = Time.smoothDeltaTime;

            // Initialize Camera Render State
            ClearRenderingState(cmd);
            SetPerCameraShaderVariables(cmd, ref cameraData);
            SetShaderTimeValues(cmd, time, deltaTime, smoothDeltaTime);
            context.ExecuteCommandBuffer(cmd);
            cmd.Clear();

            // Sort the render pass queue
            SortStable(m_ActiveRenderPassQueue);

            // Upper limits for each block. Each block will contains render passes with events below the limit.
            NativeArray<RenderPassEvent> blockEventLimits = new NativeArray<RenderPassEvent>(k_RenderPassBlockCount, Allocator.Temp);
            blockEventLimits[RenderPassBlock.BeforeRendering] = RenderPassEvent.BeforeRenderingPrepasses;
            blockEventLimits[RenderPassBlock.MainRenderingOpaque] = RenderPassEvent.AfterRenderingOpaques;
            blockEventLimits[RenderPassBlock.MainRenderingTransparent] = RenderPassEvent.AfterRenderingPostProcessing;
            blockEventLimits[RenderPassBlock.AfterRendering] = (RenderPassEvent)Int32.MaxValue;

            NativeArray<int> blockRanges = new NativeArray<int>(blockEventLimits.Length + 1, Allocator.Temp);
            // blockRanges[0] is always 0
            // blockRanges[i] is the index of the first RenderPass found in m_ActiveRenderPassQueue that has a ScriptableRenderPass.renderPassEvent higher than blockEventLimits[i] (i.e, should be executed after blockEventLimits[i])
            // blockRanges[blockEventLimits.Length] is m_ActiveRenderPassQueue.Count
            FillBlockRanges(blockEventLimits, blockRanges);
            blockEventLimits.Dispose();

            SetupLights(context, ref renderingData);

            // Before Render Block. This render blocks always execute in mono rendering.
            // Camera is not setup. Lights are not setup.
            // Used to render input textures like shadowmaps.
            ExecuteBlock(RenderPassBlock.BeforeRendering, blockRanges, context, ref renderingData);

           for (int eyeIndex = 0; eyeIndex < renderingData.cameraData.numberOfXRPasses; ++eyeIndex)
           {
            // This is still required because of the following reasons:
            // - XR Camera Matrices. This condition should be lifted when Pure XR SDK lands.
            // - Camera billboard properties.
            // - Camera frustum planes: unity_CameraWorldClipPlanes[6]
            // - _ProjectionParams.x logic is deep inside GfxDevice
            // NOTE: The only reason we have to call this here and not at the beginning (before shadows)
            // is because this need to be called for each eye in multi pass VR.
            // The side effect is that this will override some shader properties we already setup and we will have to
            // reset them.
            context.SetupCameraProperties(camera, stereoEnabled, eyeIndex);
            SetCameraMatrices(cmd, ref cameraData, true);

            // Reset shader time variables as they were overridden in SetupCameraProperties. If we don't do it we might have a mismatch between shadows and main rendering
            SetShaderTimeValues(cmd, time, deltaTime, smoothDeltaTime);

#if VISUAL_EFFECT_GRAPH_0_0_1_OR_NEWER
            //Triggers dispatch per camera, all global parameters should have been setup at this stage.
            VFX.VFXManager.ProcessCameraCommand(camera, cmd);
#endif

            context.ExecuteCommandBuffer(cmd);
            cmd.Clear();

            if (stereoEnabled)
                BeginXRRendering(context, camera, eyeIndex);

            // In the opaque and transparent blocks the main rendering executes.

            // Opaque blocks...
            ExecuteBlock(RenderPassBlock.MainRenderingOpaque, blockRanges, context, ref renderingData, eyeIndex);

            // Transparent blocks...
            ExecuteBlock(RenderPassBlock.MainRenderingTransparent, blockRanges, context, ref renderingData, eyeIndex);

            // Draw Gizmos...
            DrawGizmos(context, camera, GizmoSubset.PreImageEffects);

            // In this block after rendering drawing happens, e.g, post processing, video player capture.
            ExecuteBlock(RenderPassBlock.AfterRendering, blockRanges, context, ref renderingData, eyeIndex);

            if (stereoEnabled)
                EndXRRendering(context, renderingData, eyeIndex);
            }

            DrawGizmos(context, camera, GizmoSubset.PostImageEffects);

            InternalFinishRendering(context, cameraData.resolveFinalTarget);
            blockRanges.Dispose();
            CommandBufferPool.Release(cmd);
        }

        /// <summary>
        /// Enqueues a render pass for execution.
        /// </summary>
        /// <param name="pass">Render pass to be enqueued.</param>
        public void EnqueuePass(ScriptableRenderPass pass)
        {
            m_ActiveRenderPassQueue.Add(pass);
        }

        public void EnqueueRenderPass(ScriptableRenderPass pass, RenderTextureDescriptor passDescriptor,
            bool readOnlyDepth = true)
        {
            pass.ConfigureRenderPassDescriptor(passDescriptor.width, passDescriptor.height, passDescriptor.msaaSamples, readOnlyDepth);
            EnqueuePass(pass);
        }

        /// <summary>
        /// Returns a clear flag based on CameraClearFlags.
        /// </summary>
        /// <param name="cameraClearFlags">Camera clear flags.</param>
        /// <returns>A clear flag that tells if color and/or depth should be cleared.</returns>
        protected static ClearFlag GetCameraClearFlag(ref CameraData cameraData)
        {
            var cameraClearFlags = cameraData.camera.clearFlags;

#if UNITY_EDITOR
            // We need public API to tell if FrameDebugger is active and enabled. In that case
            // we want to force a clear to see properly the drawcall stepping.
            // For now, to fix FrameDebugger in Editor, we force a clear.
            cameraClearFlags = CameraClearFlags.SolidColor;
#endif

            // Universal RP doesn't support CameraClearFlags.DepthOnly and CameraClearFlags.Nothing.
            // CameraClearFlags.DepthOnly has the same effect of CameraClearFlags.SolidColor
            // CameraClearFlags.Nothing clears Depth on PC/Desktop and in mobile it clears both
            // depth and color.
            // CameraClearFlags.Skybox clears depth only.

            // Implementation details:
            // Camera clear flags are used to initialize the attachments on the first render pass.
            // ClearFlag is used together with Tile Load action to figure out how to clear the camera render target.
            // In Tile Based GPUs ClearFlag.Depth + RenderBufferLoadAction.DontCare becomes DontCare load action.
            // While ClearFlag.All + RenderBufferLoadAction.DontCare become Clear load action.
            // In mobile we force ClearFlag.All as DontCare doesn't have noticeable perf. difference from Clear
            // and this avoid tile clearing issue when not rendering all pixels in some GPUs.
            // In desktop/consoles there's actually performance difference between DontCare and Clear.

            // RenderBufferLoadAction.DontCare in PC/Desktop behaves as not clearing screen
            // RenderBufferLoadAction.DontCare in Vulkan/Metal behaves as DontCare load action
            // RenderBufferLoadAction.DontCare in GLES behaves as glInvalidateBuffer

            // Overlay cameras composite on top of previous ones. They don't clear color.
            // For overlay cameras we check if depth should be cleared on not.
            if (cameraData.renderType == CameraRenderType.Overlay)
                return (cameraData.clearDepth) ? ClearFlag.Depth : ClearFlag.None;

            // Always clear on first render pass in mobile as it's same perf of DontCare and avoid tile clearing issues.
            if (Application.isMobilePlatform)
                return ClearFlag.All;

            if ((cameraClearFlags == CameraClearFlags.Skybox && RenderSettings.skybox != null) ||
                cameraClearFlags == CameraClearFlags.Nothing)
                return ClearFlag.Depth;

            return ClearFlag.All;
        }

        void ClearRenderingState(CommandBuffer cmd)
        {
            // Reset per-camera shader keywords. They are enabled depending on which render passes are executed.
            cmd.DisableShaderKeyword(ShaderKeywordStrings.MainLightShadows);
            cmd.DisableShaderKeyword(ShaderKeywordStrings.MainLightShadowCascades);
            cmd.DisableShaderKeyword(ShaderKeywordStrings.AdditionalLightsVertex);
            cmd.DisableShaderKeyword(ShaderKeywordStrings.AdditionalLightsPixel);
            cmd.DisableShaderKeyword(ShaderKeywordStrings.AdditionalLightShadows);
            cmd.DisableShaderKeyword(ShaderKeywordStrings.SoftShadows);
            cmd.DisableShaderKeyword(ShaderKeywordStrings.MixedLightingSubtractive);
            cmd.DisableShaderKeyword(ShaderKeywordStrings.LinearToSRGBConversion);
        }

        internal void Clear(CameraRenderType cameraType)
        {
            m_ActiveColorAttachments[0] = BuiltinRenderTextureType.CameraTarget;
            for (int i = 1; i < m_ActiveColorAttachments.Length; ++i)
                m_ActiveColorAttachments[i] = 0;

            m_ActiveDepthAttachment = BuiltinRenderTextureType.CameraTarget;

            m_InsideStereoRenderBlock = false;

            m_FirstTimeCameraColorTargetIsBound = cameraType == CameraRenderType.Base;
            m_FirstTimeCameraDepthTargetIsBound = true;

            m_ActiveRenderPassQueue.Clear();

            m_CameraColorTarget = BuiltinRenderTextureType.CameraTarget;
            m_CameraDepthTarget = BuiltinRenderTextureType.CameraTarget;
        }

        void ExecuteBlock(int blockIndex, NativeArray<int> blockRanges,
            ScriptableRenderContext context, ref RenderingData renderingData, int eyeIndex = 0, bool submit = false)
        {
            int endIndex = blockRanges[blockIndex + 1];
            bool renderPassStarted = false;

            for (int currIndex = blockRanges[blockIndex]; currIndex < endIndex; ++currIndex)
            {
                if (endIndex == 0 || blockRanges[blockIndex] == endIndex)
                    return;
                var renderPass = m_ActiveRenderPassQueue[currIndex];

                if (!renderPass.useNativeRenderPass)
                {
                    if (renderPassStarted)
                    {
                        context.EndRenderPass();
                        renderPassStarted = false;
                    }
                    ExecuteRenderPass(context, renderPass, ref renderingData, eyeIndex);
                }
                else
                {
                    int depthAttachmentIdx = -1;

                    var descriptor = renderPass.renderPassDescriptor;

                    if (!renderPassStarted)
                    {
                        CommandBuffer cmd = CommandBufferPool.Get(k_ConfigureNativeRenderPass);
                        if (m_CameraTargetWasOverriden)
                        {
                            m_CameraTargetWasOverriden = false;
                            SetRenderTarget(cmd, m_CameraColorTarget, m_CameraDepthTarget, ClearFlag.None, Color.black);
                        }

                        int trimmedArrayIdx = SetupAttachmentsForNativeRenderPass(currIndex, endIndex, renderingData, cmd, ref depthAttachmentIdx);
                        context.ExecuteCommandBuffer(cmd);
                        CommandBufferPool.Release(cmd);

                        var attachmentDescriptors = new NativeArray<AttachmentDescriptor>(m_TrimmedAttachmentDescriptorCopies[trimmedArrayIdx], Allocator.Temp);
                        //It should be set, but in cases we need to restart the RenderPass in the same block
                        if (blockRanges[blockIndex] != currIndex && depthAttachmentIdx == -1)
                            depthAttachmentIdx = RenderingUtils.GetDepthAttachmentIndex(attachmentDescriptors);

                        context.BeginRenderPass(descriptor.width, descriptor.height, descriptor.sampleCount, attachmentDescriptors, depthAttachmentIdx);
                        attachmentDescriptors.Dispose();
                        renderPassStarted = true;
                    }

                    if (renderPass.hasInputAttachment)
                        context.BeginSubPass(renderPass.m_ColorBindings, renderPass.m_InputBindings, descriptor.readOnlyDepth);
                    else
                        context.BeginSubPass(renderPass.m_ColorBindings);

                    renderPass.m_ColorBindings.Dispose();
                    if (renderPass.m_InputBindings.IsCreated)
                        renderPass.m_InputBindings.Dispose();
                    ExecuteNativeRenderPass(context, renderPass, ref renderingData);
                    context.EndSubPass();
                }
            }

            if (renderPassStarted)
                context.EndRenderPass();

            if (submit)
                context.Submit();
        }

        void ExecuteRenderPass(ScriptableRenderContext context, ScriptableRenderPass renderPass, ref RenderingData renderingData, int eyeIndex)
        {
            ref CameraData cameraData = ref renderingData.cameraData;
            Camera camera = cameraData.camera;
            bool firstTimeStereo = false;

            CommandBuffer cmd = CommandBufferPool.Get(k_RenderPass);
            renderPass.Configure(cmd, cameraData.cameraTargetDescriptor);
            renderPass.eyeIndex = eyeIndex;

            ClearFlag cameraClearFlag = GetCameraClearFlag(ref cameraData);

            // We use a different code path for MRT since it calls a different version of API SetRenderTarget
            if (RenderingUtils.IsMRT(renderPass.colorAttachments))
            {
                // In the MRT path we assume that all color attachments are REAL color attachments,
                // and that the depth attachment is a REAL depth attachment too.

                // Determine what attachments need to be cleared. ----------------

                bool needCustomCameraColorClear = false;
                bool needCustomCameraDepthClear = false;

                int cameraColorTargetIndex = RenderingUtils.IndexOf(renderPass.colorAttachments, m_CameraColorTarget);
                if (cameraColorTargetIndex != -1 && (m_FirstTimeCameraColorTargetIsBound || (cameraData.isXRMultipass && m_XRRenderTargetNeedsClear) ))
                {
                    m_FirstTimeCameraColorTargetIsBound = false; // register that we did clear the camera target the first time it was bound
                    firstTimeStereo = true;

                    // Overlay cameras composite on top of previous ones. They don't clear.
                    // MTT: Commented due to not implemented yet
                    //                    if (renderingData.cameraData.renderType == CameraRenderType.Overlay)
                    //                        clearFlag = ClearFlag.None;

                    // We need to specifically clear the camera color target.
                    // But there is still a chance we don't need to issue individual clear() on each render-targets if they all have the same clear parameters.
                    needCustomCameraColorClear = (cameraClearFlag & ClearFlag.Color) != (renderPass.clearFlag & ClearFlag.Color)
                                                || CoreUtils.ConvertSRGBToActiveColorSpace(camera.backgroundColor) != renderPass.clearColor;

                    if(cameraData.isXRMultipass && m_XRRenderTargetNeedsClear)
                        // For multipass mode, if m_XRRenderTargetNeedsClear == true, then both color and depth buffer need clearing (not just color)
                        needCustomCameraDepthClear = (cameraClearFlag & ClearFlag.Depth) != (renderPass.clearFlag & ClearFlag.Depth);

                    m_XRRenderTargetNeedsClear = false; // register that the XR camera multi-pass target does not need clear any more (until next call to BeginXRRendering)
                }

                // Note: if we have to give up the assumption that no depthTarget can be included in the MRT colorAttachments, we might need something like this:
                // int cameraTargetDepthIndex = IndexOf(renderPass.colorAttachments, m_CameraDepthTarget);
                // if( !renderTargetAlreadySet && cameraTargetDepthIndex != -1 && m_FirstTimeCameraDepthTargetIsBound)
                // { ...
                // }

                if (renderPass.depthAttachment == m_CameraDepthTarget && m_FirstTimeCameraDepthTargetIsBound)
                // note: should be split m_XRRenderTargetNeedsClear into m_XRColorTargetNeedsClear and m_XRDepthTargetNeedsClear and use m_XRDepthTargetNeedsClear here?
                {
                    m_FirstTimeCameraDepthTargetIsBound = false;
                    //firstTimeStereo = true; // <- we do not call this here as the first render pass might be a shadow pass (non-stereo)
                    needCustomCameraDepthClear = (cameraClearFlag & ClearFlag.Depth) != (renderPass.clearFlag & ClearFlag.Depth);

                    //m_XRRenderTargetNeedsClear = false; // note: is it possible that XR camera multi-pass target gets clear first when bound as depth target?
                                                          //       in this case we might need need to register that it does not need clear any more (until next call to BeginXRRendering)
                }


                // Perform all clear operations needed. ----------------
                // We try to minimize calls to SetRenderTarget().

                // We get here only if cameraColorTarget needs to be handled separately from the rest of the color attachments.
                if (needCustomCameraColorClear)
                {
                    // Clear camera color render-target separately from the rest of the render-targets.

                    if ((cameraClearFlag & ClearFlag.Color) != 0)
                        SetRenderTarget(cmd, renderPass.colorAttachments[cameraColorTargetIndex], renderPass.depthAttachment, ClearFlag.Color, CoreUtils.ConvertSRGBToActiveColorSpace(camera.backgroundColor));

                    if ((renderPass.clearFlag & ClearFlag.Color) != 0)
                    {
                        uint otherTargetsCount = RenderingUtils.CountDistinct(renderPass.colorAttachments, m_CameraColorTarget);
                        var nonCameraAttachments = m_TrimmedColorAttachmentCopies[otherTargetsCount];
                        int writeIndex = 0;
                        for (int readIndex = 0; readIndex < renderPass.colorAttachments.Length; ++readIndex)
                        {
                            if (renderPass.colorAttachments[readIndex]!= m_CameraColorTarget && renderPass.colorAttachments[readIndex] != 0)
                            {
                                nonCameraAttachments[writeIndex] = renderPass.colorAttachments[readIndex];
                                ++writeIndex;
                            }
                        }
                        if (writeIndex != otherTargetsCount)
                            Debug.LogError("writeIndex and otherTargetsCount values differed. writeIndex:" + writeIndex + " otherTargetsCount:" + otherTargetsCount);
                        SetRenderTarget(cmd, nonCameraAttachments, m_CameraDepthTarget, ClearFlag.Color, renderPass.clearColor);
                    }
                }

                // Bind all attachments, clear color only if there was no custom behaviour for cameraColorTarget, clear depth as needed.
                ClearFlag finalClearFlag = ClearFlag.None;
                finalClearFlag |= needCustomCameraDepthClear ? (cameraClearFlag & ClearFlag.Depth) : (renderPass.clearFlag & ClearFlag.Depth);
                finalClearFlag |= needCustomCameraColorClear ? 0 : (renderPass.clearFlag & ClearFlag.Color);

                // Only setup render target if current render pass attachments are different from the active ones.
                if (!RenderingUtils.SequenceEqual(renderPass.colorAttachments, m_ActiveColorAttachments) || renderPass.depthAttachment != m_ActiveDepthAttachment || finalClearFlag != ClearFlag.None)
                {
                    int lastValidRTindex = RenderingUtils.LastValid(renderPass.colorAttachments);
                    if (lastValidRTindex >= 0)
                    {
                        int rtCount = lastValidRTindex + 1;
                        var trimmedAttachments = m_TrimmedColorAttachmentCopies[rtCount];
                        for (int i = 0; i < rtCount; ++i)
                            trimmedAttachments[i] = renderPass.colorAttachments[i];
                        SetRenderTarget(cmd, trimmedAttachments, renderPass.depthAttachment, finalClearFlag, renderPass.clearColor);
                        m_CameraTargetWasOverriden = true;
                    }
                }
            }
            else
            {
                // Currently in non-MRT case, color attachment can actually be a depth attachment.

                RenderTargetIdentifier passColorAttachment = renderPass.colorAttachment;
                RenderTargetIdentifier passDepthAttachment = renderPass.depthAttachment;

                // When render pass doesn't call ConfigureTarget we assume it's expected to render to camera target
                // which might be backbuffer or the framebuffer render textures.
                if (!renderPass.overrideCameraTarget)
                {
                    passColorAttachment = m_CameraColorTarget;
                    passDepthAttachment = m_CameraDepthTarget;
                }

                ClearFlag finalClearFlag = ClearFlag.None;
                Color finalClearColor;

                if (passColorAttachment == m_CameraColorTarget && (m_FirstTimeCameraColorTargetIsBound || (cameraData.isXRMultipass && m_XRRenderTargetNeedsClear)))
                {
                    m_FirstTimeCameraColorTargetIsBound = false; // register that we did clear the camera target the first time it was bound

                    finalClearFlag |= (cameraClearFlag & ClearFlag.Color);
                    finalClearColor = CoreUtils.ConvertSRGBToActiveColorSpace(camera.backgroundColor);
                    firstTimeStereo = true;

                    if (m_FirstTimeCameraDepthTargetIsBound || (cameraData.isXRMultipass && m_XRRenderTargetNeedsClear))
                    {
                        // m_CameraColorTarget can be an opaque pointer to a RenderTexture with depth-surface.
                        // We cannot infer this information here, so we must assume both camera color and depth are first-time bound here (this is the legacy behaviour).
                        m_FirstTimeCameraDepthTargetIsBound = false;
                        finalClearFlag |= (cameraClearFlag & ClearFlag.Depth);
                    }

                    m_XRRenderTargetNeedsClear = false; // register that the XR camera multi-pass target does not need clear any more (until next call to BeginXRRendering)
                }
                else
                {
                    finalClearFlag |= (renderPass.clearFlag & ClearFlag.Color);
                    finalClearColor = renderPass.clearColor;
                }

                // Condition (m_CameraDepthTarget!=BuiltinRenderTextureType.CameraTarget) below prevents m_FirstTimeCameraDepthTargetIsBound flag from being reset during non-camera passes (such as Color Grading LUT). This ensures that in those cases, cameraDepth will actually be cleared during the later camera pass.
                if (   (m_CameraDepthTarget != BuiltinRenderTextureType.CameraTarget ) && (passDepthAttachment == m_CameraDepthTarget || passColorAttachment == m_CameraDepthTarget) && m_FirstTimeCameraDepthTargetIsBound )
                // note: should be split m_XRRenderTargetNeedsClear into m_XRColorTargetNeedsClear and m_XRDepthTargetNeedsClear and use m_XRDepthTargetNeedsClear here?
                {
                    m_FirstTimeCameraDepthTargetIsBound = false;

                    finalClearFlag |= (cameraClearFlag & ClearFlag.Depth);

                    //firstTimeStereo = true; // <- we do not call this here as the first render pass might be a shadow pass (non-stereo)

                    // finalClearFlag |= (cameraClearFlag & ClearFlag.Color);  // <- m_CameraDepthTarget is never a color-surface, so no need to add this here.

                    //m_XRRenderTargetNeedsClear = false; // note: is it possible that XR camera multi-pass target gets clear first when bound as depth target?
                    //       in this case we might need need to register that it does not need clear any more (until next call to BeginXRRendering)
                }
                else
                    finalClearFlag |= (renderPass.clearFlag & ClearFlag.Depth);

                // Only setup render target if current render pass attachments are different from the active ones
                if (passColorAttachment != m_ActiveColorAttachments[0] ||
                    passDepthAttachment != m_ActiveDepthAttachment || finalClearFlag != ClearFlag.None)
                {
                    m_CameraTargetWasOverriden = true;
                    SetRenderTarget(cmd, passColorAttachment, passDepthAttachment, finalClearFlag, finalClearColor);
                }
            }

            // We must execute the commands recorded at this point because potential call to context.StartMultiEye(cameraData.camera) below will alter internal renderer states
            // Also, we execute the commands recorded at this point to ensure SetRenderTarget is called before RenderPass.Execute
            context.ExecuteCommandBuffer(cmd);
            CommandBufferPool.Release(cmd);

            if (firstTimeStereo && cameraData.isStereoEnabled )
            {
                // The following call alters internal renderer states (we can think of some of the states as global states).
                // So any cmd recorded before must be executed before calling into that built-in call.
                context.StartMultiEye(camera, eyeIndex);
                XRUtils.DrawOcclusionMesh(cmd, camera);
            }
            renderPass.Execute(context, ref renderingData);
        }

        int SetupAttachmentsForNativeRenderPass(int rpStartIdx, int endIdx, RenderingData renderingData, CommandBuffer cmd,
            ref int depthAttachmentIdx)
        {
            ClearAttachmentDescriptors();

            var attIdx = 0;
            //Go through all the ScriptableRenderPasses in the current Block, get all the required attachments and bind their indices for the RenderPass
            for (; rpStartIdx < endIdx; ++rpStartIdx)
            {
                var rp = m_ActiveRenderPassQueue[rpStartIdx];

                if (!rp.useNativeRenderPass)
                    continue;

                rp.Configure(cmd, renderingData.cameraData.cameraTargetDescriptor);

                for (int i = 0; i < rp.colorAttachmentDescriptors.Length; i++)
                {
                    if (rp.colorAttachmentDescriptors[i].loadStoreTarget == BuiltinRenderTextureType.None //First invalid means we are done with the attachments
                        && rp.colorAttachmentDescriptors[i].storeAction != RenderBufferStoreAction.DontCare //This also checks whether it's a transient texture
                        && rp.colorAttachmentDescriptors[i].loadAction != RenderBufferLoadAction.DontCare)
                        break;

                    var isTransient = RenderingUtils.IsAttachmentTransient(rp.colorAttachmentDescriptors[i]);
                    var descIdx = RenderingUtils.IndexOf(m_AttachmentDescriptorList, rp.colorAttachmentDescriptors[i]);
                    bool willAddAttachment = descIdx == -1 || isTransient;
                    // Transient attachments should only be used in a single sub pass, therefore no need to check for duplication
                    if (willAddAttachment)
                    {
                        m_AttachmentDescriptorList[attIdx] = rp.colorAttachmentDescriptors[i];
                        attIdx++;
                    }

                    if (rp.colorAttachmentDescriptors[i].format == RenderTextureFormat.Depth)
                        depthAttachmentIdx = willAddAttachment ? attIdx - 1 : descIdx;
                    else
                        rp.m_ColorBindings[i] = willAddAttachment ? attIdx - 1 : descIdx;

                    if (rp.colorAttachmentDescriptors[i].loadStoreTarget == m_CameraColorTargetAttachment.loadStoreTarget)
                        m_FirstTimeCameraColorTargetIsBound = false;
                }

                if (rp.depthAttachmentDescriptor.graphicsFormat != GraphicsFormat.None)
                {
                    if (depthAttachmentIdx == -1 && !RenderingUtils.Contains(m_AttachmentDescriptorList, rp.depthAttachmentDescriptor))
                    {
                        m_AttachmentDescriptorList[attIdx] = rp.depthAttachmentDescriptor;
                        depthAttachmentIdx = attIdx;
                        attIdx++;
                    }

                    if (rp.depthAttachmentDescriptor == m_CameraDepthTargetAttachment)
                        m_FirstTimeCameraDepthTargetIsBound = false;
                }

                if (rp.hasInputAttachment)
                {
                    int[] wasBound = new int[m_AttachmentDescriptorList.Length];
                    for (int i = 0; i < rp.inputAttachmentDescriptors.Length; i++)
                    {
                        for (int j = 0; j < m_AttachmentDescriptorList.Length; j++)
                        {
                            if (m_AttachmentDescriptorList[j] == rp.inputAttachmentDescriptors[i] && wasBound[j] != 1)
                            {
                                rp.m_InputBindings[i] = j;
                                wasBound[i] = 1;
                                break;
                            }
                        }
                    }
                }
            }

            // No need to copy if the array is full or empty
            if (attIdx != 8 && attIdx != 0)
                Array.Copy(m_AttachmentDescriptorList, m_TrimmedAttachmentDescriptorCopies[attIdx], attIdx);

            return attIdx;
        }

        void ExecuteNativeRenderPass(ScriptableRenderContext context, ScriptableRenderPass renderPass,
            ref RenderingData renderingData)
        {
            ref CameraData cameraData = ref renderingData.cameraData;

            int cameraColorTargetIndex = RenderingUtils.IndexOf(renderPass.colorAttachments, m_CameraColorTarget);
            if (cameraColorTargetIndex != -1 && (m_FirstTimeCameraColorTargetIsBound || (cameraData.isXRMultipass && m_XRRenderTargetNeedsClear) ))
            {
                //Leaving this like that atm, cause i guess we could just clear with load action on first render pass
                //And also we need to say the renderer not to clear if first non-native render pass is executed later
                m_FirstTimeCameraColorTargetIsBound = false;
                m_XRRenderTargetNeedsClear = false;
            }

            renderPass.Execute(context, ref renderingData);
        }

        void BeginXRRendering(ScriptableRenderContext context, Camera camera, int eyeIndex)
        {
            context.StartMultiEye(camera, eyeIndex);
            m_InsideStereoRenderBlock = true;
            m_XRRenderTargetNeedsClear = true;
        }

        void EndXRRendering(ScriptableRenderContext context, in RenderingData renderingData, int eyeIndex)
        {
            Camera camera = renderingData.cameraData.camera;
            context.StopMultiEye(camera);
            bool isLastPass = renderingData.cameraData.resolveFinalTarget && (eyeIndex == renderingData.cameraData.numberOfXRPasses - 1);
            context.StereoEndRender(camera, eyeIndex, isLastPass);
            m_InsideStereoRenderBlock = false;
        }

        internal static void SetRenderTarget(CommandBuffer cmd, RenderTargetHandle colorAttachment, RenderTargetHandle depthAttachment, ClearFlag clearFlag, Color clearColor)
        {
            SetRenderTarget(cmd, colorAttachment.Identifier(), depthAttachment.Identifier(), clearFlag, clearColor);
        }
        internal static void SetRenderTarget(CommandBuffer cmd, RenderTargetIdentifier colorAttachment, RenderTargetIdentifier depthAttachment, ClearFlag clearFlag, Color clearColor)
        {
            m_ActiveColorAttachments[0] = colorAttachment;
            for (int i = 1; i < m_ActiveColorAttachments.Length; ++i)
                m_ActiveColorAttachments[i] = 0;
            m_ActiveDepthAttachment = depthAttachment;

            RenderBufferLoadAction colorLoadAction = ((uint)clearFlag & (uint)ClearFlag.Color) != 0 ?
                RenderBufferLoadAction.DontCare : RenderBufferLoadAction.Load;

            RenderBufferLoadAction depthLoadAction = ((uint)clearFlag & (uint)ClearFlag.Depth) != 0 ?
                RenderBufferLoadAction.DontCare : RenderBufferLoadAction.Load;

            TextureDimension dimension = (m_InsideStereoRenderBlock) ? XRGraphics.eyeTextureDesc.dimension : TextureDimension.Tex2D;
            SetRenderTarget(cmd, colorAttachment, colorLoadAction, RenderBufferStoreAction.Store,
                depthAttachment, depthLoadAction, RenderBufferStoreAction.Store, clearFlag, clearColor, dimension);
        }

        static void SetRenderTarget(
            CommandBuffer cmd,
            RenderTargetIdentifier colorAttachment,
            RenderBufferLoadAction colorLoadAction,
            RenderBufferStoreAction colorStoreAction,
            ClearFlag clearFlags,
            Color clearColor,
            TextureDimension dimension)
        {
            if (dimension == TextureDimension.Tex2DArray)
                CoreUtils.SetRenderTarget(cmd, colorAttachment, clearFlags, clearColor, 0, CubemapFace.Unknown, -1);
            else
                CoreUtils.SetRenderTarget(cmd, colorAttachment, colorLoadAction, colorStoreAction, clearFlags, clearColor);
        }

        static void SetRenderTarget(
            CommandBuffer cmd,
            RenderTargetIdentifier colorAttachment,
            RenderBufferLoadAction colorLoadAction,
            RenderBufferStoreAction colorStoreAction,
            RenderTargetIdentifier depthAttachment,
            RenderBufferLoadAction depthLoadAction,
            RenderBufferStoreAction depthStoreAction,
            ClearFlag clearFlags,
            Color clearColor,
            TextureDimension dimension)
        {
            if (depthAttachment == BuiltinRenderTextureType.CameraTarget)
            {
                SetRenderTarget(cmd, colorAttachment, colorLoadAction, colorStoreAction, clearFlags, clearColor,
                    dimension);
            }
            else
            {
                if (dimension == TextureDimension.Tex2DArray)
                    CoreUtils.SetRenderTarget(cmd, colorAttachment, depthAttachment,
                        clearFlags, clearColor, 0, CubemapFace.Unknown, -1);
                else
                    CoreUtils.SetRenderTarget(cmd, colorAttachment, colorLoadAction, colorStoreAction,
                        depthAttachment, depthLoadAction, depthStoreAction, clearFlags, clearColor);
            }
        }

        static void SetRenderTarget(CommandBuffer cmd, RenderTargetIdentifier[] colorAttachments, RenderTargetIdentifier depthAttachment, ClearFlag clearFlag, Color clearColor)
        {
            m_ActiveColorAttachments = colorAttachments;
            m_ActiveDepthAttachment = depthAttachment;

            CoreUtils.SetRenderTarget(cmd, colorAttachments, depthAttachment, clearFlag, clearColor);
        }

        [Conditional("UNITY_EDITOR")]
        void DrawGizmos(ScriptableRenderContext context, Camera camera, GizmoSubset gizmoSubset)
        {
#if UNITY_EDITOR
            if (UnityEditor.Handles.ShouldRenderGizmos())
                context.DrawGizmos(camera, gizmoSubset);
#endif
        }

        // Fill in render pass indices for each block. End index is startIndex + 1.
        void FillBlockRanges(NativeArray<RenderPassEvent> blockEventLimits, NativeArray<int> blockRanges)
        {
            int currRangeIndex = 0;
            int currRenderPass = 0;
            blockRanges[currRangeIndex++] = 0;

            // For each block, it finds the first render pass index that has an event
            // higher than the block limit.
            for (int i = 0; i < blockEventLimits.Length - 1; ++i)
            {
                while (currRenderPass < m_ActiveRenderPassQueue.Count &&
                    m_ActiveRenderPassQueue[currRenderPass].renderPassEvent < blockEventLimits[i])
                    currRenderPass++;

                blockRanges[currRangeIndex++] = currRenderPass;
            }

            blockRanges[currRangeIndex] = m_ActiveRenderPassQueue.Count;
        }

        void InternalStartRendering(ScriptableRenderContext context, ref RenderingData renderingData)
        {
            CommandBuffer cmd = CommandBufferPool.Get(k_ReleaseResourcesTag);
            for (int i = 0; i < m_ActiveRenderPassQueue.Count; ++i)
            {
                m_ActiveRenderPassQueue[i].OnCameraSetup(cmd, ref renderingData);
            }
            context.ExecuteCommandBuffer(cmd);
            CommandBufferPool.Release(cmd);
        }

        void InternalFinishRendering(ScriptableRenderContext context, bool resolveFinalTarget)
        {
            CommandBuffer cmd = CommandBufferPool.Get(k_ReleaseResourcesTag);

            for (int i = 0; i < m_ActiveRenderPassQueue.Count; ++i)
                m_ActiveRenderPassQueue[i].OnCameraCleanup(cmd);

            // Happens when rendering the last camera in the camera stack.
            if (resolveFinalTarget)
            {
                for (int i = 0; i < m_ActiveRenderPassQueue.Count; ++i)
                    m_ActiveRenderPassQueue[i].OnFinishCameraStackRendering(cmd);

                FinishRendering(cmd);
            }

            context.ExecuteCommandBuffer(cmd);
            CommandBufferPool.Release(cmd);
        }

        internal static void SortStable(List<ScriptableRenderPass> list)
        {
            int j;
            for (int i = 1; i < list.Count; ++i)
            {
                ScriptableRenderPass curr = list[i];

                j = i - 1;
                for (; j >= 0 && curr < list[j]; --j)
                    list[j + 1] = list[j];

                list[j + 1] = curr;
            }
        }

        internal void SetupBackbufferFormat(int msaaSamples, bool stereo)
        {
#if ENABLE_VR && ENABLE_VR_MODULE
            if (!stereo)
                return;
<<<<<<< HEAD

=======
            
>>>>>>> 6de5959b
            bool msaaSampleCountHasChanged = false;
            int currentQualitySettingsSampleCount = QualitySettings.antiAliasing;
            if (currentQualitySettingsSampleCount != msaaSamples &&
                !(currentQualitySettingsSampleCount == 0 && msaaSamples == 1))
            {
                msaaSampleCountHasChanged = true;
            }

            // There's no exposed API to control how a backbuffer is created with MSAA
            // By settings antiAliasing we match what the amount of samples in camera data with backbuffer
            // We only do this for the main camera and this only takes effect in the beginning of next frame.
            // This settings should not be changed on a frame basis so that's fine.
            if (msaaSampleCountHasChanged)
            {
                QualitySettings.antiAliasing = msaaSamples;
                XR.XRDevice.UpdateEyeTextureMSAASetting();
<<<<<<< HEAD
            }
#endif
        }

        internal void ClearAttachmentDescriptors()
        {
            for (int i = 0; i < m_AttachmentDescriptorList.Length; i++)
            {
                m_AttachmentDescriptorList[i] = ScriptableRenderPass.EmptyAttachment;
            }
        }
=======
            }  
#endif
        }
>>>>>>> 6de5959b
    }
}<|MERGE_RESOLUTION|>--- conflicted
+++ resolved
@@ -1132,11 +1132,7 @@
 #if ENABLE_VR && ENABLE_VR_MODULE
             if (!stereo)
                 return;
-<<<<<<< HEAD
-
-=======
-            
->>>>>>> 6de5959b
+
             bool msaaSampleCountHasChanged = false;
             int currentQualitySettingsSampleCount = QualitySettings.antiAliasing;
             if (currentQualitySettingsSampleCount != msaaSamples &&
@@ -1153,9 +1149,7 @@
             {
                 QualitySettings.antiAliasing = msaaSamples;
                 XR.XRDevice.UpdateEyeTextureMSAASetting();
-<<<<<<< HEAD
-            }
-#endif
+            }
         }
 
         internal void ClearAttachmentDescriptors()
@@ -1165,10 +1159,5 @@
                 m_AttachmentDescriptorList[i] = ScriptableRenderPass.EmptyAttachment;
             }
         }
-=======
-            }  
-#endif
-        }
->>>>>>> 6de5959b
     }
 }