--- conflicted
+++ resolved
@@ -1092,15 +1092,18 @@
             else
                 renderPass.Execute(context, ref renderingData);
 
-            // FR
-            cmd.SetFoveatedRenderingMode(FoveatedRenderingMode.Off);
+            
 
 #if ENABLE_VR && ENABLE_XR_MODULE
-            // Inform the late latching system for XR once we're done with a render pass
+            
             if (cameraData.xr.enabled)
             {
                 cmd = CommandBufferPool.Get();
-
+                
+                // FR
+                cmd.SetFoveatedRenderingMode(FoveatedRenderingMode.Off);
+
+                // Inform the late latching system for XR once we're done with a render pass
                 XRSystemUniversal.UnmarkShaderProperties(cmd, cameraData.xrUniversal);
 
                 context.ExecuteCommandBuffer(cmd);
@@ -1382,13 +1385,8 @@
 #if ENABLE_VR && ENABLE_XR_MODULE
             if (cameraData.xr.enabled)
             {
-<<<<<<< HEAD
-                if (cameraData.xr.isLateLatchEnabled)
-                    cameraData.xr.canMarkLateLatch = true;
-=======
                 if (cameraData.xrUniversal.isLateLatchEnabled)
                     cameraData.xrUniversal.canMarkLateLatch = true;
->>>>>>> 7f0a7f4d
 
                 cameraData.xr.StartSinglePass(cmd);
 
