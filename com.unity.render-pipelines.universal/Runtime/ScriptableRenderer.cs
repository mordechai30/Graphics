using System;
using System.Diagnostics;
using System.Collections.Generic;
using Unity.Collections;
using UnityEngine.Scripting.APIUpdating;

namespace UnityEngine.Rendering.Universal
{
    /// <summary>
    /// Pipeline render textures. Can be used to bind textures for a <c>ScriptableRenderPass</c>.
    /// <seealso cref="ScriptableRenderPass"/>
    /// </summary>
    public enum UniversalRenderTextureType
    {
        /// <summary>
        /// Target texture of currently rendering camera.
        /// It can be either the intermediate color buffer, the camera render texture (offscreen camera) or the backbuffer
        /// </summary>
        CameraTarget = -1,
 
        /// <summary>
        /// Special render target identifier to signal the pipeline to not bind any surface.
        /// Can be used to tell the pipeline to not bind any render texture as attachment, f.ex, compute render passes.
        /// </summary>
        None = 0,

        /// <summary>
        /// Special render target identifier to signal the pipeline to use the current attachment setup as render textures.
        /// </summary>
        CurrentActive = 1, 

        /// <summary>
        /// Camera intermediate color texture. It can be bound in shaders as _CameraColorTexture.
        /// </summary>
        ColorBuffer = 2,

        /// <summary>
        /// Camera intermediate depth texture. It can be bound in shaders as _CameraDepthAttachment.
        /// This texture is write-only, to read camera depth texture you should read from _CameraDepthTexture.
        /// </summary>
        DepthBuffer = 3,

        // TODO: Add DepthTexture
        // Camera readable depth texture, either output from depth pre-pass or copy depth
        // _CameraDepthTexture
        //DepthTexture = 4,
    }
    
    /// <summary>
    ///  Class <c>ScriptableRenderer</c> implements a rendering strategy. It describes how culling and lighting works and
    /// the effects supported.
    ///
    ///  A renderer can be used for all cameras or be overridden on a per-camera basis. It will implement light culling and setup
    /// and describe a list of <c>ScriptableRenderPass</c> to execute in a frame. The renderer can be extended to support more effect with additional
    ///  <c>ScriptableRendererFeature</c>. Resources for the renderer are serialized in <c>ScriptableRendererData</c>.
    ///
    /// he renderer resources are serialized in <c>ScriptableRendererData</c>.
    /// <seealso cref="ScriptableRendererData"/>
    /// <seealso cref="ScriptableRendererFeature"/>
    /// <seealso cref="ScriptableRenderPass"/>
    /// </summary>
    [MovedFrom("UnityEngine.Rendering.LWRP")] public abstract class ScriptableRenderer : IDisposable
    {
        /// <summary>
        /// Configures the supported features for this renderer. When creating custom renderers
        /// for Universal Render Pipeline you can choose to opt-in or out for specific features.
        /// </summary>
        public class RenderingFeatures
        {
            /// <summary>
            /// This setting controls if the camera editor should display the camera stack category.
            /// Renderers that don't support camera stacking will only render camera of type CameraRenderType.Base
            /// <see cref="CameraRenderType"/>
            /// <seealso cref="UniversalAdditionalCameraData.cameraStack"/>
            /// </summary>
            public bool cameraStacking { get; set; } = false;

            /// <summary>
            /// This setting controls if the Universal Render Pipeline asset should expose MSAA option.
            /// </summary>
            public bool msaa { get; set; } = true;
        }

        /// <summary>
        /// The renderer we are currently rendering with, for low-level render control only.
        /// <c>current</c> is null outside rendering scope.
        /// Similar to https://docs.unity3d.com/ScriptReference/Camera-current.html
        /// </summary>
        internal static ScriptableRenderer current = null;

        /// <summary>
        /// Set camera matrices. This method will set <c>UNITY_MATRIX_V</c>, <c>UNITY_MATRIX_P</c>, <c>UNITY_MATRIX_VP</c> to camera matrices.
        /// Additionally this will also set <c>unity_CameraProjection</c> and <c>unity_CameraProjection</c>.
        /// If <c>setInverseMatrices</c> is set to true this function will also set <c>UNITY_MATRIX_I_V</c> and <c>UNITY_MATRIX_I_VP</c>.
        /// This function has no effect when rendering in stereo. When in stereo rendering you cannot override camera matrices.
        /// If you need to set general purpose view and projection matrices call <see cref="SetViewAndProjectionMatrices(CommandBuffer, Matrix4x4, Matrix4x4, bool)"/> instead.
        /// </summary>
        /// <param name="cmd">CommandBuffer to submit data to GPU.</param>
        /// <param name="cameraData">CameraData containing camera matrices information.</param>
        /// <param name="setInverseMatrices">Set this to true if you also need to set inverse camera matrices.</param>
        public static void SetCameraMatrices(CommandBuffer cmd, ref CameraData cameraData, bool setInverseMatrices)
        {
#if ENABLE_VR && ENABLE_XR_MODULE
            if (cameraData.xr.enabled)
            {
                cameraData.xr.UpdateGPUViewAndProjectionMatrices(cmd, ref cameraData, cameraData.xr.renderTargetIsRenderTexture);
                return;
            }
#endif

            Matrix4x4 viewMatrix = cameraData.GetViewMatrix();
            Matrix4x4 projectionMatrix = cameraData.GetProjectionMatrix();

            // TODO: Investigate why SetViewAndProjectionMatrices is causing y-flip / winding order issue
            // for now using cmd.SetViewProjecionMatrices
            //SetViewAndProjectionMatrices(cmd, viewMatrix, cameraData.GetDeviceProjectionMatrix(), setInverseMatrices);
            cmd.SetViewProjectionMatrices(viewMatrix, projectionMatrix);
            
            if (setInverseMatrices)
            {
                Matrix4x4 inverseViewMatrix = Matrix4x4.Inverse(viewMatrix);
                cmd.SetGlobalMatrix(ShaderPropertyId.cameraToWorldMatrix, inverseViewMatrix);
                
                Matrix4x4 viewAndProjectionMatrix = cameraData.GetGPUProjectionMatrix() * viewMatrix;
                Matrix4x4 inverseViewProjection = Matrix4x4.Inverse(viewAndProjectionMatrix);
                cmd.SetGlobalMatrix(ShaderPropertyId.inverseViewAndProjectionMatrix, inverseViewProjection);
            }

            // TODO: missing unity_CameraWorldClipPlanes[6], currently set by context.SetupCameraProperties
        }

        /// <summary>
        /// Set camera and screen shader variables as described in https://docs.unity3d.com/Manual/SL-UnityShaderVariables.html
        /// </summary>
        /// <param name="cmd">CommandBuffer to submit data to GPU.</param>
        /// <param name="cameraData">CameraData containing camera matrices information.</param>
        void SetPerCameraShaderVariables(CommandBuffer cmd, ref CameraData cameraData)
        {
            Camera camera = cameraData.camera;

            Rect pixelRect = cameraData.pixelRect;
            float scaledCameraWidth = (float)pixelRect.width * cameraData.renderScale;
            float scaledCameraHeight = (float)pixelRect.height * cameraData.renderScale;
            float cameraWidth = (float)pixelRect.width;
            float cameraHeight = (float)pixelRect.height;

            float near = camera.nearClipPlane;
            float far = camera.farClipPlane;
            float invNear = Mathf.Approximately(near, 0.0f) ? 0.0f : 1.0f / near;
            float invFar = Mathf.Approximately(far, 0.0f) ? 0.0f : 1.0f / far;
            float isOrthographic = camera.orthographic ? 1.0f : 0.0f;

            // From http://www.humus.name/temp/Linearize%20depth.txt
            // But as depth component textures on OpenGL always return in 0..1 range (as in D3D), we have to use
            // the same constants for both D3D and OpenGL here.
            // OpenGL would be this:
            // zc0 = (1.0 - far / near) / 2.0;
            // zc1 = (1.0 + far / near) / 2.0;
            // D3D is this:
            float zc0 = 1.0f - far * invNear;
            float zc1 = far * invNear;

            Vector4 zBufferParams = new Vector4(zc0, zc1, zc0 * invFar, zc1 * invFar);

            if (SystemInfo.usesReversedZBuffer)
            {
                zBufferParams.y += zBufferParams.x;
                zBufferParams.x = -zBufferParams.x;
                zBufferParams.w += zBufferParams.z;
                zBufferParams.z = -zBufferParams.z;
            }

            // Projection flip sign logic is very deep in GfxDevice::SetInvertProjectionMatrix
            // For now we don't deal with _ProjectionParams.x and let SetupCameraProperties handle it.
            // We need to enable this when we remove SetupCameraProperties
            // float projectionFlipSign = ???
            // Vector4 projectionParams = new Vector4(projectionFlipSign, near, far, 1.0f * invFar);
            // cmd.SetGlobalVector(ShaderPropertyId.projectionParams, projectionParams);

            Vector4 orthoParams = new Vector4(camera.orthographicSize * cameraData.aspectRatio, camera.orthographicSize, 0.0f, isOrthographic);

            // Camera and Screen variables as described in https://docs.unity3d.com/Manual/SL-UnityShaderVariables.html
            cmd.SetGlobalVector(ShaderPropertyId.worldSpaceCameraPos, camera.transform.position);
            cmd.SetGlobalVector(ShaderPropertyId.screenParams, new Vector4(cameraWidth, cameraHeight, 1.0f + 1.0f / cameraWidth, 1.0f + 1.0f / cameraHeight));
            cmd.SetGlobalVector(ShaderPropertyId.scaledScreenParams, new Vector4(scaledCameraWidth, scaledCameraHeight, 1.0f + 1.0f / scaledCameraWidth, 1.0f + 1.0f / scaledCameraHeight));
            cmd.SetGlobalVector(ShaderPropertyId.zBufferParams, zBufferParams);
            cmd.SetGlobalVector(ShaderPropertyId.orthoParams, orthoParams);
        }

        /// <summary>
        /// Set shader time variables as described in https://docs.unity3d.com/Manual/SL-UnityShaderVariables.html
        /// </summary>
        /// <param name="cmd">CommandBuffer to submit data to GPU.</param>
        /// <param name="time">Time.</param>
        /// <param name="deltaTime">Delta time.</param>
        /// <param name="smoothDeltaTime">Smooth delta time.</param>
        void SetShaderTimeValues(CommandBuffer cmd, float time, float deltaTime, float smoothDeltaTime)
        {
            float timeEights = time / 8f;
            float timeFourth = time / 4f;
            float timeHalf = time / 2f;

            // Time values
            Vector4 timeVector = time * new Vector4(1f / 20f, 1f, 2f, 3f);
            Vector4 sinTimeVector = new Vector4(Mathf.Sin(timeEights), Mathf.Sin(timeFourth), Mathf.Sin(timeHalf), Mathf.Sin(time));
            Vector4 cosTimeVector = new Vector4(Mathf.Cos(timeEights), Mathf.Cos(timeFourth), Mathf.Cos(timeHalf), Mathf.Cos(time));
            Vector4 deltaTimeVector = new Vector4(deltaTime, 1f / deltaTime, smoothDeltaTime, 1f / smoothDeltaTime);
            Vector4 timeParametersVector = new Vector4(time, Mathf.Sin(time), Mathf.Cos(time), 0.0f);

            cmd.SetGlobalVector(ShaderPropertyId.time, timeVector);
            cmd.SetGlobalVector(ShaderPropertyId.sinTime, sinTimeVector);
            cmd.SetGlobalVector(ShaderPropertyId.cosTime, cosTimeVector);
            cmd.SetGlobalVector(ShaderPropertyId.deltaTime, deltaTimeVector);
            cmd.SetGlobalVector(ShaderPropertyId.timeParameters, timeParametersVector);
        }

        public RenderTargetIdentifier cameraColorTarget
        {
            get => m_CameraColorTarget;
        }

        public RenderTargetIdentifier cameraDepth
        {
            get => m_CameraDepthTarget;
        }

        protected List<ScriptableRendererFeature> rendererFeatures
        {
            get => m_RendererFeatures;
        }

        protected List<ScriptableRenderPass> activeRenderPassQueue
        {
            get => m_ActiveRenderPassQueue;
        }

        /// <summary>
        /// Supported rendering features by this renderer.
        /// <see cref="SupportedRenderingFeatures"/>
        /// </summary>
        public RenderingFeatures supportedRenderingFeatures { get; set; } = new RenderingFeatures();

        static class RenderPassBlock
        {
            // Executes render passes that are inputs to the main rendering
            // but don't depend on camera state. They all render in monoscopic mode. f.ex, shadow maps.
            public static readonly int BeforeRendering = 0;

            // Main bulk of render pass execution. They required camera state to be properly set
            // and when enabled they will render in stereo.
            public static readonly int MainRenderingOpaque = 1;
            public static readonly int MainRenderingTransparent = 2;

            // Execute after Post-processing.
            public static readonly int AfterRendering = 3;
        }

        const int k_RenderPassBlockCount = 4;

        List<ScriptableRenderPass> m_ActiveRenderPassQueue = new List<ScriptableRenderPass>(32);
        List<ScriptableRendererFeature> m_RendererFeatures = new List<ScriptableRendererFeature>(10);
        RenderTargetIdentifier m_CameraColorTarget;
        RenderTargetIdentifier m_CameraDepthTarget;

        bool m_FirstTimeCameraColorTargetIsBound = true; // flag used to track when m_CameraColorTarget should be cleared (if necessary), as well as other special actions only performed the first time m_CameraColorTarget is bound as a render target
        bool m_FirstTimeCameraDepthTargetIsBound = true; // flag used to track when m_CameraDepthTarget should be cleared (if necessary), the first time m_CameraDepthTarget is bound as a render target

        const string k_SetCameraRenderStateTag = "Set Camera Data";
        const string k_SetRenderTarget = "Set RenderTarget";
        const string k_ReleaseResourcesTag = "Release Resources";

        static RenderTargetIdentifier[] m_ActiveColorAttachments = new RenderTargetIdentifier[]{0, 0, 0, 0, 0, 0, 0, 0 };
        static RenderTargetIdentifier m_ActiveDepthAttachment;

        // CommandBuffer.SetRenderTarget(RenderTargetIdentifier[] colors, RenderTargetIdentifier depth, int mipLevel, CubemapFace cubemapFace, int depthSlice);
        // called from CoreUtils.SetRenderTarget will issue a warning assert from native c++ side if "colors" array contains some invalid RTIDs.
        // To avoid that warning assert we trim the RenderTargetIdentifier[] arrays we pass to CoreUtils.SetRenderTarget.
        // To avoid re-allocating a new array every time we do that, we re-use one of these arrays:
        static RenderTargetIdentifier[][] m_TrimmedColorAttachmentCopies = new RenderTargetIdentifier[][]
        {
            new RenderTargetIdentifier[0],                          // m_TrimmedColorAttachmentCopies[0] is an array of 0 RenderTargetIdentifier - only used to make indexing code easier to read
            new RenderTargetIdentifier[]{0},                        // m_TrimmedColorAttachmentCopies[1] is an array of 1 RenderTargetIdentifier
            new RenderTargetIdentifier[]{0, 0},                     // m_TrimmedColorAttachmentCopies[2] is an array of 2 RenderTargetIdentifiers
            new RenderTargetIdentifier[]{0, 0, 0},                  // m_TrimmedColorAttachmentCopies[3] is an array of 3 RenderTargetIdentifiers
            new RenderTargetIdentifier[]{0, 0, 0, 0},               // m_TrimmedColorAttachmentCopies[4] is an array of 4 RenderTargetIdentifiers
            new RenderTargetIdentifier[]{0, 0, 0, 0, 0},            // m_TrimmedColorAttachmentCopies[5] is an array of 5 RenderTargetIdentifiers
            new RenderTargetIdentifier[]{0, 0, 0, 0, 0, 0},         // m_TrimmedColorAttachmentCopies[6] is an array of 6 RenderTargetIdentifiers
            new RenderTargetIdentifier[]{0, 0, 0, 0, 0, 0, 0},      // m_TrimmedColorAttachmentCopies[7] is an array of 7 RenderTargetIdentifiers
            new RenderTargetIdentifier[]{0, 0, 0, 0, 0, 0, 0, 0 },  // m_TrimmedColorAttachmentCopies[8] is an array of 8 RenderTargetIdentifiers
        };

        internal static void ConfigureActiveTarget(RenderTargetIdentifier colorAttachment,
            RenderTargetIdentifier depthAttachment)
        {
            m_ActiveColorAttachments[0] = colorAttachment;
            for (int i = 1; i < m_ActiveColorAttachments.Length; ++i)
                m_ActiveColorAttachments[i] = 0;

            m_ActiveDepthAttachment = depthAttachment;
        }

        public ScriptableRenderer(ScriptableRendererData data)
        {
            foreach (var feature in data.rendererFeatures)
            {
                if (feature == null)
                    continue;

                feature.Create();
                m_RendererFeatures.Add(feature);
            }
            Clear(CameraRenderType.Base);
        }

        public void Dispose()
        {
            Dispose(true);
            GC.SuppressFinalize(this);
        }

        protected virtual void Dispose(bool disposing)
        {
        }

        /// <summary>
        /// Returns a pipeline render texture.  
        /// </summary>
        /// <param name="type">Render texture type</param>
        /// <returns>A <c>RenderTargetIdentifier</c> for the texture.</returns>
        /// <seealso cref="UniversalRenderTextureType"/>
        public RenderTargetIdentifier GetRenderTexture(UniversalRenderTextureType type)
        {
            switch (type)
            {
                case UniversalRenderTextureType.ColorBuffer:
                    return cameraColorTarget;

                case UniversalRenderTextureType.DepthBuffer:
                {
                    // if camera depth is none, this means we have a created depth implicitly by
                    // requesting a color texture + depth bits
                    if (current.cameraDepth == GetRenderTexture(UniversalRenderTextureType.None))
                        return cameraColorTarget;
                    
                    return cameraDepth;
                }

                case UniversalRenderTextureType.CurrentActive:
                    return m_ActiveColorAttachments[0];
                
                case UniversalRenderTextureType.None:
                    return BuiltinRenderTextureType.None;
                
                case UniversalRenderTextureType.CameraTarget:
                    return BuiltinRenderTextureType.CameraTarget;
                
                default:
                    return new RenderTargetIdentifier((int)type);
            }
        }
        
        /// <summary>
        /// Configures the camera target.
        /// </summary>
        /// <param name="colorTarget">Camera color target. Pass BuiltinRenderTextureType.CameraTarget if rendering to backbuffer.</param>
        /// <param name="depthTarget">Camera depth target. Pass BuiltinRenderTextureType.CameraTarget if color has depth or rendering to backbuffer.</param>
        public void ConfigureCameraTarget(RenderTargetIdentifier colorTarget, RenderTargetIdentifier depthTarget)
        {
            m_CameraColorTarget = colorTarget;
            m_CameraDepthTarget = depthTarget;
        }

        /// <summary>
        /// Configures the render passes that will execute for this renderer.
        /// This method is called per-camera every frame.
        /// </summary>
        /// <param name="context">Use this render context to issue any draw commands during execution.</param>
        /// <param name="renderingData">Current render state information.</param>
        /// <seealso cref="ScriptableRenderPass"/>
        /// <seealso cref="ScriptableRendererFeature"/>
        public abstract void Setup(ScriptableRenderContext context, ref RenderingData renderingData);

        /// <summary>
        /// Override this method to implement the lighting setup for the renderer. You can use this to
        /// compute and upload light CBUFFER for example.
        /// </summary>
        /// <param name="context">Use this render context to issue any draw commands during execution.</param>
        /// <param name="renderingData">Current render state information.</param>
        public virtual void SetupLights(ScriptableRenderContext context, ref RenderingData renderingData)
        {
        }

        /// <summary>
        /// Override this method to configure the culling parameters for the renderer. You can use this to configure if
        /// lights should be culled per-object or the maximum shadow distance for example.
        /// </summary>
        /// <param name="cullingParameters">Use this to change culling parameters used by the render pipeline.</param>
        /// <param name="cameraData">Current render state information.</param>
        public virtual void SetupCullingParameters(ref ScriptableCullingParameters cullingParameters,
            ref CameraData cameraData)
        {
        }

        /// <summary>
        /// Called upon finishing rendering the camera stack. You can release any resources created by the renderer here.
        /// </summary>
        /// <param name="cmd"></param>
        public virtual void FinishRendering(CommandBuffer cmd)
        {
        }

        /// <summary>
        /// Execute the enqueued render passes. This automatically handles editor and stereo rendering.
        /// </summary>
        /// <param name="context">Use this render context to issue any draw commands during execution.</param>
        /// <param name="renderingData">Current render state information.</param>
        public void Execute(ScriptableRenderContext context, ref RenderingData renderingData)
        {
            ref CameraData cameraData = ref renderingData.cameraData;
            Camera camera = cameraData.camera;

            CommandBuffer cmd = CommandBufferPool.Get(k_SetCameraRenderStateTag);
            InternalStartRendering(context, ref renderingData);

            // Cache the time for after the call to `SetupCameraProperties` and set the time variables in shader
            // For now we set the time variables per camera, as we plan to remove `SetupCameraProperties`.
            // Setting the time per frame would take API changes to pass the variable to each camera render.
            // Once `SetupCameraProperties` is gone, the variable should be set higher in the call-stack.
#if UNITY_EDITOR
            float time = Application.isPlaying ? Time.time : Time.realtimeSinceStartup;
#else
            float time = Time.time;
#endif
            float deltaTime = Time.deltaTime;
            float smoothDeltaTime = Time.smoothDeltaTime;

            // Initialize Camera Render State
            ClearRenderingState(cmd);
            SetPerCameraShaderVariables(cmd, ref cameraData);
            SetShaderTimeValues(cmd, time, deltaTime, smoothDeltaTime);
            context.ExecuteCommandBuffer(cmd);
            cmd.Clear();

            // Sort the render pass queue
            SortStable(m_ActiveRenderPassQueue);

            // Upper limits for each block. Each block will contains render passes with events below the limit.
            NativeArray<RenderPassEvent> blockEventLimits = new NativeArray<RenderPassEvent>(k_RenderPassBlockCount, Allocator.Temp);
            blockEventLimits[RenderPassBlock.BeforeRendering] = RenderPassEvent.BeforeRenderingPrepasses;
            blockEventLimits[RenderPassBlock.MainRenderingOpaque] = RenderPassEvent.AfterRenderingOpaques;
            blockEventLimits[RenderPassBlock.MainRenderingTransparent] = RenderPassEvent.AfterRenderingPostProcessing;
            blockEventLimits[RenderPassBlock.AfterRendering] = (RenderPassEvent)Int32.MaxValue;

            NativeArray<int> blockRanges = new NativeArray<int>(blockEventLimits.Length + 1, Allocator.Temp);
            // blockRanges[0] is always 0
            // blockRanges[i] is the index of the first RenderPass found in m_ActiveRenderPassQueue that has a ScriptableRenderPass.renderPassEvent higher than blockEventLimits[i] (i.e, should be executed after blockEventLimits[i])
            // blockRanges[blockEventLimits.Length] is m_ActiveRenderPassQueue.Count
            FillBlockRanges(blockEventLimits, blockRanges);
            blockEventLimits.Dispose();

            SetupLights(context, ref renderingData);

            // Before Render Block. This render blocks always execute in mono rendering.
            // Camera is not setup. Lights are not setup.
            // Used to render input textures like shadowmaps.
            ExecuteBlock(RenderPassBlock.BeforeRendering, blockRanges, context, ref renderingData);

            // This is still required because of the following reasons:
            // - Camera billboard properties.
            // - Camera frustum planes: unity_CameraWorldClipPlanes[6]
            // - _ProjectionParams.x logic is deep inside GfxDevice
            // NOTE: The only reason we have to call this here and not at the beginning (before shadows)
            // is because this need to be called for each eye in multi pass VR.
            // The side effect is that this will override some shader properties we already setup and we will have to
            // reset them.
            context.SetupCameraProperties(camera);
            SetCameraMatrices(cmd, ref cameraData, true);

            // Reset shader time variables as they were overridden in SetupCameraProperties. If we don't do it we might have a mismatch between shadows and main rendering
            SetShaderTimeValues(cmd, time, deltaTime, smoothDeltaTime);

#if VISUAL_EFFECT_GRAPH_0_0_1_OR_NEWER
            //Triggers dispatch per camera, all global parameters should have been setup at this stage.
            VFX.VFXManager.ProcessCameraCommand(camera, cmd);
#endif

            context.ExecuteCommandBuffer(cmd);
            cmd.Clear();

            BeginXRRendering(cmd, context, ref renderingData.cameraData);

            // In the opaque and transparent blocks the main rendering executes.

            // Opaque blocks...
            ExecuteBlock(RenderPassBlock.MainRenderingOpaque, blockRanges, context, ref renderingData);

            // Transparent blocks...
            ExecuteBlock(RenderPassBlock.MainRenderingTransparent, blockRanges, context, ref renderingData);

            // Draw Gizmos...
            DrawGizmos(context, camera, GizmoSubset.PreImageEffects);

            // In this block after rendering drawing happens, e.g, post processing, video player capture.
            ExecuteBlock(RenderPassBlock.AfterRendering, blockRanges, context, ref renderingData);

            EndXRRendering(cmd, context, ref renderingData.cameraData);

            DrawWireOverlay(context, camera);
            DrawGizmos(context, camera, GizmoSubset.PostImageEffects);

            InternalFinishRendering(context, cameraData.resolveFinalTarget);
            blockRanges.Dispose();
            CommandBufferPool.Release(cmd);
        }

        /// <summary>
        /// Enqueues a render pass for execution.
        /// </summary>
        /// <param name="pass">Render pass to be enqueued.</param>
        public void EnqueuePass(ScriptableRenderPass pass)
        {
            m_ActiveRenderPassQueue.Add(pass);
        }

        /// <summary>
        /// Returns a clear flag based on CameraClearFlags.
        /// </summary>
        /// <param name="cameraClearFlags">Camera clear flags.</param>
        /// <returns>A clear flag that tells if color and/or depth should be cleared.</returns>
        protected static ClearFlag GetCameraClearFlag(ref CameraData cameraData)
        {
            var cameraClearFlags = cameraData.camera.clearFlags;

#if UNITY_EDITOR
            // We need public API to tell if FrameDebugger is active and enabled. In that case
            // we want to force a clear to see properly the drawcall stepping.
            // For now, to fix FrameDebugger in Editor, we force a clear.
            cameraClearFlags = CameraClearFlags.SolidColor;
#endif

            // Universal RP doesn't support CameraClearFlags.DepthOnly and CameraClearFlags.Nothing.
            // CameraClearFlags.DepthOnly has the same effect of CameraClearFlags.SolidColor
            // CameraClearFlags.Nothing clears Depth on PC/Desktop and in mobile it clears both
            // depth and color.
            // CameraClearFlags.Skybox clears depth only.

            // Implementation details:
            // Camera clear flags are used to initialize the attachments on the first render pass.
            // ClearFlag is used together with Tile Load action to figure out how to clear the camera render target.
            // In Tile Based GPUs ClearFlag.Depth + RenderBufferLoadAction.DontCare becomes DontCare load action.
            // While ClearFlag.All + RenderBufferLoadAction.DontCare become Clear load action.
            // In mobile we force ClearFlag.All as DontCare doesn't have noticeable perf. difference from Clear
            // and this avoid tile clearing issue when not rendering all pixels in some GPUs.
            // In desktop/consoles there's actually performance difference between DontCare and Clear.

            // RenderBufferLoadAction.DontCare in PC/Desktop behaves as not clearing screen
            // RenderBufferLoadAction.DontCare in Vulkan/Metal behaves as DontCare load action
            // RenderBufferLoadAction.DontCare in GLES behaves as glInvalidateBuffer

            // Overlay cameras composite on top of previous ones. They don't clear color.
            // For overlay cameras we check if depth should be cleared on not.
            if (cameraData.renderType == CameraRenderType.Overlay)
                return (cameraData.clearDepth) ? ClearFlag.Depth : ClearFlag.None;

            // Always clear on first render pass in mobile as it's same perf of DontCare and avoid tile clearing issues.
            if (Application.isMobilePlatform)
                return ClearFlag.All;

            if ((cameraClearFlags == CameraClearFlags.Skybox && RenderSettings.skybox != null) ||
                cameraClearFlags == CameraClearFlags.Nothing)
                return ClearFlag.Depth;

            return ClearFlag.All;
        }

        void ClearRenderingState(CommandBuffer cmd)
        {
            // Reset per-camera shader keywords. They are enabled depending on which render passes are executed.
            cmd.DisableShaderKeyword(ShaderKeywordStrings.MainLightShadows);
            cmd.DisableShaderKeyword(ShaderKeywordStrings.MainLightShadowCascades);
            cmd.DisableShaderKeyword(ShaderKeywordStrings.AdditionalLightsVertex);
            cmd.DisableShaderKeyword(ShaderKeywordStrings.AdditionalLightsPixel);
            cmd.DisableShaderKeyword(ShaderKeywordStrings.AdditionalLightShadows);
            cmd.DisableShaderKeyword(ShaderKeywordStrings.SoftShadows);
            cmd.DisableShaderKeyword(ShaderKeywordStrings.MixedLightingSubtractive);
            cmd.DisableShaderKeyword(ShaderKeywordStrings.LinearToSRGBConversion);
        }

        internal void Clear(CameraRenderType cameraType)
        {
            var colorBuffer = GetRenderTexture(UniversalRenderTextureType.CameraTarget);
            var depthBuffer = GetRenderTexture(UniversalRenderTextureType.None);
            
            m_ActiveColorAttachments[0] = colorBuffer;
            for (int i = 1; i < m_ActiveColorAttachments.Length; ++i)
                m_ActiveColorAttachments[i] = 0;

            m_ActiveDepthAttachment = depthBuffer;

            m_FirstTimeCameraColorTargetIsBound = cameraType == CameraRenderType.Base;
            m_FirstTimeCameraDepthTargetIsBound = true;

            m_ActiveRenderPassQueue.Clear();

            m_CameraColorTarget = colorBuffer;
            m_CameraDepthTarget = depthBuffer;
        }

        void ExecuteBlock(int blockIndex, NativeArray<int> blockRanges,
            ScriptableRenderContext context, ref RenderingData renderingData, bool submit = false)
        {
            int endIndex = blockRanges[blockIndex + 1];
            for (int currIndex = blockRanges[blockIndex]; currIndex < endIndex; ++currIndex)
            {
                var renderPass = m_ActiveRenderPassQueue[currIndex];
                ExecuteRenderPass(context, renderPass, ref renderingData);
            }

            if (submit)
                context.Submit();
        }

        void ExecuteRenderPass(ScriptableRenderContext context, ScriptableRenderPass renderPass, ref RenderingData renderingData)
        {
            ref CameraData cameraData = ref renderingData.cameraData;
            Camera camera = cameraData.camera;

            CommandBuffer cmd = CommandBufferPool.Get(k_SetRenderTarget);
            renderPass.Configure(cmd, cameraData.cameraTargetDescriptor);

            ClearFlag cameraClearFlag = GetCameraClearFlag(ref cameraData);

            var currentActiveTarget = GetRenderTexture(UniversalRenderTextureType.CurrentActive);
            
            // Currently in non-MRT case, color attachment can actually be a depth attachment.

            RenderTargetIdentifier passColorAttachment = renderPass.colorAttachment;
            RenderTargetIdentifier passDepthAttachment = renderPass.depthAttachment;

            // When render pass doesn't call ConfigureTarget we assume it's expected to render to camera target
            // which might be backbuffer or the framebuffer render textures.
            if (!renderPass.overrideCameraTarget)
            {
                passColorAttachment = m_CameraColorTarget;
                passDepthAttachment = m_CameraDepthTarget;
            }

            var renderTextureNone = GetRenderTexture(UniversalRenderTextureType.None);
            if (passColorAttachment == currentActiveTarget)
            {
                // do nothing, leave current render target attachments
            }
            else if (passColorAttachment == renderTextureNone && passDepthAttachment == renderTextureNone)
            {
                // do nothing
            }
            // We use a different code path for MRT since it calls a different version of API SetRenderTarget
            else if (RenderingUtils.IsMRT(renderPass.colorAttachments))
            {
                // In the MRT path we assume that all color attachments are REAL color attachments,
                // and that the depth attachment is a REAL depth attachment too.


                // Determine what attachments need to be cleared. ----------------

                bool needCustomCameraColorClear = false;
                bool needCustomCameraDepthClear = false;

                int cameraColorTargetIndex = RenderingUtils.IndexOf(renderPass.colorAttachments, m_CameraColorTarget);
                if (cameraColorTargetIndex != -1 && (m_FirstTimeCameraColorTargetIsBound))
                {
                    m_FirstTimeCameraColorTargetIsBound = false; // register that we did clear the camera target the first time it was bound

                    // Overlay cameras composite on top of previous ones. They don't clear.
                    // MTT: Commented due to not implemented yet
                    //                    if (renderingData.cameraData.renderType == CameraRenderType.Overlay)
                    //                        clearFlag = ClearFlag.None;

                    // We need to specifically clear the camera color target.
                    // But there is still a chance we don't need to issue individual clear() on each render-targets if they all have the same clear parameters.
                    needCustomCameraColorClear = (cameraClearFlag & ClearFlag.Color) != (renderPass.clearFlag & ClearFlag.Color)
                                                || CoreUtils.ConvertSRGBToActiveColorSpace(camera.backgroundColor) != renderPass.clearColor;
                }

                // Note: if we have to give up the assumption that no depthTarget can be included in the MRT colorAttachments, we might need something like this:
                // int cameraTargetDepthIndex = IndexOf(renderPass.colorAttachments, m_CameraDepthTarget);
                // if( !renderTargetAlreadySet && cameraTargetDepthIndex != -1 && m_FirstTimeCameraDepthTargetIsBound)
                // { ...
                // }

                if (renderPass.depthAttachment == m_CameraDepthTarget && m_FirstTimeCameraDepthTargetIsBound)
                {
                    m_FirstTimeCameraDepthTargetIsBound = false;
                    needCustomCameraDepthClear = (cameraClearFlag & ClearFlag.Depth) != (renderPass.clearFlag & ClearFlag.Depth);
                }

                // Perform all clear operations needed. ----------------
                // We try to minimize calls to SetRenderTarget().

                // We get here only if cameraColorTarget needs to be handled separately from the rest of the color attachments.
                if (needCustomCameraColorClear)
                {
                    // Clear camera color render-target separately from the rest of the render-targets.

                    if ((cameraClearFlag & ClearFlag.Color) != 0)
                        SetRenderTarget(cmd, renderPass.colorAttachments[cameraColorTargetIndex], renderPass.depthAttachment, ClearFlag.Color, CoreUtils.ConvertSRGBToActiveColorSpace(camera.backgroundColor));

                    if ((renderPass.clearFlag & ClearFlag.Color) != 0)
                    {
                        uint otherTargetsCount = RenderingUtils.CountDistinct(renderPass.colorAttachments, m_CameraColorTarget);
                        var nonCameraAttachments = m_TrimmedColorAttachmentCopies[otherTargetsCount];
                        int writeIndex = 0;
                        for (int readIndex = 0; readIndex < renderPass.colorAttachments.Length; ++readIndex)
                        {
                            if (renderPass.colorAttachments[readIndex] != m_CameraColorTarget && renderPass.colorAttachments[readIndex] != 0)
                            {
                                nonCameraAttachments[writeIndex] = renderPass.colorAttachments[readIndex];
                                ++writeIndex;
                            }
                        }
                        if (writeIndex != otherTargetsCount)
                            Debug.LogError("writeIndex and otherTargetsCount values differed. writeIndex:" + writeIndex + " otherTargetsCount:" + otherTargetsCount);
                        SetRenderTarget(cmd, nonCameraAttachments, m_CameraDepthTarget, ClearFlag.Color, renderPass.clearColor);
                    }
                }

                // Bind all attachments, clear color only if there was no custom behaviour for cameraColorTarget, clear depth as needed.
                ClearFlag finalClearFlag = ClearFlag.None;
                finalClearFlag |= needCustomCameraDepthClear ? (cameraClearFlag & ClearFlag.Depth) : (renderPass.clearFlag & ClearFlag.Depth);
                finalClearFlag |= needCustomCameraColorClear ? 0 : (renderPass.clearFlag & ClearFlag.Color);

                // Only setup render target if current render pass attachments are different from the active ones.
                if (!RenderingUtils.SequenceEqual(renderPass.colorAttachments, m_ActiveColorAttachments) || renderPass.depthAttachment != m_ActiveDepthAttachment || finalClearFlag != ClearFlag.None)
                {
                    int lastValidRTindex = RenderingUtils.LastValid(renderPass.colorAttachments);
                    if (lastValidRTindex >= 0)
                    {
                        int rtCount = lastValidRTindex + 1;
                        var trimmedAttachments = m_TrimmedColorAttachmentCopies[rtCount];
                        for (int i = 0; i < rtCount; ++i)
                            trimmedAttachments[i] = renderPass.colorAttachments[i];
                        SetRenderTarget(cmd, trimmedAttachments, renderPass.depthAttachment, finalClearFlag, renderPass.clearColor);
                    }
                }
            }
            else
            {
                ClearFlag finalClearFlag = ClearFlag.None;
                Color finalClearColor;

                if (passColorAttachment == m_CameraColorTarget && (m_FirstTimeCameraColorTargetIsBound))
                {
                    m_FirstTimeCameraColorTargetIsBound = false; // register that we did clear the camera target the first time it was bound

                    finalClearFlag |= (cameraClearFlag & ClearFlag.Color);
                    finalClearColor = CoreUtils.ConvertSRGBToActiveColorSpace(camera.backgroundColor);

                    if (m_FirstTimeCameraDepthTargetIsBound)
                    {
                        // m_CameraColorTarget can be an opaque pointer to a RenderTexture with depth-surface.
                        // We cannot infer this information here, so we must assume both camera color and depth are first-time bound here (this is the legacy behaviour).
                        m_FirstTimeCameraDepthTargetIsBound = false;
                        finalClearFlag |= (cameraClearFlag & ClearFlag.Depth);
                    }
                }
                else
                {
                    finalClearFlag |= (renderPass.clearFlag & ClearFlag.Color);
                    finalClearColor = renderPass.clearColor;
                }

                // Condition (m_CameraDepthTarget!=BuiltinRenderTextureType.CameraTarget) below prevents m_FirstTimeCameraDepthTargetIsBound flag from being reset during non-camera passes (such as Color Grading LUT). This ensures that in those cases, cameraDepth will actually be cleared during the later camera pass.
                if (   (m_CameraDepthTarget!=BuiltinRenderTextureType.CameraTarget ) && (passDepthAttachment == m_CameraDepthTarget || passColorAttachment == m_CameraDepthTarget) && m_FirstTimeCameraDepthTargetIsBound )
                {
                    m_FirstTimeCameraDepthTargetIsBound = false;

                    finalClearFlag |= (cameraClearFlag & ClearFlag.Depth);

                    // finalClearFlag |= (cameraClearFlag & ClearFlag.Color);  // <- m_CameraDepthTarget is never a color-surface, so no need to add this here.
                }
                else
                    finalClearFlag |= (renderPass.clearFlag & ClearFlag.Depth);

                // Only setup render target if current render pass attachments are different from the active ones
                if (passColorAttachment != m_ActiveColorAttachments[0] || passDepthAttachment != m_ActiveDepthAttachment || finalClearFlag != ClearFlag.None)
                {
                    SetRenderTarget(cmd, passColorAttachment, passDepthAttachment, finalClearFlag, finalClearColor);

#if ENABLE_VR && ENABLE_XR_MODULE
                    if (cameraData.xr.enabled)
                    {
                        // SetRenderTarget might alter the internal device state(winding order).
                        // Non-stereo buffer is already updated internally when switching render target. We update stereo buffers here to keep the consistency.
                        // XRTODO: Consolidate y-flip and winding order device state in URP
                        bool isRenderToBackBufferTarget = (passColorAttachment == cameraData.xr.renderTarget) && !cameraData.xr.renderTargetIsRenderTexture;
                        cameraData.xr.UpdateGPUViewAndProjectionMatrices(cmd, ref cameraData, !isRenderToBackBufferTarget);
                    }
#endif
                }
            }

            // Also, we execute the commands recorded at this point to ensure SetRenderTarget is called before RenderPass.Execute
            context.ExecuteCommandBuffer(cmd);
            CommandBufferPool.Release(cmd);

            renderPass.Execute(context, ref renderingData);
        }

        void BeginXRRendering(CommandBuffer cmd, ScriptableRenderContext context, ref CameraData cameraData)
        {
#if ENABLE_VR && ENABLE_XR_MODULE
            if (cameraData.xr.enabled)
            {
                cameraData.xr.StartSinglePass(cmd);
                cmd.EnableShaderKeyword(ShaderKeywordStrings.UseDrawProcedural);
                context.ExecuteCommandBuffer(cmd);
                cmd.Clear();
            }
#endif
        }

        void EndXRRendering(CommandBuffer cmd, ScriptableRenderContext context, ref CameraData cameraData)
        {
#if ENABLE_VR && ENABLE_XR_MODULE
            if (cameraData.xr.enabled)
            {
                cameraData.xr.StopSinglePass(cmd);
                cmd.DisableShaderKeyword(ShaderKeywordStrings.UseDrawProcedural);
                context.ExecuteCommandBuffer(cmd);
                cmd.Clear();
            }
#endif
        }

        internal void SetRenderTarget(CommandBuffer cmd, RenderTargetIdentifier colorAttachment, RenderTargetIdentifier depthAttachment, ClearFlag clearFlag, Color clearColor)
        {
            m_ActiveColorAttachments[0] = colorAttachment;
            for (int i = 1; i < m_ActiveColorAttachments.Length; ++i)
                m_ActiveColorAttachments[i] = 0;

            m_ActiveDepthAttachment = depthAttachment;

            RenderBufferLoadAction colorLoadAction = ((uint)clearFlag & (uint)ClearFlag.Color) != 0 ?
                RenderBufferLoadAction.DontCare : RenderBufferLoadAction.Load;

            RenderBufferLoadAction depthLoadAction = ((uint)clearFlag & (uint)ClearFlag.Depth) != 0 ?
                RenderBufferLoadAction.DontCare : RenderBufferLoadAction.Load;

            SetRenderTarget(cmd, colorAttachment, colorLoadAction, RenderBufferStoreAction.Store,
                depthAttachment, depthLoadAction, RenderBufferStoreAction.Store, clearFlag, clearColor);
        }

        static void SetRenderTarget(
            CommandBuffer cmd,
            RenderTargetIdentifier colorAttachment,
            RenderBufferLoadAction colorLoadAction,
            RenderBufferStoreAction colorStoreAction,
            ClearFlag clearFlags,
            Color clearColor)
        {
            CoreUtils.SetRenderTarget(cmd, colorAttachment, colorLoadAction, colorStoreAction, clearFlags, clearColor);
        }

        void SetRenderTarget(
            CommandBuffer cmd,
            RenderTargetIdentifier colorAttachment,
            RenderBufferLoadAction colorLoadAction,
            RenderBufferStoreAction colorStoreAction,
            RenderTargetIdentifier depthAttachment,
            RenderBufferLoadAction depthLoadAction,
            RenderBufferStoreAction depthStoreAction,
            ClearFlag clearFlags,
            Color clearColor)
        {
<<<<<<< HEAD
            if (depthAttachment == GetRenderTexture(UniversalRenderTextureType.CameraTarget) ||
                depthAttachment == GetRenderTexture(UniversalRenderTextureType.None))
=======
            // XRTODO: Revisit the logic. Why treat CameraTarget depth specially?
            if (depthAttachment == BuiltinRenderTextureType.CameraTarget)
>>>>>>> 6b9794eb
            {
                SetRenderTarget(cmd, colorAttachment, colorLoadAction, colorStoreAction, clearFlags, clearColor);
            }
            else
            {
                CoreUtils.SetRenderTarget(cmd, colorAttachment, colorLoadAction, colorStoreAction,
                        depthAttachment, depthLoadAction, depthStoreAction, clearFlags, clearColor);
            }
        }

        void SetRenderTarget(CommandBuffer cmd, RenderTargetIdentifier[] colorAttachments, RenderTargetIdentifier depthAttachment, ClearFlag clearFlag, Color clearColor)
        {
            m_ActiveColorAttachments = colorAttachments;
            m_ActiveDepthAttachment = depthAttachment;

            CoreUtils.SetRenderTarget(cmd, colorAttachments, depthAttachment, clearFlag, clearColor);
        }

        [Conditional("UNITY_EDITOR")]
        void DrawGizmos(ScriptableRenderContext context, Camera camera, GizmoSubset gizmoSubset)
        {
#if UNITY_EDITOR
            if (UnityEditor.Handles.ShouldRenderGizmos())
                context.DrawGizmos(camera, gizmoSubset);
#endif
        }

        [Conditional("UNITY_EDITOR")]
        void DrawWireOverlay(ScriptableRenderContext context, Camera camera)
        {
#if UNITY_EDITOR
            context.DrawWireOverlay(camera);
#endif
        }

        // Fill in render pass indices for each block. End index is startIndex + 1.
        void FillBlockRanges(NativeArray<RenderPassEvent> blockEventLimits, NativeArray<int> blockRanges)
        {
            int currRangeIndex = 0;
            int currRenderPass = 0;
            blockRanges[currRangeIndex++] = 0;

            // For each block, it finds the first render pass index that has an event
            // higher than the block limit.
            for (int i = 0; i < blockEventLimits.Length - 1; ++i)
            {
                while (currRenderPass < m_ActiveRenderPassQueue.Count &&
                    m_ActiveRenderPassQueue[currRenderPass].renderPassEvent < blockEventLimits[i])
                    currRenderPass++;

                blockRanges[currRangeIndex++] = currRenderPass;
            }

            blockRanges[currRangeIndex] = m_ActiveRenderPassQueue.Count;
        }

        void InternalStartRendering(ScriptableRenderContext context, ref RenderingData renderingData)
        {
            CommandBuffer cmd = CommandBufferPool.Get(k_ReleaseResourcesTag);
            for (int i = 0; i < m_ActiveRenderPassQueue.Count; ++i)
            {
                m_ActiveRenderPassQueue[i].OnCameraSetup(cmd, ref renderingData);
            }
            context.ExecuteCommandBuffer(cmd);
            CommandBufferPool.Release(cmd);
        }

        void InternalFinishRendering(ScriptableRenderContext context, bool resolveFinalTarget)
        {
            CommandBuffer cmd = CommandBufferPool.Get(k_ReleaseResourcesTag);

            for (int i = 0; i < m_ActiveRenderPassQueue.Count; ++i)
                m_ActiveRenderPassQueue[i].OnCameraCleanup(cmd);

            // Happens when rendering the last camera in the camera stack.
            if (resolveFinalTarget)
            {
                for (int i = 0; i < m_ActiveRenderPassQueue.Count; ++i)
                    m_ActiveRenderPassQueue[i].OnFinishCameraStackRendering(cmd);

                FinishRendering(cmd);
            }

            context.ExecuteCommandBuffer(cmd);
            CommandBufferPool.Release(cmd);
        }

        internal static void SortStable(List<ScriptableRenderPass> list)
        {
            int j;
            for (int i = 1; i < list.Count; ++i)
            {
                ScriptableRenderPass curr = list[i];

                j = i - 1;
                for (; j >= 0 && curr < list[j]; --j)
                    list[j + 1] = list[j];

                list[j + 1] = curr;
            }
        }

        internal void SetupBackbufferFormat(int msaaSamples, bool stereo)
        {
#if ENABLE_VR && ENABLE_VR_MODULE
            if (!stereo)
                return;
            
            bool msaaSampleCountHasChanged = false;
            int currentQualitySettingsSampleCount = QualitySettings.antiAliasing;
            if (currentQualitySettingsSampleCount != msaaSamples &&
                !(currentQualitySettingsSampleCount == 0 && msaaSamples == 1))
            {
                msaaSampleCountHasChanged = true;
            }

            // There's no exposed API to control how a backbuffer is created with MSAA
            // By settings antiAliasing we match what the amount of samples in camera data with backbuffer
            // We only do this for the main camera and this only takes effect in the beginning of next frame.
            // This settings should not be changed on a frame basis so that's fine.
            if (msaaSampleCountHasChanged)
            {
                QualitySettings.antiAliasing = msaaSamples;
                XR.XRDevice.UpdateEyeTextureMSAASetting();
            }  
#endif
        }
    }
}<|MERGE_RESOLUTION|>--- conflicted
+++ resolved
@@ -872,13 +872,9 @@
             ClearFlag clearFlags,
             Color clearColor)
         {
-<<<<<<< HEAD
-            if (depthAttachment == GetRenderTexture(UniversalRenderTextureType.CameraTarget) ||
+            // XRTODO: Revisit the logic. Why treat CameraTarget depth specially?
+			if (depthAttachment == GetRenderTexture(UniversalRenderTextureType.CameraTarget) ||
                 depthAttachment == GetRenderTexture(UniversalRenderTextureType.None))
-=======
-            // XRTODO: Revisit the logic. Why treat CameraTarget depth specially?
-            if (depthAttachment == BuiltinRenderTextureType.CameraTarget)
->>>>>>> 6b9794eb
             {
                 SetRenderTarget(cmd, colorAttachment, colorLoadAction, colorStoreAction, clearFlags, clearColor);
             }
