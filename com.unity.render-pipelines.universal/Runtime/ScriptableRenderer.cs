using System;
using System.Diagnostics;
using System.Collections.Generic;
using Unity.Collections;
<<<<<<< HEAD
using UnityEditor.Rendering;
=======
using UnityEngine.Experimental.Rendering;
>>>>>>> af4a33d4
using UnityEngine.Profiling;

namespace UnityEngine.Rendering.Universal
{
    /// <summary>
    ///  Class <c>ScriptableRenderer</c> implements a rendering strategy. It describes how culling and lighting works and
    /// the effects supported.
    ///
    ///  A renderer can be used for all cameras or be overridden on a per-camera basis. It will implement light culling and setup
    /// and describe a list of <c>ScriptableRenderPass</c> to execute in a frame. The renderer can be extended to support more effect with additional
    ///  <c>ScriptableRendererFeature</c>. Resources for the renderer are serialized in <c>ScriptableRendererData</c>.
    ///
    /// he renderer resources are serialized in <c>ScriptableRendererData</c>.
    /// <seealso cref="ScriptableRendererData"/>
    /// <seealso cref="ScriptableRendererFeature"/>
    /// <seealso cref="ScriptableRenderPass"/>
    /// </summary>
    public abstract partial class ScriptableRenderer : IDisposable
    {
        private static class Profiling
        {
            private const string k_Name = nameof(ScriptableRenderer);
            public static readonly ProfilingSampler setPerCameraShaderVariables = new ProfilingSampler($"{k_Name}.{nameof(SetPerCameraShaderVariables)}");
            public static readonly ProfilingSampler sortRenderPasses            = new ProfilingSampler($"Sort Render Passes");
            public static readonly ProfilingSampler setupLights                 = new ProfilingSampler($"{k_Name}.{nameof(SetupLights)}");
            public static readonly ProfilingSampler setupCamera                 = new ProfilingSampler($"Setup Camera Parameters");
            public static readonly ProfilingSampler addRenderPasses             = new ProfilingSampler($"{k_Name}.{nameof(AddRenderPasses)}");
            public static readonly ProfilingSampler clearRenderingState         = new ProfilingSampler($"{k_Name}.{nameof(ClearRenderingState)}");
            public static readonly ProfilingSampler internalStartRendering      = new ProfilingSampler($"{k_Name}.{nameof(InternalStartRendering)}");
            public static readonly ProfilingSampler internalFinishRendering     = new ProfilingSampler($"{k_Name}.{nameof(InternalFinishRendering)}");
            public static readonly ProfilingSampler drawGizmos                  = new ProfilingSampler($"{nameof(DrawGizmos)}");

            public static class RenderBlock
            {
                private const string k_Name = nameof(RenderPassBlock);
                public static readonly ProfilingSampler beforeRendering          = new ProfilingSampler($"{k_Name}.{nameof(RenderPassBlock.BeforeRendering)}");
                public static readonly ProfilingSampler mainRenderingOpaque      = new ProfilingSampler($"{k_Name}.{nameof(RenderPassBlock.MainRenderingOpaque)}");
                public static readonly ProfilingSampler mainRenderingTransparent = new ProfilingSampler($"{k_Name}.{nameof(RenderPassBlock.MainRenderingTransparent)}");
                public static readonly ProfilingSampler afterRendering           = new ProfilingSampler($"{k_Name}.{nameof(RenderPassBlock.AfterRendering)}");
            }

            public static class RenderPass
            {
                private const string k_Name = nameof(ScriptableRenderPass);
                public static readonly ProfilingSampler configure = new ProfilingSampler($"{k_Name}.{nameof(ScriptableRenderPass.Configure)}");
            }
        }

        /// <summary>
        /// Override to provide a custom profiling name
        /// </summary>
        protected ProfilingSampler profilingExecute { get; set; }

        /// <summary>
        /// Configures the supported features for this renderer. When creating custom renderers
        /// for Universal Render Pipeline you can choose to opt-in or out for specific features.
        /// </summary>
        public class RenderingFeatures
        {
            /// <summary>
            /// This setting controls if the camera editor should display the camera stack category.
            /// Renderers that don't support camera stacking will only render camera of type CameraRenderType.Base
            /// <see cref="CameraRenderType"/>
            /// <seealso cref="UniversalAdditionalCameraData.cameraStack"/>
            /// </summary>
            public bool cameraStacking { get; set; } = false;

            /// <summary>
            /// This setting controls if the Universal Render Pipeline asset should expose MSAA option.
            /// </summary>
            public bool msaa { get; set; } = true;
        }

        protected DebugHandler DebugHandler { get; }

        /// <summary>
        /// The renderer we are currently rendering with, for low-level render control only.
        /// <c>current</c> is null outside rendering scope.
        /// Similar to https://docs.unity3d.com/ScriptReference/Camera-current.html
        /// </summary>
        internal static ScriptableRenderer current = null;

        /// <summary>
        /// Set camera matrices. This method will set <c>UNITY_MATRIX_V</c>, <c>UNITY_MATRIX_P</c>, <c>UNITY_MATRIX_VP</c> to camera matrices.
        /// Additionally this will also set <c>unity_CameraProjection</c> and <c>unity_CameraProjection</c>.
        /// If <c>setInverseMatrices</c> is set to true this function will also set <c>UNITY_MATRIX_I_V</c> and <c>UNITY_MATRIX_I_VP</c>.
        /// This function has no effect when rendering in stereo. When in stereo rendering you cannot override camera matrices.
        /// If you need to set general purpose view and projection matrices call <see cref="SetViewAndProjectionMatrices(CommandBuffer, Matrix4x4, Matrix4x4, bool)"/> instead.
        /// </summary>
        /// <param name="cmd">CommandBuffer to submit data to GPU.</param>
        /// <param name="cameraData">CameraData containing camera matrices information.</param>
        /// <param name="setInverseMatrices">Set this to true if you also need to set inverse camera matrices.</param>
        public static void SetCameraMatrices(CommandBuffer cmd, ref CameraData cameraData, bool setInverseMatrices)
        {
#if ENABLE_VR && ENABLE_XR_MODULE
            if (cameraData.xr.enabled)
            {
                cameraData.xr.UpdateGPUViewAndProjectionMatrices(cmd, ref cameraData, cameraData.xr.renderTargetIsRenderTexture);
                return;
            }
#endif

            Matrix4x4 viewMatrix = cameraData.GetViewMatrix();
            Matrix4x4 projectionMatrix = cameraData.GetProjectionMatrix();

            // TODO: Investigate why SetViewAndProjectionMatrices is causing y-flip / winding order issue
            // for now using cmd.SetViewProjecionMatrices
            //SetViewAndProjectionMatrices(cmd, viewMatrix, cameraData.GetDeviceProjectionMatrix(), setInverseMatrices);
            cmd.SetViewProjectionMatrices(viewMatrix, projectionMatrix);

            if (setInverseMatrices)
            {
                Matrix4x4 gpuProjectionMatrix = cameraData.GetGPUProjectionMatrix();
                Matrix4x4 viewAndProjectionMatrix = gpuProjectionMatrix * viewMatrix;
                Matrix4x4 inverseViewMatrix = Matrix4x4.Inverse(viewMatrix);
                Matrix4x4 inverseProjectionMatrix = Matrix4x4.Inverse(gpuProjectionMatrix);
                Matrix4x4 inverseViewProjection = inverseViewMatrix * inverseProjectionMatrix;

                // There's an inconsistency in handedness between unity_matrixV and unity_WorldToCamera
                // Unity changes the handedness of unity_WorldToCamera (see Camera::CalculateMatrixShaderProps)
                // we will also change it here to avoid breaking existing shaders. (case 1257518)
                Matrix4x4 worldToCameraMatrix = Matrix4x4.Scale(new Vector3(1.0f, 1.0f, -1.0f)) * viewMatrix;
                Matrix4x4 cameraToWorldMatrix = worldToCameraMatrix.inverse;
                cmd.SetGlobalMatrix(ShaderPropertyId.worldToCameraMatrix, worldToCameraMatrix);
                cmd.SetGlobalMatrix(ShaderPropertyId.cameraToWorldMatrix, cameraToWorldMatrix);

                cmd.SetGlobalMatrix(ShaderPropertyId.inverseViewMatrix, inverseViewMatrix);
                cmd.SetGlobalMatrix(ShaderPropertyId.inverseProjectionMatrix, inverseProjectionMatrix);
                cmd.SetGlobalMatrix(ShaderPropertyId.inverseViewAndProjectionMatrix, inverseViewProjection);
            }

            // TODO: missing unity_CameraWorldClipPlanes[6], currently set by context.SetupCameraProperties
        }

        /// <summary>
        /// Set camera and screen shader variables as described in https://docs.unity3d.com/Manual/SL-UnityShaderVariables.html
        /// </summary>
        /// <param name="cmd">CommandBuffer to submit data to GPU.</param>
        /// <param name="cameraData">CameraData containing camera matrices information.</param>
        void SetPerCameraShaderVariables(CommandBuffer cmd, ref CameraData cameraData)
        {
            using var profScope = new ProfilingScope(cmd, Profiling.setPerCameraShaderVariables);

            Camera camera = cameraData.camera;

            Rect pixelRect = cameraData.pixelRect;
            float renderScale = cameraData.isSceneViewCamera ? 1f : cameraData.renderScale;
            float scaledCameraWidth = (float)pixelRect.width * renderScale;
            float scaledCameraHeight = (float)pixelRect.height * renderScale;
            float cameraWidth = (float)pixelRect.width;
            float cameraHeight = (float)pixelRect.height;

            // Use eye texture's width and height as screen params when XR is enabled
            if (cameraData.xr.enabled)
            {
                scaledCameraWidth = (float)cameraData.cameraTargetDescriptor.width;
                scaledCameraHeight = (float)cameraData.cameraTargetDescriptor.height;
                cameraWidth = (float)cameraData.cameraTargetDescriptor.width;
                cameraHeight = (float)cameraData.cameraTargetDescriptor.height;
            }

            if (camera.allowDynamicResolution)
            {
                scaledCameraWidth *= ScalableBufferManager.widthScaleFactor;
                scaledCameraHeight *= ScalableBufferManager.heightScaleFactor;
            }

            float near = camera.nearClipPlane;
            float far = camera.farClipPlane;
            float invNear = Mathf.Approximately(near, 0.0f) ? 0.0f : 1.0f / near;
            float invFar = Mathf.Approximately(far, 0.0f) ? 0.0f : 1.0f / far;
            float isOrthographic = camera.orthographic ? 1.0f : 0.0f;

            // From http://www.humus.name/temp/Linearize%20depth.txt
            // But as depth component textures on OpenGL always return in 0..1 range (as in D3D), we have to use
            // the same constants for both D3D and OpenGL here.
            // OpenGL would be this:
            // zc0 = (1.0 - far / near) / 2.0;
            // zc1 = (1.0 + far / near) / 2.0;
            // D3D is this:
            float zc0 = 1.0f - far * invNear;
            float zc1 = far * invNear;

            Vector4 zBufferParams = new Vector4(zc0, zc1, zc0 * invFar, zc1 * invFar);

            if (SystemInfo.usesReversedZBuffer)
            {
                zBufferParams.y += zBufferParams.x;
                zBufferParams.x = -zBufferParams.x;
                zBufferParams.w += zBufferParams.z;
                zBufferParams.z = -zBufferParams.z;
            }

            // Projection flip sign logic is very deep in GfxDevice::SetInvertProjectionMatrix
            // For now we don't deal with _ProjectionParams.x and let SetupCameraProperties handle it.
            // We need to enable this when we remove SetupCameraProperties
            // float projectionFlipSign = ???
            // Vector4 projectionParams = new Vector4(projectionFlipSign, near, far, 1.0f * invFar);
            // cmd.SetGlobalVector(ShaderPropertyId.projectionParams, projectionParams);

            Vector4 orthoParams = new Vector4(camera.orthographicSize * cameraData.aspectRatio, camera.orthographicSize, 0.0f, isOrthographic);

            // Camera and Screen variables as described in https://docs.unity3d.com/Manual/SL-UnityShaderVariables.html
            cmd.SetGlobalVector(ShaderPropertyId.worldSpaceCameraPos, camera.transform.position);
            cmd.SetGlobalVector(ShaderPropertyId.screenParams, new Vector4(cameraWidth, cameraHeight, 1.0f + 1.0f / cameraWidth, 1.0f + 1.0f / cameraHeight));
            cmd.SetGlobalVector(ShaderPropertyId.scaledScreenParams, new Vector4(scaledCameraWidth, scaledCameraHeight, 1.0f + 1.0f / scaledCameraWidth, 1.0f + 1.0f / scaledCameraHeight));
            cmd.SetGlobalVector(ShaderPropertyId.zBufferParams, zBufferParams);
            cmd.SetGlobalVector(ShaderPropertyId.orthoParams, orthoParams);
        }

        /// <summary>
        /// Set shader time variables as described in https://docs.unity3d.com/Manual/SL-UnityShaderVariables.html
        /// </summary>
        /// <param name="cmd">CommandBuffer to submit data to GPU.</param>
        /// <param name="time">Time.</param>
        /// <param name="deltaTime">Delta time.</param>
        /// <param name="smoothDeltaTime">Smooth delta time.</param>
        void SetShaderTimeValues(CommandBuffer cmd, float time, float deltaTime, float smoothDeltaTime)
        {
            float timeEights = time / 8f;
            float timeFourth = time / 4f;
            float timeHalf = time / 2f;

            // Time values
            Vector4 timeVector = time * new Vector4(1f / 20f, 1f, 2f, 3f);
            Vector4 sinTimeVector = new Vector4(Mathf.Sin(timeEights), Mathf.Sin(timeFourth), Mathf.Sin(timeHalf), Mathf.Sin(time));
            Vector4 cosTimeVector = new Vector4(Mathf.Cos(timeEights), Mathf.Cos(timeFourth), Mathf.Cos(timeHalf), Mathf.Cos(time));
            Vector4 deltaTimeVector = new Vector4(deltaTime, 1f / deltaTime, smoothDeltaTime, 1f / smoothDeltaTime);
            Vector4 timeParametersVector = new Vector4(time, Mathf.Sin(time), Mathf.Cos(time), 0.0f);

            cmd.SetGlobalVector(ShaderPropertyId.time, timeVector);
            cmd.SetGlobalVector(ShaderPropertyId.sinTime, sinTimeVector);
            cmd.SetGlobalVector(ShaderPropertyId.cosTime, cosTimeVector);
            cmd.SetGlobalVector(ShaderPropertyId.deltaTime, deltaTimeVector);
            cmd.SetGlobalVector(ShaderPropertyId.timeParameters, timeParametersVector);
        }

        /// <summary>
        /// Returns the camera color target for this renderer.
        /// It's only valid to call cameraColorTarget in the scope of <c>ScriptableRenderPass</c>.
        /// <seealso cref="ScriptableRenderPass"/>.
        /// </summary>
        public RenderTargetIdentifier cameraColorTarget
        {
            get
            {
                if (!(m_IsPipelineExecuting || isCameraColorTargetValid))
                {
                    Debug.LogWarning("You can only call cameraColorTarget inside the scope of a ScriptableRenderPass. Otherwise the pipeline camera target texture might have not been created or might have already been disposed.");

                    // TODO: Ideally we should return an error texture (BuiltinRenderTextureType.None?)
                    // but this might break some existing content, so we return the pipeline texture in the hope it gives a "soft" upgrade to users.
                }

                return m_CameraColorTarget;
            }
        }

        /// <summary>
        /// Returns the camera depth target for this renderer.
        /// It's only valid to call cameraDepthTarget in the scope of <c>ScriptableRenderPass</c>.
        /// <seealso cref="ScriptableRenderPass"/>.
        /// </summary>
        public RenderTargetIdentifier cameraDepthTarget
        {
            get
            {
                if (!m_IsPipelineExecuting)
                {
                    Debug.LogWarning("You can only call cameraDepthTarget inside the scope of a ScriptableRenderPass. Otherwise the pipeline camera target texture might have not been created or might have already been disposed.");
                    // TODO: Ideally we should return an error texture (BuiltinRenderTextureType.None?)
                    // but this might break some existing content, so we return the pipeline texture in the hope it gives a "soft" upgrade to users.
                }

                return m_CameraDepthTarget;
            }
        }

        /// <summary>
        /// Returns a list of renderer features added to this renderer.
        /// <seealso cref="ScriptableRendererFeature"/>
        /// </summary>
        protected List<ScriptableRendererFeature> rendererFeatures
        {
            get => m_RendererFeatures;
        }

        /// <summary>
        /// Returns a list of render passes scheduled to be executed by this renderer.
        /// <seealso cref="ScriptableRenderPass"/>
        /// </summary>
        protected List<ScriptableRenderPass> activeRenderPassQueue
        {
            get => m_ActiveRenderPassQueue;
        }

        /// <summary>
        /// Supported rendering features by this renderer.
        /// <see cref="SupportedRenderingFeatures"/>
        /// </summary>
        public RenderingFeatures supportedRenderingFeatures { get; set; } = new RenderingFeatures();

        /// <summary>
        /// List of unsupported Graphics APIs for this renderer.
        /// <see cref="unsupportedGraphicsDeviceTypes"/>
        /// </summary>
        public GraphicsDeviceType[] unsupportedGraphicsDeviceTypes { get; set; } = new GraphicsDeviceType[0];

        static class RenderPassBlock
        {
            // Executes render passes that are inputs to the main rendering
            // but don't depend on camera state. They all render in monoscopic mode. f.ex, shadow maps.
            public static readonly int BeforeRendering = 0;

            // Main bulk of render pass execution. They required camera state to be properly set
            // and when enabled they will render in stereo.
            public static readonly int MainRenderingOpaque = 1;
            public static readonly int MainRenderingTransparent = 2;

            // Execute after Post-processing.
            public static readonly int AfterRendering = 3;
        }

        const int k_RenderPassBlockCount = 4;
        List<ScriptableRenderPass> m_ActiveRenderPassQueue = new List<ScriptableRenderPass>(32);
        List<ScriptableRendererFeature> m_RendererFeatures = new List<ScriptableRendererFeature>(10);
        RenderTargetIdentifier m_CameraColorTarget;
        RenderTargetIdentifier m_CameraDepthTarget;
<<<<<<< HEAD
=======
        RenderTargetIdentifier m_CameraResolveTarget;

>>>>>>> af4a33d4
        bool m_FirstTimeCameraColorTargetIsBound = true; // flag used to track when m_CameraColorTarget should be cleared (if necessary), as well as other special actions only performed the first time m_CameraColorTarget is bound as a render target
        bool m_FirstTimeCameraDepthTargetIsBound = true; // flag used to track when m_CameraDepthTarget should be cleared (if necessary), the first time m_CameraDepthTarget is bound as a render target

        // The pipeline can only guarantee the camera target texture are valid when the pipeline is executing.
        // Trying to access the camera target before or after might be that the pipeline texture have already been disposed.
        bool m_IsPipelineExecuting = false;
        // This should be removed when early camera color target assignment is removed.
        internal bool isCameraColorTargetValid = false;

        internal bool useRenderPassEnabled = false;
        static RenderTargetIdentifier[] m_ActiveColorAttachments = new RenderTargetIdentifier[] {0, 0, 0, 0, 0, 0, 0, 0 };
        static RenderTargetIdentifier m_ActiveDepthAttachment;

        static AttachmentDescriptor[] m_ActiveColorAttachmentDescriptors = new AttachmentDescriptor[]
        {
            RenderingUtils.emptyAttachment, RenderingUtils.emptyAttachment, RenderingUtils.emptyAttachment,
            RenderingUtils.emptyAttachment, RenderingUtils.emptyAttachment, RenderingUtils.emptyAttachment,
            RenderingUtils.emptyAttachment, RenderingUtils.emptyAttachment
        };
        static AttachmentDescriptor m_ActiveDepthAttachmentDescriptor;

        // CommandBuffer.SetRenderTarget(RenderTargetIdentifier[] colors, RenderTargetIdentifier depth, int mipLevel, CubemapFace cubemapFace, int depthSlice);
        // called from CoreUtils.SetRenderTarget will issue a warning assert from native c++ side if "colors" array contains some invalid RTIDs.
        // To avoid that warning assert we trim the RenderTargetIdentifier[] arrays we pass to CoreUtils.SetRenderTarget.
        // To avoid re-allocating a new array every time we do that, we re-use one of these arrays:
        static RenderTargetIdentifier[][] m_TrimmedColorAttachmentCopies = new RenderTargetIdentifier[][]
        {
            new RenderTargetIdentifier[0],                          // m_TrimmedColorAttachmentCopies[0] is an array of 0 RenderTargetIdentifier - only used to make indexing code easier to read
            new RenderTargetIdentifier[] {0},                        // m_TrimmedColorAttachmentCopies[1] is an array of 1 RenderTargetIdentifier
            new RenderTargetIdentifier[] {0, 0},                     // m_TrimmedColorAttachmentCopies[2] is an array of 2 RenderTargetIdentifiers
            new RenderTargetIdentifier[] {0, 0, 0},                  // m_TrimmedColorAttachmentCopies[3] is an array of 3 RenderTargetIdentifiers
            new RenderTargetIdentifier[] {0, 0, 0, 0},               // m_TrimmedColorAttachmentCopies[4] is an array of 4 RenderTargetIdentifiers
            new RenderTargetIdentifier[] {0, 0, 0, 0, 0},            // m_TrimmedColorAttachmentCopies[5] is an array of 5 RenderTargetIdentifiers
            new RenderTargetIdentifier[] {0, 0, 0, 0, 0, 0},         // m_TrimmedColorAttachmentCopies[6] is an array of 6 RenderTargetIdentifiers
            new RenderTargetIdentifier[] {0, 0, 0, 0, 0, 0, 0},      // m_TrimmedColorAttachmentCopies[7] is an array of 7 RenderTargetIdentifiers
            new RenderTargetIdentifier[] {0, 0, 0, 0, 0, 0, 0, 0 },  // m_TrimmedColorAttachmentCopies[8] is an array of 8 RenderTargetIdentifiers
        };

        internal static void ConfigureActiveTarget(RenderTargetIdentifier colorAttachment,
            RenderTargetIdentifier depthAttachment)
        {
            m_ActiveColorAttachments[0] = colorAttachment;
            for (int i = 1; i < m_ActiveColorAttachments.Length; ++i)
                m_ActiveColorAttachments[i] = 0;

            m_ActiveDepthAttachment = depthAttachment;
        }

        public ScriptableRenderer(ScriptableRendererData data)
        {
            DebugHandler = new DebugHandler(data);
            profilingExecute = new ProfilingSampler($"{nameof(ScriptableRenderer)}.{nameof(ScriptableRenderer.Execute)}: {data.name}");

            foreach (var feature in data.rendererFeatures)
            {
                if (feature == null)
                    continue;

                feature.Create();
                m_RendererFeatures.Add(feature);
            }

<<<<<<< HEAD
=======
            useRenderPassEnabled = data.useNativeRenderPass;
>>>>>>> af4a33d4
            Clear(CameraRenderType.Base);
            m_ActiveRenderPassQueue.Clear();
        }

        public void Dispose()
        {
            // Dispose all renderer features...
            for (int i = 0; i < m_RendererFeatures.Count; ++i)
            {
                if (rendererFeatures[i] == null)
                    continue;

                rendererFeatures[i].Dispose();
            }

            Dispose(true);
            GC.SuppressFinalize(this);
        }

        protected virtual void Dispose(bool disposing)
        {
        }

        /// <summary>
        /// Configures the camera target.
        /// </summary>
        /// <param name="colorTarget">Camera color target. Pass BuiltinRenderTextureType.CameraTarget if rendering to backbuffer.</param>
        /// <param name="depthTarget">Camera depth target. Pass BuiltinRenderTextureType.CameraTarget if color has depth or rendering to backbuffer.</param>
        public void ConfigureCameraTarget(RenderTargetIdentifier colorTarget, RenderTargetIdentifier depthTarget)
        {
            m_CameraColorTarget = colorTarget;
            m_CameraDepthTarget = depthTarget;
        }

#if ENABLE_RENDER_PASS_UI
        internal void ConfigureCameraTarget(RenderTargetIdentifier colorTarget, RenderTargetIdentifier depthTarget, RenderTargetIdentifier resolveTarget)
        {
            m_CameraColorTarget = colorTarget;
            m_CameraDepthTarget = depthTarget;
            m_CameraResolveTarget = resolveTarget;
        }

#endif

        // This should be removed when early camera color target assignment is removed.
        internal void ConfigureCameraColorTarget(RenderTargetIdentifier colorTarget)
        {
            m_CameraColorTarget = colorTarget;
        }

        /// <summary>
        /// Configures the render passes that will execute for this renderer.
        /// This method is called per-camera every frame.
        /// </summary>
        /// <param name="context">Use this render context to issue any draw commands during execution.</param>
        /// <param name="renderingData">Current render state information.</param>
        /// <seealso cref="ScriptableRenderPass"/>
        /// <seealso cref="ScriptableRendererFeature"/>
        public abstract void Setup(ScriptableRenderContext context, ref RenderingData renderingData);

        /// <summary>
        /// Override this method to implement the lighting setup for the renderer. You can use this to
        /// compute and upload light CBUFFER for example.
        /// </summary>
        /// <param name="context">Use this render context to issue any draw commands during execution.</param>
        /// <param name="renderingData">Current render state information.</param>
        public virtual void SetupLights(ScriptableRenderContext context, ref RenderingData renderingData)
        {
        }

        /// <summary>
        /// Override this method to configure the culling parameters for the renderer. You can use this to configure if
        /// lights should be culled per-object or the maximum shadow distance for example.
        /// </summary>
        /// <param name="cullingParameters">Use this to change culling parameters used by the render pipeline.</param>
        /// <param name="cameraData">Current render state information.</param>
        public virtual void SetupCullingParameters(ref ScriptableCullingParameters cullingParameters,
            ref CameraData cameraData)
        {
        }

        /// <summary>
        /// Called upon finishing rendering the camera stack. You can release any resources created by the renderer here.
        /// </summary>
        /// <param name="cmd"></param>
        public virtual void FinishRendering(CommandBuffer cmd)
        {
        }

        private void SetLastPassFlag()
        {
            // Go through all the passes and mark the final one as last pass

            int lastPassIndex = m_ActiveRenderPassQueue.Count - 1;

            // Make sure the list is already sorted!

            // reset all the passes last pass flag
            for (int i = 0; i < m_ActiveRenderPassQueue.Count - 1; ++i)
                m_ActiveRenderPassQueue[i].isLastPass = false;

            m_ActiveRenderPassQueue[lastPassIndex].isLastPass = true;
        }

        /// <summary>
        /// Execute the enqueued render passes. This automatically handles editor and stereo rendering.
        /// </summary>
        /// <param name="context">Use this render context to issue any draw commands during execution.</param>
        /// <param name="renderingData">Current render state information.</param>
        public void Execute(ScriptableRenderContext context, ref RenderingData renderingData)
        {
            // Disable Gizmos when using scene overrides. Gizmos break some effects like Overdraw debug.
            bool drawGizmos = DebugDisplaySettings.Instance.RenderingSettings.debugSceneOverrideMode == DebugSceneOverrideMode.None;

            m_IsPipelineExecuting = true;
            ref CameraData cameraData = ref renderingData.cameraData;
            Camera camera = cameraData.camera;

            CommandBuffer cmd = CommandBufferPool.Get();
            using (new ProfilingScope(cmd, profilingExecute))
            {
                InternalStartRendering(context, ref renderingData);

                // Cache the time for after the call to `SetupCameraProperties` and set the time variables in shader
                // For now we set the time variables per camera, as we plan to remove `SetupCameraProperties`.
                // Setting the time per frame would take API changes to pass the variable to each camera render.
                // Once `SetupCameraProperties` is gone, the variable should be set higher in the call-stack.
#if UNITY_EDITOR
                float time = Application.isPlaying ? Time.time : Time.realtimeSinceStartup;
#else
                float time = Time.time;
#endif
                float deltaTime = Time.deltaTime;
                float smoothDeltaTime = Time.smoothDeltaTime;

                // Initialize Camera Render State
                ClearRenderingState(cmd);
                SetPerCameraShaderVariables(cmd, ref cameraData);
                SetShaderTimeValues(cmd, time, deltaTime, smoothDeltaTime);
                context.ExecuteCommandBuffer(cmd);
                cmd.Clear();
                using (new ProfilingScope(cmd, Profiling.sortRenderPasses))
                {
                    // Sort the render pass queue
                    SortStable(m_ActiveRenderPassQueue);
                }

                SetLastPassFlag();

                using var renderBlocks = new RenderBlocks(m_ActiveRenderPassQueue);

                using (new ProfilingScope(cmd, Profiling.setupLights))
                {
                    SetupLights(context, ref renderingData);
                }

                using (new ProfilingScope(cmd, Profiling.RenderBlock.beforeRendering))
                {
                    // Before Render Block. This render blocks always execute in mono rendering.
                    // Camera is not setup. Lights are not setup.
                    // Used to render input textures like shadowmaps.
                    ExecuteBlock(RenderPassBlock.BeforeRendering, in renderBlocks, context, ref renderingData);
                }

                using (new ProfilingScope(cmd, Profiling.setupCamera))
                {
                    // This is still required because of the following reasons:
                    // - Camera billboard properties.
                    // - Camera frustum planes: unity_CameraWorldClipPlanes[6]
                    // - _ProjectionParams.x logic is deep inside GfxDevice
                    // NOTE: The only reason we have to call this here and not at the beginning (before shadows)
                    // is because this need to be called for each eye in multi pass VR.
                    // The side effect is that this will override some shader properties we already setup and we will have to
                    // reset them.
                    context.SetupCameraProperties(camera);
                    SetCameraMatrices(cmd, ref cameraData, true);

                    // Reset shader time variables as they were overridden in SetupCameraProperties. If we don't do it we might have a mismatch between shadows and main rendering
                    SetShaderTimeValues(cmd, time, deltaTime, smoothDeltaTime);

#if VISUAL_EFFECT_GRAPH_0_0_1_OR_NEWER
                    //Triggers dispatch per camera, all global parameters should have been setup at this stage.
                    VFX.VFXManager.ProcessCameraCommand(camera, cmd);
#endif
                }

                context.ExecuteCommandBuffer(cmd);
                cmd.Clear();

                BeginXRRendering(cmd, context, ref renderingData.cameraData);

                // In the opaque and transparent blocks the main rendering executes.

                // Opaque blocks...
                if (renderBlocks.GetLength(RenderPassBlock.MainRenderingOpaque) > 0)
                {
                    using var profScope = new ProfilingScope(cmd, Profiling.RenderBlock.mainRenderingOpaque);
                    ExecuteBlock(RenderPassBlock.MainRenderingOpaque, in renderBlocks, context, ref renderingData);
                }

                // Transparent blocks...
                if (renderBlocks.GetLength(RenderPassBlock.MainRenderingTransparent) > 0)
                {
                    using var profScope = new ProfilingScope(cmd, Profiling.RenderBlock.mainRenderingTransparent);
                    ExecuteBlock(RenderPassBlock.MainRenderingTransparent, in renderBlocks, context, ref renderingData);
                }

                // Draw Gizmos...
                if(drawGizmos)
                {
                    DrawGizmos(context, camera, GizmoSubset.PreImageEffects);
                }

                // In this block after rendering drawing happens, e.g, post processing, video player capture.
                if (renderBlocks.GetLength(RenderPassBlock.AfterRendering) > 0)
                {
                    using var profScope = new ProfilingScope(cmd, Profiling.RenderBlock.afterRendering);
                    ExecuteBlock(RenderPassBlock.AfterRendering, in renderBlocks, context, ref renderingData);
                }

                EndXRRendering(cmd, context, ref renderingData.cameraData);

                DrawWireOverlay(context, camera);

                if(drawGizmos)
                {
                    DrawGizmos(context, camera, GizmoSubset.PostImageEffects);
                }

                InternalFinishRendering(context, cameraData.resolveFinalTarget);
            }

            context.ExecuteCommandBuffer(cmd);
            CommandBufferPool.Release(cmd);
        }

        /// <summary>
        /// Enqueues a render pass for execution.
        /// </summary>
        /// <param name="pass">Render pass to be enqueued.</param>
        public void EnqueuePass(ScriptableRenderPass pass)
        {
            m_ActiveRenderPassQueue.Add(pass);
        }

        /// <summary>
        /// Returns a clear flag based on CameraClearFlags.
        /// </summary>
        /// <param name="cameraClearFlags">Camera clear flags.</param>
        /// <returns>A clear flag that tells if color and/or depth should be cleared.</returns>
        protected ClearFlag GetCameraClearFlag(ref CameraData cameraData)
        {
            var cameraClearFlags = cameraData.camera.clearFlags;

            // Universal RP doesn't support CameraClearFlags.DepthOnly and CameraClearFlags.Nothing.
            // CameraClearFlags.DepthOnly has the same effect of CameraClearFlags.SolidColor
            // CameraClearFlags.Nothing clears Depth on PC/Desktop and in mobile it clears both
            // depth and color.
            // CameraClearFlags.Skybox clears depth only.

            // Implementation details:
            // Camera clear flags are used to initialize the attachments on the first render pass.
            // ClearFlag is used together with Tile Load action to figure out how to clear the camera render target.
            // In Tile Based GPUs ClearFlag.Depth + RenderBufferLoadAction.DontCare becomes DontCare load action.
            // While ClearFlag.All + RenderBufferLoadAction.DontCare become Clear load action.
            // In mobile we force ClearFlag.All as DontCare doesn't have noticeable perf. difference from Clear
            // and this avoid tile clearing issue when not rendering all pixels in some GPUs.
            // In desktop/consoles there's actually performance difference between DontCare and Clear.

            // RenderBufferLoadAction.DontCare in PC/Desktop behaves as not clearing screen
            // RenderBufferLoadAction.DontCare in Vulkan/Metal behaves as DontCare load action
            // RenderBufferLoadAction.DontCare in GLES behaves as glInvalidateBuffer

            // Overlay cameras composite on top of previous ones. They don't clear color.
            // For overlay cameras we check if depth should be cleared on not.
            if (cameraData.renderType == CameraRenderType.Overlay)
                return (cameraData.clearDepth) ? ClearFlag.Depth : ClearFlag.None;

            // Always clear on first render pass in mobile as it's same perf of DontCare and avoid tile clearing issues.
            if(Application.isMobilePlatform ||
               (!cameraData.isPreviewCamera && DebugHandler != null && DebugHandler.IsScreenClearNeeded))
                return ClearFlag.All;

            if ((cameraClearFlags == CameraClearFlags.Skybox && RenderSettings.skybox != null) ||
                cameraClearFlags == CameraClearFlags.Nothing)
                return ClearFlag.Depth;

            return ClearFlag.All;
        }

        /// <summary>
        /// Calls <c>AddRenderPasses</c> for each feature added to this renderer.
        /// <seealso cref="ScriptableRendererFeature.AddRenderPasses(ScriptableRenderer, ref RenderingData)"/>
        /// </summary>
        /// <param name="renderingData"></param>
        protected void AddRenderPasses(ref RenderingData renderingData)
        {
            using var profScope = new ProfilingScope(null, Profiling.addRenderPasses);

            // Add render passes from custom renderer features
            for (int i = 0; i < rendererFeatures.Count; ++i)
            {
                if (!rendererFeatures[i].isActive)
                {
                    continue;
                }

                rendererFeatures[i].AddRenderPasses(this, ref renderingData);
            }

            // Remove any null render pass that might have been added by user by mistake
            int count = activeRenderPassQueue.Count;
            for (int i = count - 1; i >= 0; i--)
            {
                if (activeRenderPassQueue[i] == null)
                    activeRenderPassQueue.RemoveAt(i);
            }
        }

        void ClearRenderingState(CommandBuffer cmd)
        {
            using var profScope = new ProfilingScope(cmd, Profiling.clearRenderingState);

            // Reset per-camera shader keywords. They are enabled depending on which render passes are executed.
            cmd.DisableShaderKeyword(ShaderKeywordStrings.MainLightShadows);
            cmd.DisableShaderKeyword(ShaderKeywordStrings.MainLightShadowCascades);
            cmd.DisableShaderKeyword(ShaderKeywordStrings.MainLightShadowScreen);
            cmd.DisableShaderKeyword(ShaderKeywordStrings.AdditionalLightsVertex);
            cmd.DisableShaderKeyword(ShaderKeywordStrings.AdditionalLightsPixel);
            cmd.DisableShaderKeyword(ShaderKeywordStrings.AdditionalLightShadows);
            cmd.DisableShaderKeyword(ShaderKeywordStrings.SoftShadows);
            cmd.DisableShaderKeyword(ShaderKeywordStrings.MixedLightingSubtractive); // Backward compatibility
            cmd.DisableShaderKeyword(ShaderKeywordStrings.LightmapShadowMixing);
            cmd.DisableShaderKeyword(ShaderKeywordStrings.ShadowsShadowMask);
            cmd.DisableShaderKeyword(ShaderKeywordStrings.LinearToSRGBConversion);
        }

        internal void Clear(CameraRenderType cameraType)
        {
            m_ActiveColorAttachments[0] = BuiltinRenderTextureType.CameraTarget;
            for (int i = 1; i < m_ActiveColorAttachments.Length; ++i)
                m_ActiveColorAttachments[i] = 0;

            m_ActiveDepthAttachment = BuiltinRenderTextureType.CameraTarget;

            m_FirstTimeCameraColorTargetIsBound = cameraType == CameraRenderType.Base;
            m_FirstTimeCameraDepthTargetIsBound = true;

            m_CameraColorTarget = BuiltinRenderTextureType.CameraTarget;
            m_CameraDepthTarget = BuiltinRenderTextureType.CameraTarget;
        }

        void ExecuteBlock(int blockIndex, in RenderBlocks renderBlocks,
            ScriptableRenderContext context, ref RenderingData renderingData, bool submit = false)
        {
            foreach (int currIndex in renderBlocks.GetRange(blockIndex))
            {
                var renderPass = m_ActiveRenderPassQueue[currIndex];
                ExecuteRenderPass(context, renderPass, ref renderingData);
            }

            if (submit)
                context.Submit();
        }

        private bool IsRenderPassEnabled(ScriptableRenderPass renderPass)
        {
            return renderPass.useNativeRenderPass && useRenderPassEnabled;
        }

        void ExecuteRenderPass(ScriptableRenderContext context, ScriptableRenderPass renderPass,
            ref RenderingData renderingData)
        {
            using var profScope = new ProfilingScope(null, renderPass.profilingSampler);

            ref CameraData cameraData = ref renderingData.cameraData;

            CommandBuffer cmd = CommandBufferPool.Get();

            // Track CPU only as GPU markers for this scope were "too noisy".
            using (new ProfilingScope(cmd, Profiling.RenderPass.configure))
            {
                renderPass.Configure(cmd, cameraData.cameraTargetDescriptor);
                SetRenderPassAttachments(cmd, renderPass, ref cameraData);
            }

            // Also, we execute the commands recorded at this point to ensure SetRenderTarget is called before RenderPass.Execute
            context.ExecuteCommandBuffer(cmd);
            CommandBufferPool.Release(cmd);

            if (IsRenderPassEnabled(renderPass) && cameraData.cameraType == CameraType.Game)
            {
                int validColorBuffersCount = (int)RenderingUtils.GetValidColorBufferCount(renderPass.colorAttachments);

                bool isLastPass = renderPass.isLastPass;
                // keep track if this is the current camera's last pass and the RT is the backbuffer (BuiltinRenderTextureType.CameraTarget)
                bool isLastPassToBB = isLastPass && (m_ActiveColorAttachmentDescriptors[0].loadStoreTarget == BuiltinRenderTextureType.CameraTarget);
                bool useDepth = m_ActiveDepthAttachment == RenderTargetHandle.CameraTarget.Identifier() && (!(isLastPassToBB || (isLastPass && cameraData.camera.targetTexture != null)));

                var attachments =
                    new NativeArray<AttachmentDescriptor>(useDepth && !renderPass.depthOnly ? validColorBuffersCount + 1 : 1, Allocator.Temp);

                for (int i = 0; i < validColorBuffersCount; ++i)
                    attachments[i] = m_ActiveColorAttachmentDescriptors[i];

                if (useDepth && !renderPass.depthOnly)
                    attachments[validColorBuffersCount] = m_ActiveDepthAttachmentDescriptor;

                var desc = renderingData.cameraData.cameraTargetDescriptor;
                var sampleCount = desc.msaaSamples;
                int width = renderPass.renderTargetWidth != -1 ? renderPass.renderTargetWidth : desc.width;
                int height = renderPass.renderTargetHeight != -1 ? renderPass.renderTargetHeight : desc.height;
                sampleCount = renderPass.renderTargetSampleCount != -1
                    ? renderPass.renderTargetSampleCount
                    : sampleCount;

                context.BeginRenderPass(width, height, Math.Max(sampleCount, 1), attachments,
                    useDepth ? (!renderPass.depthOnly ? validColorBuffersCount : 0) : -1);
                attachments.Dispose();
                var attachmentIndices = new NativeArray<int>(!renderPass.depthOnly ? validColorBuffersCount : 0, Allocator.Temp);
                if (!renderPass.depthOnly)
                {
                    for (int i = 0; i < validColorBuffersCount; ++i)
                    {
                        attachmentIndices[i] = i;
                    }
                }
                context.BeginSubPass(attachmentIndices);
                attachmentIndices.Dispose();
                renderPass.Execute(context, ref renderingData);
                context.EndSubPass();
                context.EndRenderPass();

                for (int i = 0; i < m_ActiveColorAttachmentDescriptors.Length; ++i)
                {
                    m_ActiveColorAttachmentDescriptors[i] = RenderingUtils.emptyAttachment;
                }
                m_ActiveDepthAttachmentDescriptor = RenderingUtils.emptyAttachment;
            }
            else
                renderPass.Execute(context, ref renderingData);
        }

        void SetRenderPassAttachments(CommandBuffer cmd, ScriptableRenderPass renderPass, ref CameraData cameraData)
        {
            Camera camera = cameraData.camera;
            ClearFlag cameraClearFlag = GetCameraClearFlag(ref cameraData);

            // Invalid configuration - use current attachment setup
            // Note: we only check color buffers. This is only technically correct because for shadowmaps and depth only passes
            // we bind depth as color and Unity handles it underneath. so we never have a situation that all color buffers are null and depth is bound.
            uint validColorBuffersCount = RenderingUtils.GetValidColorBufferCount(renderPass.colorAttachments);
            if (validColorBuffersCount == 0)
                return;

            // We use a different code path for MRT since it calls a different version of API SetRenderTarget
            if (RenderingUtils.IsMRT(renderPass.colorAttachments))
            {
                // In the MRT path we assume that all color attachments are REAL color attachments,
                // and that the depth attachment is a REAL depth attachment too.

                // Determine what attachments need to be cleared. ----------------

                bool needCustomCameraColorClear = false;
                bool needCustomCameraDepthClear = false;

                int cameraColorTargetIndex = RenderingUtils.IndexOf(renderPass.colorAttachments, m_CameraColorTarget);
                if (cameraColorTargetIndex != -1 && (m_FirstTimeCameraColorTargetIsBound))
                {
                    m_FirstTimeCameraColorTargetIsBound = false; // register that we did clear the camera target the first time it was bound

                    // Overlay cameras composite on top of previous ones. They don't clear.
                    // MTT: Commented due to not implemented yet
                    //                    if (renderingData.cameraData.renderType == CameraRenderType.Overlay)
                    //                        clearFlag = ClearFlag.None;

                    // We need to specifically clear the camera color target.
                    // But there is still a chance we don't need to issue individual clear() on each render-targets if they all have the same clear parameters.
                    needCustomCameraColorClear = (cameraClearFlag & ClearFlag.Color) != (renderPass.clearFlag & ClearFlag.Color)
                        || CoreUtils.ConvertSRGBToActiveColorSpace(camera.backgroundColor) != renderPass.clearColor;
                }

                // Note: if we have to give up the assumption that no depthTarget can be included in the MRT colorAttachments, we might need something like this:
                // int cameraTargetDepthIndex = IndexOf(renderPass.colorAttachments, m_CameraDepthTarget);
                // if( !renderTargetAlreadySet && cameraTargetDepthIndex != -1 && m_FirstTimeCameraDepthTargetIsBound)
                // { ...
                // }

                if (renderPass.depthAttachment == m_CameraDepthTarget && m_FirstTimeCameraDepthTargetIsBound)
                {
                    m_FirstTimeCameraDepthTargetIsBound = false;
                    needCustomCameraDepthClear = (cameraClearFlag & ClearFlag.Depth) != (renderPass.clearFlag & ClearFlag.Depth);
                }

                // Perform all clear operations needed. ----------------
                // We try to minimize calls to SetRenderTarget().

                // We get here only if cameraColorTarget needs to be handled separately from the rest of the color attachments.
                if (needCustomCameraColorClear)
                {
                    // Clear camera color render-target separately from the rest of the render-targets.

                    if ((cameraClearFlag & ClearFlag.Color) != 0 && (!IsRenderPassEnabled(renderPass) || cameraData.cameraType != CameraType.Game))
                        SetRenderTarget(cmd, renderPass.colorAttachments[cameraColorTargetIndex], renderPass.depthAttachment, ClearFlag.Color, CoreUtils.ConvertSRGBToActiveColorSpace(camera.backgroundColor));

                    if ((renderPass.clearFlag & ClearFlag.Color) != 0)
                    {
                        uint otherTargetsCount = RenderingUtils.CountDistinct(renderPass.colorAttachments, m_CameraColorTarget);
                        var nonCameraAttachments = m_TrimmedColorAttachmentCopies[otherTargetsCount];
                        int writeIndex = 0;
                        for (int readIndex = 0; readIndex < renderPass.colorAttachments.Length; ++readIndex)
                        {
                            if (renderPass.colorAttachments[readIndex] != m_CameraColorTarget && renderPass.colorAttachments[readIndex] != 0)
                            {
                                nonCameraAttachments[writeIndex] = renderPass.colorAttachments[readIndex];
                                ++writeIndex;
                            }
                        }

                        if (writeIndex != otherTargetsCount)
                            Debug.LogError("writeIndex and otherTargetsCount values differed. writeIndex:" + writeIndex + " otherTargetsCount:" + otherTargetsCount);
                        if (!IsRenderPassEnabled(renderPass) || cameraData.cameraType != CameraType.Game)
                            SetRenderTarget(cmd, nonCameraAttachments, m_CameraDepthTarget, ClearFlag.Color, renderPass.clearColor);
                    }
                }

                if (IsRenderPassEnabled(renderPass) && cameraData.cameraType == CameraType.Game)
                {
                    bool isLastPass = renderPass.isLastPass;
                    bool isLastPassToBB = false;

                    for (int i = 0; i < validColorBuffersCount; ++i)
                    {
                        // if this is the current camera's last pass, also check if one of the RTs is the backbuffer (BuiltinRenderTextureType.CameraTarget)
                        isLastPassToBB |= isLastPass && (renderPass.colorAttachments[i] == BuiltinRenderTextureType.CameraTarget);

                        m_ActiveColorAttachmentDescriptors[i] =
                            new AttachmentDescriptor(renderPass.renderTargetFormat[i] != GraphicsFormat.None ? renderPass.renderTargetFormat[i] : SystemInfo.GetGraphicsFormat(DefaultFormat.LDR));
                        m_ActiveColorAttachmentDescriptors[i].ConfigureTarget(renderPass.colorAttachments[i], false, true);
                        if (needCustomCameraColorClear)
                            m_ActiveColorAttachmentDescriptors[i].ConfigureClear(Color.black, 1.0f, 0);
                    }

                    m_ActiveDepthAttachmentDescriptor = new AttachmentDescriptor(GraphicsFormat.DepthAuto);
                    m_ActiveDepthAttachmentDescriptor.ConfigureTarget(renderPass.depthAttachment, !needCustomCameraDepthClear, !isLastPassToBB);
                    if (needCustomCameraDepthClear)
                        m_ActiveDepthAttachmentDescriptor.ConfigureClear(Color.black, 1.0f, 0);
                }

                // Bind all attachments, clear color only if there was no custom behaviour for cameraColorTarget, clear depth as needed.
                ClearFlag finalClearFlag = ClearFlag.None;
                finalClearFlag |= needCustomCameraDepthClear ? (cameraClearFlag & ClearFlag.Depth) : (renderPass.clearFlag & ClearFlag.Depth);
                finalClearFlag |= needCustomCameraColorClear ? 0 : (renderPass.clearFlag & ClearFlag.Color);

                // Only setup render target if current render pass attachments are different from the active ones.
                if (!RenderingUtils.SequenceEqual(renderPass.colorAttachments, m_ActiveColorAttachments) || renderPass.depthAttachment != m_ActiveDepthAttachment || finalClearFlag != ClearFlag.None)
                {
                    int lastValidRTindex = RenderingUtils.LastValid(renderPass.colorAttachments);
                    if (lastValidRTindex >= 0)
                    {
                        int rtCount = lastValidRTindex + 1;
                        var trimmedAttachments = m_TrimmedColorAttachmentCopies[rtCount];
                        for (int i = 0; i < rtCount; ++i)
                            trimmedAttachments[i] = renderPass.colorAttachments[i];

                        if (!IsRenderPassEnabled(renderPass) || cameraData.cameraType != CameraType.Game)
                            SetRenderTarget(cmd, trimmedAttachments, renderPass.depthAttachment, finalClearFlag, renderPass.clearColor);

                    #if ENABLE_VR && ENABLE_XR_MODULE
                        if (cameraData.xr.enabled)
                        {
                            // SetRenderTarget might alter the internal device state(winding order).
                            // Non-stereo buffer is already updated internally when switching render target. We update stereo buffers here to keep the consistency.
                            int xrTargetIndex = RenderingUtils.IndexOf(renderPass.colorAttachments, cameraData.xr.renderTarget);
                            bool isRenderToBackBufferTarget = (xrTargetIndex != -1) && !cameraData.xr.renderTargetIsRenderTexture;
                            cameraData.xr.UpdateGPUViewAndProjectionMatrices(cmd, ref cameraData, !isRenderToBackBufferTarget);
                        }
                    #endif
                    }
                }
            }
            else
            {
                // Currently in non-MRT case, color attachment can actually be a depth attachment.

                RenderTargetIdentifier passColorAttachment = renderPass.colorAttachment;
                RenderTargetIdentifier passDepthAttachment = renderPass.depthAttachment;

                // When render pass doesn't call ConfigureTarget we assume it's expected to render to camera target
                // which might be backbuffer or the framebuffer render textures.
                if (!renderPass.overrideCameraTarget)
                {
                    // Default render pass attachment for passes before main rendering is current active
                    // early return so we don't change current render target setup.
                    if (renderPass.renderPassEvent < RenderPassEvent.BeforeRenderingOpaques)
                        return;

                    // Otherwise default is the pipeline camera target.
                    passColorAttachment = m_CameraColorTarget;
                    passDepthAttachment = m_CameraDepthTarget;
                }

                ClearFlag finalClearFlag = ClearFlag.None;
                Color finalClearColor;

                if (passColorAttachment == m_CameraColorTarget && (m_FirstTimeCameraColorTargetIsBound))
                {
                    m_FirstTimeCameraColorTargetIsBound = false; // register that we did clear the camera target the first time it was bound

                    finalClearFlag |= (cameraClearFlag & ClearFlag.Color);
                    finalClearColor = CoreUtils.ConvertSRGBToActiveColorSpace(camera.backgroundColor);

                    if (m_FirstTimeCameraDepthTargetIsBound)
                    {
                        // m_CameraColorTarget can be an opaque pointer to a RenderTexture with depth-surface.
                        // We cannot infer this information here, so we must assume both camera color and depth are first-time bound here (this is the legacy behaviour).
                        m_FirstTimeCameraDepthTargetIsBound = false;
                        finalClearFlag |= (cameraClearFlag & ClearFlag.Depth);
                    }
                }
                else
                {
                    finalClearFlag |= (renderPass.clearFlag & ClearFlag.Color);
                    finalClearColor = renderPass.clearColor;
                }

                // Condition (m_CameraDepthTarget!=BuiltinRenderTextureType.CameraTarget) below prevents m_FirstTimeCameraDepthTargetIsBound flag from being reset during non-camera passes (such as Color Grading LUT). This ensures that in those cases, cameraDepth will actually be cleared during the later camera pass.
                if ((m_CameraDepthTarget != BuiltinRenderTextureType.CameraTarget) && (passDepthAttachment == m_CameraDepthTarget || passColorAttachment == m_CameraDepthTarget) && m_FirstTimeCameraDepthTargetIsBound)
                {
                    m_FirstTimeCameraDepthTargetIsBound = false;

                    finalClearFlag |= (cameraClearFlag & ClearFlag.Depth);

                    // finalClearFlag |= (cameraClearFlag & ClearFlag.Color);  // <- m_CameraDepthTarget is never a color-surface, so no need to add this here.
                }
                else
                    finalClearFlag |= (renderPass.clearFlag & ClearFlag.Depth);

<<<<<<< HEAD
                // If the debug-handler needs to clear the screen, update "finalClearColor" accordingly...
                if((DebugHandler != null) && DebugHandler.IsActiveForCamera(ref cameraData))
                {
                    DebugHandler.TryGetScreenClearColor(ref finalClearColor);
                }

                // Only setup render target if current render pass attachments are different from the active ones
                if (passColorAttachment != m_ActiveColorAttachments[0] || passDepthAttachment != m_ActiveDepthAttachment || finalClearFlag != ClearFlag.None)
=======
                if (IsRenderPassEnabled(renderPass) && cameraData.cameraType == CameraType.Game)
>>>>>>> af4a33d4
                {
                    if (!renderPass.overrideCameraTarget)
                        m_ActiveColorAttachmentDescriptors[0] = new AttachmentDescriptor(cameraData.cameraTargetDescriptor.graphicsFormat);
                    else
                    {
                        GraphicsFormat hdrFormat = GraphicsFormat.None;
                        if (cameraData.isHdrEnabled)
                        {
                            if (!Graphics.preserveFramebufferAlpha && RenderingUtils.SupportsGraphicsFormat(GraphicsFormat.B10G11R11_UFloatPack32, FormatUsage.Linear | FormatUsage.Render))
                                hdrFormat = GraphicsFormat.B10G11R11_UFloatPack32;
                            else if (RenderingUtils.SupportsGraphicsFormat(GraphicsFormat.R16G16B16A16_SFloat, FormatUsage.Linear | FormatUsage.Render))
                                hdrFormat = GraphicsFormat.R16G16B16A16_SFloat;
                            else
                                hdrFormat = SystemInfo.GetGraphicsFormat(DefaultFormat.HDR);
                        }

                        var defaultFormat = cameraData.isHdrEnabled ? hdrFormat : SystemInfo.GetGraphicsFormat(DefaultFormat.LDR);
                        m_ActiveColorAttachmentDescriptors[0] = new AttachmentDescriptor(renderPass.renderTargetFormat[0] != GraphicsFormat.None ? renderPass.renderTargetFormat[0] : defaultFormat);
                    }

                    bool isLastPass = renderPass.isLastPass;
                    var samples = renderPass.renderTargetSampleCount != -1 ? renderPass.renderTargetSampleCount : cameraData.cameraTargetDescriptor.msaaSamples;

                    var colorAttachmentTarget = (renderPass.depthOnly || passColorAttachment != BuiltinRenderTextureType.CameraTarget)
                        ? passColorAttachment
                        : (cameraData.targetTexture != null
                            ? new RenderTargetIdentifier(cameraData.targetTexture.colorBuffer)
                            : BuiltinRenderTextureType.CameraTarget);

                    var depthAttachmentTarget = (passDepthAttachment != BuiltinRenderTextureType.CameraTarget)
                        ? passDepthAttachment
                        : (cameraData.targetTexture != null
                            ? new RenderTargetIdentifier(cameraData.targetTexture.depthBuffer)
                            : BuiltinRenderTextureType.Depth);

                    // keep track if this is the current camera's last pass and the RT is the backbuffer (BuiltinRenderTextureType.CameraTarget)
                    // knowing isLastPassToBB can help decide the optimal store action as it gives us additional information about the current frame
                    bool isLastPassToBB = isLastPass && (colorAttachmentTarget == BuiltinRenderTextureType.CameraTarget);
                    m_ActiveColorAttachmentDescriptors[0].ConfigureTarget(colorAttachmentTarget, ((uint)finalClearFlag & (uint)ClearFlag.Color) == 0, !(samples > 1 && isLastPassToBB));

                    m_ActiveDepthAttachmentDescriptor = new AttachmentDescriptor(GraphicsFormat.DepthAuto);
                    m_ActiveDepthAttachmentDescriptor.ConfigureTarget(depthAttachmentTarget, ((uint)finalClearFlag & (uint)ClearFlag.Depth) == 0 , !isLastPassToBB);

                    if (finalClearFlag != ClearFlag.None)
                    {
                        // We don't clear color for Overlay render targets, however pipeline set's up depth only render passes as color attachments which we do need to clear
                        if ((cameraData.renderType != CameraRenderType.Overlay || renderPass.depthOnly && ((uint)finalClearFlag & (uint)ClearFlag.Color) != 0))
                            m_ActiveColorAttachmentDescriptors[0].ConfigureClear(finalClearColor, 1.0f, 0);
                        if (((uint)finalClearFlag & (uint)ClearFlag.Depth) != 0)
                            m_ActiveDepthAttachmentDescriptor.ConfigureClear(Color.black, 1.0f, 0);
                    }

                    if (samples > 1)
                        m_ActiveColorAttachmentDescriptors[0].ConfigureResolveTarget(m_CameraResolveTarget);
                }
                else
                {
                    // Only setup render target if current render pass attachments are different from the active ones
                    if (passColorAttachment != m_ActiveColorAttachments[0] || passDepthAttachment != m_ActiveDepthAttachment || finalClearFlag != ClearFlag.None)
                    {
                        SetRenderTarget(cmd, passColorAttachment, passDepthAttachment, finalClearFlag, finalClearColor);

#if ENABLE_VR && ENABLE_XR_MODULE
                        if (cameraData.xr.enabled)
                        {
                            // SetRenderTarget might alter the internal device state(winding order).
                            // Non-stereo buffer is already updated internally when switching render target. We update stereo buffers here to keep the consistency.
                            bool isRenderToBackBufferTarget = (passColorAttachment == cameraData.xr.renderTarget) && !cameraData.xr.renderTargetIsRenderTexture;
                            cameraData.xr.UpdateGPUViewAndProjectionMatrices(cmd, ref cameraData, !isRenderToBackBufferTarget);
                        }
#endif
                    }
                }
            }
        }

        void BeginXRRendering(CommandBuffer cmd, ScriptableRenderContext context, ref CameraData cameraData)
        {
#if ENABLE_VR && ENABLE_XR_MODULE
            if (cameraData.xr.enabled)
            {
                cameraData.xr.StartSinglePass(cmd);
                cmd.EnableShaderKeyword(ShaderKeywordStrings.UseDrawProcedural);
                context.ExecuteCommandBuffer(cmd);
                cmd.Clear();
            }
#endif
        }

        void EndXRRendering(CommandBuffer cmd, ScriptableRenderContext context, ref CameraData cameraData)
        {
#if ENABLE_VR && ENABLE_XR_MODULE
            if (cameraData.xr.enabled)
            {
                cameraData.xr.StopSinglePass(cmd);
                cmd.DisableShaderKeyword(ShaderKeywordStrings.UseDrawProcedural);
                context.ExecuteCommandBuffer(cmd);
                cmd.Clear();
            }
#endif
        }

        internal static void SetRenderTarget(CommandBuffer cmd, RenderTargetIdentifier colorAttachment, RenderTargetIdentifier depthAttachment, ClearFlag clearFlag, Color clearColor)
        {
            m_ActiveColorAttachments[0] = colorAttachment;
            for (int i = 1; i < m_ActiveColorAttachments.Length; ++i)
                m_ActiveColorAttachments[i] = 0;

            m_ActiveDepthAttachment = depthAttachment;

            RenderBufferLoadAction colorLoadAction = ((uint)clearFlag & (uint)ClearFlag.Color) != 0 ? RenderBufferLoadAction.DontCare : RenderBufferLoadAction.Load;

            RenderBufferLoadAction depthLoadAction = ((uint)clearFlag & (uint)ClearFlag.Depth) != 0 ? RenderBufferLoadAction.DontCare : RenderBufferLoadAction.Load;

            SetRenderTarget(cmd, colorAttachment, colorLoadAction, RenderBufferStoreAction.Store,
                depthAttachment, depthLoadAction, RenderBufferStoreAction.Store, clearFlag, clearColor);
        }

        static void SetRenderTarget(CommandBuffer cmd,
            RenderTargetIdentifier colorAttachment,
            RenderBufferLoadAction colorLoadAction,
            RenderBufferStoreAction colorStoreAction,
            ClearFlag clearFlags,
            Color clearColor)
        {
            CoreUtils.SetRenderTarget(cmd, colorAttachment, colorLoadAction, colorStoreAction, clearFlags, clearColor);
        }

        static void SetRenderTarget(CommandBuffer cmd,
            RenderTargetIdentifier colorAttachment,
            RenderBufferLoadAction colorLoadAction,
            RenderBufferStoreAction colorStoreAction,
            RenderTargetIdentifier depthAttachment,
            RenderBufferLoadAction depthLoadAction,
            RenderBufferStoreAction depthStoreAction,
            ClearFlag clearFlags,
            Color clearColor)
        {
            // XRTODO: Revisit the logic. Why treat CameraTarget depth specially?
            if (depthAttachment == BuiltinRenderTextureType.CameraTarget)
            {
                SetRenderTarget(cmd, colorAttachment, colorLoadAction, colorStoreAction, clearFlags, clearColor);
            }
            else
            {
                CoreUtils.SetRenderTarget(cmd, colorAttachment, colorLoadAction, colorStoreAction,
                    depthAttachment, depthLoadAction, depthStoreAction, clearFlags, clearColor);
            }
        }

        static void SetRenderTarget(CommandBuffer cmd, RenderTargetIdentifier[] colorAttachments, RenderTargetIdentifier depthAttachment, ClearFlag clearFlag, Color clearColor)
        {
            m_ActiveColorAttachments = colorAttachments;
            m_ActiveDepthAttachment = depthAttachment;

            CoreUtils.SetRenderTarget(cmd, colorAttachments, depthAttachment, clearFlag, clearColor);
        }

        [Conditional("UNITY_EDITOR")]
        void DrawGizmos(ScriptableRenderContext context, Camera camera, GizmoSubset gizmoSubset)
        {
#if UNITY_EDITOR
            if (!UnityEditor.Handles.ShouldRenderGizmos())
                return;

            CommandBuffer cmd = CommandBufferPool.Get();
            using (new ProfilingScope(cmd, Profiling.drawGizmos))
            {
                context.ExecuteCommandBuffer(cmd);
                cmd.Clear();

                context.DrawGizmos(camera, gizmoSubset);
            }

            context.ExecuteCommandBuffer(cmd);
            CommandBufferPool.Release(cmd);
#endif
        }

        [Conditional("UNITY_EDITOR")]
        void DrawWireOverlay(ScriptableRenderContext context, Camera camera)
        {
            context.DrawWireOverlay(camera);
        }

        void InternalStartRendering(ScriptableRenderContext context, ref RenderingData renderingData)
        {
            CommandBuffer cmd = CommandBufferPool.Get();
            using (new ProfilingScope(cmd, Profiling.internalStartRendering))
            {
                for (int i = 0; i < m_ActiveRenderPassQueue.Count; ++i)
                {
                    m_ActiveRenderPassQueue[i].OnCameraSetup(cmd, ref renderingData);
                }
            }

            context.ExecuteCommandBuffer(cmd);
            CommandBufferPool.Release(cmd);
        }

        void InternalFinishRendering(ScriptableRenderContext context, bool resolveFinalTarget)
        {
            CommandBuffer cmd = CommandBufferPool.Get();
            using (new ProfilingScope(cmd, Profiling.internalFinishRendering))
            {
                for (int i = 0; i < m_ActiveRenderPassQueue.Count; ++i)
                    m_ActiveRenderPassQueue[i].FrameCleanup(cmd);

                // Happens when rendering the last camera in the camera stack.
                if (resolveFinalTarget)
                {
                    for (int i = 0; i < m_ActiveRenderPassQueue.Count; ++i)
                        m_ActiveRenderPassQueue[i].OnFinishCameraStackRendering(cmd);

                    FinishRendering(cmd);

                    // We finished camera stacking and released all intermediate pipeline textures.
                    m_IsPipelineExecuting = false;
                }
                m_ActiveRenderPassQueue.Clear();
            }

            context.ExecuteCommandBuffer(cmd);
            CommandBufferPool.Release(cmd);
        }

        internal static void SortStable(List<ScriptableRenderPass> list)
        {
            int j;
            for (int i = 1; i < list.Count; ++i)
            {
                ScriptableRenderPass curr = list[i];

                j = i - 1;
                for (; j >= 0 && curr < list[j]; --j)
                    list[j + 1] = list[j];

                list[j + 1] = curr;
            }
        }

        internal struct RenderBlocks : IDisposable
        {
            private NativeArray<RenderPassEvent> m_BlockEventLimits;
            private NativeArray<int> m_BlockRanges;
            private NativeArray<int> m_BlockRangeLengths;
            public RenderBlocks(List<ScriptableRenderPass> activeRenderPassQueue)
            {
                // Upper limits for each block. Each block will contains render passes with events below the limit.
                m_BlockEventLimits = new NativeArray<RenderPassEvent>(k_RenderPassBlockCount, Allocator.Temp);
                m_BlockRanges = new NativeArray<int>(m_BlockEventLimits.Length + 1, Allocator.Temp);
                m_BlockRangeLengths = new NativeArray<int>(m_BlockRanges.Length, Allocator.Temp);

                m_BlockEventLimits[RenderPassBlock.BeforeRendering] = RenderPassEvent.BeforeRenderingPrePasses;
                m_BlockEventLimits[RenderPassBlock.MainRenderingOpaque] = RenderPassEvent.AfterRenderingOpaques;
                m_BlockEventLimits[RenderPassBlock.MainRenderingTransparent] = RenderPassEvent.AfterRenderingPostProcessing;
                m_BlockEventLimits[RenderPassBlock.AfterRendering] = (RenderPassEvent)Int32.MaxValue;

                // blockRanges[0] is always 0
                // blockRanges[i] is the index of the first RenderPass found in m_ActiveRenderPassQueue that has a ScriptableRenderPass.renderPassEvent higher than blockEventLimits[i] (i.e, should be executed after blockEventLimits[i])
                // blockRanges[blockEventLimits.Length] is m_ActiveRenderPassQueue.Count
                FillBlockRanges(activeRenderPassQueue);
                m_BlockEventLimits.Dispose();

                for (int i = 0; i < m_BlockRanges.Length - 1; i++)
                {
                    m_BlockRangeLengths[i] = m_BlockRanges[i + 1] - m_BlockRanges[i];
                }
            }

            //  RAII like Dispose pattern implementation for 'using' keyword
            public void Dispose()
            {
                m_BlockRangeLengths.Dispose();
                m_BlockRanges.Dispose();
            }

            // Fill in render pass indices for each block. End index is startIndex + 1.
            void FillBlockRanges(List<ScriptableRenderPass> activeRenderPassQueue)
            {
                int currRangeIndex = 0;
                int currRenderPass = 0;
                m_BlockRanges[currRangeIndex++] = 0;

                // For each block, it finds the first render pass index that has an event
                // higher than the block limit.
                for (int i = 0; i < m_BlockEventLimits.Length - 1; ++i)
                {
                    while (currRenderPass < activeRenderPassQueue.Count &&
                           activeRenderPassQueue[currRenderPass].renderPassEvent < m_BlockEventLimits[i])
                        currRenderPass++;

                    m_BlockRanges[currRangeIndex++] = currRenderPass;
                }

                m_BlockRanges[currRangeIndex] = activeRenderPassQueue.Count;
            }

            public int GetLength(int index)
            {
                return m_BlockRangeLengths[index];
            }

            // Minimal foreach support
            public struct BlockRange : IDisposable
            {
                int m_Current;
                int m_End;
                public BlockRange(int begin, int end)
                {
                    Assertions.Assert.IsTrue(begin <= end);
                    m_Current = begin < end ? begin : end;
                    m_End   = end >= begin ? end : begin;
                    m_Current -= 1;
                }

                public BlockRange GetEnumerator() { return this; }
                public bool MoveNext() { return ++m_Current < m_End; }
                public int Current { get => m_Current; }
                public void Dispose() {}
            }

            public BlockRange GetRange(int index)
            {
                return new BlockRange(m_BlockRanges[index], m_BlockRanges[index + 1]);
            }
        }
    }
}<|MERGE_RESOLUTION|>--- conflicted
+++ resolved
@@ -2,11 +2,8 @@
 using System.Diagnostics;
 using System.Collections.Generic;
 using Unity.Collections;
-<<<<<<< HEAD
 using UnityEditor.Rendering;
-=======
 using UnityEngine.Experimental.Rendering;
->>>>>>> af4a33d4
 using UnityEngine.Profiling;
 
 namespace UnityEngine.Rendering.Universal
@@ -335,11 +332,8 @@
         List<ScriptableRendererFeature> m_RendererFeatures = new List<ScriptableRendererFeature>(10);
         RenderTargetIdentifier m_CameraColorTarget;
         RenderTargetIdentifier m_CameraDepthTarget;
-<<<<<<< HEAD
-=======
         RenderTargetIdentifier m_CameraResolveTarget;
 
->>>>>>> af4a33d4
         bool m_FirstTimeCameraColorTargetIsBound = true; // flag used to track when m_CameraColorTarget should be cleared (if necessary), as well as other special actions only performed the first time m_CameraColorTarget is bound as a render target
         bool m_FirstTimeCameraDepthTargetIsBound = true; // flag used to track when m_CameraDepthTarget should be cleared (if necessary), the first time m_CameraDepthTarget is bound as a render target
 
@@ -402,10 +396,7 @@
                 m_RendererFeatures.Add(feature);
             }
 
-<<<<<<< HEAD
-=======
             useRenderPassEnabled = data.useNativeRenderPass;
->>>>>>> af4a33d4
             Clear(CameraRenderType.Base);
             m_ActiveRenderPassQueue.Clear();
         }
@@ -1044,18 +1035,13 @@
                 else
                     finalClearFlag |= (renderPass.clearFlag & ClearFlag.Depth);
 
-<<<<<<< HEAD
                 // If the debug-handler needs to clear the screen, update "finalClearColor" accordingly...
                 if((DebugHandler != null) && DebugHandler.IsActiveForCamera(ref cameraData))
                 {
                     DebugHandler.TryGetScreenClearColor(ref finalClearColor);
                 }
 
-                // Only setup render target if current render pass attachments are different from the active ones
-                if (passColorAttachment != m_ActiveColorAttachments[0] || passDepthAttachment != m_ActiveDepthAttachment || finalClearFlag != ClearFlag.None)
-=======
                 if (IsRenderPassEnabled(renderPass) && cameraData.cameraType == CameraType.Game)
->>>>>>> af4a33d4
                 {
                     if (!renderPass.overrideCameraTarget)
                         m_ActiveColorAttachmentDescriptors[0] = new AttachmentDescriptor(cameraData.cameraTargetDescriptor.graphicsFormat);
