--- conflicted
+++ resolved
@@ -555,13 +555,10 @@
             }
             else if (additionalCameraData != null)
             {
-<<<<<<< HEAD
-=======
                 cameraData.renderType = additionalCameraData.renderType;
                 cameraData.clearDepth = (additionalCameraData.renderType != CameraRenderType.Base) ? additionalCameraData.clearDepth : true;
                 cameraData.postProcessEnabled = additionalCameraData.renderPostProcessing;
                 cameraData.maxShadowDistance = (additionalCameraData.renderShadows) ? cameraData.maxShadowDistance : 0.0f;
->>>>>>> 9090805f
                 cameraData.requiresDepthTexture = additionalCameraData.requiresDepthTexture;
                 cameraData.maxShadowDistance = (additionalCameraData.renderShadows) ? cameraData.maxShadowDistance : 0.0f;
                 cameraData.requiresOpaqueTexture = additionalCameraData.requiresColorTexture;
@@ -591,12 +588,8 @@
             cameraData.requiresDepthTexture |= cameraData.isSceneViewCamera || CheckPostProcessForDepth(cameraData);
         }
 
-<<<<<<< HEAD
-        static void InitializeRenderingData(UniversalRenderPipelineAsset settings, ref CameraData cameraData, ref CullingResults cullResults, out RenderingData renderingData)
-=======
         static void InitializeRenderingData(UniversalRenderPipelineAsset settings, ref CameraData cameraData, ref CullingResults cullResults,
             bool requiresBlitToBackbuffer, bool anyPostProcessingEnabled, out RenderingData renderingData)
->>>>>>> 9090805f
         {
             var visibleLights = cullResults.visibleLights;
 
