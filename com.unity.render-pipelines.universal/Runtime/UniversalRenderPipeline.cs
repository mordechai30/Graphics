<<<<<<< HEAD
using System;
using Unity.Collections;
using System.Collections.Generic;
#if UNITY_EDITOR
using UnityEditor;
using UnityEditor.Rendering.Universal;
#endif
using UnityEngine.Scripting.APIUpdating;
using Lightmapping = UnityEngine.Experimental.GlobalIllumination.Lightmapping;

namespace UnityEngine.Rendering.LWRP
{
    [Obsolete("LWRP -> Universal (UnityUpgradable) -> UnityEngine.Rendering.Universal.UniversalRenderPipeline", true)]
    public class LightweightRenderPipeline
    {
        public LightweightRenderPipeline(LightweightRenderPipelineAsset asset)
        {
        }
    }
}

namespace UnityEngine.Rendering.Universal
{
    public sealed partial class UniversalRenderPipeline : RenderPipeline
    {
        internal static class PerFrameBuffer
        {
            public static int _GlossyEnvironmentColor;
            public static int _SubtractiveShadowColor;

            public static int _Time;
            public static int _SinTime;
            public static int _CosTime;
            public static int unity_DeltaTime;
            public static int _TimeParameters;
        }

        public const string k_ShaderTagName = "UniversalPipeline";

        const string k_RenderCameraTag = "Render Camera";
        static ProfilingSampler _CameraProfilingSampler = new ProfilingSampler(k_RenderCameraTag);

        public static float maxShadowBias
        {
            get => 10.0f;
        }

        public static float minRenderScale
        {
            get => 0.1f;
        }

        public static float maxRenderScale
        {
            get => 2.0f;
        }

        // Amount of Lights that can be shaded per object (in the for loop in the shader)
        public static int maxPerObjectLights
        {
            // No support to bitfield mask and int[] in gles2. Can't index fast more than 4 lights.
            // Check Lighting.hlsl for more details.
            get => (SystemInfo.graphicsDeviceType == GraphicsDeviceType.OpenGLES2) ? 4 : 8;
        }

        // These limits have to match same limits in Input.hlsl
        const int k_MaxVisibleAdditionalLightsMobile    = 32;
        const int k_MaxVisibleAdditionalLightsNonMobile = 256;
        public static int maxVisibleAdditionalLights
        {
            get
            {
                return (Application.isMobilePlatform || SystemInfo.graphicsDeviceType == GraphicsDeviceType.OpenGLCore) 
                        ? k_MaxVisibleAdditionalLightsMobile : k_MaxVisibleAdditionalLightsNonMobile;
            }
        }

        // Internal max count for how many ScriptableRendererData can be added to a single Universal RP asset
        internal static int maxScriptableRenderers
        {
            get => 8;
        }

        public UniversalRenderPipeline(UniversalRenderPipelineAsset asset)
        {
            SetSupportedRenderingFeatures();

            PerFrameBuffer._GlossyEnvironmentColor = Shader.PropertyToID("_GlossyEnvironmentColor");
            PerFrameBuffer._SubtractiveShadowColor = Shader.PropertyToID("_SubtractiveShadowColor");

            PerFrameBuffer._Time = Shader.PropertyToID("_Time");
            PerFrameBuffer._SinTime = Shader.PropertyToID("_SinTime");
            PerFrameBuffer._CosTime = Shader.PropertyToID("_CosTime");
            PerFrameBuffer.unity_DeltaTime = Shader.PropertyToID("unity_DeltaTime");
            PerFrameBuffer._TimeParameters = Shader.PropertyToID("_TimeParameters");

            // Let engine know we have MSAA on for cases where we support MSAA backbuffer
            if (QualitySettings.antiAliasing != asset.msaaSampleCount)
            {
                QualitySettings.antiAliasing = asset.msaaSampleCount;
#if ENABLE_VR && ENABLE_VR_MODULE
                XR.XRDevice.UpdateEyeTextureMSAASetting();
#endif
            }

#if ENABLE_VR && ENABLE_VR_MODULE
            XRGraphics.eyeTextureResolutionScale = asset.renderScale;
#endif
            // For compatibility reasons we also match old LightweightPipeline tag.
            Shader.globalRenderPipeline = "UniversalPipeline,LightweightPipeline";

            Lightmapping.SetDelegate(lightsDelegate);

            CameraCaptureBridge.enabled = true;

            RenderingUtils.ClearSystemInfoCache();
        }

        protected override void Dispose(bool disposing)
        {
            base.Dispose(disposing);

            Shader.globalRenderPipeline = "";
            SupportedRenderingFeatures.active = new SupportedRenderingFeatures();
            ShaderData.instance.Dispose();
            DeferredShaderData.instance.Dispose();

#if UNITY_EDITOR
            SceneViewDrawMode.ResetDrawMode();
#endif
            Lightmapping.ResetDelegate();
            CameraCaptureBridge.enabled = false;
        }

        protected override void Render(ScriptableRenderContext renderContext, Camera[] cameras)
        {
            BeginFrameRendering(renderContext, cameras);

            GraphicsSettings.lightsUseLinearIntensity = (QualitySettings.activeColorSpace == ColorSpace.Linear);
            GraphicsSettings.useScriptableRenderPipelineBatching = asset.useSRPBatcher;
            SetupPerFrameShaderConstants();

            SortCameras(cameras);
            for (int i = 0; i < cameras.Length; ++i)
            {
                var camera = cameras[i];
                if (IsGameCamera(camera))
                {
                    RenderCameraStack(renderContext, camera);
                }
                else
                {
                    BeginCameraRendering(renderContext, camera);
#if VISUAL_EFFECT_GRAPH_0_0_1_OR_NEWER
                    //It should be called before culling to prepare material. When there isn't any VisualEffect component, this method has no effect.
                    VFX.VFXManager.PrepareCamera(camera);
#endif
                    UpdateVolumeFramework(camera, null);
                    
                    RenderSingleCamera(renderContext, camera);
                    EndCameraRendering(renderContext, camera);
                }
            }

            EndFrameRendering(renderContext, cameras);
        }

        /// <summary>
        /// Standalone camera rendering. Use this to render procedural cameras.
        /// This method doesn't call <c>BeginCameraRendering</c> and <c>EndCameraRendering</c> callbacks.
        /// </summary>
        /// <param name="context">Render context used to record commands during execution.</param>
        /// <param name="camera">Camera to render.</param>
        /// <seealso cref="ScriptableRenderContext"/>
        public static void RenderSingleCamera(ScriptableRenderContext context, Camera camera)
        {
            UniversalAdditionalCameraData additionalCameraData = null;
            if (IsGameCamera(camera))
                camera.gameObject.TryGetComponent(out additionalCameraData);

            if (additionalCameraData != null && additionalCameraData.renderType != CameraRenderType.Base)
            {
                Debug.LogWarning("Only Base cameras can be rendered with standalone RenderSingleCamera. Camera will be skipped.");
                return;
            }

            InitializeCameraData(camera, additionalCameraData, true, out var cameraData);
            RenderSingleCamera(context, cameraData, cameraData.postProcessEnabled);
        }

        /// <summary>
        /// Renders a single camera. This method will do culling, setup and execution of the renderer.
        /// </summary>
        /// <param name="context">Render context used to record commands during execution.</param>
        /// <param name="cameraData">Camera rendering data. This might contain data inherited from a base camera.</param>
        /// <param name="anyPostProcessingEnabled">True if at least one camera has post-processing enabled in the stack, false otherwise.</param>
        static void RenderSingleCamera(ScriptableRenderContext context, CameraData cameraData, bool anyPostProcessingEnabled)
        {
            Camera camera = cameraData.camera;
            var renderer = cameraData.renderer;
            if (renderer == null)
            {
                Debug.LogWarning(string.Format("Trying to render {0} with an invalid renderer. Camera rendering will be skipped.", camera.name));
                return;
            }

            if (!camera.TryGetCullingParameters(IsStereoEnabled(camera), out var cullingParameters))
                return;

            ScriptableRenderer.current = renderer;

            ProfilingSampler sampler = (asset.debugLevel >= PipelineDebugLevel.Profiling) ? new ProfilingSampler(camera.name): _CameraProfilingSampler;
            CommandBuffer cmd = CommandBufferPool.Get(sampler.name);
            using (new ProfilingScope(cmd, sampler)) // Enqueues a "BeginSample" command into the CommandBuffer cmd
            {
                renderer.Clear(cameraData.renderType);
                renderer.SetupCullingParameters(ref cullingParameters, ref cameraData);

                context.ExecuteCommandBuffer(cmd); // Send all the commands enqueued so far in the CommandBuffer cmd, to the ScriptableRenderContext context
                cmd.Clear();

#if UNITY_EDITOR
                // Emit scene view UI
                if (cameraData.isSceneViewCamera)
                {
                    ScriptableRenderContext.EmitWorldGeometryForSceneView(camera);
                }
#endif

                var cullResults = context.Cull(ref cullingParameters);
                InitializeRenderingData(asset, ref cameraData, ref cullResults, anyPostProcessingEnabled, out var renderingData);

                renderer.Setup(context, ref renderingData);
                renderer.Execute(context, ref renderingData);
            } // When ProfilingSample goes out of scope, an "EndSample" command is enqueued into CommandBuffer cmd

            context.ExecuteCommandBuffer(cmd); // Sends to ScriptableRenderContext all the commands enqueued since cmd.Clear, i.e the "EndSample" command
            CommandBufferPool.Release(cmd);
            context.Submit(); // Actually execute the commands that we previously sent to the ScriptableRenderContext context

            ScriptableRenderer.current = null;
        }

        /// <summary>
        // Renders a camera stack. This method calls RenderSingleCamera for each valid camera in the stack.
        // The last camera resolves the final target to screen.
        /// </summary>
        /// <param name="context">Render context used to record commands during execution.</param>
        /// <param name="camera">Camera to render.</param>
        static void RenderCameraStack(ScriptableRenderContext context, Camera baseCamera)
        {
            baseCamera.TryGetComponent<UniversalAdditionalCameraData>(out var baseCameraAdditionalData);

            // Overlay cameras will be rendered stacked while rendering base cameras
            if (baseCameraAdditionalData != null && baseCameraAdditionalData.renderType == CameraRenderType.Overlay)
                return;

            // renderer contains a stack if it has additional data and the renderer supports stacking
            var renderer = baseCameraAdditionalData?.scriptableRenderer;
            bool supportsCameraStacking = renderer != null && renderer.supportedRenderingFeatures.cameraStacking;
            List<Camera> cameraStack = (supportsCameraStacking) ? baseCameraAdditionalData?.cameraStack : null;

            bool anyPostProcessingEnabled = baseCameraAdditionalData != null && baseCameraAdditionalData.renderPostProcessing;

            // We need to know the last active camera in the stack to be able to resolve
            // rendering to screen when rendering it. The last camera in the stack is not
            // necessarily the last active one as it users might disable it.
            int lastActiveOverlayCameraIndex = -1;
            if (cameraStack != null)
            {
                // TODO: Add support to camera stack in VR multi pass mode
                if (!IsMultiPassStereoEnabled(baseCamera))
                {
                    var baseCameraRendererType = baseCameraAdditionalData?.scriptableRenderer.GetType();

                    for (int i = 0; i < cameraStack.Count; ++i)
                    {
                        Camera currCamera = cameraStack[i];

                        if (currCamera != null && currCamera.isActiveAndEnabled)
                        {
                            currCamera.TryGetComponent<UniversalAdditionalCameraData>(out var data);

                            if (data == null || data.renderType != CameraRenderType.Overlay)
                            {
                                Debug.LogWarning(string.Format("Stack can only contain Overlay cameras. {0} will skip rendering.", currCamera.name));
                            }
                            else if (data?.scriptableRenderer.GetType() != baseCameraRendererType)
                            {
                                Debug.LogWarning(string.Format("Only cameras with the same renderer type as the base camera can be stacked. {0} will skip rendering", currCamera.name));
                            }
                            else
                            {
                                anyPostProcessingEnabled |= data.renderPostProcessing;
                                lastActiveOverlayCameraIndex = i;
                            }
                        }
                    }
                }
                else
                {
                    Debug.LogWarning("Multi pass stereo mode doesn't support Camera Stacking. Overlay cameras will skip rendering.");
                }
            }


            bool isStackedRendering = lastActiveOverlayCameraIndex != -1;

            BeginCameraRendering(context, baseCamera);
#if VISUAL_EFFECT_GRAPH_0_0_1_OR_NEWER
            //It should be called before culling to prepare material. When there isn't any VisualEffect component, this method has no effect.
            VFX.VFXManager.PrepareCamera(baseCamera);
#endif
            UpdateVolumeFramework(baseCamera, baseCameraAdditionalData);
            InitializeCameraData(baseCamera, baseCameraAdditionalData, !isStackedRendering, out var baseCameraData);
            RenderSingleCamera(context, baseCameraData, anyPostProcessingEnabled);
            EndCameraRendering(context, baseCamera);

            if (!isStackedRendering)
                return;

            for (int i = 0; i < cameraStack.Count; ++i)
            {
                var currCamera = cameraStack[i];

                if (!currCamera.isActiveAndEnabled)
                    continue;

                currCamera.TryGetComponent<UniversalAdditionalCameraData>(out var currCameraData);
                // Camera is overlay and enabled
                if (currCameraData != null)
                {
                    // Copy base settings from base camera data and initialize initialize remaining specific settings for this camera type.
                    CameraData overlayCameraData = baseCameraData;
                    bool lastCamera = i == lastActiveOverlayCameraIndex;

                    BeginCameraRendering(context, currCamera);
#if VISUAL_EFFECT_GRAPH_0_0_1_OR_NEWER
                    //It should be called before culling to prepare material. When there isn't any VisualEffect component, this method has no effect.
                    VFX.VFXManager.PrepareCamera(currCamera);
#endif
                    UpdateVolumeFramework(currCamera, currCameraData);
                    InitializeAdditionalCameraData(currCamera, currCameraData, lastCamera, ref overlayCameraData);
                    RenderSingleCamera(context, overlayCameraData, anyPostProcessingEnabled);
                    EndCameraRendering(context, currCamera);
                }
            }
        }

        static void UpdateVolumeFramework(Camera camera, UniversalAdditionalCameraData additionalCameraData)
        {
            // Default values when there's no additional camera data available
            LayerMask layerMask = 1; // "Default"
            Transform trigger = camera.transform;

            if (additionalCameraData != null)
            {
                layerMask = additionalCameraData.volumeLayerMask;
                trigger = additionalCameraData.volumeTrigger != null
                    ? additionalCameraData.volumeTrigger
                    : trigger;
            }
            else if (camera.cameraType == CameraType.SceneView)
            {
                // Try to mirror the MainCamera volume layer mask for the scene view - do not mirror the target
                var mainCamera = Camera.main;
                UniversalAdditionalCameraData mainAdditionalCameraData = null;

                if (mainCamera != null && mainCamera.TryGetComponent(out mainAdditionalCameraData))
                    layerMask = mainAdditionalCameraData.volumeLayerMask;
                
                trigger = mainAdditionalCameraData != null && mainAdditionalCameraData.volumeTrigger != null ? mainAdditionalCameraData.volumeTrigger : trigger;
            }

            VolumeManager.instance.Update(trigger, layerMask);
        }

        static bool CheckPostProcessForDepth(in CameraData cameraData)
        {
            if (!cameraData.postProcessEnabled)
                return false;

            if (cameraData.antialiasing == AntialiasingMode.SubpixelMorphologicalAntiAliasing)
                return true;

            var stack = VolumeManager.instance.stack;

            if (stack.GetComponent<DepthOfField>().IsActive())
                return true;

            if (stack.GetComponent<MotionBlur>().IsActive())
                return true;

            return false;
        }

        static void SetSupportedRenderingFeatures()
        {
#if UNITY_EDITOR
            SupportedRenderingFeatures.active = new SupportedRenderingFeatures()
            {
                reflectionProbeModes = SupportedRenderingFeatures.ReflectionProbeModes.None,
                defaultMixedLightingModes = SupportedRenderingFeatures.LightmapMixedBakeModes.Subtractive,
                mixedLightingModes = SupportedRenderingFeatures.LightmapMixedBakeModes.Subtractive | SupportedRenderingFeatures.LightmapMixedBakeModes.IndirectOnly,
                lightmapBakeTypes = LightmapBakeType.Baked | LightmapBakeType.Mixed,
                lightmapsModes = LightmapsMode.CombinedDirectional | LightmapsMode.NonDirectional,
                lightProbeProxyVolumes = false,
                motionVectors = false,
                receiveShadows = false,
                reflectionProbes = true
            };
            SceneViewDrawMode.SetupDrawMode();
#endif
        }

        static void InitializeCameraData(Camera camera, UniversalAdditionalCameraData additionalCameraData, bool resolveFinalTarget, out CameraData cameraData)
        {
            cameraData = new CameraData();
            InitializeStackedCameraData(camera, additionalCameraData, ref cameraData);
            InitializeAdditionalCameraData(camera, additionalCameraData, resolveFinalTarget, ref cameraData);
        }

        /// <summary>
        /// Initialize camera data settings common for all cameras in the stack. Overlay cameras will inherit
        /// settings from base camera.
        /// </summary>
        /// <param name="baseCamera">Base camera to inherit settings from.</param>
        /// <param name="baseAdditionalCameraData">Component that contains additional base camera data.</param>
        /// <param name="cameraData">Camera data to initialize setttings.</param>
        static void InitializeStackedCameraData(Camera baseCamera, UniversalAdditionalCameraData baseAdditionalCameraData, ref CameraData cameraData)
        {
            var settings = asset;
            cameraData.targetTexture = baseCamera.targetTexture;
            cameraData.isStereoEnabled = IsStereoEnabled(baseCamera);
            cameraData.isSceneViewCamera = baseCamera.cameraType == CameraType.SceneView;

            cameraData.numberOfXRPasses = 1;
            cameraData.isXRMultipass = false;

#if ENABLE_VR && ENABLE_VR_MODULE
            if (cameraData.isStereoEnabled && !cameraData.isSceneViewCamera && XR.XRSettings.stereoRenderingMode == XR.XRSettings.StereoRenderingMode.MultiPass)
            {
                cameraData.numberOfXRPasses = 2;
                cameraData.isXRMultipass = true;
            }
#endif

            ///////////////////////////////////////////////////////////////////
            // Environment and Post-processing settings                       /
            ///////////////////////////////////////////////////////////////////
            if (cameraData.isSceneViewCamera)
            {
                cameraData.volumeLayerMask = 1; // "Default"
                cameraData.volumeTrigger = null;
                cameraData.isStopNaNEnabled = false;
                cameraData.isDitheringEnabled = false;
                cameraData.antialiasing = AntialiasingMode.None;
                cameraData.antialiasingQuality = AntialiasingQuality.High;
            }
            else if (baseAdditionalCameraData != null)
            {
                cameraData.volumeLayerMask = baseAdditionalCameraData.volumeLayerMask;
                cameraData.volumeTrigger = baseAdditionalCameraData.volumeTrigger == null ? baseCamera.transform : baseAdditionalCameraData.volumeTrigger;
                cameraData.isStopNaNEnabled = baseAdditionalCameraData.stopNaN && SystemInfo.graphicsShaderLevel >= 35;
                cameraData.isDitheringEnabled = baseAdditionalCameraData.dithering;
                cameraData.antialiasing = baseAdditionalCameraData.antialiasing;
                cameraData.antialiasingQuality = baseAdditionalCameraData.antialiasingQuality;
            }
            else
            {
                cameraData.volumeLayerMask = 1; // "Default"
                cameraData.volumeTrigger = null;
                cameraData.isStopNaNEnabled = false;
                cameraData.isDitheringEnabled = false;
                cameraData.antialiasing = AntialiasingMode.None;
                cameraData.antialiasingQuality = AntialiasingQuality.High;
            }

            ///////////////////////////////////////////////////////////////////
            // Settings that control output of the camera                     /
            ///////////////////////////////////////////////////////////////////
            
            var renderer = baseAdditionalCameraData?.scriptableRenderer;
            bool rendererSupportsMSAA = renderer != null && renderer.supportedRenderingFeatures.msaa;

            int msaaSamples = 1;
            if (baseCamera.allowMSAA && settings.msaaSampleCount > 1 && rendererSupportsMSAA)
                msaaSamples = (baseCamera.targetTexture != null) ? baseCamera.targetTexture.antiAliasing : settings.msaaSampleCount;

            cameraData.isHdrEnabled = baseCamera.allowHDR && settings.supportsHDR;

            Rect cameraRect = baseCamera.rect;
            cameraData.pixelRect = baseCamera.pixelRect;
            cameraData.pixelWidth = baseCamera.pixelWidth;
            cameraData.pixelHeight = baseCamera.pixelHeight;
            cameraData.aspectRatio = (float)cameraData.pixelWidth / (float)cameraData.pixelHeight;
            cameraData.isDefaultViewport = (!(Math.Abs(cameraRect.x) > 0.0f || Math.Abs(cameraRect.y) > 0.0f ||
                Math.Abs(cameraRect.width) < 1.0f || Math.Abs(cameraRect.height) < 1.0f));

            // If XR is enabled, use XR renderScale.
            // Discard variations lesser than kRenderScaleThreshold.
            // Scale is only enabled for gameview.
            const float kRenderScaleThreshold = 0.05f;
            float usedRenderScale = XRGraphics.enabled ? XRGraphics.eyeTextureResolutionScale : settings.renderScale;
            cameraData.renderScale = (Mathf.Abs(1.0f - usedRenderScale) < kRenderScaleThreshold) ? 1.0f : usedRenderScale;
            var commonOpaqueFlags = SortingCriteria.CommonOpaque;
            var noFrontToBackOpaqueFlags = SortingCriteria.SortingLayer | SortingCriteria.RenderQueue | SortingCriteria.OptimizeStateChanges | SortingCriteria.CanvasOrder;
            bool hasHSRGPU = SystemInfo.hasHiddenSurfaceRemovalOnGPU;
            bool canSkipFrontToBackSorting = (baseCamera.opaqueSortMode == OpaqueSortMode.Default && hasHSRGPU) || baseCamera.opaqueSortMode == OpaqueSortMode.NoDistanceSort;

            cameraData.defaultOpaqueSortFlags = canSkipFrontToBackSorting ? noFrontToBackOpaqueFlags : commonOpaqueFlags;
            cameraData.captureActions = CameraCaptureBridge.GetCaptureActions(baseCamera);

            bool needsAlphaChannel = Graphics.preserveFramebufferAlpha;
            cameraData.cameraTargetDescriptor = CreateRenderTextureDescriptor(baseCamera, cameraData.renderScale,
                cameraData.isStereoEnabled, cameraData.isHdrEnabled, msaaSamples, needsAlphaChannel);
        }

        /// <summary>
        /// Initialize settings that can be different for each camera in the stack.
        /// </summary>
        /// <param name="camera">Camera to initialize settings from.</param>
        /// <param name="additionalCameraData">Additional camera data component to initialize settings from.</param>
        /// <param name="resolveFinalTarget">True if this is the last camera in the stack and rendering should resolve to camera target.</param>
        /// <param name="cameraData">Settings to be initilized.</param>
        static void InitializeAdditionalCameraData(Camera camera, UniversalAdditionalCameraData additionalCameraData, bool resolveFinalTarget, ref CameraData cameraData)
        {
            var settings = asset;
            cameraData.camera = camera;

            bool anyShadowsEnabled = settings.supportsMainLightShadows || settings.supportsAdditionalLightShadows;
            cameraData.maxShadowDistance = Mathf.Min(settings.shadowDistance, camera.farClipPlane);
            cameraData.maxShadowDistance = (anyShadowsEnabled && cameraData.maxShadowDistance >= camera.nearClipPlane) ?
                cameraData.maxShadowDistance : 0.0f;

            if (cameraData.isSceneViewCamera)
            {
                cameraData.renderType = CameraRenderType.Base;
                cameraData.clearDepth = true;
                cameraData.postProcessEnabled = CoreUtils.ArePostProcessesEnabled(camera);
                cameraData.requiresDepthTexture = settings.supportsCameraDepthTexture;
                cameraData.requiresOpaqueTexture = settings.supportsCameraOpaqueTexture;
                cameraData.renderer = asset.scriptableRenderer;
            }
            else if (additionalCameraData != null)
            {
                cameraData.renderType = additionalCameraData.renderType;
                cameraData.clearDepth = (additionalCameraData.renderType != CameraRenderType.Base) ? additionalCameraData.clearDepth : true;
                cameraData.postProcessEnabled = additionalCameraData.renderPostProcessing;
                cameraData.maxShadowDistance = (additionalCameraData.renderShadows) ? cameraData.maxShadowDistance : 0.0f;
                cameraData.requiresDepthTexture = additionalCameraData.requiresDepthTexture;
                cameraData.requiresOpaqueTexture = additionalCameraData.requiresColorTexture;
                cameraData.renderer = additionalCameraData.scriptableRenderer;
            }
            else
            {
                cameraData.renderType = CameraRenderType.Base;
                cameraData.clearDepth = true;
                cameraData.postProcessEnabled = false;
                cameraData.requiresDepthTexture = settings.supportsCameraDepthTexture;
                cameraData.requiresOpaqueTexture = settings.supportsCameraOpaqueTexture;
                cameraData.renderer = asset.scriptableRenderer;
            }

            // Disable depth and color copy. We should add it in the renderer instead to avoid performance pitfalls
            // of camera stacking breaking render pass execution implicitly.
            bool isOverlayCamera = (cameraData.renderType == CameraRenderType.Overlay);
            if (isOverlayCamera)
            {
                cameraData.requiresDepthTexture = false;
                cameraData.requiresOpaqueTexture = false;
            }

            // Disables post if GLes2
            cameraData.postProcessEnabled &= SystemInfo.graphicsDeviceType != GraphicsDeviceType.OpenGLES2;

            cameraData.requiresDepthTexture |= cameraData.isSceneViewCamera || CheckPostProcessForDepth(cameraData);
            cameraData.resolveFinalTarget = resolveFinalTarget;

            Matrix4x4 projectionMatrix = camera.projectionMatrix;

            // Overlay cameras inherit viewport from base.
            // If the viewport is different between them we might need to patch the projection to adjust aspect ratio
            // matrix to prevent squishing when rendering objects in overlay cameras.
            if (isOverlayCamera && !camera.orthographic && !cameraData.isStereoEnabled && cameraData.pixelRect != camera.pixelRect)
            {
                // m00 = (cotangent / aspect), therefore m00 * aspect gives us cotangent.
                float cotangent = camera.projectionMatrix.m00 * camera.aspect;

                // Get new m00 by dividing by base camera aspectRatio.
                float newCotangent = cotangent / cameraData.aspectRatio;
                projectionMatrix.m00 = newCotangent;
            }

            cameraData.SetViewAndProjectionMatrix(camera.worldToCameraMatrix, projectionMatrix);
        }

        static void InitializeRenderingData(UniversalRenderPipelineAsset settings, ref CameraData cameraData, ref CullingResults cullResults,
            bool anyPostProcessingEnabled, out RenderingData renderingData)
        {
            var visibleLights = cullResults.visibleLights;

            int mainLightIndex = GetMainLightIndex(settings, visibleLights);
            bool mainLightCastShadows = false;
            bool additionalLightsCastShadows = false;

            if (cameraData.maxShadowDistance > 0.0f)
            {
                mainLightCastShadows = (mainLightIndex != -1 && visibleLights[mainLightIndex].light != null &&
                                        visibleLights[mainLightIndex].light.shadows != LightShadows.None);

                // If additional lights are shaded per-pixel they cannot cast shadows
                if (settings.additionalLightsRenderingMode == LightRenderingMode.PerPixel)
                {
                    for (int i = 0; i < visibleLights.Length; ++i)
                    {
                        if (i == mainLightIndex)
                            continue;

                        Light light = visibleLights[i].light;

                        // UniversalRP doesn't support additional directional lights or point light shadows yet
                        if (visibleLights[i].lightType == LightType.Spot && light != null && light.shadows != LightShadows.None)
                        {
                            additionalLightsCastShadows = true;
                            break;
                        }
                    }
                }
            }

            renderingData.cullResults = cullResults;
            renderingData.cameraData = cameraData;
            InitializeLightData(settings, visibleLights, mainLightIndex, out renderingData.lightData);
            InitializeShadowData(settings, visibleLights, mainLightCastShadows, additionalLightsCastShadows && !renderingData.lightData.shadeAdditionalLightsPerVertex, out renderingData.shadowData);
            InitializePostProcessingData(settings, out renderingData.postProcessingData);
            renderingData.supportsDynamicBatching = settings.supportsDynamicBatching;
            renderingData.perObjectData = GetPerObjectLightFlags(renderingData.lightData.additionalLightsCount);

            bool isOffscreenCamera = cameraData.targetTexture != null && !cameraData.isSceneViewCamera;
            renderingData.postProcessingEnabled = anyPostProcessingEnabled;
        }

        static void InitializeShadowData(UniversalRenderPipelineAsset settings, NativeArray<VisibleLight> visibleLights, bool mainLightCastShadows, bool additionalLightsCastShadows, out ShadowData shadowData)
        {
            m_ShadowBiasData.Clear();

            for (int i = 0; i < visibleLights.Length; ++i)
            {
                Light light = visibleLights[i].light;
                UniversalAdditionalLightData data = null;
                if (light != null)
                {
                    light.gameObject.TryGetComponent(out data);
                }

                if (data && !data.usePipelineSettings)
                    m_ShadowBiasData.Add(new Vector4(light.shadowBias, light.shadowNormalBias, 0.0f, 0.0f));
                else
                    m_ShadowBiasData.Add(new Vector4(settings.shadowDepthBias, settings.shadowNormalBias, 0.0f, 0.0f));
            }

            shadowData.bias = m_ShadowBiasData;
            shadowData.supportsMainLightShadows = SystemInfo.supportsShadows && settings.supportsMainLightShadows && mainLightCastShadows;

            // We no longer use screen space shadows in URP.
            // This change allows us to have particles & transparent objects receive shadows.
            shadowData.requiresScreenSpaceShadowResolve = false;// shadowData.supportsMainLightShadows && supportsScreenSpaceShadows && settings.shadowCascadeOption != ShadowCascadesOption.NoCascades;

            int shadowCascadesCount;
            switch (settings.shadowCascadeOption)
            {
                case ShadowCascadesOption.FourCascades:
                    shadowCascadesCount = 4;
                    break;

                case ShadowCascadesOption.TwoCascades:
                    shadowCascadesCount = 2;
                    break;

                default:
                    shadowCascadesCount = 1;
                    break;
            }

            shadowData.mainLightShadowCascadesCount = shadowCascadesCount;//(shadowData.requiresScreenSpaceShadowResolve) ? shadowCascadesCount : 1;
            shadowData.mainLightShadowmapWidth = settings.mainLightShadowmapResolution;
            shadowData.mainLightShadowmapHeight = settings.mainLightShadowmapResolution;

            switch (shadowData.mainLightShadowCascadesCount)
            {
                case 1:
                    shadowData.mainLightShadowCascadesSplit = new Vector3(1.0f, 0.0f, 0.0f);
                    break;

                case 2:
                    shadowData.mainLightShadowCascadesSplit = new Vector3(settings.cascade2Split, 1.0f, 0.0f);
                    break;

                default:
                    shadowData.mainLightShadowCascadesSplit = settings.cascade4Split;
                    break;
            }

            shadowData.supportsAdditionalLightShadows = SystemInfo.supportsShadows && settings.supportsAdditionalLightShadows && additionalLightsCastShadows;
            shadowData.additionalLightsShadowmapWidth = shadowData.additionalLightsShadowmapHeight = settings.additionalLightsShadowmapResolution;
            shadowData.supportsSoftShadows = settings.supportsSoftShadows && (shadowData.supportsMainLightShadows || shadowData.supportsAdditionalLightShadows);
            shadowData.shadowmapDepthBufferBits = 16;
        }

        static void InitializePostProcessingData(UniversalRenderPipelineAsset settings, out PostProcessingData postProcessingData)
        {
            postProcessingData.gradingMode = settings.supportsHDR
                ? settings.colorGradingMode
                : ColorGradingMode.LowDynamicRange;

            postProcessingData.lutSize = settings.colorGradingLutSize;
        }

        static void InitializeLightData(UniversalRenderPipelineAsset settings, NativeArray<VisibleLight> visibleLights, int mainLightIndex, out LightData lightData)
        {
            int maxPerObjectAdditionalLights = UniversalRenderPipeline.maxPerObjectLights;
            int maxVisibleAdditionalLights = UniversalRenderPipeline.maxVisibleAdditionalLights;

            lightData.mainLightIndex = mainLightIndex;

            if (settings.additionalLightsRenderingMode != LightRenderingMode.Disabled)
            {
                lightData.additionalLightsCount =
                    Math.Min((mainLightIndex != -1) ? visibleLights.Length - 1 : visibleLights.Length,
                        maxVisibleAdditionalLights);
                lightData.maxPerObjectAdditionalLightsCount = Math.Min(settings.maxAdditionalLightsCount, maxPerObjectAdditionalLights);
            }
            else
            {
                lightData.additionalLightsCount = 0;
                lightData.maxPerObjectAdditionalLightsCount = 0;
            }

            lightData.shadeAdditionalLightsPerVertex = settings.additionalLightsRenderingMode == LightRenderingMode.PerVertex;
            lightData.visibleLights = visibleLights;
            lightData.supportsMixedLighting = settings.supportsMixedLighting;
        }

        static PerObjectData GetPerObjectLightFlags(int additionalLightsCount)
        {
            var configuration = PerObjectData.ReflectionProbes | PerObjectData.Lightmaps | PerObjectData.LightProbe | PerObjectData.LightData | PerObjectData.OcclusionProbe;

            if (additionalLightsCount > 0)
            {
                configuration |= PerObjectData.LightData;

                // In this case we also need per-object indices (unity_LightIndices)
                if (!RenderingUtils.useStructuredBuffer)
                    configuration |= PerObjectData.LightIndices;
            }

            return configuration;
        }

        // Main Light is always a directional light
        static int GetMainLightIndex(UniversalRenderPipelineAsset settings, NativeArray<VisibleLight> visibleLights)
        {
            int totalVisibleLights = visibleLights.Length;

            if (totalVisibleLights == 0 || settings.mainLightRenderingMode != LightRenderingMode.PerPixel)
                return -1;

            Light sunLight = RenderSettings.sun;
            int brightestDirectionalLightIndex = -1;
            float brightestLightIntensity = 0.0f;
            for (int i = 0; i < totalVisibleLights; ++i)
            {
                VisibleLight currVisibleLight = visibleLights[i];
                Light currLight = currVisibleLight.light;

                // Particle system lights have the light property as null. We sort lights so all particles lights
                // come last. Therefore, if first light is particle light then all lights are particle lights.
                // In this case we either have no main light or already found it.
                if (currLight == null)
                    break;

                if (currLight == sunLight)
                    return i;

                // In case no shadow light is present we will return the brightest directional light
                if (currVisibleLight.lightType == LightType.Directional && currLight.intensity > brightestLightIntensity)
                {
                    brightestLightIntensity = currLight.intensity;
                    brightestDirectionalLightIndex = i;
                }
            }

            return brightestDirectionalLightIndex;
        }

        static void SetupPerFrameShaderConstants()
        {
            // When glossy reflections are OFF in the shader we set a constant color to use as indirect specular
            SphericalHarmonicsL2 ambientSH = RenderSettings.ambientProbe;
            Color linearGlossyEnvColor = new Color(ambientSH[0, 0], ambientSH[1, 0], ambientSH[2, 0]) * RenderSettings.reflectionIntensity;
            Color glossyEnvColor = CoreUtils.ConvertLinearToActiveColorSpace(linearGlossyEnvColor);
            Shader.SetGlobalVector(PerFrameBuffer._GlossyEnvironmentColor, glossyEnvColor);

            // Used when subtractive mode is selected
            Shader.SetGlobalVector(PerFrameBuffer._SubtractiveShadowColor, CoreUtils.ConvertSRGBToActiveColorSpace(RenderSettings.subtractiveShadowColor));
        }
    }
}
=======
using System;
using Unity.Collections;
using System.Collections.Generic;
#if UNITY_EDITOR
using UnityEditor;
using UnityEditor.Rendering.Universal;
#endif
using UnityEngine.Scripting.APIUpdating;
using Lightmapping = UnityEngine.Experimental.GlobalIllumination.Lightmapping;

namespace UnityEngine.Rendering.LWRP
{
    [Obsolete("LWRP -> Universal (UnityUpgradable) -> UnityEngine.Rendering.Universal.UniversalRenderPipeline", true)]
    public class LightweightRenderPipeline
    {
        public LightweightRenderPipeline(LightweightRenderPipelineAsset asset)
        {
        }
    }
}

namespace UnityEngine.Rendering.Universal
{
    public sealed partial class UniversalRenderPipeline : RenderPipeline
    {
        internal static class PerFrameBuffer
        {
            public static int _GlossyEnvironmentColor;
            public static int _SubtractiveShadowColor;

            public static int _Time;
            public static int _SinTime;
            public static int _CosTime;
            public static int unity_DeltaTime;
            public static int _TimeParameters;
        }

        public const string k_ShaderTagName = "UniversalPipeline";

        const string k_RenderCameraTag = "Render Camera";
        static ProfilingSampler _CameraProfilingSampler = new ProfilingSampler(k_RenderCameraTag);

        public static float maxShadowBias
        {
            get => 10.0f;
        }

        public static float minRenderScale
        {
            get => 0.1f;
        }

        public static float maxRenderScale
        {
            get => 2.0f;
        }

        // Amount of Lights that can be shaded per object (in the for loop in the shader)
        public static int maxPerObjectLights
        {
            // No support to bitfield mask and int[] in gles2. Can't index fast more than 4 lights.
            // Check Lighting.hlsl for more details.
            get => (SystemInfo.graphicsDeviceType == GraphicsDeviceType.OpenGLES2) ? 4 : 8;
        }

        // These limits have to match same limits in Input.hlsl
        const int k_MaxVisibleAdditionalLightsMobile    = 32;
        const int k_MaxVisibleAdditionalLightsNonMobile = 256;
        public static int maxVisibleAdditionalLights
        {
            get
            {
                return (Application.isMobilePlatform || SystemInfo.graphicsDeviceType == GraphicsDeviceType.OpenGLCore) 
                        ? k_MaxVisibleAdditionalLightsMobile : k_MaxVisibleAdditionalLightsNonMobile;
            }
        }

        // Internal max count for how many ScriptableRendererData can be added to a single Universal RP asset
        internal static int maxScriptableRenderers
        {
            get => 8;
        }

        public UniversalRenderPipeline(UniversalRenderPipelineAsset asset)
        {
            SetSupportedRenderingFeatures();

            PerFrameBuffer._GlossyEnvironmentColor = Shader.PropertyToID("_GlossyEnvironmentColor");
            PerFrameBuffer._SubtractiveShadowColor = Shader.PropertyToID("_SubtractiveShadowColor");

            PerFrameBuffer._Time = Shader.PropertyToID("_Time");
            PerFrameBuffer._SinTime = Shader.PropertyToID("_SinTime");
            PerFrameBuffer._CosTime = Shader.PropertyToID("_CosTime");
            PerFrameBuffer.unity_DeltaTime = Shader.PropertyToID("unity_DeltaTime");
            PerFrameBuffer._TimeParameters = Shader.PropertyToID("_TimeParameters");

            // Let engine know we have MSAA on for cases where we support MSAA backbuffer
            if (QualitySettings.antiAliasing != asset.msaaSampleCount)
            {
                QualitySettings.antiAliasing = asset.msaaSampleCount;
#if ENABLE_VR && ENABLE_VR_MODULE
                XR.XRDevice.UpdateEyeTextureMSAASetting();
#endif
            }

#if ENABLE_VR && ENABLE_VR_MODULE
            XRGraphics.eyeTextureResolutionScale = asset.renderScale;
#endif
            // For compatibility reasons we also match old LightweightPipeline tag.
            Shader.globalRenderPipeline = "UniversalPipeline,LightweightPipeline";

            Lightmapping.SetDelegate(lightsDelegate);

            CameraCaptureBridge.enabled = true;

            RenderingUtils.ClearSystemInfoCache();
        }

        protected override void Dispose(bool disposing)
        {
            base.Dispose(disposing);

            Shader.globalRenderPipeline = "";
            SupportedRenderingFeatures.active = new SupportedRenderingFeatures();
            ShaderData.instance.Dispose();

#if UNITY_EDITOR
            SceneViewDrawMode.ResetDrawMode();
#endif
            Lightmapping.ResetDelegate();
            CameraCaptureBridge.enabled = false;
        }

        protected override void Render(ScriptableRenderContext renderContext, Camera[] cameras)
        {
            BeginFrameRendering(renderContext, cameras);

            GraphicsSettings.lightsUseLinearIntensity = (QualitySettings.activeColorSpace == ColorSpace.Linear);
            GraphicsSettings.useScriptableRenderPipelineBatching = asset.useSRPBatcher;
            SetupPerFrameShaderConstants();

            SortCameras(cameras);
            for (int i = 0; i < cameras.Length; ++i)
            {
                var camera = cameras[i];
                if (IsGameCamera(camera))
                {
                    RenderCameraStack(renderContext, camera);
                }
                else
                {
                    BeginCameraRendering(renderContext, camera);
#if VISUAL_EFFECT_GRAPH_0_0_1_OR_NEWER
                    //It should be called before culling to prepare material. When there isn't any VisualEffect component, this method has no effect.
                    VFX.VFXManager.PrepareCamera(camera);
#endif
                    UpdateVolumeFramework(camera, null);
                    
                    RenderSingleCamera(renderContext, camera);
                    EndCameraRendering(renderContext, camera);
                }
            }

            EndFrameRendering(renderContext, cameras);
        }

        /// <summary>
        /// Standalone camera rendering. Use this to render procedural cameras.
        /// This method doesn't call <c>BeginCameraRendering</c> and <c>EndCameraRendering</c> callbacks.
        /// </summary>
        /// <param name="context">Render context used to record commands during execution.</param>
        /// <param name="camera">Camera to render.</param>
        /// <seealso cref="ScriptableRenderContext"/>
        public static void RenderSingleCamera(ScriptableRenderContext context, Camera camera)
        {
            UniversalAdditionalCameraData additionalCameraData = null;
            if (IsGameCamera(camera))
                camera.gameObject.TryGetComponent(out additionalCameraData);

            if (additionalCameraData != null && additionalCameraData.renderType != CameraRenderType.Base)
            {
                Debug.LogWarning("Only Base cameras can be rendered with standalone RenderSingleCamera. Camera will be skipped.");
                return;
            }

            InitializeCameraData(camera, additionalCameraData, true, out var cameraData);
            RenderSingleCamera(context, cameraData, cameraData.postProcessEnabled);
        }

        /// <summary>
        /// Renders a single camera. This method will do culling, setup and execution of the renderer.
        /// </summary>
        /// <param name="context">Render context used to record commands during execution.</param>
        /// <param name="cameraData">Camera rendering data. This might contain data inherited from a base camera.</param>
        /// <param name="anyPostProcessingEnabled">True if at least one camera has post-processing enabled in the stack, false otherwise.</param>
        static void RenderSingleCamera(ScriptableRenderContext context, CameraData cameraData, bool anyPostProcessingEnabled)
        {
            Camera camera = cameraData.camera;
            var renderer = cameraData.renderer;
            if (renderer == null)
            {
                Debug.LogWarning(string.Format("Trying to render {0} with an invalid renderer. Camera rendering will be skipped.", camera.name));
                return;
            }

            if (!camera.TryGetCullingParameters(IsStereoEnabled(camera), out var cullingParameters))
                return;

            ScriptableRenderer.current = renderer;

            ProfilingSampler sampler = (asset.debugLevel >= PipelineDebugLevel.Profiling) ? new ProfilingSampler(camera.name): _CameraProfilingSampler;
            CommandBuffer cmd = CommandBufferPool.Get(sampler.name);
            using (new ProfilingScope(cmd, sampler))
            {
                renderer.Clear(cameraData.renderType);
                renderer.SetupCullingParameters(ref cullingParameters, ref cameraData);

                context.ExecuteCommandBuffer(cmd);
                cmd.Clear();

#if UNITY_EDITOR
                // Emit scene view UI
                if (cameraData.isSceneViewCamera)
                {
                    ScriptableRenderContext.EmitWorldGeometryForSceneView(camera);
                }
#endif

                var cullResults = context.Cull(ref cullingParameters);
                InitializeRenderingData(asset, ref cameraData, ref cullResults, anyPostProcessingEnabled, out var renderingData);

                renderer.Setup(context, ref renderingData);
                renderer.Execute(context, ref renderingData);
            }

            context.ExecuteCommandBuffer(cmd);
            CommandBufferPool.Release(cmd);
            context.Submit();

            ScriptableRenderer.current = null;
        }

        /// <summary>
        // Renders a camera stack. This method calls RenderSingleCamera for each valid camera in the stack.
        // The last camera resolves the final target to screen.
        /// </summary>
        /// <param name="context">Render context used to record commands during execution.</param>
        /// <param name="camera">Camera to render.</param>
        static void RenderCameraStack(ScriptableRenderContext context, Camera baseCamera)
        {
            baseCamera.TryGetComponent<UniversalAdditionalCameraData>(out var baseCameraAdditionalData);

            // Overlay cameras will be rendered stacked while rendering base cameras
            if (baseCameraAdditionalData != null && baseCameraAdditionalData.renderType == CameraRenderType.Overlay)
                return;

            // renderer contains a stack if it has additional data and the renderer supports stacking
            var renderer = baseCameraAdditionalData?.scriptableRenderer;
            bool supportsCameraStacking = renderer != null && renderer.supportedRenderingFeatures.cameraStacking;
            List<Camera> cameraStack = (supportsCameraStacking) ? baseCameraAdditionalData?.cameraStack : null;

            bool anyPostProcessingEnabled = baseCameraAdditionalData != null && baseCameraAdditionalData.renderPostProcessing;

            // We need to know the last active camera in the stack to be able to resolve
            // rendering to screen when rendering it. The last camera in the stack is not
            // necessarily the last active one as it users might disable it.
            int lastActiveOverlayCameraIndex = -1;
            if (cameraStack != null && cameraStack.Count > 0)
            {
                // TODO: Add support to camera stack in VR multi pass mode
                if (!IsMultiPassStereoEnabled(baseCamera))
                {
                    var baseCameraRendererType = baseCameraAdditionalData?.scriptableRenderer.GetType();

                    for (int i = 0; i < cameraStack.Count; ++i)
                    {
                        Camera currCamera = cameraStack[i];

                        if (currCamera != null && currCamera.isActiveAndEnabled)
                        {
                            currCamera.TryGetComponent<UniversalAdditionalCameraData>(out var data);

                            if (data == null || data.renderType != CameraRenderType.Overlay)
                            {
                                Debug.LogWarning(string.Format("Stack can only contain Overlay cameras. {0} will skip rendering.", currCamera.name));
                            }
                            else if (data?.scriptableRenderer.GetType() != baseCameraRendererType)
                            {
                                Debug.LogWarning(string.Format("Only cameras with the same renderer type as the base camera can be stacked. {0} will skip rendering", currCamera.name));
                            }
                            else
                            {
                                anyPostProcessingEnabled |= data.renderPostProcessing;
                                lastActiveOverlayCameraIndex = i;
                            }
                        }
                    }
                }
                else
                {
                    Debug.LogWarning("Multi pass stereo mode doesn't support Camera Stacking. Overlay cameras will skip rendering.");
                }
            }


            bool isStackedRendering = lastActiveOverlayCameraIndex != -1;

            BeginCameraRendering(context, baseCamera);
#if VISUAL_EFFECT_GRAPH_0_0_1_OR_NEWER
            //It should be called before culling to prepare material. When there isn't any VisualEffect component, this method has no effect.
            VFX.VFXManager.PrepareCamera(baseCamera);
#endif
            UpdateVolumeFramework(baseCamera, baseCameraAdditionalData);
            InitializeCameraData(baseCamera, baseCameraAdditionalData, !isStackedRendering, out var baseCameraData);
            RenderSingleCamera(context, baseCameraData, anyPostProcessingEnabled);
            EndCameraRendering(context, baseCamera);

            if (!isStackedRendering)
                return;

            for (int i = 0; i < cameraStack.Count; ++i)
            {
                var currCamera = cameraStack[i];

                if (!currCamera.isActiveAndEnabled)
                    continue;

                currCamera.TryGetComponent<UniversalAdditionalCameraData>(out var currCameraData);
                // Camera is overlay and enabled
                if (currCameraData != null)
                {
                    // Copy base settings from base camera data and initialize initialize remaining specific settings for this camera type.
                    CameraData overlayCameraData = baseCameraData;
                    bool lastCamera = i == lastActiveOverlayCameraIndex;

                    BeginCameraRendering(context, currCamera);
#if VISUAL_EFFECT_GRAPH_0_0_1_OR_NEWER
                    //It should be called before culling to prepare material. When there isn't any VisualEffect component, this method has no effect.
                    VFX.VFXManager.PrepareCamera(currCamera);
#endif
                    UpdateVolumeFramework(currCamera, currCameraData);
                    InitializeAdditionalCameraData(currCamera, currCameraData, lastCamera, ref overlayCameraData);
                    RenderSingleCamera(context, overlayCameraData, anyPostProcessingEnabled);
                    EndCameraRendering(context, currCamera);
                }
            }
        }

        static void UpdateVolumeFramework(Camera camera, UniversalAdditionalCameraData additionalCameraData)
        {
            // Default values when there's no additional camera data available
            LayerMask layerMask = 1; // "Default"
            Transform trigger = camera.transform;

            if (additionalCameraData != null)
            {
                layerMask = additionalCameraData.volumeLayerMask;
                trigger = additionalCameraData.volumeTrigger != null
                    ? additionalCameraData.volumeTrigger
                    : trigger;
            }
            else if (camera.cameraType == CameraType.SceneView)
            {
                // Try to mirror the MainCamera volume layer mask for the scene view - do not mirror the target
                var mainCamera = Camera.main;
                UniversalAdditionalCameraData mainAdditionalCameraData = null;

                if (mainCamera != null && mainCamera.TryGetComponent(out mainAdditionalCameraData))
                    layerMask = mainAdditionalCameraData.volumeLayerMask;
                
                trigger = mainAdditionalCameraData != null && mainAdditionalCameraData.volumeTrigger != null ? mainAdditionalCameraData.volumeTrigger : trigger;
            }

            VolumeManager.instance.Update(trigger, layerMask);
        }

        static bool CheckPostProcessForDepth(in CameraData cameraData)
        {
            if (!cameraData.postProcessEnabled)
                return false;

            if (cameraData.antialiasing == AntialiasingMode.SubpixelMorphologicalAntiAliasing)
                return true;

            var stack = VolumeManager.instance.stack;

            if (stack.GetComponent<DepthOfField>().IsActive())
                return true;

            if (stack.GetComponent<MotionBlur>().IsActive())
                return true;

            return false;
        }

        static void SetSupportedRenderingFeatures()
        {
#if UNITY_EDITOR
            SupportedRenderingFeatures.active = new SupportedRenderingFeatures()
            {
                reflectionProbeModes = SupportedRenderingFeatures.ReflectionProbeModes.None,
                defaultMixedLightingModes = SupportedRenderingFeatures.LightmapMixedBakeModes.Subtractive,
                mixedLightingModes = SupportedRenderingFeatures.LightmapMixedBakeModes.Subtractive | SupportedRenderingFeatures.LightmapMixedBakeModes.IndirectOnly,
                lightmapBakeTypes = LightmapBakeType.Baked | LightmapBakeType.Mixed,
                lightmapsModes = LightmapsMode.CombinedDirectional | LightmapsMode.NonDirectional,
                lightProbeProxyVolumes = false,
                motionVectors = false,
                receiveShadows = false,
                reflectionProbes = true
            };
            SceneViewDrawMode.SetupDrawMode();
#endif
        }

        static void InitializeCameraData(Camera camera, UniversalAdditionalCameraData additionalCameraData, bool resolveFinalTarget, out CameraData cameraData)
        {
            cameraData = new CameraData();
            InitializeStackedCameraData(camera, additionalCameraData, ref cameraData);
            InitializeAdditionalCameraData(camera, additionalCameraData, resolveFinalTarget, ref cameraData);
        }

        /// <summary>
        /// Initialize camera data settings common for all cameras in the stack. Overlay cameras will inherit
        /// settings from base camera.
        /// </summary>
        /// <param name="baseCamera">Base camera to inherit settings from.</param>
        /// <param name="baseAdditionalCameraData">Component that contains additional base camera data.</param>
        /// <param name="cameraData">Camera data to initialize setttings.</param>
        static void InitializeStackedCameraData(Camera baseCamera, UniversalAdditionalCameraData baseAdditionalCameraData, ref CameraData cameraData)
        {
            var settings = asset;
            cameraData.targetTexture = baseCamera.targetTexture;
            cameraData.isStereoEnabled = IsStereoEnabled(baseCamera);
            cameraData.isSceneViewCamera = baseCamera.cameraType == CameraType.SceneView;

            cameraData.numberOfXRPasses = 1;
            cameraData.isXRMultipass = false;

#if ENABLE_VR && ENABLE_VR_MODULE
            if (cameraData.isStereoEnabled && !cameraData.isSceneViewCamera && XR.XRSettings.stereoRenderingMode == XR.XRSettings.StereoRenderingMode.MultiPass)
            {
                cameraData.numberOfXRPasses = 2;
                cameraData.isXRMultipass = true;
            }
#endif

            ///////////////////////////////////////////////////////////////////
            // Environment and Post-processing settings                       /
            ///////////////////////////////////////////////////////////////////
            if (cameraData.isSceneViewCamera)
            {
                cameraData.volumeLayerMask = 1; // "Default"
                cameraData.volumeTrigger = null;
                cameraData.isStopNaNEnabled = false;
                cameraData.isDitheringEnabled = false;
                cameraData.antialiasing = AntialiasingMode.None;
                cameraData.antialiasingQuality = AntialiasingQuality.High;
            }
            else if (baseAdditionalCameraData != null)
            {
                cameraData.volumeLayerMask = baseAdditionalCameraData.volumeLayerMask;
                cameraData.volumeTrigger = baseAdditionalCameraData.volumeTrigger == null ? baseCamera.transform : baseAdditionalCameraData.volumeTrigger;
                cameraData.isStopNaNEnabled = baseAdditionalCameraData.stopNaN && SystemInfo.graphicsShaderLevel >= 35;
                cameraData.isDitheringEnabled = baseAdditionalCameraData.dithering;
                cameraData.antialiasing = baseAdditionalCameraData.antialiasing;
                cameraData.antialiasingQuality = baseAdditionalCameraData.antialiasingQuality;
            }
            else
            {
                cameraData.volumeLayerMask = 1; // "Default"
                cameraData.volumeTrigger = null;
                cameraData.isStopNaNEnabled = false;
                cameraData.isDitheringEnabled = false;
                cameraData.antialiasing = AntialiasingMode.None;
                cameraData.antialiasingQuality = AntialiasingQuality.High;
            }

            ///////////////////////////////////////////////////////////////////
            // Settings that control output of the camera                     /
            ///////////////////////////////////////////////////////////////////
            int msaaSamples = 1;
            if (baseCamera.allowMSAA && settings.msaaSampleCount > 1)
                msaaSamples = (baseCamera.targetTexture != null) ? baseCamera.targetTexture.antiAliasing : settings.msaaSampleCount;
            cameraData.isHdrEnabled = baseCamera.allowHDR && settings.supportsHDR;

            Rect cameraRect = baseCamera.rect;
            cameraData.pixelRect = baseCamera.pixelRect;
            cameraData.pixelWidth = baseCamera.pixelWidth;
            cameraData.pixelHeight = baseCamera.pixelHeight;
            cameraData.aspectRatio = (float)cameraData.pixelWidth / (float)cameraData.pixelHeight;
            cameraData.isDefaultViewport = (!(Math.Abs(cameraRect.x) > 0.0f || Math.Abs(cameraRect.y) > 0.0f ||
                Math.Abs(cameraRect.width) < 1.0f || Math.Abs(cameraRect.height) < 1.0f));

            // If XR is enabled, use XR renderScale.
            // Discard variations lesser than kRenderScaleThreshold.
            // Scale is only enabled for gameview.
            const float kRenderScaleThreshold = 0.05f;
            float usedRenderScale = XRGraphics.enabled ? XRGraphics.eyeTextureResolutionScale : settings.renderScale;
            cameraData.renderScale = (Mathf.Abs(1.0f - usedRenderScale) < kRenderScaleThreshold) ? 1.0f : usedRenderScale;
            var commonOpaqueFlags = SortingCriteria.CommonOpaque;
            var noFrontToBackOpaqueFlags = SortingCriteria.SortingLayer | SortingCriteria.RenderQueue | SortingCriteria.OptimizeStateChanges | SortingCriteria.CanvasOrder;
            bool hasHSRGPU = SystemInfo.hasHiddenSurfaceRemovalOnGPU;
            bool canSkipFrontToBackSorting = (baseCamera.opaqueSortMode == OpaqueSortMode.Default && hasHSRGPU) || baseCamera.opaqueSortMode == OpaqueSortMode.NoDistanceSort;

            cameraData.defaultOpaqueSortFlags = canSkipFrontToBackSorting ? noFrontToBackOpaqueFlags : commonOpaqueFlags;
            cameraData.captureActions = CameraCaptureBridge.GetCaptureActions(baseCamera);

            bool needsAlphaChannel = Graphics.preserveFramebufferAlpha;
            cameraData.cameraTargetDescriptor = CreateRenderTextureDescriptor(baseCamera, cameraData.renderScale,
                cameraData.isStereoEnabled, cameraData.isHdrEnabled, msaaSamples, needsAlphaChannel);
        }

        /// <summary>
        /// Initialize settings that can be different for each camera in the stack.
        /// </summary>
        /// <param name="camera">Camera to initialize settings from.</param>
        /// <param name="additionalCameraData">Additional camera data component to initialize settings from.</param>
        /// <param name="resolveFinalTarget">True if this is the last camera in the stack and rendering should resolve to camera target.</param>
        /// <param name="cameraData">Settings to be initilized.</param>
        static void InitializeAdditionalCameraData(Camera camera, UniversalAdditionalCameraData additionalCameraData, bool resolveFinalTarget, ref CameraData cameraData)
        {
            var settings = asset;
            cameraData.camera = camera;

            bool anyShadowsEnabled = settings.supportsMainLightShadows || settings.supportsAdditionalLightShadows;
            cameraData.maxShadowDistance = Mathf.Min(settings.shadowDistance, camera.farClipPlane);
            cameraData.maxShadowDistance = (anyShadowsEnabled && cameraData.maxShadowDistance >= camera.nearClipPlane) ?
                cameraData.maxShadowDistance : 0.0f;

            if (cameraData.isSceneViewCamera)
            {
                cameraData.renderType = CameraRenderType.Base;
                cameraData.clearDepth = true;
                cameraData.postProcessEnabled = CoreUtils.ArePostProcessesEnabled(camera);
                cameraData.requiresDepthTexture = settings.supportsCameraDepthTexture;
                cameraData.requiresOpaqueTexture = settings.supportsCameraOpaqueTexture;
                cameraData.renderer = asset.scriptableRenderer;
            }
            else if (additionalCameraData != null)
            {
                cameraData.renderType = additionalCameraData.renderType;
                cameraData.clearDepth = (additionalCameraData.renderType != CameraRenderType.Base) ? additionalCameraData.clearDepth : true;
                cameraData.postProcessEnabled = additionalCameraData.renderPostProcessing;
                cameraData.maxShadowDistance = (additionalCameraData.renderShadows) ? cameraData.maxShadowDistance : 0.0f;
                cameraData.requiresDepthTexture = additionalCameraData.requiresDepthTexture;
                cameraData.requiresOpaqueTexture = additionalCameraData.requiresColorTexture;
                cameraData.renderer = additionalCameraData.scriptableRenderer;
            }
            else
            {
                cameraData.renderType = CameraRenderType.Base;
                cameraData.clearDepth = true;
                cameraData.postProcessEnabled = false;
                cameraData.requiresDepthTexture = settings.supportsCameraDepthTexture;
                cameraData.requiresOpaqueTexture = settings.supportsCameraOpaqueTexture;
                cameraData.renderer = asset.scriptableRenderer;
            }

            // Disable depth and color copy. We should add it in the renderer instead to avoid performance pitfalls
            // of camera stacking breaking render pass execution implicitly.
            bool isOverlayCamera = (cameraData.renderType == CameraRenderType.Overlay);
            if (isOverlayCamera)
            {
                cameraData.requiresDepthTexture = false;
                cameraData.requiresOpaqueTexture = false;
            }

            // Disables post if GLes2
            cameraData.postProcessEnabled &= SystemInfo.graphicsDeviceType != GraphicsDeviceType.OpenGLES2;

            cameraData.requiresDepthTexture |= cameraData.isSceneViewCamera || CheckPostProcessForDepth(cameraData);
            cameraData.resolveFinalTarget = resolveFinalTarget;

            Matrix4x4 projectionMatrix = camera.projectionMatrix;

            // Overlay cameras inherit viewport from base.
            // If the viewport is different between them we might need to patch the projection to adjust aspect ratio
            // matrix to prevent squishing when rendering objects in overlay cameras.
            if (isOverlayCamera && !camera.orthographic && !cameraData.isStereoEnabled && cameraData.pixelRect != camera.pixelRect)
            {
                // m00 = (cotangent / aspect), therefore m00 * aspect gives us cotangent.
                float cotangent = camera.projectionMatrix.m00 * camera.aspect;

                // Get new m00 by dividing by base camera aspectRatio.
                float newCotangent = cotangent / cameraData.aspectRatio;
                projectionMatrix.m00 = newCotangent;
            }

            cameraData.SetViewAndProjectionMatrix(camera.worldToCameraMatrix, projectionMatrix);
        }

        static void InitializeRenderingData(UniversalRenderPipelineAsset settings, ref CameraData cameraData, ref CullingResults cullResults,
            bool anyPostProcessingEnabled, out RenderingData renderingData)
        {
            var visibleLights = cullResults.visibleLights;

            int mainLightIndex = GetMainLightIndex(settings, visibleLights);
            bool mainLightCastShadows = false;
            bool additionalLightsCastShadows = false;

            if (cameraData.maxShadowDistance > 0.0f)
            {
                mainLightCastShadows = (mainLightIndex != -1 && visibleLights[mainLightIndex].light != null &&
                                        visibleLights[mainLightIndex].light.shadows != LightShadows.None);

                // If additional lights are shaded per-pixel they cannot cast shadows
                if (settings.additionalLightsRenderingMode == LightRenderingMode.PerPixel)
                {
                    for (int i = 0; i < visibleLights.Length; ++i)
                    {
                        if (i == mainLightIndex)
                            continue;

                        Light light = visibleLights[i].light;

                        // UniversalRP doesn't support additional directional lights or point light shadows yet
                        if (visibleLights[i].lightType == LightType.Spot && light != null && light.shadows != LightShadows.None)
                        {
                            additionalLightsCastShadows = true;
                            break;
                        }
                    }
                }
            }

            renderingData.cullResults = cullResults;
            renderingData.cameraData = cameraData;
            InitializeLightData(settings, visibleLights, mainLightIndex, out renderingData.lightData);
            InitializeShadowData(settings, visibleLights, mainLightCastShadows, additionalLightsCastShadows && !renderingData.lightData.shadeAdditionalLightsPerVertex, out renderingData.shadowData);
            InitializePostProcessingData(settings, out renderingData.postProcessingData);
            renderingData.supportsDynamicBatching = settings.supportsDynamicBatching;
            renderingData.perObjectData = GetPerObjectLightFlags(renderingData.lightData.additionalLightsCount);

            bool isOffscreenCamera = cameraData.targetTexture != null && !cameraData.isSceneViewCamera;
            renderingData.postProcessingEnabled = anyPostProcessingEnabled;
        }

        static void InitializeShadowData(UniversalRenderPipelineAsset settings, NativeArray<VisibleLight> visibleLights, bool mainLightCastShadows, bool additionalLightsCastShadows, out ShadowData shadowData)
        {
            m_ShadowBiasData.Clear();

            for (int i = 0; i < visibleLights.Length; ++i)
            {
                Light light = visibleLights[i].light;
                UniversalAdditionalLightData data = null;
                if (light != null)
                {
                    light.gameObject.TryGetComponent(out data);
                }

                if (data && !data.usePipelineSettings)
                    m_ShadowBiasData.Add(new Vector4(light.shadowBias, light.shadowNormalBias, 0.0f, 0.0f));
                else
                    m_ShadowBiasData.Add(new Vector4(settings.shadowDepthBias, settings.shadowNormalBias, 0.0f, 0.0f));
            }

            shadowData.bias = m_ShadowBiasData;
            shadowData.supportsMainLightShadows = SystemInfo.supportsShadows && settings.supportsMainLightShadows && mainLightCastShadows;

            // We no longer use screen space shadows in URP.
            // This change allows us to have particles & transparent objects receive shadows.
            shadowData.requiresScreenSpaceShadowResolve = false;// shadowData.supportsMainLightShadows && supportsScreenSpaceShadows && settings.shadowCascadeOption != ShadowCascadesOption.NoCascades;

            int shadowCascadesCount;
            switch (settings.shadowCascadeOption)
            {
                case ShadowCascadesOption.FourCascades:
                    shadowCascadesCount = 4;
                    break;

                case ShadowCascadesOption.TwoCascades:
                    shadowCascadesCount = 2;
                    break;

                default:
                    shadowCascadesCount = 1;
                    break;
            }

            shadowData.mainLightShadowCascadesCount = shadowCascadesCount;//(shadowData.requiresScreenSpaceShadowResolve) ? shadowCascadesCount : 1;
            shadowData.mainLightShadowmapWidth = settings.mainLightShadowmapResolution;
            shadowData.mainLightShadowmapHeight = settings.mainLightShadowmapResolution;

            switch (shadowData.mainLightShadowCascadesCount)
            {
                case 1:
                    shadowData.mainLightShadowCascadesSplit = new Vector3(1.0f, 0.0f, 0.0f);
                    break;

                case 2:
                    shadowData.mainLightShadowCascadesSplit = new Vector3(settings.cascade2Split, 1.0f, 0.0f);
                    break;

                default:
                    shadowData.mainLightShadowCascadesSplit = settings.cascade4Split;
                    break;
            }

            shadowData.supportsAdditionalLightShadows = SystemInfo.supportsShadows && settings.supportsAdditionalLightShadows && additionalLightsCastShadows;
            shadowData.additionalLightsShadowmapWidth = shadowData.additionalLightsShadowmapHeight = settings.additionalLightsShadowmapResolution;
            shadowData.supportsSoftShadows = settings.supportsSoftShadows && (shadowData.supportsMainLightShadows || shadowData.supportsAdditionalLightShadows);
            shadowData.shadowmapDepthBufferBits = 16;
        }

        static void InitializePostProcessingData(UniversalRenderPipelineAsset settings, out PostProcessingData postProcessingData)
        {
            postProcessingData.gradingMode = settings.supportsHDR
                ? settings.colorGradingMode
                : ColorGradingMode.LowDynamicRange;

            postProcessingData.lutSize = settings.colorGradingLutSize;
        }

        static void InitializeLightData(UniversalRenderPipelineAsset settings, NativeArray<VisibleLight> visibleLights, int mainLightIndex, out LightData lightData)
        {
            int maxPerObjectAdditionalLights = UniversalRenderPipeline.maxPerObjectLights;
            int maxVisibleAdditionalLights = UniversalRenderPipeline.maxVisibleAdditionalLights;

            lightData.mainLightIndex = mainLightIndex;

            if (settings.additionalLightsRenderingMode != LightRenderingMode.Disabled)
            {
                lightData.additionalLightsCount =
                    Math.Min((mainLightIndex != -1) ? visibleLights.Length - 1 : visibleLights.Length,
                        maxVisibleAdditionalLights);
                lightData.maxPerObjectAdditionalLightsCount = Math.Min(settings.maxAdditionalLightsCount, maxPerObjectAdditionalLights);
            }
            else
            {
                lightData.additionalLightsCount = 0;
                lightData.maxPerObjectAdditionalLightsCount = 0;
            }

            lightData.shadeAdditionalLightsPerVertex = settings.additionalLightsRenderingMode == LightRenderingMode.PerVertex;
            lightData.visibleLights = visibleLights;
            lightData.supportsMixedLighting = settings.supportsMixedLighting;
        }

        static PerObjectData GetPerObjectLightFlags(int additionalLightsCount)
        {
            var configuration = PerObjectData.ReflectionProbes | PerObjectData.Lightmaps | PerObjectData.LightProbe | PerObjectData.LightData | PerObjectData.OcclusionProbe;

            if (additionalLightsCount > 0)
            {
                configuration |= PerObjectData.LightData;

                // In this case we also need per-object indices (unity_LightIndices)
                if (!RenderingUtils.useStructuredBuffer)
                    configuration |= PerObjectData.LightIndices;
            }

            return configuration;
        }

        // Main Light is always a directional light
        static int GetMainLightIndex(UniversalRenderPipelineAsset settings, NativeArray<VisibleLight> visibleLights)
        {
            int totalVisibleLights = visibleLights.Length;

            if (totalVisibleLights == 0 || settings.mainLightRenderingMode != LightRenderingMode.PerPixel)
                return -1;

            Light sunLight = RenderSettings.sun;
            int brightestDirectionalLightIndex = -1;
            float brightestLightIntensity = 0.0f;
            for (int i = 0; i < totalVisibleLights; ++i)
            {
                VisibleLight currVisibleLight = visibleLights[i];
                Light currLight = currVisibleLight.light;

                // Particle system lights have the light property as null. We sort lights so all particles lights
                // come last. Therefore, if first light is particle light then all lights are particle lights.
                // In this case we either have no main light or already found it.
                if (currLight == null)
                    break;

                if (currLight == sunLight)
                    return i;

                // In case no shadow light is present we will return the brightest directional light
                if (currVisibleLight.lightType == LightType.Directional && currLight.intensity > brightestLightIntensity)
                {
                    brightestLightIntensity = currLight.intensity;
                    brightestDirectionalLightIndex = i;
                }
            }

            return brightestDirectionalLightIndex;
        }

        static void SetupPerFrameShaderConstants()
        {
            // When glossy reflections are OFF in the shader we set a constant color to use as indirect specular
            SphericalHarmonicsL2 ambientSH = RenderSettings.ambientProbe;
            Color linearGlossyEnvColor = new Color(ambientSH[0, 0], ambientSH[1, 0], ambientSH[2, 0]) * RenderSettings.reflectionIntensity;
            Color glossyEnvColor = CoreUtils.ConvertLinearToActiveColorSpace(linearGlossyEnvColor);
            Shader.SetGlobalVector(PerFrameBuffer._GlossyEnvironmentColor, glossyEnvColor);

            // Used when subtractive mode is selected
            Shader.SetGlobalVector(PerFrameBuffer._SubtractiveShadowColor, CoreUtils.ConvertSRGBToActiveColorSpace(RenderSettings.subtractiveShadowColor));
        }
    }
}
>>>>>>> c7b008e5
<|MERGE_RESOLUTION|>--- conflicted
+++ resolved
@@ -1,4 +1,3 @@
-<<<<<<< HEAD
 using System;
 using Unity.Collections;
 using System.Collections.Generic;
@@ -807,809 +806,4 @@
             Shader.SetGlobalVector(PerFrameBuffer._SubtractiveShadowColor, CoreUtils.ConvertSRGBToActiveColorSpace(RenderSettings.subtractiveShadowColor));
         }
     }
-}
-=======
-using System;
-using Unity.Collections;
-using System.Collections.Generic;
-#if UNITY_EDITOR
-using UnityEditor;
-using UnityEditor.Rendering.Universal;
-#endif
-using UnityEngine.Scripting.APIUpdating;
-using Lightmapping = UnityEngine.Experimental.GlobalIllumination.Lightmapping;
-
-namespace UnityEngine.Rendering.LWRP
-{
-    [Obsolete("LWRP -> Universal (UnityUpgradable) -> UnityEngine.Rendering.Universal.UniversalRenderPipeline", true)]
-    public class LightweightRenderPipeline
-    {
-        public LightweightRenderPipeline(LightweightRenderPipelineAsset asset)
-        {
-        }
-    }
-}
-
-namespace UnityEngine.Rendering.Universal
-{
-    public sealed partial class UniversalRenderPipeline : RenderPipeline
-    {
-        internal static class PerFrameBuffer
-        {
-            public static int _GlossyEnvironmentColor;
-            public static int _SubtractiveShadowColor;
-
-            public static int _Time;
-            public static int _SinTime;
-            public static int _CosTime;
-            public static int unity_DeltaTime;
-            public static int _TimeParameters;
-        }
-
-        public const string k_ShaderTagName = "UniversalPipeline";
-
-        const string k_RenderCameraTag = "Render Camera";
-        static ProfilingSampler _CameraProfilingSampler = new ProfilingSampler(k_RenderCameraTag);
-
-        public static float maxShadowBias
-        {
-            get => 10.0f;
-        }
-
-        public static float minRenderScale
-        {
-            get => 0.1f;
-        }
-
-        public static float maxRenderScale
-        {
-            get => 2.0f;
-        }
-
-        // Amount of Lights that can be shaded per object (in the for loop in the shader)
-        public static int maxPerObjectLights
-        {
-            // No support to bitfield mask and int[] in gles2. Can't index fast more than 4 lights.
-            // Check Lighting.hlsl for more details.
-            get => (SystemInfo.graphicsDeviceType == GraphicsDeviceType.OpenGLES2) ? 4 : 8;
-        }
-
-        // These limits have to match same limits in Input.hlsl
-        const int k_MaxVisibleAdditionalLightsMobile    = 32;
-        const int k_MaxVisibleAdditionalLightsNonMobile = 256;
-        public static int maxVisibleAdditionalLights
-        {
-            get
-            {
-                return (Application.isMobilePlatform || SystemInfo.graphicsDeviceType == GraphicsDeviceType.OpenGLCore) 
-                        ? k_MaxVisibleAdditionalLightsMobile : k_MaxVisibleAdditionalLightsNonMobile;
-            }
-        }
-
-        // Internal max count for how many ScriptableRendererData can be added to a single Universal RP asset
-        internal static int maxScriptableRenderers
-        {
-            get => 8;
-        }
-
-        public UniversalRenderPipeline(UniversalRenderPipelineAsset asset)
-        {
-            SetSupportedRenderingFeatures();
-
-            PerFrameBuffer._GlossyEnvironmentColor = Shader.PropertyToID("_GlossyEnvironmentColor");
-            PerFrameBuffer._SubtractiveShadowColor = Shader.PropertyToID("_SubtractiveShadowColor");
-
-            PerFrameBuffer._Time = Shader.PropertyToID("_Time");
-            PerFrameBuffer._SinTime = Shader.PropertyToID("_SinTime");
-            PerFrameBuffer._CosTime = Shader.PropertyToID("_CosTime");
-            PerFrameBuffer.unity_DeltaTime = Shader.PropertyToID("unity_DeltaTime");
-            PerFrameBuffer._TimeParameters = Shader.PropertyToID("_TimeParameters");
-
-            // Let engine know we have MSAA on for cases where we support MSAA backbuffer
-            if (QualitySettings.antiAliasing != asset.msaaSampleCount)
-            {
-                QualitySettings.antiAliasing = asset.msaaSampleCount;
-#if ENABLE_VR && ENABLE_VR_MODULE
-                XR.XRDevice.UpdateEyeTextureMSAASetting();
-#endif
-            }
-
-#if ENABLE_VR && ENABLE_VR_MODULE
-            XRGraphics.eyeTextureResolutionScale = asset.renderScale;
-#endif
-            // For compatibility reasons we also match old LightweightPipeline tag.
-            Shader.globalRenderPipeline = "UniversalPipeline,LightweightPipeline";
-
-            Lightmapping.SetDelegate(lightsDelegate);
-
-            CameraCaptureBridge.enabled = true;
-
-            RenderingUtils.ClearSystemInfoCache();
-        }
-
-        protected override void Dispose(bool disposing)
-        {
-            base.Dispose(disposing);
-
-            Shader.globalRenderPipeline = "";
-            SupportedRenderingFeatures.active = new SupportedRenderingFeatures();
-            ShaderData.instance.Dispose();
-
-#if UNITY_EDITOR
-            SceneViewDrawMode.ResetDrawMode();
-#endif
-            Lightmapping.ResetDelegate();
-            CameraCaptureBridge.enabled = false;
-        }
-
-        protected override void Render(ScriptableRenderContext renderContext, Camera[] cameras)
-        {
-            BeginFrameRendering(renderContext, cameras);
-
-            GraphicsSettings.lightsUseLinearIntensity = (QualitySettings.activeColorSpace == ColorSpace.Linear);
-            GraphicsSettings.useScriptableRenderPipelineBatching = asset.useSRPBatcher;
-            SetupPerFrameShaderConstants();
-
-            SortCameras(cameras);
-            for (int i = 0; i < cameras.Length; ++i)
-            {
-                var camera = cameras[i];
-                if (IsGameCamera(camera))
-                {
-                    RenderCameraStack(renderContext, camera);
-                }
-                else
-                {
-                    BeginCameraRendering(renderContext, camera);
-#if VISUAL_EFFECT_GRAPH_0_0_1_OR_NEWER
-                    //It should be called before culling to prepare material. When there isn't any VisualEffect component, this method has no effect.
-                    VFX.VFXManager.PrepareCamera(camera);
-#endif
-                    UpdateVolumeFramework(camera, null);
-                    
-                    RenderSingleCamera(renderContext, camera);
-                    EndCameraRendering(renderContext, camera);
-                }
-            }
-
-            EndFrameRendering(renderContext, cameras);
-        }
-
-        /// <summary>
-        /// Standalone camera rendering. Use this to render procedural cameras.
-        /// This method doesn't call <c>BeginCameraRendering</c> and <c>EndCameraRendering</c> callbacks.
-        /// </summary>
-        /// <param name="context">Render context used to record commands during execution.</param>
-        /// <param name="camera">Camera to render.</param>
-        /// <seealso cref="ScriptableRenderContext"/>
-        public static void RenderSingleCamera(ScriptableRenderContext context, Camera camera)
-        {
-            UniversalAdditionalCameraData additionalCameraData = null;
-            if (IsGameCamera(camera))
-                camera.gameObject.TryGetComponent(out additionalCameraData);
-
-            if (additionalCameraData != null && additionalCameraData.renderType != CameraRenderType.Base)
-            {
-                Debug.LogWarning("Only Base cameras can be rendered with standalone RenderSingleCamera. Camera will be skipped.");
-                return;
-            }
-
-            InitializeCameraData(camera, additionalCameraData, true, out var cameraData);
-            RenderSingleCamera(context, cameraData, cameraData.postProcessEnabled);
-        }
-
-        /// <summary>
-        /// Renders a single camera. This method will do culling, setup and execution of the renderer.
-        /// </summary>
-        /// <param name="context">Render context used to record commands during execution.</param>
-        /// <param name="cameraData">Camera rendering data. This might contain data inherited from a base camera.</param>
-        /// <param name="anyPostProcessingEnabled">True if at least one camera has post-processing enabled in the stack, false otherwise.</param>
-        static void RenderSingleCamera(ScriptableRenderContext context, CameraData cameraData, bool anyPostProcessingEnabled)
-        {
-            Camera camera = cameraData.camera;
-            var renderer = cameraData.renderer;
-            if (renderer == null)
-            {
-                Debug.LogWarning(string.Format("Trying to render {0} with an invalid renderer. Camera rendering will be skipped.", camera.name));
-                return;
-            }
-
-            if (!camera.TryGetCullingParameters(IsStereoEnabled(camera), out var cullingParameters))
-                return;
-
-            ScriptableRenderer.current = renderer;
-
-            ProfilingSampler sampler = (asset.debugLevel >= PipelineDebugLevel.Profiling) ? new ProfilingSampler(camera.name): _CameraProfilingSampler;
-            CommandBuffer cmd = CommandBufferPool.Get(sampler.name);
-            using (new ProfilingScope(cmd, sampler))
-            {
-                renderer.Clear(cameraData.renderType);
-                renderer.SetupCullingParameters(ref cullingParameters, ref cameraData);
-
-                context.ExecuteCommandBuffer(cmd);
-                cmd.Clear();
-
-#if UNITY_EDITOR
-                // Emit scene view UI
-                if (cameraData.isSceneViewCamera)
-                {
-                    ScriptableRenderContext.EmitWorldGeometryForSceneView(camera);
-                }
-#endif
-
-                var cullResults = context.Cull(ref cullingParameters);
-                InitializeRenderingData(asset, ref cameraData, ref cullResults, anyPostProcessingEnabled, out var renderingData);
-
-                renderer.Setup(context, ref renderingData);
-                renderer.Execute(context, ref renderingData);
-            }
-
-            context.ExecuteCommandBuffer(cmd);
-            CommandBufferPool.Release(cmd);
-            context.Submit();
-
-            ScriptableRenderer.current = null;
-        }
-
-        /// <summary>
-        // Renders a camera stack. This method calls RenderSingleCamera for each valid camera in the stack.
-        // The last camera resolves the final target to screen.
-        /// </summary>
-        /// <param name="context">Render context used to record commands during execution.</param>
-        /// <param name="camera">Camera to render.</param>
-        static void RenderCameraStack(ScriptableRenderContext context, Camera baseCamera)
-        {
-            baseCamera.TryGetComponent<UniversalAdditionalCameraData>(out var baseCameraAdditionalData);
-
-            // Overlay cameras will be rendered stacked while rendering base cameras
-            if (baseCameraAdditionalData != null && baseCameraAdditionalData.renderType == CameraRenderType.Overlay)
-                return;
-
-            // renderer contains a stack if it has additional data and the renderer supports stacking
-            var renderer = baseCameraAdditionalData?.scriptableRenderer;
-            bool supportsCameraStacking = renderer != null && renderer.supportedRenderingFeatures.cameraStacking;
-            List<Camera> cameraStack = (supportsCameraStacking) ? baseCameraAdditionalData?.cameraStack : null;
-
-            bool anyPostProcessingEnabled = baseCameraAdditionalData != null && baseCameraAdditionalData.renderPostProcessing;
-
-            // We need to know the last active camera in the stack to be able to resolve
-            // rendering to screen when rendering it. The last camera in the stack is not
-            // necessarily the last active one as it users might disable it.
-            int lastActiveOverlayCameraIndex = -1;
-            if (cameraStack != null && cameraStack.Count > 0)
-            {
-                // TODO: Add support to camera stack in VR multi pass mode
-                if (!IsMultiPassStereoEnabled(baseCamera))
-                {
-                    var baseCameraRendererType = baseCameraAdditionalData?.scriptableRenderer.GetType();
-
-                    for (int i = 0; i < cameraStack.Count; ++i)
-                    {
-                        Camera currCamera = cameraStack[i];
-
-                        if (currCamera != null && currCamera.isActiveAndEnabled)
-                        {
-                            currCamera.TryGetComponent<UniversalAdditionalCameraData>(out var data);
-
-                            if (data == null || data.renderType != CameraRenderType.Overlay)
-                            {
-                                Debug.LogWarning(string.Format("Stack can only contain Overlay cameras. {0} will skip rendering.", currCamera.name));
-                            }
-                            else if (data?.scriptableRenderer.GetType() != baseCameraRendererType)
-                            {
-                                Debug.LogWarning(string.Format("Only cameras with the same renderer type as the base camera can be stacked. {0} will skip rendering", currCamera.name));
-                            }
-                            else
-                            {
-                                anyPostProcessingEnabled |= data.renderPostProcessing;
-                                lastActiveOverlayCameraIndex = i;
-                            }
-                        }
-                    }
-                }
-                else
-                {
-                    Debug.LogWarning("Multi pass stereo mode doesn't support Camera Stacking. Overlay cameras will skip rendering.");
-                }
-            }
-
-
-            bool isStackedRendering = lastActiveOverlayCameraIndex != -1;
-
-            BeginCameraRendering(context, baseCamera);
-#if VISUAL_EFFECT_GRAPH_0_0_1_OR_NEWER
-            //It should be called before culling to prepare material. When there isn't any VisualEffect component, this method has no effect.
-            VFX.VFXManager.PrepareCamera(baseCamera);
-#endif
-            UpdateVolumeFramework(baseCamera, baseCameraAdditionalData);
-            InitializeCameraData(baseCamera, baseCameraAdditionalData, !isStackedRendering, out var baseCameraData);
-            RenderSingleCamera(context, baseCameraData, anyPostProcessingEnabled);
-            EndCameraRendering(context, baseCamera);
-
-            if (!isStackedRendering)
-                return;
-
-            for (int i = 0; i < cameraStack.Count; ++i)
-            {
-                var currCamera = cameraStack[i];
-
-                if (!currCamera.isActiveAndEnabled)
-                    continue;
-
-                currCamera.TryGetComponent<UniversalAdditionalCameraData>(out var currCameraData);
-                // Camera is overlay and enabled
-                if (currCameraData != null)
-                {
-                    // Copy base settings from base camera data and initialize initialize remaining specific settings for this camera type.
-                    CameraData overlayCameraData = baseCameraData;
-                    bool lastCamera = i == lastActiveOverlayCameraIndex;
-
-                    BeginCameraRendering(context, currCamera);
-#if VISUAL_EFFECT_GRAPH_0_0_1_OR_NEWER
-                    //It should be called before culling to prepare material. When there isn't any VisualEffect component, this method has no effect.
-                    VFX.VFXManager.PrepareCamera(currCamera);
-#endif
-                    UpdateVolumeFramework(currCamera, currCameraData);
-                    InitializeAdditionalCameraData(currCamera, currCameraData, lastCamera, ref overlayCameraData);
-                    RenderSingleCamera(context, overlayCameraData, anyPostProcessingEnabled);
-                    EndCameraRendering(context, currCamera);
-                }
-            }
-        }
-
-        static void UpdateVolumeFramework(Camera camera, UniversalAdditionalCameraData additionalCameraData)
-        {
-            // Default values when there's no additional camera data available
-            LayerMask layerMask = 1; // "Default"
-            Transform trigger = camera.transform;
-
-            if (additionalCameraData != null)
-            {
-                layerMask = additionalCameraData.volumeLayerMask;
-                trigger = additionalCameraData.volumeTrigger != null
-                    ? additionalCameraData.volumeTrigger
-                    : trigger;
-            }
-            else if (camera.cameraType == CameraType.SceneView)
-            {
-                // Try to mirror the MainCamera volume layer mask for the scene view - do not mirror the target
-                var mainCamera = Camera.main;
-                UniversalAdditionalCameraData mainAdditionalCameraData = null;
-
-                if (mainCamera != null && mainCamera.TryGetComponent(out mainAdditionalCameraData))
-                    layerMask = mainAdditionalCameraData.volumeLayerMask;
-                
-                trigger = mainAdditionalCameraData != null && mainAdditionalCameraData.volumeTrigger != null ? mainAdditionalCameraData.volumeTrigger : trigger;
-            }
-
-            VolumeManager.instance.Update(trigger, layerMask);
-        }
-
-        static bool CheckPostProcessForDepth(in CameraData cameraData)
-        {
-            if (!cameraData.postProcessEnabled)
-                return false;
-
-            if (cameraData.antialiasing == AntialiasingMode.SubpixelMorphologicalAntiAliasing)
-                return true;
-
-            var stack = VolumeManager.instance.stack;
-
-            if (stack.GetComponent<DepthOfField>().IsActive())
-                return true;
-
-            if (stack.GetComponent<MotionBlur>().IsActive())
-                return true;
-
-            return false;
-        }
-
-        static void SetSupportedRenderingFeatures()
-        {
-#if UNITY_EDITOR
-            SupportedRenderingFeatures.active = new SupportedRenderingFeatures()
-            {
-                reflectionProbeModes = SupportedRenderingFeatures.ReflectionProbeModes.None,
-                defaultMixedLightingModes = SupportedRenderingFeatures.LightmapMixedBakeModes.Subtractive,
-                mixedLightingModes = SupportedRenderingFeatures.LightmapMixedBakeModes.Subtractive | SupportedRenderingFeatures.LightmapMixedBakeModes.IndirectOnly,
-                lightmapBakeTypes = LightmapBakeType.Baked | LightmapBakeType.Mixed,
-                lightmapsModes = LightmapsMode.CombinedDirectional | LightmapsMode.NonDirectional,
-                lightProbeProxyVolumes = false,
-                motionVectors = false,
-                receiveShadows = false,
-                reflectionProbes = true
-            };
-            SceneViewDrawMode.SetupDrawMode();
-#endif
-        }
-
-        static void InitializeCameraData(Camera camera, UniversalAdditionalCameraData additionalCameraData, bool resolveFinalTarget, out CameraData cameraData)
-        {
-            cameraData = new CameraData();
-            InitializeStackedCameraData(camera, additionalCameraData, ref cameraData);
-            InitializeAdditionalCameraData(camera, additionalCameraData, resolveFinalTarget, ref cameraData);
-        }
-
-        /// <summary>
-        /// Initialize camera data settings common for all cameras in the stack. Overlay cameras will inherit
-        /// settings from base camera.
-        /// </summary>
-        /// <param name="baseCamera">Base camera to inherit settings from.</param>
-        /// <param name="baseAdditionalCameraData">Component that contains additional base camera data.</param>
-        /// <param name="cameraData">Camera data to initialize setttings.</param>
-        static void InitializeStackedCameraData(Camera baseCamera, UniversalAdditionalCameraData baseAdditionalCameraData, ref CameraData cameraData)
-        {
-            var settings = asset;
-            cameraData.targetTexture = baseCamera.targetTexture;
-            cameraData.isStereoEnabled = IsStereoEnabled(baseCamera);
-            cameraData.isSceneViewCamera = baseCamera.cameraType == CameraType.SceneView;
-
-            cameraData.numberOfXRPasses = 1;
-            cameraData.isXRMultipass = false;
-
-#if ENABLE_VR && ENABLE_VR_MODULE
-            if (cameraData.isStereoEnabled && !cameraData.isSceneViewCamera && XR.XRSettings.stereoRenderingMode == XR.XRSettings.StereoRenderingMode.MultiPass)
-            {
-                cameraData.numberOfXRPasses = 2;
-                cameraData.isXRMultipass = true;
-            }
-#endif
-
-            ///////////////////////////////////////////////////////////////////
-            // Environment and Post-processing settings                       /
-            ///////////////////////////////////////////////////////////////////
-            if (cameraData.isSceneViewCamera)
-            {
-                cameraData.volumeLayerMask = 1; // "Default"
-                cameraData.volumeTrigger = null;
-                cameraData.isStopNaNEnabled = false;
-                cameraData.isDitheringEnabled = false;
-                cameraData.antialiasing = AntialiasingMode.None;
-                cameraData.antialiasingQuality = AntialiasingQuality.High;
-            }
-            else if (baseAdditionalCameraData != null)
-            {
-                cameraData.volumeLayerMask = baseAdditionalCameraData.volumeLayerMask;
-                cameraData.volumeTrigger = baseAdditionalCameraData.volumeTrigger == null ? baseCamera.transform : baseAdditionalCameraData.volumeTrigger;
-                cameraData.isStopNaNEnabled = baseAdditionalCameraData.stopNaN && SystemInfo.graphicsShaderLevel >= 35;
-                cameraData.isDitheringEnabled = baseAdditionalCameraData.dithering;
-                cameraData.antialiasing = baseAdditionalCameraData.antialiasing;
-                cameraData.antialiasingQuality = baseAdditionalCameraData.antialiasingQuality;
-            }
-            else
-            {
-                cameraData.volumeLayerMask = 1; // "Default"
-                cameraData.volumeTrigger = null;
-                cameraData.isStopNaNEnabled = false;
-                cameraData.isDitheringEnabled = false;
-                cameraData.antialiasing = AntialiasingMode.None;
-                cameraData.antialiasingQuality = AntialiasingQuality.High;
-            }
-
-            ///////////////////////////////////////////////////////////////////
-            // Settings that control output of the camera                     /
-            ///////////////////////////////////////////////////////////////////
-            int msaaSamples = 1;
-            if (baseCamera.allowMSAA && settings.msaaSampleCount > 1)
-                msaaSamples = (baseCamera.targetTexture != null) ? baseCamera.targetTexture.antiAliasing : settings.msaaSampleCount;
-            cameraData.isHdrEnabled = baseCamera.allowHDR && settings.supportsHDR;
-
-            Rect cameraRect = baseCamera.rect;
-            cameraData.pixelRect = baseCamera.pixelRect;
-            cameraData.pixelWidth = baseCamera.pixelWidth;
-            cameraData.pixelHeight = baseCamera.pixelHeight;
-            cameraData.aspectRatio = (float)cameraData.pixelWidth / (float)cameraData.pixelHeight;
-            cameraData.isDefaultViewport = (!(Math.Abs(cameraRect.x) > 0.0f || Math.Abs(cameraRect.y) > 0.0f ||
-                Math.Abs(cameraRect.width) < 1.0f || Math.Abs(cameraRect.height) < 1.0f));
-
-            // If XR is enabled, use XR renderScale.
-            // Discard variations lesser than kRenderScaleThreshold.
-            // Scale is only enabled for gameview.
-            const float kRenderScaleThreshold = 0.05f;
-            float usedRenderScale = XRGraphics.enabled ? XRGraphics.eyeTextureResolutionScale : settings.renderScale;
-            cameraData.renderScale = (Mathf.Abs(1.0f - usedRenderScale) < kRenderScaleThreshold) ? 1.0f : usedRenderScale;
-            var commonOpaqueFlags = SortingCriteria.CommonOpaque;
-            var noFrontToBackOpaqueFlags = SortingCriteria.SortingLayer | SortingCriteria.RenderQueue | SortingCriteria.OptimizeStateChanges | SortingCriteria.CanvasOrder;
-            bool hasHSRGPU = SystemInfo.hasHiddenSurfaceRemovalOnGPU;
-            bool canSkipFrontToBackSorting = (baseCamera.opaqueSortMode == OpaqueSortMode.Default && hasHSRGPU) || baseCamera.opaqueSortMode == OpaqueSortMode.NoDistanceSort;
-
-            cameraData.defaultOpaqueSortFlags = canSkipFrontToBackSorting ? noFrontToBackOpaqueFlags : commonOpaqueFlags;
-            cameraData.captureActions = CameraCaptureBridge.GetCaptureActions(baseCamera);
-
-            bool needsAlphaChannel = Graphics.preserveFramebufferAlpha;
-            cameraData.cameraTargetDescriptor = CreateRenderTextureDescriptor(baseCamera, cameraData.renderScale,
-                cameraData.isStereoEnabled, cameraData.isHdrEnabled, msaaSamples, needsAlphaChannel);
-        }
-
-        /// <summary>
-        /// Initialize settings that can be different for each camera in the stack.
-        /// </summary>
-        /// <param name="camera">Camera to initialize settings from.</param>
-        /// <param name="additionalCameraData">Additional camera data component to initialize settings from.</param>
-        /// <param name="resolveFinalTarget">True if this is the last camera in the stack and rendering should resolve to camera target.</param>
-        /// <param name="cameraData">Settings to be initilized.</param>
-        static void InitializeAdditionalCameraData(Camera camera, UniversalAdditionalCameraData additionalCameraData, bool resolveFinalTarget, ref CameraData cameraData)
-        {
-            var settings = asset;
-            cameraData.camera = camera;
-
-            bool anyShadowsEnabled = settings.supportsMainLightShadows || settings.supportsAdditionalLightShadows;
-            cameraData.maxShadowDistance = Mathf.Min(settings.shadowDistance, camera.farClipPlane);
-            cameraData.maxShadowDistance = (anyShadowsEnabled && cameraData.maxShadowDistance >= camera.nearClipPlane) ?
-                cameraData.maxShadowDistance : 0.0f;
-
-            if (cameraData.isSceneViewCamera)
-            {
-                cameraData.renderType = CameraRenderType.Base;
-                cameraData.clearDepth = true;
-                cameraData.postProcessEnabled = CoreUtils.ArePostProcessesEnabled(camera);
-                cameraData.requiresDepthTexture = settings.supportsCameraDepthTexture;
-                cameraData.requiresOpaqueTexture = settings.supportsCameraOpaqueTexture;
-                cameraData.renderer = asset.scriptableRenderer;
-            }
-            else if (additionalCameraData != null)
-            {
-                cameraData.renderType = additionalCameraData.renderType;
-                cameraData.clearDepth = (additionalCameraData.renderType != CameraRenderType.Base) ? additionalCameraData.clearDepth : true;
-                cameraData.postProcessEnabled = additionalCameraData.renderPostProcessing;
-                cameraData.maxShadowDistance = (additionalCameraData.renderShadows) ? cameraData.maxShadowDistance : 0.0f;
-                cameraData.requiresDepthTexture = additionalCameraData.requiresDepthTexture;
-                cameraData.requiresOpaqueTexture = additionalCameraData.requiresColorTexture;
-                cameraData.renderer = additionalCameraData.scriptableRenderer;
-            }
-            else
-            {
-                cameraData.renderType = CameraRenderType.Base;
-                cameraData.clearDepth = true;
-                cameraData.postProcessEnabled = false;
-                cameraData.requiresDepthTexture = settings.supportsCameraDepthTexture;
-                cameraData.requiresOpaqueTexture = settings.supportsCameraOpaqueTexture;
-                cameraData.renderer = asset.scriptableRenderer;
-            }
-
-            // Disable depth and color copy. We should add it in the renderer instead to avoid performance pitfalls
-            // of camera stacking breaking render pass execution implicitly.
-            bool isOverlayCamera = (cameraData.renderType == CameraRenderType.Overlay);
-            if (isOverlayCamera)
-            {
-                cameraData.requiresDepthTexture = false;
-                cameraData.requiresOpaqueTexture = false;
-            }
-
-            // Disables post if GLes2
-            cameraData.postProcessEnabled &= SystemInfo.graphicsDeviceType != GraphicsDeviceType.OpenGLES2;
-
-            cameraData.requiresDepthTexture |= cameraData.isSceneViewCamera || CheckPostProcessForDepth(cameraData);
-            cameraData.resolveFinalTarget = resolveFinalTarget;
-
-            Matrix4x4 projectionMatrix = camera.projectionMatrix;
-
-            // Overlay cameras inherit viewport from base.
-            // If the viewport is different between them we might need to patch the projection to adjust aspect ratio
-            // matrix to prevent squishing when rendering objects in overlay cameras.
-            if (isOverlayCamera && !camera.orthographic && !cameraData.isStereoEnabled && cameraData.pixelRect != camera.pixelRect)
-            {
-                // m00 = (cotangent / aspect), therefore m00 * aspect gives us cotangent.
-                float cotangent = camera.projectionMatrix.m00 * camera.aspect;
-
-                // Get new m00 by dividing by base camera aspectRatio.
-                float newCotangent = cotangent / cameraData.aspectRatio;
-                projectionMatrix.m00 = newCotangent;
-            }
-
-            cameraData.SetViewAndProjectionMatrix(camera.worldToCameraMatrix, projectionMatrix);
-        }
-
-        static void InitializeRenderingData(UniversalRenderPipelineAsset settings, ref CameraData cameraData, ref CullingResults cullResults,
-            bool anyPostProcessingEnabled, out RenderingData renderingData)
-        {
-            var visibleLights = cullResults.visibleLights;
-
-            int mainLightIndex = GetMainLightIndex(settings, visibleLights);
-            bool mainLightCastShadows = false;
-            bool additionalLightsCastShadows = false;
-
-            if (cameraData.maxShadowDistance > 0.0f)
-            {
-                mainLightCastShadows = (mainLightIndex != -1 && visibleLights[mainLightIndex].light != null &&
-                                        visibleLights[mainLightIndex].light.shadows != LightShadows.None);
-
-                // If additional lights are shaded per-pixel they cannot cast shadows
-                if (settings.additionalLightsRenderingMode == LightRenderingMode.PerPixel)
-                {
-                    for (int i = 0; i < visibleLights.Length; ++i)
-                    {
-                        if (i == mainLightIndex)
-                            continue;
-
-                        Light light = visibleLights[i].light;
-
-                        // UniversalRP doesn't support additional directional lights or point light shadows yet
-                        if (visibleLights[i].lightType == LightType.Spot && light != null && light.shadows != LightShadows.None)
-                        {
-                            additionalLightsCastShadows = true;
-                            break;
-                        }
-                    }
-                }
-            }
-
-            renderingData.cullResults = cullResults;
-            renderingData.cameraData = cameraData;
-            InitializeLightData(settings, visibleLights, mainLightIndex, out renderingData.lightData);
-            InitializeShadowData(settings, visibleLights, mainLightCastShadows, additionalLightsCastShadows && !renderingData.lightData.shadeAdditionalLightsPerVertex, out renderingData.shadowData);
-            InitializePostProcessingData(settings, out renderingData.postProcessingData);
-            renderingData.supportsDynamicBatching = settings.supportsDynamicBatching;
-            renderingData.perObjectData = GetPerObjectLightFlags(renderingData.lightData.additionalLightsCount);
-
-            bool isOffscreenCamera = cameraData.targetTexture != null && !cameraData.isSceneViewCamera;
-            renderingData.postProcessingEnabled = anyPostProcessingEnabled;
-        }
-
-        static void InitializeShadowData(UniversalRenderPipelineAsset settings, NativeArray<VisibleLight> visibleLights, bool mainLightCastShadows, bool additionalLightsCastShadows, out ShadowData shadowData)
-        {
-            m_ShadowBiasData.Clear();
-
-            for (int i = 0; i < visibleLights.Length; ++i)
-            {
-                Light light = visibleLights[i].light;
-                UniversalAdditionalLightData data = null;
-                if (light != null)
-                {
-                    light.gameObject.TryGetComponent(out data);
-                }
-
-                if (data && !data.usePipelineSettings)
-                    m_ShadowBiasData.Add(new Vector4(light.shadowBias, light.shadowNormalBias, 0.0f, 0.0f));
-                else
-                    m_ShadowBiasData.Add(new Vector4(settings.shadowDepthBias, settings.shadowNormalBias, 0.0f, 0.0f));
-            }
-
-            shadowData.bias = m_ShadowBiasData;
-            shadowData.supportsMainLightShadows = SystemInfo.supportsShadows && settings.supportsMainLightShadows && mainLightCastShadows;
-
-            // We no longer use screen space shadows in URP.
-            // This change allows us to have particles & transparent objects receive shadows.
-            shadowData.requiresScreenSpaceShadowResolve = false;// shadowData.supportsMainLightShadows && supportsScreenSpaceShadows && settings.shadowCascadeOption != ShadowCascadesOption.NoCascades;
-
-            int shadowCascadesCount;
-            switch (settings.shadowCascadeOption)
-            {
-                case ShadowCascadesOption.FourCascades:
-                    shadowCascadesCount = 4;
-                    break;
-
-                case ShadowCascadesOption.TwoCascades:
-                    shadowCascadesCount = 2;
-                    break;
-
-                default:
-                    shadowCascadesCount = 1;
-                    break;
-            }
-
-            shadowData.mainLightShadowCascadesCount = shadowCascadesCount;//(shadowData.requiresScreenSpaceShadowResolve) ? shadowCascadesCount : 1;
-            shadowData.mainLightShadowmapWidth = settings.mainLightShadowmapResolution;
-            shadowData.mainLightShadowmapHeight = settings.mainLightShadowmapResolution;
-
-            switch (shadowData.mainLightShadowCascadesCount)
-            {
-                case 1:
-                    shadowData.mainLightShadowCascadesSplit = new Vector3(1.0f, 0.0f, 0.0f);
-                    break;
-
-                case 2:
-                    shadowData.mainLightShadowCascadesSplit = new Vector3(settings.cascade2Split, 1.0f, 0.0f);
-                    break;
-
-                default:
-                    shadowData.mainLightShadowCascadesSplit = settings.cascade4Split;
-                    break;
-            }
-
-            shadowData.supportsAdditionalLightShadows = SystemInfo.supportsShadows && settings.supportsAdditionalLightShadows && additionalLightsCastShadows;
-            shadowData.additionalLightsShadowmapWidth = shadowData.additionalLightsShadowmapHeight = settings.additionalLightsShadowmapResolution;
-            shadowData.supportsSoftShadows = settings.supportsSoftShadows && (shadowData.supportsMainLightShadows || shadowData.supportsAdditionalLightShadows);
-            shadowData.shadowmapDepthBufferBits = 16;
-        }
-
-        static void InitializePostProcessingData(UniversalRenderPipelineAsset settings, out PostProcessingData postProcessingData)
-        {
-            postProcessingData.gradingMode = settings.supportsHDR
-                ? settings.colorGradingMode
-                : ColorGradingMode.LowDynamicRange;
-
-            postProcessingData.lutSize = settings.colorGradingLutSize;
-        }
-
-        static void InitializeLightData(UniversalRenderPipelineAsset settings, NativeArray<VisibleLight> visibleLights, int mainLightIndex, out LightData lightData)
-        {
-            int maxPerObjectAdditionalLights = UniversalRenderPipeline.maxPerObjectLights;
-            int maxVisibleAdditionalLights = UniversalRenderPipeline.maxVisibleAdditionalLights;
-
-            lightData.mainLightIndex = mainLightIndex;
-
-            if (settings.additionalLightsRenderingMode != LightRenderingMode.Disabled)
-            {
-                lightData.additionalLightsCount =
-                    Math.Min((mainLightIndex != -1) ? visibleLights.Length - 1 : visibleLights.Length,
-                        maxVisibleAdditionalLights);
-                lightData.maxPerObjectAdditionalLightsCount = Math.Min(settings.maxAdditionalLightsCount, maxPerObjectAdditionalLights);
-            }
-            else
-            {
-                lightData.additionalLightsCount = 0;
-                lightData.maxPerObjectAdditionalLightsCount = 0;
-            }
-
-            lightData.shadeAdditionalLightsPerVertex = settings.additionalLightsRenderingMode == LightRenderingMode.PerVertex;
-            lightData.visibleLights = visibleLights;
-            lightData.supportsMixedLighting = settings.supportsMixedLighting;
-        }
-
-        static PerObjectData GetPerObjectLightFlags(int additionalLightsCount)
-        {
-            var configuration = PerObjectData.ReflectionProbes | PerObjectData.Lightmaps | PerObjectData.LightProbe | PerObjectData.LightData | PerObjectData.OcclusionProbe;
-
-            if (additionalLightsCount > 0)
-            {
-                configuration |= PerObjectData.LightData;
-
-                // In this case we also need per-object indices (unity_LightIndices)
-                if (!RenderingUtils.useStructuredBuffer)
-                    configuration |= PerObjectData.LightIndices;
-            }
-
-            return configuration;
-        }
-
-        // Main Light is always a directional light
-        static int GetMainLightIndex(UniversalRenderPipelineAsset settings, NativeArray<VisibleLight> visibleLights)
-        {
-            int totalVisibleLights = visibleLights.Length;
-
-            if (totalVisibleLights == 0 || settings.mainLightRenderingMode != LightRenderingMode.PerPixel)
-                return -1;
-
-            Light sunLight = RenderSettings.sun;
-            int brightestDirectionalLightIndex = -1;
-            float brightestLightIntensity = 0.0f;
-            for (int i = 0; i < totalVisibleLights; ++i)
-            {
-                VisibleLight currVisibleLight = visibleLights[i];
-                Light currLight = currVisibleLight.light;
-
-                // Particle system lights have the light property as null. We sort lights so all particles lights
-                // come last. Therefore, if first light is particle light then all lights are particle lights.
-                // In this case we either have no main light or already found it.
-                if (currLight == null)
-                    break;
-
-                if (currLight == sunLight)
-                    return i;
-
-                // In case no shadow light is present we will return the brightest directional light
-                if (currVisibleLight.lightType == LightType.Directional && currLight.intensity > brightestLightIntensity)
-                {
-                    brightestLightIntensity = currLight.intensity;
-                    brightestDirectionalLightIndex = i;
-                }
-            }
-
-            return brightestDirectionalLightIndex;
-        }
-
-        static void SetupPerFrameShaderConstants()
-        {
-            // When glossy reflections are OFF in the shader we set a constant color to use as indirect specular
-            SphericalHarmonicsL2 ambientSH = RenderSettings.ambientProbe;
-            Color linearGlossyEnvColor = new Color(ambientSH[0, 0], ambientSH[1, 0], ambientSH[2, 0]) * RenderSettings.reflectionIntensity;
-            Color glossyEnvColor = CoreUtils.ConvertLinearToActiveColorSpace(linearGlossyEnvColor);
-            Shader.SetGlobalVector(PerFrameBuffer._GlossyEnvironmentColor, glossyEnvColor);
-
-            // Used when subtractive mode is selected
-            Shader.SetGlobalVector(PerFrameBuffer._SubtractiveShadowColor, CoreUtils.ConvertSRGBToActiveColorSpace(RenderSettings.subtractiveShadowColor));
-        }
-    }
-}
->>>>>>> c7b008e5
+}