--- conflicted
+++ resolved
@@ -178,16 +178,11 @@
             {
                 QualitySettings.antiAliasing = asset.msaaSampleCount;
             }
-
-<<<<<<< HEAD
-=======
-
             // Configure initial XR settings
             MSAASamples msaaSamples = (MSAASamples)Mathf.Clamp(Mathf.NextPowerOfTwo(QualitySettings.antiAliasing), (int)MSAASamples.None, (int)MSAASamples.MSAA8x);
             XRSystem.SetDisplayMSAASamples(msaaSamples);
-            XRSystem.SetRenderScale(asset.renderScale);
-
->>>>>>> d520e16a
+            XRSystem.SetRenderScale(asset.scriptableRenderer.renderScale);
+
             Shader.globalRenderPipeline = "UniversalPipeline";
 
             Lightmapping.SetDelegate(lightsDelegate);
@@ -979,8 +974,8 @@
             cameraData.renderScale = (Mathf.Abs(1.0f - cameraData.renderer.renderScale) < kRenderScaleThreshold) ? 1.0f : cameraData.renderer.renderScale;
 
 #if ENABLE_VR && ENABLE_XR_MODULE
-            cameraData.xr = m_XRSystem.emptyPass;
-            XRSystem.UpdateRenderScale(cameraData.renderScale);
+            cameraData.xr = XRSystem.emptyPass;
+            XRSystem.SetRenderScale(cameraData.renderScale);
 #else
             cameraData.xr = XRPass.emptyPass;
 #endif
