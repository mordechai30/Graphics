--- conflicted
+++ resolved
@@ -398,20 +398,7 @@
 
             // Assign the camera color target early in case it is needed during AddRenderPasses.
             bool isPreviewCamera = cameraData.isPreviewCamera;
-<<<<<<< HEAD
-            var createColorTexture = rendererFeatures.Count != 0 && !isPreviewCamera;
-=======
             var createColorTexture = m_IntermediateTextureMode == IntermediateTextureMode.Always && !isPreviewCamera;
-            if (createColorTexture)
-            {
-                m_ActiveCameraColorAttachment = m_ColorBufferSystem.GetBackBuffer();
-                var activeColorRenderTargetId = m_ActiveCameraColorAttachment.Identifier();
-#if ENABLE_VR && ENABLE_XR_MODULE
-                if (cameraData.xr.enabled) activeColorRenderTargetId = new RenderTargetIdentifier(activeColorRenderTargetId, 0, CubemapFace.Unknown, -1);
-#endif
-                ConfigureCameraColorTarget(activeColorRenderTargetId);
-            }
->>>>>>> 6dc0ddc4
 
             // Add render passes and gather the input requirements
             AddRenderPasses(ref renderingData);
