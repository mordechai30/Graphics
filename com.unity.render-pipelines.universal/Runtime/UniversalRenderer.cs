--- conflicted
+++ resolved
@@ -1,9 +1,6 @@
 using System;
 using System.Collections.Generic;
-<<<<<<< HEAD
 using Unity.Collections;
-=======
->>>>>>> 63d466bb
 using UnityEngine.Experimental.Rendering;
 using UnityEngine.Rendering.Universal.Internal;
 
@@ -16,44 +13,144 @@
         SoftShadows,
     }
 
+    /// <summary>
+    /// This controls the size of the shadow map texture.
+    /// </summary>
     public enum ShadowResolution
     {
+        /// <summary>
+        /// Use this for 256x256 shadow resolution.
+        /// </summary>
         _256 = 256,
+
+        /// <summary>
+        /// Use this for 512x512 shadow resolution.
+        /// </summary>
         _512 = 512,
+
+        /// <summary>
+        /// Use this for 1024x1024 shadow resolution.
+        /// </summary>
         _1024 = 1024,
+
+        /// <summary>
+        /// Use this for 2048x2048 shadow resolution.
+        /// </summary>
         _2048 = 2048,
+
+        /// <summary>
+        /// Use this for 4096x4096 shadow resolution.
+        /// </summary>
         _4096 = 4096
     }
 
+    /// <summary>
+    /// This controls the size of the Light Cookie atlas texture for additional lights (point, spot).
+    /// </summary>
     public enum LightCookieResolution
     {
+        /// <summary>
+        /// Use this for 256x256 Light Cookie resolution.
+        /// </summary>
         _256 = 256,
+
+        /// <summary>
+        /// Use this for 512x512 Light Cookie resolution.
+        /// </summary>
         _512 = 512,
+
+        /// <summary>
+        /// Use this for 1024x1024 Light Cookie resolution.
+        /// </summary>
         _1024 = 1024,
+
+        /// <summary>
+        /// Use this for 2048x2048 Light Cookie resolution.
+        /// </summary>
         _2048 = 2048,
+
+        /// <summary>
+        /// Use this for 4096x4096 Light Cookie resolution.
+        /// </summary>
         _4096 = 4096
     }
 
+    /// <summary>
+    /// Options for selecting the format for the Light Cookie atlas texture for additional lights (point, spot).
+    /// Low precision saves memory and bandwidth.
+    /// </summary>
     public enum LightCookieFormat
     {
+        /// <summary>
+        /// Use this to select Grayscale format with low precision.
+        /// </summary>
         GrayscaleLow,
+
+        /// <summary>
+        /// Use this to select Grayscale format with high precision.
+        /// </summary>
         GrayscaleHigh,
+
+        /// <summary>
+        /// Use this to select Color format with low precision.
+        /// </summary>
         ColorLow,
+
+        /// <summary>
+        /// Use this to select Color format with high precision.
+        /// </summary>
         ColorHigh,
+
+        /// <summary>
+        /// Use this to select High Dynamic Range format.
+        /// </summary>
         ColorHDR,
     }
 
+    /// <summary>
+    /// Options for selecting downsampling.
+    /// </summary>
     public enum Downsampling
     {
+        /// <summary>
+        /// Use this to disable downsampling.
+        /// </summary>
         None,
+
+        /// <summary>
+        /// Use this to produce a half-resolution image with bilinear filtering.
+        /// </summary>
         _2xBilinear,
+
+        /// <summary>
+        /// Use this to produce a quarter-resolution image with box filtering. This produces a softly blurred copy.
+        /// </summary>
         _4xBox,
+
+        /// <summary>
+        /// Use this to produce a quarter-resolution image with bi-linear filtering.
+        /// </summary>
         _4xBilinear
     }
+
+    /// <summary>
+    /// Options for light rendering mode.
+    /// </summary>
     public enum LightRenderingMode
     {
+        /// <summary>
+        /// Use this to disable lighting.
+        /// </summary>
         Disabled = 0,
+
+        /// <summary>
+        /// Use this to select lighting to be calculated per vertex.
+        /// </summary>
         PerVertex = 2,
+
+        /// <summary>
+        /// Use this to select lighting to be calculated per pixel.
+        /// </summary>
         PerPixel = 1,
     }
 
@@ -88,13 +185,10 @@
     /// </summary>
     public sealed class UniversalRenderer : ScriptableRenderer
     {
-<<<<<<< HEAD
-=======
         const GraphicsFormat k_DepthStencilFormat = GraphicsFormat.D32_SFloat_S8_UInt;
         const int k_DepthBufferBits = 32;
 
         static readonly List<ShaderTagId> k_DepthNormalsOnly = new List<ShaderTagId> { new ShaderTagId("DepthNormalsOnly") };
->>>>>>> 63d466bb
 
         private static class Profiling
         {
@@ -106,8 +200,6 @@
             public static readonly ProfilingSampler getMainLightIndex = new ProfilingSampler($"{k_Name}.{nameof(GetMainLightIndex)}");
             public static readonly ProfilingSampler getPerObjectLightFlags = new ProfilingSampler($"{k_Name}.{nameof(GetPerObjectLightFlags)}");
         }
-        static readonly List<ShaderTagId> k_DepthNormalsOnly = new List<ShaderTagId> { new ShaderTagId("DepthNormalsOnly") };
-        const int k_DepthStencilBufferBits = 32;
 
         [SerializeField] float m_RenderScale = 1.0f;
 
@@ -116,12 +208,6 @@
         [SerializeField] bool m_RequireOpaqueTexture = false;
         [SerializeField] Downsampling m_OpaqueDownsampling = Downsampling._2xBilinear;
 
-
-
-
-
-
-
         static List<Vector4> m_ShadowBiasData = new List<Vector4>();
         static List<int> m_ShadowResolutionData = new List<int>();
 
@@ -130,8 +216,6 @@
         {
             get { return m_OpaqueDownsampling; }
         }
-
-
 
         public UniversalRendererData rendererData;
 
@@ -418,7 +502,10 @@
         public override void InitializeRenderingDataFunc(UniversalRenderPipelineAsset settings, ref CameraData cameraData, ref CullingResults cullResults,
             bool anyPostProcessingEnabled, out RenderingData renderingData)
         {
+            using var profScope = new ProfilingScope(null, Profiling.initializeRenderingData);
+
             var visibleLights = cullResults.visibleLights;
+
             int mainLightIndex = GetMainLightIndex(visibleLights);
             bool mainLightCastShadows = false;
             bool additionalLightsCastShadows = false;
@@ -457,6 +544,8 @@
             renderingData.perObjectData = GetPerObjectLightFlags(renderingData.lightData.additionalLightsCount);
             renderingData.supportsDynamicBatching = settings.supportsDynamicBatching;
             renderingData.postProcessingEnabled = anyPostProcessingEnabled;
+
+            CheckAndApplyDebugSettings(ref renderingData);
         }
 
         void InitializeLightData(NativeArray<VisibleLight> visibleLights, int mainLightIndex, out LightData lightData)
@@ -584,6 +673,30 @@
 
             postProcessingData.lutSize = UniversalRenderPipelineGlobalSettings.instance.colorGradingLutSize;
             postProcessingData.useFastSRGBLinearConversion = UniversalRenderPipelineGlobalSettings.instance.useFastSRGBLinearConversion;
+        }
+
+        static void CheckAndApplyDebugSettings(ref RenderingData renderingData)
+        {
+            var debugDisplaySettings = UniversalRenderPipelineDebugDisplaySettings.Instance;
+            ref CameraData cameraData = ref renderingData.cameraData;
+
+            if (debugDisplaySettings.AreAnySettingsActive && !cameraData.isPreviewCamera)
+            {
+                DebugDisplaySettingsRendering renderingSettings = debugDisplaySettings.renderingSettings;
+                int msaaSamples = cameraData.cameraTargetDescriptor.msaaSamples;
+
+                if (!renderingSettings.enableMsaa)
+                    msaaSamples = 1;
+
+                if (!renderingSettings.enableHDR)
+                    cameraData.isHdrEnabled = false;
+
+                if (!debugDisplaySettings.IsPostProcessingAllowed)
+                    cameraData.postProcessEnabled = false;
+
+                cameraData.cameraTargetDescriptor.graphicsFormat = UniversalRenderPipeline.MakeRenderTextureGraphicsFormat(cameraData.isHdrEnabled, true);
+                cameraData.cameraTargetDescriptor.msaaSamples = msaaSamples;
+            }
         }
 
         // Main Light is always a directional light
@@ -1135,17 +1248,13 @@
             {
                 // TODO: Downsampling method should be stored in the renderer instead of in the asset.
                 // We need to migrate this data to renderer. For now, we query the method in the active asset.
-<<<<<<< HEAD
+
                 Downsampling downsamplingMethod = m_OpaqueDownsampling;
-                m_CopyColorPass.Setup(m_ActiveCameraColorAttachment.Identifier(), m_OpaqueColor, downsamplingMethod);
-=======
-                Downsampling downsamplingMethod = UniversalRenderPipeline.asset.opaqueDownsampling;
                 var descriptor = cameraTargetDescriptor;
                 CopyColorPass.ConfigureDescriptor(downsamplingMethod, ref descriptor, out var filterMode);
 
                 RenderingUtils.ReAllocateIfNeeded(ref m_OpaqueColor, descriptor, filterMode, TextureWrapMode.Clamp, name: "_CameraOpaqueTexture");
                 m_CopyColorPass.Setup(m_ActiveCameraColorAttachment, m_OpaqueColor, downsamplingMethod);
->>>>>>> 63d466bb
                 EnqueuePass(m_CopyColorPass);
             }
 
