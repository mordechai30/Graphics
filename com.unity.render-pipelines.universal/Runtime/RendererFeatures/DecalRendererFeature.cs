<<<<<<< HEAD
using UnityEditor;
=======
using System.Diagnostics;
>>>>>>> d2d91462
using UnityEngine.Assertions;
using UnityEngine.Rendering.Universal.Internal;

namespace UnityEngine.Rendering.Universal
{
    internal enum DecalSurfaceData
    {
        [Tooltip("Decals will affect only base color and emission.")]
        Albedo,
        [Tooltip("Decals will affect only base color, normal and emission.")]
        AlbedoNormal,
        [Tooltip("Decals will affect base color, normal, metallic, ambient occlusion, smoothness and emission.")]
        AlbedoNormalMAOS,
    }

    internal enum DecalTechnique
    {
        Invalid,
        DBuffer,
        ScreenSpace,
        GBuffer,
    }

    internal enum DecalTechniqueOption
    {
        [Tooltip("Automatically selects technique based on build platform.")]
        Automatic,
        [Tooltip("Renders decals into DBuffer and then applied during opaque rendering. Requires DepthNormal prepass which makes not viable solution for the tile based renderers common on mobile.")]
        [InspectorName("DBuffer")]
        DBuffer,
        [Tooltip("Renders decals after opaque objects with normal reconstructed from depth. The decals are simply rendered as mesh on top of opaque ones, as result does not support blending per single surface data (etc. normal blending only).")]
        ScreenSpace,
    }

    [System.Serializable]
    internal class DBufferSettings
    {
        public DecalSurfaceData surfaceData = DecalSurfaceData.AlbedoNormalMAOS;
    }

    internal enum DecalNormalBlend
    {
        [Tooltip("Low quality of normal reconstruction (Uses 1 sample).")]
        Low,
        [Tooltip("Medium quality of normal reconstruction (Uses 5 samples).")]
        Medium,
        [Tooltip("High quality of normal reconstruction (Uses 9 samples).")]
        High,
    }

    [System.Serializable]
    internal class DecalScreenSpaceSettings
    {
        public DecalNormalBlend normalBlend = DecalNormalBlend.Low;
        public bool useGBuffer = true;
    }

    [System.Serializable]
    internal class DecalSettings
    {
        public DecalTechniqueOption technique = DecalTechniqueOption.Automatic;
        public float maxDrawDistance = 1000f;
        public DBufferSettings dBufferSettings;
        public DecalScreenSpaceSettings screenSpaceSettings;
    }

    internal class SharedDecalEntityManager : System.IDisposable
    {
        private DecalEntityManager m_DecalEntityManager;
        private int m_ReferenceCounter;

        public DecalEntityManager Get()
        {
            if (m_DecalEntityManager == null)
            {
                Assert.AreEqual(m_ReferenceCounter, 0);

                m_DecalEntityManager = new DecalEntityManager();

                var decalProjectors = GameObject.FindObjectsOfType<DecalProjector>();
                foreach (var decalProjector in decalProjectors)
                {
                    if (!decalProjector.isActiveAndEnabled || m_DecalEntityManager.IsValid(decalProjector.decalEntity))
                        continue;
                    decalProjector.decalEntity = m_DecalEntityManager.CreateDecalEntity(decalProjector);
                }

                DecalProjector.onDecalAdd += OnDecalAdd;
                DecalProjector.onDecalRemove += OnDecalRemove;
                DecalProjector.onDecalPropertyChange += OnDecalPropertyChange;
                DecalProjector.onDecalMaterialChange += OnDecalMaterialChange;
            }

            m_ReferenceCounter++;

            return m_DecalEntityManager;
        }

        public void Release(DecalEntityManager decalEntityManager)
        {
            if (m_ReferenceCounter == 0)
                return;

            m_ReferenceCounter--;

            if (m_ReferenceCounter == 0)
            {
                Dispose();
            }
        }

        public void Dispose()
        {
            m_DecalEntityManager.Dispose();
            m_DecalEntityManager = null;
            m_ReferenceCounter = 0;

            DecalProjector.onDecalAdd -= OnDecalAdd;
            DecalProjector.onDecalRemove -= OnDecalRemove;
            DecalProjector.onDecalPropertyChange -= OnDecalPropertyChange;
            DecalProjector.onDecalMaterialChange -= OnDecalMaterialChange;
        }

        private void OnDecalAdd(DecalProjector decalProjector)
        {
            if (!m_DecalEntityManager.IsValid(decalProjector.decalEntity))
                decalProjector.decalEntity = m_DecalEntityManager.CreateDecalEntity(decalProjector);
        }

        private void OnDecalRemove(DecalProjector decalProjector)
        {
            m_DecalEntityManager.DestroyDecalEntity(decalProjector.decalEntity);
        }

        private void OnDecalPropertyChange(DecalProjector decalProjector)
        {
            if (m_DecalEntityManager.IsValid(decalProjector.decalEntity))
                m_DecalEntityManager.UpdateDecalEntityData(decalProjector.decalEntity, decalProjector);
        }

        private void OnDecalMaterialChange(DecalProjector decalProjector)
        {
            // Decal will end up in new chunk after material change
            OnDecalRemove(decalProjector);
            OnDecalAdd(decalProjector);
        }
    }

    [RendererFeatureInfo("Universal Render Pipeline/Decal", true, "https://docs.unity3d.com/Packages/com.unity.render-pipelines.universal@13.1/manual/renderer-feature-decal.html")]
    [Tooltip("With this Renderer Feature, Unity can project specific Materials (decals) onto other objects in the Scene.")]
    [URPHelpURL("renderer-feature-decal")]
    internal class DecalRendererFeature : ScriptableRendererFeature
    {
        private static SharedDecalEntityManager sharedDecalEntityManager { get; } = new SharedDecalEntityManager();

        [SerializeField]
        private DecalSettings m_Settings = new DecalSettings();

        [SerializeField]
        [HideInInspector]
        [Reload("Shaders/Utils/CopyDepth.shader")]
        private Shader m_CopyDepthPS;

        [SerializeField]
        [HideInInspector]
        [Reload("Runtime/Decal/DBuffer/DBufferClear.shader")]
        private Shader m_DBufferClear;

        private DecalTechnique m_Technique = DecalTechnique.Invalid;
        private DBufferSettings m_DBufferSettings;
        private DecalScreenSpaceSettings m_ScreenSpaceSettings;
        private bool m_RecreateSystems;

        private CopyDepthPass m_CopyDepthPass;
        private DecalPreviewPass m_DecalPreviewPass;
        private Material m_CopyDepthMaterial;

        // Entities
        private DecalEntityManager m_DecalEntityManager;
        private DecalUpdateCachedSystem m_DecalUpdateCachedSystem;
        private DecalUpdateCullingGroupSystem m_DecalUpdateCullingGroupSystem;
        private DecalUpdateCulledSystem m_DecalUpdateCulledSystem;
        private DecalCreateDrawCallSystem m_DecalCreateDrawCallSystem;
        private DecalDrawErrorSystem m_DrawErrorSystem;

        // DBuffer
        private DBufferRenderPass m_DBufferRenderPass;
        private DecalForwardEmissivePass m_ForwardEmissivePass;
        private DecalDrawDBufferSystem m_DecalDrawDBufferSystem;
        private DecalDrawFowardEmissiveSystem m_DecalDrawForwardEmissiveSystem;
        private Material m_DBufferClearMaterial;

        // Screen Space
        private DecalScreenSpaceRenderPass m_ScreenSpaceDecalRenderPass;
        private DecalDrawScreenSpaceSystem m_DecalDrawScreenSpaceSystem;
        private DecalSkipCulledSystem m_DecalSkipCulledSystem;

        // GBuffer
        private DecalGBufferRenderPass m_GBufferRenderPass;
        private DecalDrawGBufferSystem m_DrawGBufferSystem;
        private DeferredLights m_DeferredLights;

        internal bool intermediateRendering => m_Technique == DecalTechnique.DBuffer;

        public override void Create()
        {
#if UNITY_EDITOR
            ResourceReloader.TryReloadAllNullIn(this, UniversalRenderPipelineAsset.packagePath);
#endif
            m_DecalPreviewPass = new DecalPreviewPass();
            m_RecreateSystems = true;
        }

        internal DBufferSettings GetDBufferSettings()
        {
            if (m_Settings.technique == DecalTechniqueOption.Automatic)
            {
                return new DBufferSettings() { surfaceData = DecalSurfaceData.AlbedoNormalMAOS };
            }
            else
            {
                return m_Settings.dBufferSettings;
            }
        }

        internal DecalScreenSpaceSettings GetScreenSpaceSettings()
        {
            if (m_Settings.technique == DecalTechniqueOption.Automatic)
            {
                return new DecalScreenSpaceSettings()
                {
                    normalBlend = DecalNormalBlend.Low,
                    useGBuffer = false,
                };
            }
            else
            {
                return m_Settings.screenSpaceSettings;
            }
        }

        internal DecalTechnique GetTechnique(ScriptableRendererData renderer)
        {
            var universalRenderer = renderer as UniversalRendererData;
            if (universalRenderer == null)
            {
                Debug.LogError("Only universal renderer supports Decal renderer feature.");
                return DecalTechnique.Invalid;
            }

            bool isDeferred = universalRenderer.renderingMode == RenderingMode.Deferred;
            return GetTechnique(isDeferred);
        }

        internal DecalTechnique GetTechnique(ScriptableRenderer renderer)
        {
            var universalRenderer = renderer as UniversalRenderer;
            if (universalRenderer == null)
            {
                Debug.LogError("Only universal renderer supports Decal renderer feature.");
                return DecalTechnique.Invalid;
            }

            bool isDeferred = universalRenderer.renderingModeActual == RenderingMode.Deferred;
            return GetTechnique(isDeferred);
        }

        private DecalTechnique GetTechnique(bool isDeferred)
        {
            if (SystemInfo.graphicsDeviceType == GraphicsDeviceType.OpenGLES2)
            {
                Debug.LogError("Decals are not supported with OpenGLES2.");
                return DecalTechnique.Invalid;
            }

            DecalTechnique technique = DecalTechnique.Invalid;
            switch (m_Settings.technique)
            {
                case DecalTechniqueOption.Automatic:
                    if (IsAutomaticDBuffer())
                        technique = DecalTechnique.DBuffer;
                    else
                        technique = DecalTechnique.ScreenSpace;
                    break;
                case DecalTechniqueOption.ScreenSpace:
                    if (m_Settings.screenSpaceSettings.useGBuffer && isDeferred)
                        technique = DecalTechnique.GBuffer;
                    else
                        technique = DecalTechnique.ScreenSpace;
                    break;
                case DecalTechniqueOption.DBuffer:
                    technique = DecalTechnique.DBuffer;
                    break;
            }

            bool mrt4 = SystemInfo.supportedRenderTargetCount >= 4;
            if (technique == DecalTechnique.DBuffer && !mrt4)
            {
                Debug.LogError("Decal DBuffer technique requires MRT4 support.");
                return DecalTechnique.Invalid;
            }

            if (technique == DecalTechnique.GBuffer && !mrt4)
            {
                Debug.LogError("Decal useGBuffer option requires MRT4 support.");
                return DecalTechnique.Invalid;
            }

            return technique;
        }

        private bool IsAutomaticDBuffer()
        {
            // As WebGL uses gles here we should not use DBuffer
#if UNITY_EDITOR
            if (UnityEditor.EditorUserBuildSettings.selectedBuildTargetGroup == UnityEditor.BuildTargetGroup.WebGL)
                return false;
#else
            if (Application.platform == RuntimePlatform.WebGLPlayer)
                return false;
#endif
            return !GraphicsSettings.HasShaderDefine(BuiltinShaderDefine.SHADER_API_MOBILE);
        }

        private void RecreateSystemsIfNeeded(ScriptableRenderer renderer, in CameraData cameraData)
        {
            if (!m_RecreateSystems)
                return;

            m_Technique = GetTechnique(renderer);
            m_DBufferSettings = GetDBufferSettings();
            m_ScreenSpaceSettings = GetScreenSpaceSettings();

            m_CopyDepthMaterial = CoreUtils.CreateEngineMaterial(m_CopyDepthPS);

            m_DBufferClearMaterial = CoreUtils.CreateEngineMaterial(m_DBufferClear);

            if (m_DecalEntityManager == null)
            {
                m_DecalEntityManager = sharedDecalEntityManager.Get();
            }

            m_DecalUpdateCachedSystem = new DecalUpdateCachedSystem(m_DecalEntityManager);
            m_DecalUpdateCulledSystem = new DecalUpdateCulledSystem(m_DecalEntityManager);
            m_DecalCreateDrawCallSystem = new DecalCreateDrawCallSystem(m_DecalEntityManager, m_Settings.maxDrawDistance);

            if (intermediateRendering)
            {
                m_DecalUpdateCullingGroupSystem = new DecalUpdateCullingGroupSystem(m_DecalEntityManager, m_Settings.maxDrawDistance);
            }
            else
            {
                m_DecalSkipCulledSystem = new DecalSkipCulledSystem(m_DecalEntityManager);
            }

            m_DrawErrorSystem = new DecalDrawErrorSystem(m_DecalEntityManager, m_Technique);

            var universalRenderer = renderer as UniversalRenderer;
            Assert.IsNotNull(universalRenderer);

            switch (m_Technique)
            {
                case DecalTechnique.ScreenSpace:
                    m_DecalDrawScreenSpaceSystem = new DecalDrawScreenSpaceSystem(m_DecalEntityManager);
                    m_ScreenSpaceDecalRenderPass = new DecalScreenSpaceRenderPass(m_ScreenSpaceSettings, intermediateRendering ? m_DecalDrawScreenSpaceSystem : null);
                    break;

                case DecalTechnique.GBuffer:

                    m_DeferredLights = universalRenderer.deferredLights;

                    m_DrawGBufferSystem = new DecalDrawGBufferSystem(m_DecalEntityManager);
                    m_GBufferRenderPass = new DecalGBufferRenderPass(m_ScreenSpaceSettings, intermediateRendering ? m_DrawGBufferSystem : null);
                    break;

                case DecalTechnique.DBuffer:
                    m_CopyDepthPass = new CopyDepthPass(RenderPassEvent.AfterRenderingPrePasses, m_CopyDepthMaterial);
                    m_DecalDrawDBufferSystem = new DecalDrawDBufferSystem(m_DecalEntityManager);
                    m_DBufferRenderPass = new DBufferRenderPass(m_DBufferClearMaterial, m_DBufferSettings, m_DecalDrawDBufferSystem);

                    m_DecalDrawForwardEmissiveSystem = new DecalDrawFowardEmissiveSystem(m_DecalEntityManager);
                    m_ForwardEmissivePass = new DecalForwardEmissivePass(m_DecalDrawForwardEmissiveSystem);

                    if (universalRenderer.renderingModeActual == RenderingMode.Deferred)
                    {
                        m_DBufferRenderPass.deferredLights = universalRenderer.deferredLights;
                        m_DBufferRenderPass.deferredLights.DisableFramebufferFetchInput();
                    }
                    break;
            }

            m_RecreateSystems = false;
        }

        public override void OnCameraPreCull(ScriptableRenderer renderer, in CameraData cameraData)
        {
            if (cameraData.cameraType == CameraType.Preview)
                return;

            RecreateSystemsIfNeeded(renderer, cameraData);

            ChangeAdaptivePerformanceDrawDistances();

            m_DecalEntityManager.Update();


            m_DecalUpdateCachedSystem.Execute();

            if (intermediateRendering)
            {
                m_DecalUpdateCullingGroupSystem.Execute(cameraData.camera);
            }
            else
            {
                m_DecalSkipCulledSystem.Execute(cameraData.camera);
                m_DecalCreateDrawCallSystem.Execute();

                if (m_Technique == DecalTechnique.ScreenSpace)
                {
                    m_DecalDrawScreenSpaceSystem.Execute(cameraData);
                }
                else if (m_Technique == DecalTechnique.GBuffer)
                {
                    m_DrawGBufferSystem.Execute(cameraData);
                }
            }

            m_DrawErrorSystem.Execute(cameraData);
        }

        public override void AddRenderPasses(ScriptableRenderer renderer, ref RenderingData renderingData)
        {
            if (renderingData.cameraData.cameraType == CameraType.Preview)
            {
                renderer.EnqueuePass(m_DecalPreviewPass);
                return;
            }

            RecreateSystemsIfNeeded(renderer, renderingData.cameraData);

            ChangeAdaptivePerformanceDrawDistances();

            if (intermediateRendering)
            {
                m_DecalUpdateCulledSystem.Execute();
                m_DecalCreateDrawCallSystem.Execute();
            }

            switch (m_Technique)
            {
                case DecalTechnique.ScreenSpace:
                    renderer.EnqueuePass(m_ScreenSpaceDecalRenderPass);
                    break;
                case DecalTechnique.GBuffer:
                    m_GBufferRenderPass.Setup(m_DeferredLights);
                    renderer.EnqueuePass(m_GBufferRenderPass);
                    break;
                case DecalTechnique.DBuffer:
                    renderer.EnqueuePass(m_CopyDepthPass);
                    renderer.EnqueuePass(m_DBufferRenderPass);
                    renderer.EnqueuePass(m_ForwardEmissivePass);
                    break;
            }
        }

        internal override bool SupportsNativeRenderPass()
        {
            return m_Technique == DecalTechnique.GBuffer || m_Technique == DecalTechnique.ScreenSpace;
        }

        public override void SetupRenderPasses(ScriptableRenderer renderer, in RenderingData renderingData)
        {
            if (m_Technique == DecalTechnique.DBuffer)
            {
                m_DBufferRenderPass.Setup(renderingData.cameraData);

                var universalRenderer = renderer as UniversalRenderer;
                if (universalRenderer.renderingModeActual == RenderingMode.Deferred)
                    m_CopyDepthPass.Setup(
                        renderer.cameraDepthTargetHandle,
                        universalRenderer.m_DepthTexture
                    );
                else
                {
                    m_CopyDepthPass.Setup(
                        universalRenderer.m_DepthTexture,
                        m_DBufferRenderPass.dBufferDepth
                    );
                    m_CopyDepthPass.CopyToDepth = true;
                }
                m_CopyDepthPass.MssaSamples = 1;
            }
            else if (m_Technique == DecalTechnique.GBuffer && m_DeferredLights.UseRenderPass)
            {
                // Need to call Configure for both of these passes to setup input attachments as first frame otherwise will raise errors
                m_GBufferRenderPass.Configure(null, renderingData.cameraData.cameraTargetDescriptor);
            }
        }

        protected override void Dispose(bool disposing)
        {
            m_DBufferRenderPass?.Dispose();
            CoreUtils.Destroy(m_CopyDepthMaterial);
            CoreUtils.Destroy(m_DBufferClearMaterial);

            if (m_DecalEntityManager != null)
            {
                m_DecalEntityManager = null;
                sharedDecalEntityManager.Release(m_DecalEntityManager);
            }
        }

        [Conditional("ADAPTIVE_PERFORMANCE_4_0_0_OR_NEWER")]
        private void ChangeAdaptivePerformanceDrawDistances()
        {
#if ADAPTIVE_PERFORMANCE_4_0_0_OR_NEWER
            if (UniversalRenderPipeline.asset.useAdaptivePerformance)
            {
                if (m_DecalCreateDrawCallSystem != null)
                {
                    m_DecalCreateDrawCallSystem.maxDrawDistance = AdaptivePerformance.AdaptivePerformanceRenderSettings.DecalsDrawDistance;
                }
                if (m_DecalUpdateCullingGroupSystem != null)
                {
                    m_DecalUpdateCullingGroupSystem.boundingDistance = AdaptivePerformance.AdaptivePerformanceRenderSettings.DecalsDrawDistance;
                }
            }
#endif
        }
    }
}<|MERGE_RESOLUTION|>--- conflicted
+++ resolved
@@ -1,8 +1,4 @@
-<<<<<<< HEAD
-using UnityEditor;
-=======
 using System.Diagnostics;
->>>>>>> d2d91462
 using UnityEngine.Assertions;
 using UnityEngine.Rendering.Universal.Internal;
 
@@ -151,7 +147,7 @@
         }
     }
 
-    [RendererFeatureInfo("Universal Render Pipeline/Decal", true, "https://docs.unity3d.com/Packages/com.unity.render-pipelines.universal@13.1/manual/renderer-feature-decal.html")]
+    [RendererFeatureInfo("Universal Render Pipeline/Decal", true)]
     [Tooltip("With this Renderer Feature, Unity can project specific Materials (decals) onto other objects in the Scene.")]
     [URPHelpURL("renderer-feature-decal")]
     internal class DecalRendererFeature : ScriptableRendererFeature
