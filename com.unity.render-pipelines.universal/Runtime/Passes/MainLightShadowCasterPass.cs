using System;
using UnityEngine.Experimental.Rendering;

namespace UnityEngine.Rendering.Universal.Internal
{
    /// <summary>
    /// Renders a shadow map for the main Light.
    /// </summary>
    public class MainLightShadowCasterPass : ScriptableRenderPass
    {
        private static class MainLightShadowConstantBuffer
        {
            public static int _WorldToShadow;
            public static int _ShadowParams;
            public static int _CascadeShadowSplitSpheres0;
            public static int _CascadeShadowSplitSpheres1;
            public static int _CascadeShadowSplitSpheres2;
            public static int _CascadeShadowSplitSpheres3;
            public static int _CascadeShadowSplitSphereRadii;
            public static int _ShadowOffset0;
            public static int _ShadowOffset1;
            public static int _ShadowOffset2;
            public static int _ShadowOffset3;
            public static int _ShadowmapSize;
        }

        const int k_MaxCascades = 4;
        const int k_ShadowmapBufferBits = 16;
        float m_CascadeBorder;
        float m_MaxShadowDistanceSq;
        int m_ShadowmapWidth;
        int m_ShadowmapHeight;
        int m_ShadowCasterCascadesCount;
        bool m_SupportsBoxFilterForShadows;

        RenderTargetHandle m_MainLightShadowmap;
        internal RenderTexture m_MainLightShadowmapTexture;

        Matrix4x4[] m_MainLightShadowMatrices;
        ShadowSliceData[] m_CascadeSlices;
        Vector4[] m_CascadeSplitDistances;

        ProfilingSampler m_ProfilingSetupSampler = new ProfilingSampler("Setup Main Shadowmap");

        public MainLightShadowCasterPass(RenderPassEvent evt)
        {
            base.profilingSampler = new ProfilingSampler(nameof(MainLightShadowCasterPass));
            renderPassEvent = evt;

            m_MainLightShadowMatrices = new Matrix4x4[k_MaxCascades + 1];
            m_CascadeSlices = new ShadowSliceData[k_MaxCascades];
            m_CascadeSplitDistances = new Vector4[k_MaxCascades];

            MainLightShadowConstantBuffer._WorldToShadow = Shader.PropertyToID("_MainLightWorldToShadow");
            MainLightShadowConstantBuffer._ShadowParams = Shader.PropertyToID("_MainLightShadowParams");
            MainLightShadowConstantBuffer._CascadeShadowSplitSpheres0 = Shader.PropertyToID("_CascadeShadowSplitSpheres0");
            MainLightShadowConstantBuffer._CascadeShadowSplitSpheres1 = Shader.PropertyToID("_CascadeShadowSplitSpheres1");
            MainLightShadowConstantBuffer._CascadeShadowSplitSpheres2 = Shader.PropertyToID("_CascadeShadowSplitSpheres2");
            MainLightShadowConstantBuffer._CascadeShadowSplitSpheres3 = Shader.PropertyToID("_CascadeShadowSplitSpheres3");
            MainLightShadowConstantBuffer._CascadeShadowSplitSphereRadii = Shader.PropertyToID("_CascadeShadowSplitSphereRadii");
            MainLightShadowConstantBuffer._ShadowOffset0 = Shader.PropertyToID("_MainLightShadowOffset0");
            MainLightShadowConstantBuffer._ShadowOffset1 = Shader.PropertyToID("_MainLightShadowOffset1");
            MainLightShadowConstantBuffer._ShadowOffset2 = Shader.PropertyToID("_MainLightShadowOffset2");
            MainLightShadowConstantBuffer._ShadowOffset3 = Shader.PropertyToID("_MainLightShadowOffset3");
            MainLightShadowConstantBuffer._ShadowmapSize = Shader.PropertyToID("_MainLightShadowmapSize");

            m_MainLightShadowmap.Init("_MainLightShadowmapTexture");
            m_SupportsBoxFilterForShadows = Application.isMobilePlatform || SystemInfo.graphicsDeviceType == GraphicsDeviceType.Switch;
        }

        public bool Setup(ref RenderingData renderingData)
        {
            using var profScope = new ProfilingScope(null, m_ProfilingSetupSampler);

            if (!renderingData.shadowData.supportsMainLightShadows)
                return false;

            Clear();
            int shadowLightIndex = renderingData.lightData.mainLightIndex;
            if (shadowLightIndex == -1)
                return false;

            VisibleLight shadowLight = renderingData.lightData.visibleLights[shadowLightIndex];
            Light light = shadowLight.light;
            if (light.shadows == LightShadows.None)
                return false;

            if (shadowLight.lightType != LightType.Directional)
            {
                Debug.LogWarning("Only directional lights are supported as main light.");
            }

            Bounds bounds;
            if (!renderingData.cullResults.GetShadowCasterBounds(shadowLightIndex, out bounds))
                return false;

            m_ShadowCasterCascadesCount = renderingData.shadowData.mainLightShadowCascadesCount;

            int shadowResolution = ShadowUtils.GetMaxTileResolutionInAtlas(renderingData.shadowData.mainLightShadowmapWidth,
                renderingData.shadowData.mainLightShadowmapHeight, m_ShadowCasterCascadesCount);
            m_ShadowmapWidth = renderingData.shadowData.mainLightShadowmapWidth;
            m_ShadowmapHeight = (m_ShadowCasterCascadesCount == 2) ?
                renderingData.shadowData.mainLightShadowmapHeight >> 1 :
                renderingData.shadowData.mainLightShadowmapHeight;

            for (int cascadeIndex = 0; cascadeIndex < m_ShadowCasterCascadesCount; ++cascadeIndex)
            {
                bool success = ShadowUtils.ExtractDirectionalLightMatrix(ref renderingData.cullResults, ref renderingData.shadowData,
                    shadowLightIndex, cascadeIndex, m_ShadowmapWidth, m_ShadowmapHeight, shadowResolution, light.shadowNearPlane,
                    out m_CascadeSplitDistances[cascadeIndex], out m_CascadeSlices[cascadeIndex]);

                if (!success)
                    return false;
            }

<<<<<<< HEAD
            m_MainLightShadowmapTexture = ShadowUtils.GetTemporaryShadowTexture(m_ShadowmapWidth, m_ShadowmapHeight, k_ShadowmapBufferBits);
            m_MainLightShadowParams = ShadowUtils.GetMainLightShadowParams(ref renderingData);
=======
            m_MaxShadowDistanceSq = renderingData.cameraData.maxShadowDistance * renderingData.cameraData.maxShadowDistance;
            m_CascadeBorder = renderingData.shadowData.mainLightShadowCascadeBorder;
>>>>>>> af4a33d4

            return true;
        }

        public override void Configure(CommandBuffer cmd, RenderTextureDescriptor cameraTextureDescriptor)
        {
<<<<<<< HEAD
            ConfigureTarget(new RenderTargetIdentifier(m_MainLightShadowmapTexture));
=======
            m_MainLightShadowmapTexture = ShadowUtils.GetTemporaryShadowTexture(m_ShadowmapWidth,
                m_ShadowmapHeight, k_ShadowmapBufferBits);
            ConfigureTarget(new RenderTargetIdentifier(m_MainLightShadowmapTexture), GraphicsFormat.ShadowAuto, m_ShadowmapWidth, m_ShadowmapHeight, 1, true);
>>>>>>> af4a33d4
            ConfigureClear(ClearFlag.All, Color.black);
        }

        /// <inheritdoc/>
        public override void Execute(ScriptableRenderContext context, ref RenderingData renderingData)
        {
            RenderMainLightCascadeShadowmap(ref context, ref renderingData.cullResults, ref renderingData.lightData, ref renderingData.shadowData);
        }

        /// <inheritdoc/>
        public override void OnCameraCleanup(CommandBuffer cmd)
        {
            if (cmd == null)
                throw new ArgumentNullException("cmd");

            if (m_MainLightShadowmapTexture)
            {
                RenderTexture.ReleaseTemporary(m_MainLightShadowmapTexture);
                m_MainLightShadowmapTexture = null;
            }
        }

        void Clear()
        {
            m_MainLightShadowmapTexture = null;

            for (int i = 0; i < m_MainLightShadowMatrices.Length; ++i)
                m_MainLightShadowMatrices[i] = Matrix4x4.identity;

            for (int i = 0; i < m_CascadeSplitDistances.Length; ++i)
                m_CascadeSplitDistances[i] = new Vector4(0.0f, 0.0f, 0.0f, 0.0f);

            for (int i = 0; i < m_CascadeSlices.Length; ++i)
                m_CascadeSlices[i].Clear();
        }

        void RenderMainLightCascadeShadowmap(ref ScriptableRenderContext context, ref CullingResults cullResults, ref LightData lightData, ref ShadowData shadowData)
        {
            int shadowLightIndex = lightData.mainLightIndex;
            if (shadowLightIndex == -1)
                return;

            VisibleLight shadowLight = lightData.visibleLights[shadowLightIndex];

            // NOTE: Do NOT mix ProfilingScope with named CommandBuffers i.e. CommandBufferPool.Get("name").
            // Currently there's an issue which results in mismatched markers.
            CommandBuffer cmd = CommandBufferPool.Get();
            using (new ProfilingScope(cmd, ProfilingSampler.Get(URPProfileId.MainLightShadow)))
            {
                var settings = new ShadowDrawingSettings(cullResults, shadowLightIndex);

                for (int cascadeIndex = 0; cascadeIndex < m_ShadowCasterCascadesCount; ++cascadeIndex)
                {
                    settings.splitData = m_CascadeSlices[cascadeIndex].splitData;

                    Vector4 shadowBias = ShadowUtils.GetShadowBias(ref shadowLight, shadowLightIndex, ref shadowData, m_CascadeSlices[cascadeIndex].projectionMatrix, m_CascadeSlices[cascadeIndex].resolution);
                    ShadowUtils.SetupShadowCasterConstantBuffer(cmd, ref shadowLight, shadowBias);
                    CoreUtils.SetKeyword(cmd, ShaderKeywordStrings.CastingPunctualLightShadow, false);
                    ShadowUtils.RenderShadowSlice(cmd, ref context, ref m_CascadeSlices[cascadeIndex],
                        ref settings, m_CascadeSlices[cascadeIndex].projectionMatrix, m_CascadeSlices[cascadeIndex].viewMatrix);
                }

                bool softShadows = shadowLight.light.shadows == LightShadows.Soft && shadowData.supportsSoftShadows;
                CoreUtils.SetKeyword(cmd, ShaderKeywordStrings.MainLightShadows, shadowData.mainLightShadowCascadesCount == 1);
                CoreUtils.SetKeyword(cmd, ShaderKeywordStrings.MainLightShadowCascades, shadowData.mainLightShadowCascadesCount > 1);
                CoreUtils.SetKeyword(cmd, ShaderKeywordStrings.SoftShadows, softShadows);

                SetupMainLightShadowReceiverConstants(cmd, shadowLight, shadowData.supportsSoftShadows);
            }

            context.ExecuteCommandBuffer(cmd);
            CommandBufferPool.Release(cmd);
        }

        void SetupMainLightShadowReceiverConstants(CommandBuffer cmd, VisibleLight shadowLight, bool supportsSoftShadows)
        {
            Light light = shadowLight.light;
            bool softShadows = shadowLight.light.shadows == LightShadows.Soft && supportsSoftShadows;

            int cascadeCount = m_ShadowCasterCascadesCount;
            for (int i = 0; i < cascadeCount; ++i)
                m_MainLightShadowMatrices[i] = m_CascadeSlices[i].shadowTransform;

            // We setup and additional a no-op WorldToShadow matrix in the last index
            // because the ComputeCascadeIndex function in Shadows.hlsl can return an index
            // out of bounds. (position not inside any cascade) and we want to avoid branching
            Matrix4x4 noOpShadowMatrix = Matrix4x4.zero;
            noOpShadowMatrix.m22 = (SystemInfo.usesReversedZBuffer) ? 1.0f : 0.0f;
            for (int i = cascadeCount; i <= k_MaxCascades; ++i)
                m_MainLightShadowMatrices[i] = noOpShadowMatrix;

            float invShadowAtlasWidth = 1.0f / m_ShadowmapWidth;
            float invShadowAtlasHeight = 1.0f / m_ShadowmapHeight;
            float invHalfShadowAtlasWidth = 0.5f * invShadowAtlasWidth;
            float invHalfShadowAtlasHeight = 0.5f * invShadowAtlasHeight;
            float softShadowsProp = softShadows ? 1.0f : 0.0f;

            ShadowUtils.GetScaleAndBiasForLinearDistanceFade(m_MaxShadowDistanceSq, m_CascadeBorder, out float shadowFadeScale, out float shadowFadeBias);

            cmd.SetGlobalTexture(m_MainLightShadowmap.id, m_MainLightShadowmapTexture);
            cmd.SetGlobalMatrixArray(MainLightShadowConstantBuffer._WorldToShadow, m_MainLightShadowMatrices);
            cmd.SetGlobalVector(MainLightShadowConstantBuffer._ShadowParams,
                new Vector4(light.shadowStrength, softShadowsProp, shadowFadeScale, shadowFadeBias));

            if (m_ShadowCasterCascadesCount > 1)
            {
                cmd.SetGlobalVector(MainLightShadowConstantBuffer._CascadeShadowSplitSpheres0,
                    m_CascadeSplitDistances[0]);
                cmd.SetGlobalVector(MainLightShadowConstantBuffer._CascadeShadowSplitSpheres1,
                    m_CascadeSplitDistances[1]);
                cmd.SetGlobalVector(MainLightShadowConstantBuffer._CascadeShadowSplitSpheres2,
                    m_CascadeSplitDistances[2]);
                cmd.SetGlobalVector(MainLightShadowConstantBuffer._CascadeShadowSplitSpheres3,
                    m_CascadeSplitDistances[3]);
                cmd.SetGlobalVector(MainLightShadowConstantBuffer._CascadeShadowSplitSphereRadii, new Vector4(
                    m_CascadeSplitDistances[0].w * m_CascadeSplitDistances[0].w,
                    m_CascadeSplitDistances[1].w * m_CascadeSplitDistances[1].w,
                    m_CascadeSplitDistances[2].w * m_CascadeSplitDistances[2].w,
                    m_CascadeSplitDistances[3].w * m_CascadeSplitDistances[3].w));
            }

            // Inside shader soft shadows are controlled through global keyword.
            // If any additional light has soft shadows it will force soft shadows on main light too.
            // As it is not trivial finding out which additional light has soft shadows, we will pass main light properties if soft shadows are supported.
            // This workaround will be removed once we will support soft shadows per light.
            if (supportsSoftShadows)
            {
                if (m_SupportsBoxFilterForShadows)
                {
                    cmd.SetGlobalVector(MainLightShadowConstantBuffer._ShadowOffset0,
                        new Vector4(-invHalfShadowAtlasWidth, -invHalfShadowAtlasHeight, 0.0f, 0.0f));
                    cmd.SetGlobalVector(MainLightShadowConstantBuffer._ShadowOffset1,
                        new Vector4(invHalfShadowAtlasWidth, -invHalfShadowAtlasHeight, 0.0f, 0.0f));
                    cmd.SetGlobalVector(MainLightShadowConstantBuffer._ShadowOffset2,
                        new Vector4(-invHalfShadowAtlasWidth, invHalfShadowAtlasHeight, 0.0f, 0.0f));
                    cmd.SetGlobalVector(MainLightShadowConstantBuffer._ShadowOffset3,
                        new Vector4(invHalfShadowAtlasWidth, invHalfShadowAtlasHeight, 0.0f, 0.0f));
                }

                // Currently only used when !SHADER_API_MOBILE but risky to not set them as it's generic
                // enough so custom shaders might use it.
                cmd.SetGlobalVector(MainLightShadowConstantBuffer._ShadowmapSize, new Vector4(invShadowAtlasWidth,
                    invShadowAtlasHeight,
                    m_ShadowmapWidth, m_ShadowmapHeight));
            }
        }
    };
}<|MERGE_RESOLUTION|>--- conflicted
+++ resolved
@@ -113,26 +113,16 @@
                     return false;
             }
 
-<<<<<<< HEAD
             m_MainLightShadowmapTexture = ShadowUtils.GetTemporaryShadowTexture(m_ShadowmapWidth, m_ShadowmapHeight, k_ShadowmapBufferBits);
-            m_MainLightShadowParams = ShadowUtils.GetMainLightShadowParams(ref renderingData);
-=======
             m_MaxShadowDistanceSq = renderingData.cameraData.maxShadowDistance * renderingData.cameraData.maxShadowDistance;
             m_CascadeBorder = renderingData.shadowData.mainLightShadowCascadeBorder;
->>>>>>> af4a33d4
 
             return true;
         }
 
         public override void Configure(CommandBuffer cmd, RenderTextureDescriptor cameraTextureDescriptor)
         {
-<<<<<<< HEAD
-            ConfigureTarget(new RenderTargetIdentifier(m_MainLightShadowmapTexture));
-=======
-            m_MainLightShadowmapTexture = ShadowUtils.GetTemporaryShadowTexture(m_ShadowmapWidth,
-                m_ShadowmapHeight, k_ShadowmapBufferBits);
             ConfigureTarget(new RenderTargetIdentifier(m_MainLightShadowmapTexture), GraphicsFormat.ShadowAuto, m_ShadowmapWidth, m_ShadowmapHeight, 1, true);
->>>>>>> af4a33d4
             ConfigureClear(ClearFlag.All, Color.black);
         }
 
