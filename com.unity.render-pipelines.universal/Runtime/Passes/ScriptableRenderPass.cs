using System;
using System.Collections.Generic;
using UnityEngine.Scripting.APIUpdating;

namespace UnityEngine.Rendering.Universal
{
    // Note: Spaced built-in events so we can add events in between them
    // We need to leave room as we sort render passes based on event.
    // Users can also inject render pass events in a specific point by doing RenderPassEvent + offset
    /// <summary>
    /// Controls when the render pass executes.
    /// </summary>
    [MovedFrom("UnityEngine.Rendering.LWRP")] public enum RenderPassEvent
    {
        BeforeRendering = 0,
        BeforeRenderingShadows = 50,
        AfterRenderingShadows = 100,
        BeforeRenderingPrepasses = 150,
        AfterRenderingPrePasses = 200,
        BeforeRenderingOpaques = 250,
        AfterRenderingOpaques = 300,
        BeforeRenderingSkybox = 350,
        AfterRenderingSkybox = 400,
        BeforeRenderingTransparents = 450,
        AfterRenderingTransparents = 500,
        BeforeRenderingPostProcessing = 550,
        AfterRenderingPostProcessing = 600,
        AfterRendering = 1000,
    }

    /// <summary>
    /// <c>ScriptableRenderPass</c> implements a logical rendering pass that can be used to extend Universal RP renderer.
    /// </summary>
    [MovedFrom("UnityEngine.Rendering.LWRP")]
    public abstract class ScriptableRenderPass
    {
        public RenderPassEvent renderPassEvent { get; set; }

        public RenderTargetIdentifier[] colorAttachments
        {
            get => m_ColorAttachments;
        }

        public RenderTargetIdentifier colorAttachment
        {
            get => m_ColorAttachments[0];
        }

        public AttachmentDescriptor[] colorAttachmentDescriptors
        {
            get => m_ColorAttachmentDescriptors;
        }

        public AttachmentDescriptor colorAttachmentDescriptor
        {
            get => m_ColorAttachmentDescriptors[0];
        }

        public AttachmentDescriptor[] inputAttachmentDescriptors
        {
            get => m_InputAttachmentDescriptors;
        }

        public AttachmentDescriptor depthAttachmentDescriptor
        {
            get => m_DepthAttachmentDescriptor;
        }

        public RenderTargetIdentifier depthAttachment
        {
            get => m_DepthAttachment;
        }

        internal RenderPassDescriptor renderPassDescriptor
        {
            get => m_RenderPassDescriptor;
        }

        public ClearFlag clearFlag
        {
            get => m_ClearFlag;
        }

        public Color clearColor
        {
            get => m_ClearColor;
        }

        public bool hasInputAttachment
        {
            get => inputAttachmentDescriptors.Length > 0;
        }

        public bool useNativeRenderPass
        {
            get => this.m_RenderPassDescriptor != default(RenderPassDescriptor);
        }
        internal int eyeIndex { get; set; }

        internal bool overrideCameraTarget { get; set; }
        internal bool isBlitRenderPass { get; set; }

        RenderTargetIdentifier[] m_ColorAttachments = new RenderTargetIdentifier[] { BuiltinRenderTextureType.CameraTarget };
        internal AttachmentDescriptor[] m_ColorAttachmentDescriptors = new AttachmentDescriptor[8];
        internal AttachmentDescriptor[] m_InputAttachmentDescriptors;
        RenderTargetIdentifier m_DepthAttachment = BuiltinRenderTextureType.CameraTarget;
        internal AttachmentDescriptor m_DepthAttachmentDescriptor;
        RenderPassDescriptor m_RenderPassDescriptor;
        ClearFlag m_ClearFlag = ClearFlag.None;
        Color m_ClearColor = Color.black;

        public static AttachmentDescriptor EmptyAttachment = new AttachmentDescriptor();

        public ScriptableRenderPass()
        {
            renderPassEvent = RenderPassEvent.AfterRenderingOpaques;
            m_ColorAttachments = new RenderTargetIdentifier[]{BuiltinRenderTextureType.CameraTarget, 0, 0, 0, 0, 0, 0, 0};
            m_DepthAttachment = BuiltinRenderTextureType.CameraTarget;
            m_InputAttachmentDescriptors = new AttachmentDescriptor[0];
            m_ClearFlag = ClearFlag.None;
            m_ClearColor = Color.black;
            overrideCameraTarget = false;
            isBlitRenderPass = false;
            EmptyAttachment.ConfigureTarget(BuiltinRenderTextureType.None, false, false);
            eyeIndex = 0;
        }

        public struct RenderPassDescriptor
        {
            internal int width;
            internal int height;
            internal int sampleCount;
            internal bool readOnlyDepth;

            public static bool operator ==(RenderPassDescriptor op1,  RenderPassDescriptor op2)
            {
                return op1.Equals(op2);
            }

            public static bool operator !=(RenderPassDescriptor op1,  RenderPassDescriptor op2)
            {
                return !op1.Equals(op2);
            }

            public override int GetHashCode()
            {
                return base.GetHashCode();
            }

            public override bool Equals(object obj)
            {
                return base.Equals(obj);
            }
        }


        /// <summary>
        /// Configures render targets for this render pass. Call this instead of CommandBuffer.SetRenderTarget.
        /// This method should be called inside Configure.
        /// </summary>
        /// <param name="colorAttachment">Color attachment identifier.</param>
        /// <param name="depthAttachment">Depth attachment identifier.</param>
        /// <seealso cref="Configure"/>
        public void ConfigureTarget(RenderTargetIdentifier colorAttachment, RenderTargetIdentifier depthAttachment)
        {
            m_DepthAttachment = depthAttachment;
            ConfigureTarget(colorAttachment);
        }
        public void ConfigureTarget(AttachmentDescriptor colorAttachment, AttachmentDescriptor depthAttachment)
        {
            m_DepthAttachmentDescriptor = depthAttachment;
            ConfigureTarget(colorAttachment);
        }
        /// <summary>
        /// Configures render targets for this render pass. Call this instead of CommandBuffer.SetRenderTarget.
        /// This method should be called inside Configure.
        /// </summary>
        /// <param name="colorAttachment">Color attachment identifier.</param>
        /// <param name="depthAttachment">Depth attachment identifier.</param>
        /// <seealso cref="Configure"/>
        public void ConfigureTarget(RenderTargetIdentifier[] colorAttachments, RenderTargetIdentifier depthAttachment)
        {
            overrideCameraTarget = true;

            uint nonNullColorBuffers = RenderingUtils.GetValidColorBufferCount(colorAttachments);
            if (nonNullColorBuffers > SystemInfo.supportedRenderTargetCount)
                Debug.LogError("Trying to set " + nonNullColorBuffers +
                               " renderTargets, which is more than the maximum supported:" +
                               SystemInfo.supportedRenderTargetCount);

            m_ColorAttachments = colorAttachments;
            m_DepthAttachment = depthAttachment;
        }
        public void ConfigureTarget(AttachmentDescriptor[] colorAttachments, AttachmentDescriptor depthAttachment)
        {
            overrideCameraTarget = true;

            uint nonNullColorAttachments = RenderingUtils.GetValidAttachmentCount(colorAttachments);
            if (nonNullColorAttachments > SystemInfo.supportedRenderTargetCount)
                Debug.LogError("Trying to set " + nonNullColorAttachments +
                               " renderTargets, which is more than the maximum supported:" +
                               SystemInfo.supportedRenderTargetCount);

            m_ColorAttachmentDescriptors = colorAttachments;
            m_DepthAttachmentDescriptor = depthAttachment;
        }
        /// <summary>
        /// Configures render targets for this render pass. Call this instead of CommandBuffer.SetRenderTarget.
        /// This method should be called inside Configure.
        /// </summary>
        /// <param name="colorAttachment">Color attachment identifier.</param>
        /// <seealso cref="Configure"/>
        public void ConfigureTarget(RenderTargetIdentifier colorAttachment)
        {
            overrideCameraTarget = true;

            m_ColorAttachments[0] = colorAttachment;
            for (int i = 1; i < m_ColorAttachments.Length; ++i)
                m_ColorAttachments[i] = 0;
        }

        public void ConfigureTarget(AttachmentDescriptor attachment)
        {
            m_ColorAttachmentDescriptors[0] = attachment;
            for (int i = 1; i < m_ColorAttachmentDescriptors.Length; ++i)
                m_ColorAttachmentDescriptors[i] = EmptyAttachment;
        }

        /// <summary>
        /// Configures render targets for this render pass. Call this instead of CommandBuffer.SetRenderTarget.
        /// This method should be called inside Configure.
        /// </summary>
        /// <param name="colorAttachment">Color attachment identifier.</param>
        /// <seealso cref="Configure"/>
        public void ConfigureTarget(RenderTargetIdentifier[] colorAttachments)
        {
            ConfigureTarget(colorAttachments, BuiltinRenderTextureType.CameraTarget);
        }
        public void ConfigureTarget(AttachmentDescriptor[] colorAttachments)
        {
            ConfigureTarget(colorAttachments, EmptyAttachment);
        }
        /// <summary>
        /// Configures clearing for the render targets for this render pass. Call this inside Configure.
        /// </summary>
        /// <param name="clearFlag">ClearFlag containing information about what targets to clear.</param>
        /// <param name="clearColor">Clear color.</param>
        /// <seealso cref="Configure"/>
        public void ConfigureClear(ClearFlag clearFlag, Color clearColor)
        {
            m_ClearFlag = clearFlag;
            m_ClearColor = clearColor;
        }

        internal void ConfigureDepthAttachment(RenderTargetIdentifier target)
        {
            m_DepthAttachment = target;
        }

        internal void ConfigureInputAttachment(AttachmentDescriptor input)
        {
            m_InputAttachmentDescriptors = new AttachmentDescriptor[] { input };
        }

        internal void ConfigureInputAttachment(AttachmentDescriptor[] inputs)
        {
            m_InputAttachmentDescriptors = inputs;
        }

        internal void ConfigureRenderPassDescriptor(int width, int height, int sampleCount, bool readOnlyDepth = true)
        {
            m_RenderPassDescriptor.width = width;
            m_RenderPassDescriptor.height = height;
            m_RenderPassDescriptor.sampleCount = sampleCount;
            m_RenderPassDescriptor.readOnlyDepth = readOnlyDepth;
        }

        /// <summary>
        /// This method is called by the renderer before rendering a camera
        /// Override this method if you need to to configure render targets and their clear state, and to create temporary render target textures.
        /// If a render pass doesn't override this method, this render pass renders to the active Camera's render target.
        /// You should never call CommandBuffer.SetRenderTarget. Instead call <c>ConfigureTarget</c> and <c>ConfigureClear</c>.
        /// </summary>
        /// <param name="cmd">CommandBuffer to enqueue rendering commands. This will be executed by the pipeline.</param>
        /// <param name="renderingData">Current rendering state information</param>
        /// <seealso cref="ConfigureTarget"/>
        /// <seealso cref="ConfigureClear"/>
        public virtual void OnCameraSetup(CommandBuffer cmd, ref RenderingData renderingData)
        {}

        /// <summary>
        /// This method is called by the renderer before executing the render pass.
        /// Override this method if you need to to configure render targets and their clear state, and to create temporary render target textures.
        /// If a render pass doesn't override this method, this render pass renders to the active Camera's render target.
        /// You should never call CommandBuffer.SetRenderTarget. Instead call <c>ConfigureTarget</c> and <c>ConfigureClear</c>.
        /// </summary>
        /// <param name="cmd">CommandBuffer to enqueue rendering commands. This will be executed by the pipeline.</param>
        /// <param name="cameraTextureDescriptor">Render texture descriptor of the camera render target.</param>
        /// <seealso cref="ConfigureTarget"/>
        /// <seealso cref="ConfigureClear"/>
        public virtual void Configure(CommandBuffer cmd, RenderTextureDescriptor cameraTextureDescriptor)
        {}


        /// <summary>
        /// Called upon finish rendering a camera. You can use this callback to release any resources created
        /// by this render
        /// pass that need to be cleanup once camera has finished rendering.
        /// This method be called for all cameras in a camera stack.
        /// </summary>
        /// <param name="cmd">Use this CommandBuffer to cleanup any generated data</param>
<<<<<<< HEAD
        public virtual void FrameCleanup(CommandBuffer cmd)
        {
=======
        public virtual void OnCameraCleanup(CommandBuffer cmd)
        {

>>>>>>> 757811be
        }

        /// <summary>
        /// Called upon finish rendering a camera stack. You can use this callback to release any resources created
        /// by this render pass that need to be cleanup once all cameras in the stack have finished rendering.
        /// This method will be called once after rendering the last camera in the camera stack.
        /// Cameras that don't have an explicit camera stack are also considered stacked rendering.
        /// In that case the Base camera is the first and last camera in the stack.
        /// </summary>
        /// <param name="cmd">Use this CommandBuffer to cleanup any generated data</param>
        public virtual void OnFinishCameraStackRendering(CommandBuffer cmd)
        {}

        /// <summary>
        /// Execute the pass. This is where custom rendering occurs. Specific details are left to the implementation
        /// </summary>
        /// <param name="context">Use this render context to issue any draw commands during execution</param>
        /// <param name="renderingData">Current rendering state information</param>
        public abstract void Execute(ScriptableRenderContext context, ref RenderingData renderingData);

        /// <summary>
        /// Add a blit command to the context for execution. This changes the active render target in the ScriptableRenderer to
        /// destination.
        /// </summary>
        /// <param name="cmd">Command buffer to record command for execution.</param>
        /// <param name="source">Source texture or target identifier to blit from.</param>
        /// <param name="destination">Destination texture or target identifier to blit into. This becomes the renderer active render target.</param>
        /// <param name="material">Material to use.</param>
        /// <param name="passIndex">Shader pass to use. Default is 0.</param>
        /// <seealso cref="ScriptableRenderer"/>
        public void Blit(CommandBuffer cmd, RenderTargetIdentifier source, RenderTargetIdentifier destination, Material material = null, int passIndex = 0)
        {
            ScriptableRenderer.SetRenderTarget(cmd, destination, BuiltinRenderTextureType.CameraTarget, clearFlag, clearColor);
            cmd.Blit(source, destination, material, passIndex);
        }

        /// <summary>
        /// Creates <c>DrawingSettings</c> based on current the rendering state.
        /// </summary>
        /// <param name="shaderTagId">Shader pass tag to render.</param>
        /// <param name="renderingData">Current rendering state.</param>
        /// <param name="sortingCriteria">Criteria to sort objects being rendered.</param>
        /// <returns></returns>
        /// <seealso cref="DrawingSettings"/>
        public DrawingSettings CreateDrawingSettings(ShaderTagId shaderTagId, ref RenderingData renderingData, SortingCriteria sortingCriteria)
        {
            Camera camera = renderingData.cameraData.camera;
            SortingSettings sortingSettings = new SortingSettings(camera) { criteria = sortingCriteria };
            DrawingSettings settings = new DrawingSettings(shaderTagId, sortingSettings)
            {
                perObjectData = renderingData.perObjectData,
                mainLightIndex = renderingData.lightData.mainLightIndex,
                enableDynamicBatching = renderingData.supportsDynamicBatching,

                // Disable instancing for preview cameras. This is consistent with the built-in forward renderer. Also fixes case 1127324.
                enableInstancing = camera.cameraType == CameraType.Preview ? false : true,
            };
            return settings;
        }

        /// <summary>
        /// Creates <c>DrawingSettings</c> based on current rendering state.
        /// </summary>
        /// /// <param name="shaderTagIdList">List of shader pass tag to render.</param>
        /// <param name="renderingData">Current rendering state.</param>
        /// <param name="sortingCriteria">Criteria to sort objects being rendered.</param>
        /// <returns></returns>
        /// <seealso cref="DrawingSettings"/>
        public DrawingSettings CreateDrawingSettings(List<ShaderTagId> shaderTagIdList,
            ref RenderingData renderingData, SortingCriteria sortingCriteria)
        {
            if (shaderTagIdList == null || shaderTagIdList.Count == 0)
            {
                Debug.LogWarning("ShaderTagId list is invalid. DrawingSettings is created with default pipeline ShaderTagId");
                return CreateDrawingSettings(new ShaderTagId("UniversalPipeline"), ref renderingData, sortingCriteria);
            }

            DrawingSettings settings = CreateDrawingSettings(shaderTagIdList[0], ref renderingData, sortingCriteria);
            for (int i = 1; i < shaderTagIdList.Count; ++i)
                settings.SetShaderPassName(i, shaderTagIdList[i]);
            return settings;
        }

        public static bool operator <(ScriptableRenderPass lhs, ScriptableRenderPass rhs)
        {
            return lhs.renderPassEvent < rhs.renderPassEvent;
        }

        public static bool operator >(ScriptableRenderPass lhs, ScriptableRenderPass rhs)
        {
            return lhs.renderPassEvent > rhs.renderPassEvent;
        }

        // TODO: Remove this. Currently only used by FinalBlit pass.
        internal void SetRenderTarget(
            CommandBuffer cmd,
            RenderTargetIdentifier colorAttachment,
            RenderBufferLoadAction colorLoadAction,
            RenderBufferStoreAction colorStoreAction,
            ClearFlag clearFlags,
            Color clearColor,
            TextureDimension dimension)
        {
            if (dimension == TextureDimension.Tex2DArray)
                CoreUtils.SetRenderTarget(cmd, colorAttachment, clearFlags, clearColor, 0, CubemapFace.Unknown, -1);
            else
                CoreUtils.SetRenderTarget(cmd, colorAttachment, colorLoadAction, colorStoreAction, clearFlags, clearColor);
        }


        #region Obsolete

        [Obsolete("This method is obsolete. Please use OnCameraCleanup()", false)]
        public virtual void FrameCleanup(CommandBuffer cmd) => OnCameraCleanup(cmd);

        #endregion
    }
}<|MERGE_RESOLUTION|>--- conflicted
+++ resolved
@@ -309,14 +309,8 @@
         /// This method be called for all cameras in a camera stack.
         /// </summary>
         /// <param name="cmd">Use this CommandBuffer to cleanup any generated data</param>
-<<<<<<< HEAD
-        public virtual void FrameCleanup(CommandBuffer cmd)
-        {
-=======
         public virtual void OnCameraCleanup(CommandBuffer cmd)
         {
-
->>>>>>> 757811be
         }
 
         /// <summary>
