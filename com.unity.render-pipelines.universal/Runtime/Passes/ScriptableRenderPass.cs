using System;
using System.Collections;
using System.Collections.Generic;
using System.ComponentModel;
using Unity.Collections;
using UnityEngine.Scripting.APIUpdating;
using UnityEngine.Experimental.Rendering;

namespace UnityEngine.Rendering.Universal
{
    /// <summary>
    /// Input requirements for <c>ScriptableRenderPass</c>.
    /// </summary>
    /// <seealso cref="ConfigureInput"/>
    [Flags]
    public enum ScriptableRenderPassInput
    {
        None = 0,
        Depth = 1 << 0,
        Normal = 1 << 1,
        Color = 1 << 2,
        Motion = 1 << 3
    }

    // Note: Spaced built-in events so we can add events in between them
    // We need to leave room as we sort render passes based on event.
    // Users can also inject render pass events in a specific point by doing RenderPassEvent + offset
    /// <summary>
    /// Controls when the render pass executes.
    /// </summary>
    public enum RenderPassEvent
    {
        /// <summary>
        /// Executes a <c>ScriptableRenderPass</c> before rendering any other passes in the pipeline.
        /// Camera matrices and stereo rendering are not setup this point.
        /// You can use this to draw to custom input textures used later in the pipeline, f.ex LUT textures.
        /// </summary>
        BeforeRendering = 0,

        /// <summary>
        /// Executes a <c>ScriptableRenderPass</c> before rendering shadowmaps.
        /// Camera matrices and stereo rendering are not setup this point.
        /// </summary>
        BeforeRenderingShadows = 50,

        /// <summary>
        /// Executes a <c>ScriptableRenderPass</c> after rendering shadowmaps.
        /// Camera matrices and stereo rendering are not setup this point.
        /// </summary>
        AfterRenderingShadows = 100,

        /// <summary>
        /// Executes a <c>ScriptableRenderPass</c> before rendering prepasses, f.ex, depth prepass.
        /// Camera matrices and stereo rendering are already setup at this point.
        /// </summary>
        BeforeRenderingPrePasses = 150,

        [EditorBrowsable(EditorBrowsableState.Never)]
        [Obsolete("Obsolete, to match the capital from 'Prepass' to 'PrePass' (UnityUpgradable) -> BeforeRenderingPrePasses")]
        BeforeRenderingPrepasses = 151,

        /// <summary>
        /// Executes a <c>ScriptableRenderPass</c> after rendering prepasses, f.ex, depth prepass.
        /// Camera matrices and stereo rendering are already setup at this point.
        /// </summary>
        AfterRenderingPrePasses = 200,

        /// <summary>
        /// Executes a <c>ScriptableRenderPass</c> before rendering gbuffer pass.
        /// </summary>
        BeforeRenderingGbuffer = 210,

        /// <summary>
        /// Executes a <c>ScriptableRenderPass</c> after rendering gbuffer pass.
        /// </summary>
        AfterRenderingGbuffer = 220,

        /// <summary>
        /// Executes a <c>ScriptableRenderPass</c> before rendering deferred shading pass.
        /// </summary>
        BeforeRenderingDeferredLights = 230,

        /// <summary>
        /// Executes a <c>ScriptableRenderPass</c> after rendering deferred shading pass.
        /// </summary>
        AfterRenderingDeferredLights = 240,

        /// <summary>
        /// Executes a <c>ScriptableRenderPass</c> before rendering opaque objects.
        /// </summary>
        BeforeRenderingOpaques = 250,

        /// <summary>
        /// Executes a <c>ScriptableRenderPass</c> after rendering opaque objects.
        /// </summary>
        AfterRenderingOpaques = 300,

        /// <summary>
        /// Executes a <c>ScriptableRenderPass</c> before rendering the sky.
        /// </summary>
        BeforeRenderingSkybox = 350,

        /// <summary>
        /// Executes a <c>ScriptableRenderPass</c> after rendering the sky.
        /// </summary>
        AfterRenderingSkybox = 400,

        /// <summary>
        /// Executes a <c>ScriptableRenderPass</c> before rendering transparent objects.
        /// </summary>
        BeforeRenderingTransparents = 450,

        /// <summary>
        /// Executes a <c>ScriptableRenderPass</c> after rendering transparent objects.
        /// </summary>
        AfterRenderingTransparents = 500,

        /// <summary>
        /// Executes a <c>ScriptableRenderPass</c> before rendering post-processing effects.
        /// </summary>
        BeforeRenderingPostProcessing = 550,

        /// <summary>
        /// Executes a <c>ScriptableRenderPass</c> after rendering post-processing effects but before final blit, post-processing AA effects and color grading.
        /// </summary>
        AfterRenderingPostProcessing = 600,

        /// <summary>
        /// Executes a <c>ScriptableRenderPass</c> after rendering all effects.
        /// </summary>
        AfterRendering = 1000,
    }

    /// <summary>
    /// <c>ScriptableRenderPass</c> implements a logical rendering pass that can be used to extend Universal RP renderer.
    /// </summary>
    public abstract partial class ScriptableRenderPass
    {
        public RenderPassEvent renderPassEvent { get; set; }

        public RenderTargetIdentifier[] colorAttachments
        {
            get => m_ColorAttachments;
        }

        public RenderTargetIdentifier colorAttachment
        {
            get => m_ColorAttachments[0];
        }

        public RenderTargetIdentifier depthAttachment
        {
            get => m_DepthAttachment;
        }

        public RenderBufferStoreAction[] colorStoreActions
        {
            get => m_ColorStoreActions;
        }

        public RenderBufferStoreAction depthStoreAction
        {
            get => m_DepthStoreAction;
        }

        internal bool[] overriddenColorStoreActions
        {
            get => m_OverriddenColorStoreActions;
        }

        internal bool overriddenDepthStoreAction
        {
            get => m_OverriddenDepthStoreAction;
        }

        /// <summary>
        /// The input requirements for the <c>ScriptableRenderPass</c>, which has been set using <c>ConfigureInput</c>
        /// </summary>
        /// <seealso cref="ConfigureInput"/>
        public ScriptableRenderPassInput input
        {
            get => m_Input;
        }

        public ClearFlag clearFlag
        {
            get => m_ClearFlag;
        }

        public Color clearColor
        {
            get => m_ClearColor;
        }

        RenderBufferStoreAction[] m_ColorStoreActions = new RenderBufferStoreAction[] { RenderBufferStoreAction.Store };
        RenderBufferStoreAction m_DepthStoreAction = RenderBufferStoreAction.Store;

        // by default all store actions are Store. The overridden flags are used to keep track of explicitly requested store actions, to
        // help figuring out the correct final store action for merged render passes when using the RenderPass API.
        private bool[] m_OverriddenColorStoreActions = new bool[] { false };
        private bool m_OverriddenDepthStoreAction = false;

        /// <summary>
        /// A ProfilingSampler for the entire render pass. Used as a profiling name by <c>ScriptableRenderer</c> when executing the pass.
        /// Default is <c>Unnamed_ScriptableRenderPass</c>.
        /// Set <c>base.profilingSampler</c> from the sub-class constructor to set a profiling name for a custom <c>ScriptableRenderPass</c>.
        /// </summary>
        protected internal ProfilingSampler profilingSampler { get; set; }
        internal bool overrideCameraTarget { get; set; }
        internal bool isBlitRenderPass { get; set; }

        internal bool useNativeRenderPass { get; set; }

        internal int renderTargetWidth { get; set; }
        internal int renderTargetHeight { get; set; }
        internal int renderTargetSampleCount { get; set; }

        internal bool depthOnly { get; set; }
        // this flag is updated each frame to keep track of which pass is the last for the current camera
        internal bool isLastPass { get; set; }
        // index to track the position in the current frame
        internal int renderPassQueueIndex { get; set; }

        internal NativeArray<int> m_ColorAttachmentIndices;
        internal NativeArray<int> m_InputAttachmentIndices;

        internal GraphicsFormat[] renderTargetFormat { get; set; }
        RenderTargetIdentifier[] m_ColorAttachments = new RenderTargetIdentifier[] { BuiltinRenderTextureType.CameraTarget };
        internal RenderTargetIdentifier[] m_InputAttachments = new RenderTargetIdentifier[8];
        internal bool[] m_InputAttachmentIsTransient = new bool[8];
        RenderTargetIdentifier m_DepthAttachment = BuiltinRenderTextureType.CameraTarget;
        ScriptableRenderPassInput m_Input = ScriptableRenderPassInput.None;
        ClearFlag m_ClearFlag = ClearFlag.None;
        Color m_ClearColor = Color.black;

        internal DebugHandler GetActiveDebugHandler(RenderingData renderingData)
        {
            var debugHandler = renderingData.cameraData.renderer.DebugHandler;
            if ((debugHandler != null) && debugHandler.IsActiveForCamera(ref renderingData.cameraData))
                return debugHandler;
            return null;
        }

        public ScriptableRenderPass()
        {
            renderPassEvent = RenderPassEvent.AfterRenderingOpaques;
<<<<<<< HEAD
            m_ColorAttachments = new RenderTargetIdentifier[] {BuiltinRenderTextureType.CameraTarget, 0, 0, 0, 0, 0, 0, 0};
            m_InputAttachments = new RenderTargetIdentifier[] {-1, -1, -1, -1, -1, -1, -1, -1};
            m_InputAttachmentIsTransient = new bool[] { false, false, false, false, false, false, false, false };
=======
            m_ColorAttachments = new RenderTargetIdentifier[] { BuiltinRenderTextureType.CameraTarget, 0, 0, 0, 0, 0, 0, 0 };
            m_InputAttachments = new RenderTargetIdentifier[] { -1, -1, -1, -1, -1, -1, -1, -1 };
>>>>>>> a9384688
            m_DepthAttachment = BuiltinRenderTextureType.CameraTarget;
            m_ColorStoreActions = new RenderBufferStoreAction[] { RenderBufferStoreAction.Store, 0, 0, 0, 0, 0, 0, 0 };
            m_DepthStoreAction = RenderBufferStoreAction.Store;
            m_OverriddenColorStoreActions = new bool[] { false, false, false, false, false, false, false, false };
            m_OverriddenDepthStoreAction = false;
            m_ClearFlag = ClearFlag.None;
            m_ClearColor = Color.black;
            overrideCameraTarget = false;
            isBlitRenderPass = false;
            profilingSampler = new ProfilingSampler($"Unnamed_{nameof(ScriptableRenderPass)}");
            useNativeRenderPass = true;
            renderTargetWidth = -1;
            renderTargetHeight = -1;
            renderTargetSampleCount = -1;
            renderPassQueueIndex = -1;
            renderTargetFormat = new GraphicsFormat[]
            {
                GraphicsFormat.None, GraphicsFormat.None, GraphicsFormat.None,
                GraphicsFormat.None, GraphicsFormat.None, GraphicsFormat.None, GraphicsFormat.None, GraphicsFormat.None
            };
            depthOnly = false;
        }

        /// <summary>
        /// Configures Input Requirements for this render pass.
        /// This method should be called inside <c>ScriptableRendererFeature.AddRenderPasses</c>.
        /// </summary>
        /// <param name="passInput">ScriptableRenderPassInput containing information about what requirements the pass needs.</param>
        /// <seealso cref="ScriptableRendererFeature.AddRenderPasses"/>
        public void ConfigureInput(ScriptableRenderPassInput passInput)
        {
            m_Input = passInput;
        }

        /// <summary>
        /// Configures the Store Action for a color attachment of this render pass.
        /// </summary>
        /// <param name="storeAction">RenderBufferStoreAction to use</param>
        /// <param name="attachmentIndex">Index of the color attachment</param>
        public void ConfigureColorStoreAction(RenderBufferStoreAction storeAction, uint attachmentIndex = 0)
        {
            m_ColorStoreActions[attachmentIndex] = storeAction;
            m_OverriddenColorStoreActions[attachmentIndex] = true;
        }

        /// <summary>
        /// Configures the Store Actions for all the color attachments of this render pass.
        /// </summary>
        /// <param name="storeActions">Array of RenderBufferStoreActions to use</param>
        public void ConfigureColorStoreActions(RenderBufferStoreAction[] storeActions)
        {
            int count = Math.Min(storeActions.Length, m_ColorStoreActions.Length);
            for (uint i = 0; i < count; ++i)
            {
                m_ColorStoreActions[i] = storeActions[i];
                m_OverriddenColorStoreActions[i] = true;
            }
        }

        /// <summary>
        /// Configures the Store Action for the depth attachment of this render pass.
        /// </summary>
        /// <param name="storeAction">RenderBufferStoreAction to use</param>
        public void ConfigureDepthStoreAction(RenderBufferStoreAction storeAction)
        {
            m_DepthStoreAction = storeAction;
            m_OverriddenDepthStoreAction = true;
        }

        internal void ConfigureInputAttachments(RenderTargetIdentifier input, bool isTransient = false)
        {
            m_InputAttachments[0] = input;
            m_InputAttachmentIsTransient[0] = isTransient;
        }

        internal void ConfigureInputAttachments(RenderTargetIdentifier[] inputs)
        {
            m_InputAttachments = inputs;
        }

        internal void ConfigureInputAttachments(RenderTargetIdentifier[] inputs, bool[] isTransient)
        {
            ConfigureInputAttachments(inputs);
            m_InputAttachmentIsTransient = isTransient;
        }

        internal void SetInputAttachmentTransient(int idx, bool isTransient)
        {
            m_InputAttachmentIsTransient[idx] = isTransient;
        }

        internal bool IsInputAttachmentTransient(int idx)
        {
            return m_InputAttachmentIsTransient[idx];
        }

        /// <summary>
        /// Configures render targets for this render pass. Call this instead of CommandBuffer.SetRenderTarget.
        /// This method should be called inside Configure.
        /// </summary>
        /// <param name="colorAttachment">Color attachment identifier.</param>
        /// <param name="depthAttachment">Depth attachment identifier.</param>
        /// <seealso cref="Configure"/>
        public void ConfigureTarget(RenderTargetIdentifier colorAttachment, RenderTargetIdentifier depthAttachment)
        {
            m_DepthAttachment = depthAttachment;
            ConfigureTarget(colorAttachment);
        }

        internal void ConfigureTarget(RenderTargetIdentifier colorAttachment, RenderTargetIdentifier depthAttachment, GraphicsFormat format)
        {
            m_DepthAttachment = depthAttachment;
            ConfigureTarget(colorAttachment, format);
        }

        /// <summary>
        /// Configures render targets for this render pass. Call this instead of CommandBuffer.SetRenderTarget.
        /// This method should be called inside Configure.
        /// </summary>
        /// <param name="colorAttachment">Color attachment identifier.</param>
        /// <param name="depthAttachment">Depth attachment identifier.</param>
        /// <seealso cref="Configure"/>
        public void ConfigureTarget(RenderTargetIdentifier[] colorAttachments, RenderTargetIdentifier depthAttachment)
        {
            overrideCameraTarget = true;

            uint nonNullColorBuffers = RenderingUtils.GetValidColorBufferCount(colorAttachments);
            if (nonNullColorBuffers > SystemInfo.supportedRenderTargetCount)
                Debug.LogError("Trying to set " + nonNullColorBuffers + " renderTargets, which is more than the maximum supported:" + SystemInfo.supportedRenderTargetCount);

            m_ColorAttachments = colorAttachments;
            m_DepthAttachment = depthAttachment;
        }

        internal void ConfigureTarget(RenderTargetIdentifier[] colorAttachments, RenderTargetIdentifier depthAttachment, GraphicsFormat[] formats)
        {
            ConfigureTarget(colorAttachments, depthAttachment);
            for (int i = 0; i < formats.Length; ++i)
                renderTargetFormat[i] = formats[i];
        }

        /// <summary>
        /// Configures render targets for this render pass. Call this instead of CommandBuffer.SetRenderTarget.
        /// This method should be called inside Configure.
        /// </summary>
        /// <param name="colorAttachment">Color attachment identifier.</param>
        /// <seealso cref="Configure"/>
        public void ConfigureTarget(RenderTargetIdentifier colorAttachment)
        {
            overrideCameraTarget = true;

            m_ColorAttachments[0] = colorAttachment;
            for (int i = 1; i < m_ColorAttachments.Length; ++i)
                m_ColorAttachments[i] = 0;
        }

        internal void ConfigureTarget(RenderTargetIdentifier colorAttachment, GraphicsFormat format, int width = -1, int height = -1, int sampleCount = -1, bool depth = false)
        {
            ConfigureTarget(colorAttachment);
            for (int i = 1; i < m_ColorAttachments.Length; ++i)
                renderTargetFormat[i] = GraphicsFormat.None;

            if (depth == true && !GraphicsFormatUtility.IsDepthFormat(format))
            {
                throw new ArgumentException("When configuring a depth only target the passed in format must be a depth format.");
            }

            renderTargetWidth = width;
            renderTargetHeight = height;
            renderTargetSampleCount = sampleCount;
            depthOnly = depth;
            renderTargetFormat[0] = format;
        }

        internal void ConfigureTarget(RenderTargetIdentifier colorAttachment, RenderTargetIdentifier depthAttachment, GraphicsFormat format, int width, int height, int sampleCount)
        {
            m_DepthAttachment = depthAttachment;
            ConfigureTarget(colorAttachment, format, width, height, sampleCount);
        }

        /// <summary>
        /// Configures render targets for this render pass. Call this instead of CommandBuffer.SetRenderTarget.
        /// This method should be called inside Configure.
        /// </summary>
        /// <param name="colorAttachment">Color attachment identifier.</param>
        /// <seealso cref="Configure"/>
        public void ConfigureTarget(RenderTargetIdentifier[] colorAttachments)
        {
            ConfigureTarget(colorAttachments, BuiltinRenderTextureType.CameraTarget);
        }

        /// <summary>
        /// Configures clearing for the render targets for this render pass. Call this inside Configure.
        /// </summary>
        /// <param name="clearFlag">ClearFlag containing information about what targets to clear.</param>
        /// <param name="clearColor">Clear color.</param>
        /// <seealso cref="Configure"/>
        public void ConfigureClear(ClearFlag clearFlag, Color clearColor)
        {
            m_ClearFlag = clearFlag;
            m_ClearColor = clearColor;
        }

        /// <summary>
        /// This method is called by the renderer before rendering a camera
        /// Override this method if you need to to configure render targets and their clear state, and to create temporary render target textures.
        /// If a render pass doesn't override this method, this render pass renders to the active Camera's render target.
        /// You should never call CommandBuffer.SetRenderTarget. Instead call <c>ConfigureTarget</c> and <c>ConfigureClear</c>.
        /// </summary>
        /// <param name="cmd">CommandBuffer to enqueue rendering commands. This will be executed by the pipeline.</param>
        /// <param name="renderingData">Current rendering state information</param>
        /// <seealso cref="ConfigureTarget"/>
        /// <seealso cref="ConfigureClear"/>
        public virtual void OnCameraSetup(CommandBuffer cmd, ref RenderingData renderingData)
        { }

        /// <summary>
        /// This method is called by the renderer before executing the render pass.
        /// Override this method if you need to to configure render targets and their clear state, and to create temporary render target textures.
        /// If a render pass doesn't override this method, this render pass renders to the active Camera's render target.
        /// You should never call CommandBuffer.SetRenderTarget. Instead call <c>ConfigureTarget</c> and <c>ConfigureClear</c>.
        /// </summary>
        /// <param name="cmd">CommandBuffer to enqueue rendering commands. This will be executed by the pipeline.</param>
        /// <param name="cameraTextureDescriptor">Render texture descriptor of the camera render target.</param>
        /// <seealso cref="ConfigureTarget"/>
        /// <seealso cref="ConfigureClear"/>
        public virtual void Configure(CommandBuffer cmd, RenderTextureDescriptor cameraTextureDescriptor)
        { }


        /// <summary>
        /// Called upon finish rendering a camera. You can use this callback to release any resources created
        /// by this render
        /// pass that need to be cleanup once camera has finished rendering.
        /// This method be called for all cameras in a camera stack.
        /// </summary>
        /// <param name="cmd">Use this CommandBuffer to cleanup any generated data</param>
        public virtual void OnCameraCleanup(CommandBuffer cmd)
        {
        }

        /// <summary>
        /// Called upon finish rendering a camera stack. You can use this callback to release any resources created
        /// by this render pass that need to be cleanup once all cameras in the stack have finished rendering.
        /// This method will be called once after rendering the last camera in the camera stack.
        /// Cameras that don't have an explicit camera stack are also considered stacked rendering.
        /// In that case the Base camera is the first and last camera in the stack.
        /// </summary>
        /// <param name="cmd">Use this CommandBuffer to cleanup any generated data</param>
        public virtual void OnFinishCameraStackRendering(CommandBuffer cmd)
        { }

        /// <summary>
        /// Execute the pass. This is where custom rendering occurs. Specific details are left to the implementation
        /// </summary>
        /// <param name="context">Use this render context to issue any draw commands during execution</param>
        /// <param name="renderingData">Current rendering state information</param>
        public abstract void Execute(ScriptableRenderContext context, ref RenderingData renderingData);

        /// <summary>
        /// Add a blit command to the context for execution. This changes the active render target in the ScriptableRenderer to
        /// destination.
        /// </summary>
        /// <param name="cmd">Command buffer to record command for execution.</param>
        /// <param name="source">Source texture or target identifier to blit from.</param>
        /// <param name="destination">Destination texture or target identifier to blit into. This becomes the renderer active render target.</param>
        /// <param name="material">Material to use.</param>
        /// <param name="passIndex">Shader pass to use. Default is 0.</param>
        /// <seealso cref="ScriptableRenderer"/>
        public void Blit(CommandBuffer cmd, RenderTargetIdentifier source, RenderTargetIdentifier destination, Material material = null, int passIndex = 0)
        {
            ScriptableRenderer.SetRenderTarget(cmd, destination, BuiltinRenderTextureType.CameraTarget, clearFlag, clearColor);
            cmd.Blit(source, destination, material, passIndex);
        }

        /// <summary>
        /// Add a blit command to the context for execution. This applies the material to the color target.
        /// </summary>
        /// <param name="cmd">Command buffer to record command for execution.</param>
        /// <param name="data">RenderingData to access the active renderer.</param>
        /// <param name="material">Material to use.</param>
        /// <param name="passIndex">Shader pass to use. Default is 0.</param>
        public void Blit(CommandBuffer cmd, ref RenderingData data, Material material, int passIndex = 0)
        {
            var renderer = data.cameraData.renderer;

            Blit(cmd, renderer.cameraColorTarget, renderer.GetCameraColorFrontBuffer(cmd), material, passIndex);
            renderer.SwapColorBuffer(cmd);
        }

        /// <summary>
        /// Creates <c>DrawingSettings</c> based on current the rendering state.
        /// </summary>
        /// <param name="shaderTagId">Shader pass tag to render.</param>
        /// <param name="renderingData">Current rendering state.</param>
        /// <param name="sortingCriteria">Criteria to sort objects being rendered.</param>
        /// <returns></returns>
        /// <seealso cref="DrawingSettings"/>
        public DrawingSettings CreateDrawingSettings(ShaderTagId shaderTagId, ref RenderingData renderingData, SortingCriteria sortingCriteria)
        {
            Camera camera = renderingData.cameraData.camera;
            SortingSettings sortingSettings = new SortingSettings(camera) { criteria = sortingCriteria };
            DrawingSettings settings = new DrawingSettings(shaderTagId, sortingSettings)
            {
                perObjectData = renderingData.perObjectData,
                mainLightIndex = renderingData.lightData.mainLightIndex,
                enableDynamicBatching = renderingData.supportsDynamicBatching,

                // Disable instancing for preview cameras. This is consistent with the built-in forward renderer. Also fixes case 1127324.
                enableInstancing = camera.cameraType == CameraType.Preview ? false : true,
            };
            return settings;
        }

        /// <summary>
        /// Creates <c>DrawingSettings</c> based on current rendering state.
        /// </summary>
        /// /// <param name="shaderTagIdList">List of shader pass tag to render.</param>
        /// <param name="renderingData">Current rendering state.</param>
        /// <param name="sortingCriteria">Criteria to sort objects being rendered.</param>
        /// <returns></returns>
        /// <seealso cref="DrawingSettings"/>
        public DrawingSettings CreateDrawingSettings(List<ShaderTagId> shaderTagIdList,
            ref RenderingData renderingData, SortingCriteria sortingCriteria)
        {
            if (shaderTagIdList == null || shaderTagIdList.Count == 0)
            {
                Debug.LogWarning("ShaderTagId list is invalid. DrawingSettings is created with default pipeline ShaderTagId");
                return CreateDrawingSettings(new ShaderTagId("UniversalPipeline"), ref renderingData, sortingCriteria);
            }

            DrawingSettings settings = CreateDrawingSettings(shaderTagIdList[0], ref renderingData, sortingCriteria);
            for (int i = 1; i < shaderTagIdList.Count; ++i)
                settings.SetShaderPassName(i, shaderTagIdList[i]);
            return settings;
        }

        public static bool operator <(ScriptableRenderPass lhs, ScriptableRenderPass rhs)
        {
            return lhs.renderPassEvent < rhs.renderPassEvent;
        }

        public static bool operator >(ScriptableRenderPass lhs, ScriptableRenderPass rhs)
        {
            return lhs.renderPassEvent > rhs.renderPassEvent;
        }
    }
}<|MERGE_RESOLUTION|>--- conflicted
+++ resolved
@@ -244,14 +244,9 @@
         public ScriptableRenderPass()
         {
             renderPassEvent = RenderPassEvent.AfterRenderingOpaques;
-<<<<<<< HEAD
-            m_ColorAttachments = new RenderTargetIdentifier[] {BuiltinRenderTextureType.CameraTarget, 0, 0, 0, 0, 0, 0, 0};
-            m_InputAttachments = new RenderTargetIdentifier[] {-1, -1, -1, -1, -1, -1, -1, -1};
-            m_InputAttachmentIsTransient = new bool[] { false, false, false, false, false, false, false, false };
-=======
             m_ColorAttachments = new RenderTargetIdentifier[] { BuiltinRenderTextureType.CameraTarget, 0, 0, 0, 0, 0, 0, 0 };
             m_InputAttachments = new RenderTargetIdentifier[] { -1, -1, -1, -1, -1, -1, -1, -1 };
->>>>>>> a9384688
+            m_InputAttachmentIsTransient = new bool[] { false, false, false, false, false, false, false, false };
             m_DepthAttachment = BuiltinRenderTextureType.CameraTarget;
             m_ColorStoreActions = new RenderBufferStoreAction[] { RenderBufferStoreAction.Store, 0, 0, 0, 0, 0, 0, 0 };
             m_DepthStoreAction = RenderBufferStoreAction.Store;
