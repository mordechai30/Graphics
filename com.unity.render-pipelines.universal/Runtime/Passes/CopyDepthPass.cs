--- conflicted
+++ resolved
@@ -255,120 +255,11 @@
 
                 builder.SetRenderFunc((PassData data, RenderGraphContext context) =>
                 {
-<<<<<<< HEAD
-                    if (m_CopyDepthMaterial == null)
-                    {
-                        Debug.LogErrorFormat("Missing {0}. {1} render pass will not execute. Check for missing reference in the renderer resources.", m_CopyDepthMaterial, GetType().Name);
-                        return;
-                    }
-                    var cmd = context.cmd;
-                    var renderingData = data.renderingData;
-                    using (new ProfilingScope(cmd, ProfilingSampler.Get(URPProfileId.CopyDepth)))
-                    {
-                        int cameraSamples = 0;
-                        if (MssaSamples == -1)
-                        {
-                            RenderTextureDescriptor descriptor = renderingData.cameraData.cameraTargetDescriptor;
-                            cameraSamples = descriptor.msaaSamples;
-                        }
-                        else
-                            cameraSamples = MssaSamples;
-
-                        // When depth resolve is supported or multisampled texture is not supported, set camera samples to 1
-                        if (SystemInfo.supportsMultisampledTextures == 0 || m_CopyResolvedDepth)
-                            cameraSamples = 1;
-
-                        CameraData cameraData = renderingData.cameraData;
-
-                        switch (cameraSamples)
-                        {
-                            case 8:
-                                cmd.DisableShaderKeyword(ShaderKeywordStrings.DepthMsaa2);
-                                cmd.DisableShaderKeyword(ShaderKeywordStrings.DepthMsaa4);
-                                cmd.EnableShaderKeyword(ShaderKeywordStrings.DepthMsaa8);
-                                break;
-
-                            case 4:
-                                cmd.DisableShaderKeyword(ShaderKeywordStrings.DepthMsaa2);
-                                cmd.EnableShaderKeyword(ShaderKeywordStrings.DepthMsaa4);
-                                cmd.DisableShaderKeyword(ShaderKeywordStrings.DepthMsaa8);
-                                break;
-
-                            case 2:
-                                cmd.EnableShaderKeyword(ShaderKeywordStrings.DepthMsaa2);
-                                cmd.DisableShaderKeyword(ShaderKeywordStrings.DepthMsaa4);
-                                cmd.DisableShaderKeyword(ShaderKeywordStrings.DepthMsaa8);
-                                break;
-
-                            // MSAA disabled, auto resolve supported or ms textures not supported
-                            default:
-                                cmd.DisableShaderKeyword(ShaderKeywordStrings.DepthMsaa2);
-                                cmd.DisableShaderKeyword(ShaderKeywordStrings.DepthMsaa4);
-                                cmd.DisableShaderKeyword(ShaderKeywordStrings.DepthMsaa8);
-                                break;
-                        }
-
-                        if (data.depthToDesc.colorFormat == GraphicsFormat.None)
-                            cmd.EnableShaderKeyword("_OUTPUT_DEPTH");
-                        else
-                            cmd.DisableShaderKeyword("_OUTPUT_DEPTH");
-
-                        cmd.SetGlobalTexture("_CameraDepthAttachment", data.depthFrom);
-
-
-#if ENABLE_VR && ENABLE_XR_MODULE
-                        // XR uses procedural draw instead of cmd.blit or cmd.DrawFullScreenMesh
-                        if (renderingData.cameraData.xr.enabled)
-                        {
-                            // XR flip logic is not the same as non-XR case because XR uses draw procedure
-                            // and draw procedure does not need to take projection matrix yflip into account
-                            // We y-flip if
-                            // 1) we are bliting from render texture to back buffer and
-                            // 2) renderTexture starts UV at top
-                            // XRTODO: handle scalebias and scalebiasRt for src and dst separately
-                            bool isRenderToBackBufferTarget = destination.nameID == cameraData.xr.renderTarget;
-                            bool yflip = isRenderToBackBufferTarget && SystemInfo.graphicsUVStartsAtTop;
-                            float flipSign = (yflip) ? -1.0f : 1.0f;
-                            Vector4 scaleBiasRt = (flipSign < 0.0f)
-                                ? new Vector4(flipSign, 1.0f, -1.0f, 1.0f)
-                                : new Vector4(flipSign, 0.0f, 1.0f, 1.0f);
-                            cmd.SetGlobalVector(ShaderPropertyId.scaleBiasRt, scaleBiasRt);
-
-                            cmd.DrawProcedural(Matrix4x4.identity, m_CopyDepthMaterial, 0, MeshTopology.Quads, 4);
-                        }
-                        else
-#endif
-                        {
-                            // TODO: Ideally, render graph could help handle the yflip issue
-                            //// Blit has logic to flip projection matrix when rendering to render texture.
-                            //// Currently the y-flip is handled in CopyDepthPass.hlsl by checking _ProjectionParams.x
-                            //// If you replace this Blit with a Draw* that sets projection matrix double check
-                            //// to also update shader.
-                            //// scaleBias.x = flipSign
-                            //// scaleBias.y = scale
-                            //// scaleBias.z = bias
-                            //// scaleBias.w = unused
-                            //// In game view final target acts as back buffer were target is not flipped
-                            //bool isGameViewFinalTarget = (cameraData.cameraType == CameraType.Game && destination.nameID == k_CameraTarget.nameID);
-                            //bool yflip = (cameraData.IsCameraProjectionMatrixFlipped()) && !isGameViewFinalTarget;
-                            //float flipSign = yflip ? -1.0f : 1.0f;
-                            //Vector4 scaleBiasRt = (flipSign < 0.0f)
-                            //    ? new Vector4(flipSign, 1.0f, -1.0f, 1.0f)
-                            //    : new Vector4(flipSign, 0.0f, 1.0f, 1.0f);
-                            //cmd.SetGlobalVector(ShaderPropertyId.scaleBiasRt, scaleBiasRt);
-
-                            cmd.DrawMesh(RenderingUtils.fullscreenMesh, Matrix4x4.identity, m_CopyDepthMaterial);
-                        }
-                    }
-
-                    cmd.SetGlobalTexture("_CameraDepthTexture", data.depthTo);
-=======
                     // TODO RENDERGRAPH: Fix warning "You can only call cameraColorTarget inside the scope of a ScriptableRenderPass."
                     //bool isSourceYflipped = data.renderingData.cameraData.IsCameraProjectionMatrixFlipped(); 
                     bool isSourceYflipped = false;
                     ExecutePass(context.renderContext, data, data.source, data.destination, isSourceYflipped);
                     data.renderingData.commandBuffer.SetGlobalTexture("_CameraDepthTexture", data.destination);
->>>>>>> 798b50ce
                 });
 
                 return;
