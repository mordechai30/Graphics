--- conflicted
+++ resolved
@@ -32,13 +32,7 @@
         internal RTHandle depthHandle { get; private set; }
         internal RTHandle dBufferDepth { get => m_DBufferDepth; }
 
-<<<<<<< HEAD
         public DBufferRenderPass(Material dBufferClear, DBufferSettings settings, DecalDrawDBufferSystem drawSystem, bool decalLayers)
-=======
-        internal RTHandle dBufferDepth => m_DBufferDepth;
-
-        public DBufferRenderPass(Material dBufferClear, DBufferSettings settings, DecalDrawDBufferSystem drawSystem)
->>>>>>> dff105c8
         {
             renderPassEvent = RenderPassEvent.AfterRenderingPrePasses + 1;
 
@@ -68,7 +62,6 @@
         }
 
         public void Setup(in CameraData cameraData)
-<<<<<<< HEAD
         {
             var depthDesc = cameraData.cameraTargetDescriptor;
             depthDesc.graphicsFormat = GraphicsFormat.None; //Depth only rendering
@@ -81,8 +74,6 @@
         }
 
         public void Setup(in CameraData cameraData, RTHandle depthTextureHandle)
-=======
->>>>>>> dff105c8
         {
             // base
             {
@@ -115,26 +106,8 @@
             }
 
             // depth
-<<<<<<< HEAD
             depthHandle = depthTextureHandle;
         }
-=======
-            RTHandle depthHandle;
-            if (isDeferred)
-            {
-                depthHandle = cameraData.renderer.cameraDepthTargetHandle;
-            }
-            else
-            {
-                var depthDesc = cameraData.cameraTargetDescriptor;
-                depthDesc.graphicsFormat = GraphicsFormat.None; //Depth only rendering
-                depthDesc.depthStencilFormat = cameraData.cameraTargetDescriptor.depthStencilFormat;
-                depthDesc.msaaSamples = 1;
-
-                RenderingUtils.ReAllocateIfNeeded(ref m_DBufferDepth, depthDesc, name: s_DBufferDepthName);
-                depthHandle = m_DBufferDepth;
-            }
->>>>>>> dff105c8
 
         public override void OnCameraSetup(CommandBuffer cmd, ref RenderingData renderingData)
         {
@@ -157,18 +130,7 @@
                     cmd.SetGlobalTexture(dBufferColorHandles[1].name, dBufferColorHandles[1].nameID);
                 if (m_Settings.surfaceData == DecalSurfaceData.AlbedoNormalMAOS)
                     cmd.SetGlobalTexture(dBufferColorHandles[2].name, dBufferColorHandles[2].nameID);
-<<<<<<< HEAD
-=======
 
-                if (isDeferred)
-                {
-                    cmd.SetGlobalTexture("_CameraNormalsTexture", deferredLights.GbufferAttachments[deferredLights.GBufferNormalSmoothnessIndex].nameID);
-                }
-                else
-                {
-                    cmd.SetGlobalTexture(m_DBufferDepth.name, m_DBufferDepth.nameID);
-                }
->>>>>>> dff105c8
 
                 CoreUtils.SetKeyword(cmd, ShaderKeywordStrings.DBufferMRT1, m_Settings.surfaceData == DecalSurfaceData.Albedo);
                 CoreUtils.SetKeyword(cmd, ShaderKeywordStrings.DBufferMRT2, m_Settings.surfaceData == DecalSurfaceData.AlbedoNormal);
