using System;

namespace UnityEngine.Rendering.Universal
{
<<<<<<< HEAD
    [Serializable, VolumeComponentMenu("Post-processing/White Balance"), SupportedOn(typeof(UniversalRenderPipeline))]
=======
    /// <summary>
    /// A volume component that holds settings for the White Balance effect.
    /// </summary>
    [Serializable, VolumeComponentMenuForRenderPipeline("Post-processing/White Balance", typeof(UniversalRenderPipeline))]
>>>>>>> e6d77246
    public sealed class WhiteBalance : VolumeComponent, IPostProcessComponent
    {
        /// <summary>
        /// Controls the color temperature URP uses for white balancing.
        /// </summary>
        [Tooltip("Sets the white balance to a custom color temperature.")]
        public ClampedFloatParameter temperature = new ClampedFloatParameter(0f, -100, 100f);

        /// <summary>
        /// Controls the white balance color to compensate for a green or magenta tint.
        /// </summary>
        [Tooltip("Sets the white balance to compensate for a green or magenta tint.")]
        public ClampedFloatParameter tint = new ClampedFloatParameter(0f, -100, 100f);

        /// <inheritdoc/>
        public bool IsActive() => temperature.value != 0f || tint.value != 0f;

        /// <inheritdoc/>
        public bool IsTileCompatible() => true;
    }
}<|MERGE_RESOLUTION|>--- conflicted
+++ resolved
@@ -2,14 +2,10 @@
 
 namespace UnityEngine.Rendering.Universal
 {
-<<<<<<< HEAD
-    [Serializable, VolumeComponentMenu("Post-processing/White Balance"), SupportedOn(typeof(UniversalRenderPipeline))]
-=======
     /// <summary>
     /// A volume component that holds settings for the White Balance effect.
     /// </summary>
-    [Serializable, VolumeComponentMenuForRenderPipeline("Post-processing/White Balance", typeof(UniversalRenderPipeline))]
->>>>>>> e6d77246
+    [Serializable, VolumeComponentMenu("Post-processing/White Balance"), SupportedOn(typeof(UniversalRenderPipeline))]
     public sealed class WhiteBalance : VolumeComponent, IPostProcessComponent
     {
         /// <summary>
