--- conflicted
+++ resolved
@@ -23,14 +23,10 @@
         Bokeh
     }
 
-<<<<<<< HEAD
-    [Serializable, VolumeComponentMenu("Post-processing/Depth Of Field"), SupportedOn(typeof(UniversalRenderPipeline))]
-=======
     /// <summary>
     /// A volume component that holds settings for the Depth Of Field effect.
     /// </summary>
-    [Serializable, VolumeComponentMenuForRenderPipeline("Post-processing/Depth Of Field", typeof(UniversalRenderPipeline))]
->>>>>>> e6d77246
+    [Serializable, VolumeComponentMenu("Post-processing/Depth Of Field"), SupportedOn(typeof(UniversalRenderPipeline))]
     public sealed class DepthOfField : VolumeComponent, IPostProcessComponent
     {
         /// <summary>
@@ -118,11 +114,11 @@
     [Serializable]
     public sealed class DepthOfFieldModeParameter : VolumeParameter<DepthOfFieldMode>
     {
-        /// <summary>
-        /// Creates a new <see cref="DepthOfFieldModeParameter"/> instance.
-        /// </summary>
-        /// <param name="value">The initial value to store in the parameter.</param>
-        /// <param name="overrideState">The initial override state for the parameter.</param>
-        public DepthOfFieldModeParameter(DepthOfFieldMode value, bool overrideState = false) : base(value, overrideState) { }
+/// <summary>
+/// Creates a new <see cref="DepthOfFieldModeParameter"/> instance.
+/// </summary>
+/// <param name="value">The initial value to store in the parameter.</param>
+/// <param name="overrideState">The initial override state for the parameter.</param>
+public DepthOfFieldModeParameter(DepthOfFieldMode value, bool overrideState = false) : base(value, overrideState) { }
     }
 }