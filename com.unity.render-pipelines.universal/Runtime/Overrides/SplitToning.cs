using System;

namespace UnityEngine.Rendering.Universal
{
<<<<<<< HEAD
    [Serializable, VolumeComponentMenu("Post-processing/Split Toning"), SupportedOn(typeof(UniversalRenderPipeline))]
=======
    /// <summary>
    /// A volume component that holds settings for the Split Toning effect.
    /// </summary>
    [Serializable, VolumeComponentMenuForRenderPipeline("Post-processing/Split Toning", typeof(UniversalRenderPipeline))]
>>>>>>> e6d77246
    public sealed class SplitToning : VolumeComponent, IPostProcessComponent
    {
        /// <summary>
        /// The color to use for shadows.
        /// </summary>
        [Tooltip("The color to use for shadows.")]
        public ColorParameter shadows = new ColorParameter(Color.grey, false, false, true);

        /// <summary>
        /// The color to use for highlights.
        /// </summary>
        [Tooltip("The color to use for highlights.")]
        public ColorParameter highlights = new ColorParameter(Color.grey, false, false, true);

        /// <summary>
        /// Balance between the colors in the highlights and shadows.
        /// </summary>
        [Tooltip("Balance between the colors in the highlights and shadows.")]
        public ClampedFloatParameter balance = new ClampedFloatParameter(0f, -100f, 100f);

        /// <inheritdoc/>
        public bool IsActive() => shadows != Color.grey || highlights != Color.grey;

        /// <inheritdoc/>
        public bool IsTileCompatible() => true;
    }
}<|MERGE_RESOLUTION|>--- conflicted
+++ resolved
@@ -2,14 +2,10 @@
 
 namespace UnityEngine.Rendering.Universal
 {
-<<<<<<< HEAD
-    [Serializable, VolumeComponentMenu("Post-processing/Split Toning"), SupportedOn(typeof(UniversalRenderPipeline))]
-=======
     /// <summary>
     /// A volume component that holds settings for the Split Toning effect.
     /// </summary>
-    [Serializable, VolumeComponentMenuForRenderPipeline("Post-processing/Split Toning", typeof(UniversalRenderPipeline))]
->>>>>>> e6d77246
+    [Serializable, VolumeComponentMenu("Post-processing/Split Toning"), SupportedOn(typeof(UniversalRenderPipeline))]
     public sealed class SplitToning : VolumeComponent, IPostProcessComponent
     {
         /// <summary>
