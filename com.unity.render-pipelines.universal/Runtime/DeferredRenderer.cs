--- conflicted
+++ resolved
@@ -1,7 +1,4 @@
-<<<<<<< HEAD
 using UnityEngine.Experimental.Rendering;
-=======
->>>>>>> d161adcd
 using UnityEngine.Rendering.Universal.Internal;
 
 namespace UnityEngine.Rendering.Universal
@@ -91,12 +88,7 @@
             m_ForwardLights = new ForwardLights();
             m_DeferredLights = new DeferredLights(m_TileDepthInfoMaterial, m_TileDeferredMaterial, m_StencilDeferredMaterial);
             m_DeferredLights.accurateGbufferNormals = data.accurateGbufferNormals;
-<<<<<<< HEAD
-            m_DeferredLights.tiledDeferredShading = data.tiledDeferredShading;
-=======
-            //m_DeferredLights.tiledDeferredShading = data.tiledDeferredShading;
             m_DeferredLights.tiledDeferredShading = false;
->>>>>>> d161adcd
 
             m_PreferDepthPrepass = data.preferDepthPrepass;
 
@@ -112,16 +104,12 @@
             m_TileDepthRangePass = new TileDepthRangePass(RenderPassEvent.BeforeRenderingOpaques + 2, m_DeferredLights, 0);
             m_TileDepthRangeExtraPass = new TileDepthRangePass(RenderPassEvent.BeforeRenderingOpaques + 3, m_DeferredLights, 1);
             m_DeferredPass = new DeferredPass(RenderPassEvent.BeforeRenderingOpaques + 4, m_DeferredLights);
-<<<<<<< HEAD
-            m_RenderOpaqueForwardOnlyPass = new DrawObjectsPass("Render Opaques Forward Only", new ShaderTagId("UniversalForwardOnly"), true, RenderPassEvent.BeforeRenderingOpaques + 5, RenderQueueRange.opaque, data.opaqueLayerMask, m_DefaultStencilState, stencilData.stencilReference);
-=======
             // Forward only pass:
             // - If a material can be rendered either forward or deferred, then it should declare a UniversalForward and a UniversalGBuffer pass.
             // - If a material cannot be lit in deferred (unlit, bakedLit, special material such as hair, skin shader), then it should declare UniversalForwardOnly pass
             // - Legacy materials have unamed pass, which is implicitely renamed as SRPDefaultUnlit. In that case, they are considered forward-only too.
             // TO declare a material with unnamed pass and UniversalForward/UniversalForwardOnly pass is an ERROR, as the material will be rendered twice.
             m_RenderOpaqueForwardOnlyPass = new DrawObjectsPass("Render Opaques Forward Only", new ShaderTagId[] { new ShaderTagId("SRPDefaultUnlit"), new ShaderTagId("UniversalForwardOnly") }, true, RenderPassEvent.BeforeRenderingOpaques + 5, RenderQueueRange.opaque, data.opaqueLayerMask, m_DefaultStencilState, stencilData.stencilReference);
->>>>>>> d161adcd
             m_CopyDepthPass1 = new CopyDepthPass(RenderPassEvent.AfterRenderingSkybox, m_CopyDepthMaterial);
             m_DrawSkyboxPass = new DrawSkyboxPass(RenderPassEvent.BeforeRenderingSkybox);
             m_CopyColorPass = new CopyColorPass(RenderPassEvent.BeforeRenderingTransparents, m_SamplingMaterial);
@@ -143,18 +131,11 @@
             m_CameraColorTexture.Init("_CameraColorTexture");
             m_CameraDepthTexture.Init("_CameraDepthTexture");
             m_CameraDepthAttachment.Init("_CameraDepthAttachment");
-<<<<<<< HEAD
 
             m_GBufferAttachments[0].Init("_GBuffer0");
             m_GBufferAttachments[1].Init("_GBuffer1");
             m_GBufferAttachments[2].Init("_GBuffer2");
 
-=======
-            m_GBufferAttachments[0].Init("_GBuffer0");
-            m_GBufferAttachments[1].Init("_GBuffer1");
-            m_GBufferAttachments[2].Init("_GBuffer2");
-            //m_GBufferAttachments[3].Init("_GBuffer3"); // RenderTarget bound as output #3 during the GBuffer pass is the LightingGBuffer m_ActiveCameraColorAttachment, initialized as m_CameraColorTexture above
->>>>>>> d161adcd
             m_OpaqueColor.Init("_CameraOpaqueTexture");
             m_AfterPostProcessColor.Init("_AfterPostProcessTexture");
             m_ColorGradingLut.Init("_InternalGradingLut");
@@ -204,11 +185,7 @@
 
                 for (int i = 0; i < rendererFeatures.Count; ++i)
                 {
-<<<<<<< HEAD
-                    if (rendererFeatures[i].isActive)
-=======
                     if(rendererFeatures[i].isActive)
->>>>>>> d161adcd
                         rendererFeatures[i].AddRenderPasses(this, ref renderingData);
                 }
 
@@ -218,7 +195,8 @@
                     EnqueuePass(m_DepthPrepass);
                 }
 
-<<<<<<< HEAD
+                // Deferred shading do not try to apply shadow because we don't render any
+                // (m_MainLightShadowCasterPass and m_AdditionalLightsShadowCasterPass are not queued).
                 EnqueueDeferred(ref renderingData, requiresDepthPrepass, false, false, context);
 
                 // Previous pass configured different CameraTargets, restore main color and depth to be used as targets by the DrawSkybox pass:
@@ -227,13 +205,6 @@
                 // Must explicitely set correct depth target to the transparent pass (it will bind a different depth target otherwise).
                 m_RenderTransparentForwardPass.ConfigureTarget(m_CameraColorTexture.Identifier(),
                     m_CameraDepthTexture.Identifier());
-=======
-                // Deferred shading do not try to apply shadow because we don't render any
-                // (m_MainLightShadowCasterPass and m_AdditionalLightsShadowCasterPass are not queued).
-                EnqueueDeferred(ref renderingData, requiresDepthPrepass, false, false);
-
-                EnqueuePass(m_DrawSkyboxPass);
->>>>>>> d161adcd
                 EnqueuePass(m_RenderTransparentForwardPass);
                 return;
             }
@@ -254,14 +225,7 @@
 
             // The copying of depth should normally happen after rendering opaques only.
             // But if we only require it for post processing or the scene camera then we do it after rendering transparent objects
-<<<<<<< HEAD
-            m_CopyDepthPass1.renderPassEvent =
-                (!cameraData.requiresDepthTexture && (applyPostProcessing || cameraData.isSceneViewCamera))
-                    ? RenderPassEvent.AfterRenderingTransparents
-                    : RenderPassEvent.AfterRenderingOpaques;
-=======
             m_CopyDepthPass1.renderPassEvent = (!cameraData.requiresDepthTexture && (applyPostProcessing || cameraData.isSceneViewCamera)) ? RenderPassEvent.AfterRenderingTransparents : RenderPassEvent.AfterRenderingOpaques;
->>>>>>> d161adcd
 
             // Configure all settings require to start a new camera stack (base camera only)
             if (cameraData.renderType == CameraRenderType.Base)
@@ -269,12 +233,7 @@
                 m_ActiveCameraColorAttachment = m_CameraColorTexture;
                 m_ActiveCameraDepthAttachment = m_CameraDepthAttachment;
 
-<<<<<<< HEAD
-                CreateCameraRenderTarget(context, ref renderingData.cameraData, m_ActiveCameraColorAttachment,
-                    m_ActiveCameraDepthAttachment);
-=======
                 CreateCameraRenderTarget(context, ref renderingData.cameraData, m_ActiveCameraColorAttachment, m_ActiveCameraDepthAttachment);
->>>>>>> d161adcd
 
                 if (Camera.main == camera && camera.cameraType == CameraType.Game && cameraData.targetTexture == null)
                     SetupBackbufferFormat(1, isStereoEnabled);
@@ -285,7 +244,6 @@
                 m_ActiveCameraDepthAttachment = m_CameraDepthAttachment;
             }
 
-<<<<<<< HEAD
             var m_CameraColorDescriptor = new AttachmentDescriptor(cameraTargetDescriptor.graphicsFormat);
             m_CameraColorDescriptor.ConfigureTarget(m_CameraColorTexture.Identifier(), true, true);
             var m_CameraDepthDescriptor = new AttachmentDescriptor(RenderTextureFormat.Depth);
@@ -297,32 +255,18 @@
             for (int i = 0; i < rendererFeatures.Count; ++i)
             {
                 if (rendererFeatures[i].isActive)
-=======
-            ConfigureCameraTarget(m_ActiveCameraColorAttachment.Identifier(), m_ActiveCameraDepthAttachment.Identifier());
-
-            for (int i = 0; i < rendererFeatures.Count; ++i)
-            {
-                if(rendererFeatures[i].isActive)
->>>>>>> d161adcd
                     rendererFeatures[i].AddRenderPasses(this, ref renderingData);
             }
 
             int count = activeRenderPassQueue.Count;
             for (int i = count - 1; i >= 0; i--)
             {
-<<<<<<< HEAD
                 if (activeRenderPassQueue[i] == null)
                     activeRenderPassQueue.RemoveAt(i);
             }
 
             bool hasPassesAfterPostProcessing =
                 activeRenderPassQueue.Find(x => x.renderPassEvent == RenderPassEvent.AfterRendering) != null;
-=======
-                if(activeRenderPassQueue[i] == null)
-                    activeRenderPassQueue.RemoveAt(i);
-            }
-            bool hasPassesAfterPostProcessing = activeRenderPassQueue.Find(x => x.renderPassEvent == RenderPassEvent.AfterRendering) != null;
->>>>>>> d161adcd
 
             if (mainLightShadows)
                 EnqueuePass(m_MainLightShadowCasterPass);
@@ -342,7 +286,6 @@
                 EnqueuePass(m_ColorGradingLutPass);
             }
 
-<<<<<<< HEAD
             #region RenderPass1
 
             EnqueueDeferred(ref renderingData, requiresDepthPrepass, mainLightShadows, additionalLightShadows, context);
@@ -361,14 +304,6 @@
                 cameraTargetDescriptor.msaaSamples);
                 EnqueuePass(m_DrawSkyboxPass);
             }
-=======
-            EnqueueDeferred(ref renderingData, requiresDepthPrepass, mainLightShadows, additionalLightShadows);
-
-			bool isOverlayCamera = cameraData.renderType == CameraRenderType.Overlay;
-            if (camera.clearFlags == CameraClearFlags.Skybox && RenderSettings.skybox != null && !isOverlayCamera)
-                EnqueuePass(m_DrawSkyboxPass);
-
->>>>>>> d161adcd
             // If a depth texture was created we necessarily need to copy it, otherwise we could have render it to a renderbuffer
             if (!requiresDepthPrepass && renderingData.cameraData.requiresDepthTexture)
             {
@@ -382,7 +317,6 @@
             {
                 // TODO: Downsampling method should be store in the renderer instead of in the asset.
                 // We need to migrate this data to renderer. For now, we query the method in the active asset.
-<<<<<<< HEAD
                 Downsampling downsamplingMethod = Downsampling.None; // Ignoring this setting as otherwise it will break RenderPass
                 m_CopyColorPass.Setup(m_CameraColorTexture.Identifier(), m_OpaqueColor, downsamplingMethod);
                 m_CopyColorPass.ConfigureRenderPassDescriptor(cameraTargetDescriptor.width, cameraTargetDescriptor.height, cameraTargetDescriptor.msaaSamples);
@@ -393,10 +327,6 @@
                 m_CopyColorPass.ConfigureInputAttachment(m_CameraColorDescriptor);
                 m_CopyColorPass.ConfigureTarget(opaqueDescriptor);
 
-=======
-                Downsampling downsamplingMethod = UniversalRenderPipeline.asset.opaqueDownsampling;
-                m_CopyColorPass.Setup(m_ActiveCameraColorAttachment.Identifier(), m_OpaqueColor, downsamplingMethod);
->>>>>>> d161adcd
                 EnqueuePass(m_CopyColorPass);
             }
 
@@ -405,7 +335,6 @@
                 EnqueuePass(m_TransparentSettingsPass); // Only toggle shader keywords for shadow receivers
             }
 
-<<<<<<< HEAD
             m_RenderTransparentForwardPass.ConfigureTarget(m_CameraColorDescriptor, m_CameraDepthDescriptor);
             m_RenderTransparentForwardPass.ConfigureRenderPassDescriptor(cameraTargetDescriptor.width, cameraTargetDescriptor.height, cameraTargetDescriptor.msaaSamples);
 
@@ -416,13 +345,6 @@
             bool lastCameraInTheStack = cameraData.resolveFinalTarget;
             bool hasCaptureActions = renderingData.cameraData.captureActions != null && lastCameraInTheStack;
 
-=======
-            EnqueuePass(m_RenderTransparentForwardPass);
-            EnqueuePass(m_OnRenderObjectCallbackPass);
-
-            bool lastCameraInTheStack = cameraData.resolveFinalTarget;
-            bool hasCaptureActions = renderingData.cameraData.captureActions != null && lastCameraInTheStack;
->>>>>>> d161adcd
             bool applyFinalPostProcessing = anyPostProcessing && lastCameraInTheStack &&
                                      renderingData.cameraData.antialiasing == AntialiasingMode.FastApproximateAntialiasing;
 
@@ -473,11 +395,8 @@
                 // We need final blit to resolve to screen
                 if (!cameraTargetResolved)
                 {
-<<<<<<< HEAD
                     m_FinalBlitPass.ConfigureRenderPassDescriptor(cameraTargetDescriptor.width, cameraTargetDescriptor.height, cameraTargetDescriptor.msaaSamples);
                     m_FinalBlitPass.ConfigureTarget(m_CameraColorDescriptor);
-=======
->>>>>>> d161adcd
                     m_FinalBlitPass.Setup(cameraTargetDescriptor, sourceForFinalPass);
                     EnqueuePass(m_FinalBlitPass);
                 }
@@ -551,17 +470,11 @@
             }
         }
 
-<<<<<<< HEAD
         void EnqueueDeferred(ref RenderingData renderingData, bool hasDepthPrepass, bool applyMainShadow, bool applyAdditionalShadow, ScriptableRenderContext context)
         {
             var desc = renderingData.cameraData.cameraTargetDescriptor;
             var depthDescriptor = new AttachmentDescriptor(RenderTextureFormat.Depth);
             depthDescriptor.ConfigureTarget(m_CameraDepthAttachment.Identifier(), false, true);
-
-=======
-        void EnqueueDeferred(ref RenderingData renderingData, bool hasDepthPrepass, bool applyMainShadow, bool applyAdditionalShadow)
-        {
->>>>>>> d161adcd
             if (hasDepthPrepass)
             {
                 m_CopyDepthPass0.renderPassEvent = RenderPassEvent.BeforeRenderingOpaques - 1;
@@ -569,7 +482,6 @@
                 EnqueuePass(m_CopyDepthPass0);
             }
 
-<<<<<<< HEAD
             RenderTargetHandle[] gbufferColorAttachments = new RenderTargetHandle[k_GBufferSlicesCount +
 #if UNITY_IOS && !UNITY_EDITOR //TODO: investigate needsDepthBBIdx as it does pretty much the same thing as here, but in engine code, this applies to all these #ifs
                                                                                   2];
@@ -599,8 +511,6 @@
 
             EnqueuePass(m_GBufferPass);
 
-           /* if (!hasDepthPrepass)
-=======
             RenderTargetHandle[] gbufferColorAttachments = new RenderTargetHandle[k_GBufferSlicesCount + 1];
             for (int gbufferIndex = 0; gbufferIndex < k_GBufferSlicesCount; ++gbufferIndex)
                 gbufferColorAttachments[gbufferIndex] = m_GBufferAttachments[gbufferIndex];
@@ -608,23 +518,10 @@
             m_GBufferPass.Setup(ref renderingData, m_CameraDepthAttachment, gbufferColorAttachments, hasDepthPrepass);
             EnqueuePass(m_GBufferPass);
 
-            if (!hasDepthPrepass)
->>>>>>> d161adcd
-            {
-                //Must copy depth for deferred shading: TODO wait for API fix to bind depth texture as read-only resource.
-                m_CopyDepthPass0.renderPassEvent = RenderPassEvent.BeforeRenderingOpaques + 1;
-                m_CopyDepthPass0.Setup(m_CameraDepthAttachment, m_CameraDepthTexture);
-                EnqueuePass(m_CopyDepthPass0);
-<<<<<<< HEAD
-            }*/
+
 
             m_DeferredLights.Setup(ref renderingData, applyAdditionalShadow ? m_AdditionalLightsShadowCasterPass : null, m_CameraDepthTexture, m_DepthInfoTexture, m_TileDepthInfoTexture, m_CameraDepthAttachment, gbufferColorAttachments);
 
-=======
-            }
-
-            m_DeferredLights.Setup(ref renderingData, applyAdditionalShadow ? m_AdditionalLightsShadowCasterPass : null, m_CameraDepthTexture, m_DepthInfoTexture, m_TileDepthInfoTexture, m_CameraDepthAttachment, gbufferColorAttachments);
->>>>>>> d161adcd
             // Note: DeferredRender.Setup is called by UniversalRenderPipeline.RenderSingleCamera (overrides ScriptableRenderer.Setup).
             // At this point, we do not know if m_DeferredLights.m_Tilers[x].m_Tiles actually contain any indices of lights intersecting tiles (If there are no lights intersecting tiles, we could skip several following passes) : this information is computed in DeferredRender.SetupLights, which is called later by UniversalRenderPipeline.RenderSingleCamera (via ScriptableRenderer.Execute).
             // However HasTileLights uses m_HasTileVisLights which is calculated by CheckHasTileLights from all visibleLights. visibleLights is the list of lights that have passed camera culling, so we know they are in front of the camera. So we can assume m_DeferredLights.m_Tilers[x].m_Tiles will not be empty in that case.
@@ -637,17 +534,12 @@
 
                 // On some platform, splitting the bitmasks computation into two passes:
                 //   1/ Compute bitmasks for individual or small blocks of pixels
-<<<<<<< HEAD
-                //   2/ merge those individual bitmasks into per-tile bitmasks
-=======
                 //   2/ merge those individual bitmasks into per-tile bitmasks    
->>>>>>> d161adcd
                 // provides better performance that doing it in a single above pass.
                 if (m_DeferredLights.HasTileDepthRangeExtraPass())
                     EnqueuePass(m_TileDepthRangeExtraPass);
             }
 
-<<<<<<< HEAD
             m_DeferredPass.ConfigureTarget(gbufferDescriptors[k_GBufferSlicesCount]);
             m_DeferredPass.ConfigureRenderPassDescriptor(desc.width, desc.height, desc.msaaSamples,true);
             m_DeferredPass.ConfigureInputAttachment(new[] {gbufferDescriptors[0], gbufferDescriptors[1], gbufferDescriptors[2]
@@ -663,12 +555,6 @@
             m_RenderOpaqueForwardOnlyPass.ConfigureRenderPassDescriptor(desc.width, desc.height, desc.msaaSamples);
             m_RenderOpaqueForwardOnlyPass.ConfigureTarget(gbufferDescriptors[k_GBufferSlicesCount], depthDescriptor);
             EnqueuePass(m_RenderOpaqueForwardOnlyPass);
-=======
-            EnqueuePass(m_DeferredPass);
-
-            EnqueuePass(m_RenderOpaqueForwardOnlyPass);
-
->>>>>>> d161adcd
         }
 
         void CreateCameraRenderTarget(ScriptableRenderContext context, ref CameraData cameraData, RenderTargetHandle colorTarget, RenderTargetHandle depthTarget)
@@ -676,10 +562,6 @@
             CommandBuffer cmd = CommandBufferPool.Get(k_CreateCameraTextures);
             var descriptor = cameraData.cameraTargetDescriptor;
             int msaaSamples = descriptor.msaaSamples;
-<<<<<<< HEAD
-
-=======
->>>>>>> d161adcd
             if (colorTarget != RenderTargetHandle.CameraTarget)
             {
                 bool useDepthRenderBuffer = depthTarget == RenderTargetHandle.CameraTarget;
