--- conflicted
+++ resolved
@@ -84,14 +84,10 @@
             }
         }
 
-<<<<<<< HEAD
-        public ForwardLights(UniversalRenderer renderer) : this(InitParams.GetDefault(renderer)) { }
-=======
         /// <summary>
         /// Creates a new <c>ForwardLights</c> instance.
         /// </summary>
-        public ForwardLights() : this(InitParams.GetDefault()) { }
->>>>>>> 63d466bb
+        public ForwardLights(UniversalRenderer renderer) : this(InitParams.GetDefault(renderer)) { }
 
         internal ForwardLights(InitParams initParams)
         {
