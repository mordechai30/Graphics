using UnityEngine.Experimental.GlobalIllumination;
using Unity.Collections;

namespace UnityEngine.Rendering.Universal.Internal
{
    /// <summary>
    /// Computes and submits lighting data to the GPU.
    /// </summary>
    public class ForwardLights
    {
        /// <summary>Default UniversalAdditionalLightData</summary>
        static internal UniversalAdditionalLightData s_DefaultAdditionalLightData { get { return ComponentSingleton<UniversalAdditionalLightData>.instance; } }

        static class LightConstantBuffer
        {
            public static int _MainLightPosition;   // DeferredLights.LightConstantBuffer also refers to the same ShaderPropertyID - TODO: move this definition to a common location shared by other UniversalRP classes
            public static int _MainLightColor;      // DeferredLights.LightConstantBuffer also refers to the same ShaderPropertyID - TODO: move this definition to a common location shared by other UniversalRP classes
            public static int _MainLightOcclusionProbesChannel;    // Deferred?
            public static int _MainLightLayerMask;

            public static int _AdditionalLightsCount;
            public static int _AdditionalLightsPosition;
            public static int _AdditionalLightsColor;
            public static int _AdditionalLightsAttenuation;
            public static int _AdditionalLightsSpotDir;
            public static int _AdditionalLightOcclusionProbeChannel;
            public static int _AdditionalLightsLayerMasks;
        }

        int m_AdditionalLightsBufferId;
        int m_AdditionalLightsIndicesId;

        const string k_SetupLightConstants = "Setup Light Constants";
        private static readonly ProfilingSampler m_ProfilingSampler = new ProfilingSampler(k_SetupLightConstants);
        MixedLightingSetup m_MixedLightingSetup;

        Vector4[] m_AdditionalLightPositions;
        Vector4[] m_AdditionalLightColors;
        Vector4[] m_AdditionalLightAttenuations;
        Vector4[] m_AdditionalLightSpotDirections;
        Vector4[] m_AdditionalLightOcclusionProbeChannels;
        float[] m_AdditionalLightsLayerMasks;  // Unity has no support for binding uint arrays. We will use asuint() in the shader instead.

        bool m_UseStructuredBuffer;

        public ForwardLights()
        {
            m_UseStructuredBuffer = RenderingUtils.useStructuredBuffer;

            LightConstantBuffer._MainLightPosition = Shader.PropertyToID("_MainLightPosition");
            LightConstantBuffer._MainLightColor = Shader.PropertyToID("_MainLightColor");
            LightConstantBuffer._MainLightOcclusionProbesChannel = Shader.PropertyToID("_MainLightOcclusionProbes");
            LightConstantBuffer._MainLightLayerMask = Shader.PropertyToID("_MainLightLayerMask");
            LightConstantBuffer._AdditionalLightsCount = Shader.PropertyToID("_AdditionalLightsCount");

            if (m_UseStructuredBuffer)
            {
                m_AdditionalLightsBufferId = Shader.PropertyToID("_AdditionalLightsBuffer");
                m_AdditionalLightsIndicesId = Shader.PropertyToID("_AdditionalLightsIndices");
            }
            else
            {
                LightConstantBuffer._AdditionalLightsPosition = Shader.PropertyToID("_AdditionalLightsPosition");
                LightConstantBuffer._AdditionalLightsColor = Shader.PropertyToID("_AdditionalLightsColor");
                LightConstantBuffer._AdditionalLightsAttenuation = Shader.PropertyToID("_AdditionalLightsAttenuation");
                LightConstantBuffer._AdditionalLightsSpotDir = Shader.PropertyToID("_AdditionalLightsSpotDir");
                LightConstantBuffer._AdditionalLightOcclusionProbeChannel = Shader.PropertyToID("_AdditionalLightsOcclusionProbes");
                LightConstantBuffer._AdditionalLightsLayerMasks = Shader.PropertyToID("_AdditionalLightsLayerMasks");

                int maxLights = UniversalRenderPipeline.maxVisibleAdditionalLights;
                m_AdditionalLightPositions = new Vector4[maxLights];
                m_AdditionalLightColors = new Vector4[maxLights];
                m_AdditionalLightAttenuations = new Vector4[maxLights];
                m_AdditionalLightSpotDirections = new Vector4[maxLights];
                m_AdditionalLightOcclusionProbeChannels = new Vector4[maxLights];
                m_AdditionalLightsLayerMasks = new float[maxLights];
            }
        }

        public void Setup(ScriptableRenderContext context, ref RenderingData renderingData)
        {
            int additionalLightsCount = renderingData.lightData.additionalLightsCount;
            bool additionalLightsPerVertex = renderingData.lightData.shadeAdditionalLightsPerVertex;
            CommandBuffer cmd = CommandBufferPool.Get();
            using (new ProfilingScope(null, m_ProfilingSampler))
            {
                SetupShaderLightConstants(cmd, ref renderingData);

                CoreUtils.SetKeyword(cmd, ShaderKeywordStrings.AdditionalLightsVertex,
                    additionalLightsCount > 0 && additionalLightsPerVertex);
                CoreUtils.SetKeyword(cmd, ShaderKeywordStrings.AdditionalLightsPixel,
                    additionalLightsCount > 0 && !additionalLightsPerVertex);

                bool isShadowMask = renderingData.lightData.supportsMixedLighting && m_MixedLightingSetup == MixedLightingSetup.ShadowMask;
                bool isShadowMaskAlways = isShadowMask && QualitySettings.shadowmaskMode == ShadowmaskMode.Shadowmask;
                bool isSubtractive = renderingData.lightData.supportsMixedLighting && m_MixedLightingSetup == MixedLightingSetup.Subtractive;
                CoreUtils.SetKeyword(cmd, ShaderKeywordStrings.LightmapShadowMixing, isSubtractive || isShadowMaskAlways);
                CoreUtils.SetKeyword(cmd, ShaderKeywordStrings.ShadowsShadowMask, isShadowMask);
                CoreUtils.SetKeyword(cmd, ShaderKeywordStrings.MixedLightingSubtractive, isSubtractive); // Backward compatibility

<<<<<<< HEAD
                CoreUtils.SetKeyword(cmd, ShaderKeywordStrings.ReflectionProbeBlending, renderingData.lightData.reflectionProbeBlending);
                CoreUtils.SetKeyword(cmd, ShaderKeywordStrings.ReflectionProbeBoxProjection, renderingData.lightData.reflectionProbeBoxProjection);
=======
                bool lightLayers = renderingData.lightData.supportsLightLayers;
                CoreUtils.SetKeyword(cmd, ShaderKeywordStrings.LightLayers, lightLayers);
>>>>>>> bd308521
            }
            context.ExecuteCommandBuffer(cmd);
            CommandBufferPool.Release(cmd);
        }

        static internal UniversalAdditionalLightData GetAdditionalLightData(Light light)
        {
            UniversalAdditionalLightData add = null;

            // Light reference can be null for particle lights.
            if (light != null)
                light.TryGetComponent<UniversalAdditionalLightData>(out add);

            // Light should always have additional data, however preview light right don't have, so we must handle the case by assigning HDUtils.s_DefaultHDAdditionalLightData
            if (add == null)
                add = s_DefaultAdditionalLightData;

            return add;
        }

        void InitializeLightConstants(NativeArray<VisibleLight> lights, int lightIndex, out Vector4 lightPos, out Vector4 lightColor, out Vector4 lightAttenuation, out Vector4 lightSpotDir, out Vector4 lightOcclusionProbeChannel, out uint lightLayerMask)
        {
            UniversalRenderPipeline.InitializeLightConstants_Common(lights, lightIndex, out lightPos, out lightColor, out lightAttenuation, out lightSpotDir, out lightOcclusionProbeChannel);
            lightLayerMask = 0;

            // When no lights are visible, main light will be set to -1.
            // In this case we initialize it to default values and return
            if (lightIndex < 0)
                return;

            VisibleLight lightData = lights[lightIndex];
            Light light = lightData.light;

            if (light == null)
                return;

            if (light.bakingOutput.lightmapBakeType == LightmapBakeType.Mixed &&
                lightData.light.shadows != LightShadows.None &&
                m_MixedLightingSetup == MixedLightingSetup.None)
            {
                switch (light.bakingOutput.mixedLightingMode)
                {
                    case MixedLightingMode.Subtractive:
                        m_MixedLightingSetup = MixedLightingSetup.Subtractive;
                        break;
                    case MixedLightingMode.Shadowmask:
                        m_MixedLightingSetup = MixedLightingSetup.ShadowMask;
                        break;
                }
            }

            UniversalAdditionalLightData additionalLightData = GetAdditionalLightData(light);
            lightLayerMask = (uint)additionalLightData.lightLayerMask;
        }

        void SetupShaderLightConstants(CommandBuffer cmd, ref RenderingData renderingData)
        {
            m_MixedLightingSetup = MixedLightingSetup.None;

            // Main light has an optimized shader path for main light. This will benefit games that only care about a single light.
            // Universal pipeline also supports only a single shadow light, if available it will be the main light.
            SetupMainLightConstants(cmd, ref renderingData.lightData);
            SetupAdditionalLightConstants(cmd, ref renderingData);
        }

        void SetupMainLightConstants(CommandBuffer cmd, ref LightData lightData)
        {
            Vector4 lightPos, lightColor, lightAttenuation, lightSpotDir, lightOcclusionChannel;
            uint lightLayerMask;
            InitializeLightConstants(lightData.visibleLights, lightData.mainLightIndex, out lightPos, out lightColor, out lightAttenuation, out lightSpotDir, out lightOcclusionChannel, out lightLayerMask);

            cmd.SetGlobalVector(LightConstantBuffer._MainLightPosition, lightPos);
            cmd.SetGlobalVector(LightConstantBuffer._MainLightColor, lightColor);
            cmd.SetGlobalVector(LightConstantBuffer._MainLightOcclusionProbesChannel, lightOcclusionChannel);
            cmd.SetGlobalInt(LightConstantBuffer._MainLightLayerMask, (int)lightLayerMask);
        }

        void SetupAdditionalLightConstants(CommandBuffer cmd, ref RenderingData renderingData)
        {
            ref LightData lightData = ref renderingData.lightData;
            var cullResults = renderingData.cullResults;
            var lights = lightData.visibleLights;
            int maxAdditionalLightsCount = UniversalRenderPipeline.maxVisibleAdditionalLights;
            int additionalLightsCount = SetupPerObjectLightIndices(cullResults, ref lightData);
            if (additionalLightsCount > 0)
            {
                if (m_UseStructuredBuffer)
                {
                    NativeArray<ShaderInput.LightData> additionalLightsData = new NativeArray<ShaderInput.LightData>(additionalLightsCount, Allocator.Temp);
                    for (int i = 0, lightIter = 0; i < lights.Length && lightIter < maxAdditionalLightsCount; ++i)
                    {
                        VisibleLight light = lights[i];
                        if (lightData.mainLightIndex != i)
                        {
                            ShaderInput.LightData data;
                            InitializeLightConstants(lights, i,
                                out data.position, out data.color, out data.attenuation,
                                out data.spotDirection, out data.occlusionProbeChannels,
                                out data.layerMask);
                            additionalLightsData[lightIter] = data;
                            lightIter++;
                        }
                    }

                    var lightDataBuffer = ShaderData.instance.GetLightDataBuffer(additionalLightsCount);
                    lightDataBuffer.SetData(additionalLightsData);

                    int lightIndices = cullResults.lightAndReflectionProbeIndexCount;
                    var lightIndicesBuffer = ShaderData.instance.GetLightIndicesBuffer(lightIndices);

                    cmd.SetGlobalBuffer(m_AdditionalLightsBufferId, lightDataBuffer);
                    cmd.SetGlobalBuffer(m_AdditionalLightsIndicesId, lightIndicesBuffer);

                    additionalLightsData.Dispose();
                }
                else
                {
                    for (int i = 0, lightIter = 0; i < lights.Length && lightIter < maxAdditionalLightsCount; ++i)
                    {
                        VisibleLight light = lights[i];
                        if (lightData.mainLightIndex != i)
                        {
                            uint lightLayerMask;
                            InitializeLightConstants(lights, i, out m_AdditionalLightPositions[lightIter],
                                out m_AdditionalLightColors[lightIter],
                                out m_AdditionalLightAttenuations[lightIter],
                                out m_AdditionalLightSpotDirections[lightIter],
                                out m_AdditionalLightOcclusionProbeChannels[lightIter],
                                out lightLayerMask);
                            m_AdditionalLightsLayerMasks[lightIter] = Unity.Mathematics.math.asfloat(lightLayerMask);
                            lightIter++;
                        }
                    }

                    cmd.SetGlobalVectorArray(LightConstantBuffer._AdditionalLightsPosition, m_AdditionalLightPositions);
                    cmd.SetGlobalVectorArray(LightConstantBuffer._AdditionalLightsColor, m_AdditionalLightColors);
                    cmd.SetGlobalVectorArray(LightConstantBuffer._AdditionalLightsAttenuation, m_AdditionalLightAttenuations);
                    cmd.SetGlobalVectorArray(LightConstantBuffer._AdditionalLightsSpotDir, m_AdditionalLightSpotDirections);
                    cmd.SetGlobalVectorArray(LightConstantBuffer._AdditionalLightOcclusionProbeChannel, m_AdditionalLightOcclusionProbeChannels);
                    cmd.SetGlobalFloatArray(LightConstantBuffer._AdditionalLightsLayerMasks, m_AdditionalLightsLayerMasks);
                }

                cmd.SetGlobalVector(LightConstantBuffer._AdditionalLightsCount, new Vector4(lightData.maxPerObjectAdditionalLightsCount,
                    0.0f, 0.0f, 0.0f));
            }
            else
            {
                cmd.SetGlobalVector(LightConstantBuffer._AdditionalLightsCount, Vector4.zero);
            }
        }

        int SetupPerObjectLightIndices(CullingResults cullResults, ref LightData lightData)
        {
            if (lightData.additionalLightsCount == 0)
                return lightData.additionalLightsCount;

            var visibleLights = lightData.visibleLights;
            var perObjectLightIndexMap = cullResults.GetLightIndexMap(Allocator.Temp);
            int globalDirectionalLightsCount = 0;
            int additionalLightsCount = 0;

            // Disable all directional lights from the perobject light indices
            // Pipeline handles main light globally and there's no support for additional directional lights atm.
            for (int i = 0; i < visibleLights.Length; ++i)
            {
                if (additionalLightsCount >= UniversalRenderPipeline.maxVisibleAdditionalLights)
                    break;

                VisibleLight light = visibleLights[i];
                if (i == lightData.mainLightIndex)
                {
                    perObjectLightIndexMap[i] = -1;
                    ++globalDirectionalLightsCount;
                }
                else
                {
                    perObjectLightIndexMap[i] -= globalDirectionalLightsCount;
                    ++additionalLightsCount;
                }
            }

            // Disable all remaining lights we cannot fit into the global light buffer.
            for (int i = globalDirectionalLightsCount + additionalLightsCount; i < perObjectLightIndexMap.Length; ++i)
                perObjectLightIndexMap[i] = -1;

            cullResults.SetLightIndexMap(perObjectLightIndexMap);

            if (m_UseStructuredBuffer && additionalLightsCount > 0)
            {
                int lightAndReflectionProbeIndices = cullResults.lightAndReflectionProbeIndexCount;
                Assertions.Assert.IsTrue(lightAndReflectionProbeIndices > 0, "Pipelines configures additional lights but per-object light and probe indices count is zero.");
                cullResults.FillLightAndReflectionProbeIndices(ShaderData.instance.GetLightIndicesBuffer(lightAndReflectionProbeIndices));
            }

            perObjectLightIndexMap.Dispose();
            return additionalLightsCount;
        }
    }
}<|MERGE_RESOLUTION|>--- conflicted
+++ resolved
@@ -98,13 +98,11 @@
                 CoreUtils.SetKeyword(cmd, ShaderKeywordStrings.ShadowsShadowMask, isShadowMask);
                 CoreUtils.SetKeyword(cmd, ShaderKeywordStrings.MixedLightingSubtractive, isSubtractive); // Backward compatibility
 
-<<<<<<< HEAD
                 CoreUtils.SetKeyword(cmd, ShaderKeywordStrings.ReflectionProbeBlending, renderingData.lightData.reflectionProbeBlending);
                 CoreUtils.SetKeyword(cmd, ShaderKeywordStrings.ReflectionProbeBoxProjection, renderingData.lightData.reflectionProbeBoxProjection);
-=======
+
                 bool lightLayers = renderingData.lightData.supportsLightLayers;
                 CoreUtils.SetKeyword(cmd, ShaderKeywordStrings.LightLayers, lightLayers);
->>>>>>> bd308521
             }
             context.ExecuteCommandBuffer(cmd);
             CommandBufferPool.Release(cmd);
