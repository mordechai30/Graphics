--- conflicted
+++ resolved
@@ -12,6 +12,7 @@
         {
             public static int _MainLightPosition;   // DeferredLights.LightConstantBuffer also refers to the same ShaderPropertyID - TODO: move this definition to a common location shared by other UniversalRP classes
             public static int _MainLightColor;      // DeferredLights.LightConstantBuffer also refers to the same ShaderPropertyID - TODO: move this definition to a common location shared by other UniversalRP classes
+            public static int _MainLightSpotDir;    // Deferred?
 
             public static int _AdditionalLightsCount;
             public static int _AdditionalLightsPosition;
@@ -42,6 +43,7 @@
 
             LightConstantBuffer._MainLightPosition = Shader.PropertyToID("_MainLightPosition");
             LightConstantBuffer._MainLightColor = Shader.PropertyToID("_MainLightColor");
+            LightConstantBuffer._MainLightSpotDir = Shader.PropertyToID("_MainLightSpotDir");
             LightConstantBuffer._AdditionalLightsCount = Shader.PropertyToID("_AdditionalLightsCount");
 
             if (m_UseStructuredBuffer)
@@ -107,7 +109,6 @@
             VisibleLight lightData = lights[lightIndex];
             Light light = lightData.light;
 
-<<<<<<< HEAD
             // Set the occlusion probe channel.
             int occlusionProbeChannel = light != null ? light.bakingOutput.occlusionMaskChannel : -1;
 
@@ -118,9 +119,6 @@
             lightOcclusionProbeChannel.x = occlusionProbeChannel == -1 ? 0f : occlusionProbeChannel;
             lightOcclusionProbeChannel.y = occlusionProbeChannel == -1 ? 1f : 0f;
             
-=======
-            // TODO: Add support to shadow mask
->>>>>>> 63827f7a
             if (light != null && light.bakingOutput.mixedLightingMode == MixedLightingMode.Subtractive && light.bakingOutput.lightmapBakeType == LightmapBakeType.Mixed)
             {
                 if (m_MixedLightingSetup == MixedLightingSetup.None && lightData.light.shadows != LightShadows.None)
@@ -157,6 +155,7 @@
 
             cmd.SetGlobalVector(LightConstantBuffer._MainLightPosition, lightPos);
             cmd.SetGlobalVector(LightConstantBuffer._MainLightColor, lightColor);
+            cmd.SetGlobalVector(LightConstantBuffer._MainLightSpotDir, lightSpotDir);
         }
 
         void SetupAdditionalLightConstants(CommandBuffer cmd, ref RenderingData renderingData)
