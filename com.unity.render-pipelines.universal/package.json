{
<<<<<<< HEAD
    "name": "com.unity.render-pipelines.universal",
    "description": "The Universal Render Pipeline (URP) is a prebuilt Scriptable Render Pipeline, made by Unity. URP provides artist-friendly workflows that let you quickly and easily create optimized graphics across a range of platforms, from mobile to high-end consoles and PCs.",
    "version": "9.0.0-preview.0",
    "unity": "2020.1",
    "unityRelease": "0a23",
    "displayName": "Universal RP",
    "dependencies": {
        "com.unity.mathematics": "1.1.0",
        "com.unity.burst": "1.2.3",
        "com.unity.render-pipelines.core": "9.0.0-preview.0",
        "com.unity.shadergraph": "9.0.0-preview.0"
    },
	"keywords":[
        "graphics",
        "performance",
        "rendering",
        "mobile",
		"render",
		"pipeline"
    ]
=======
  "name": "com.unity.render-pipelines.universal",
  "description": "The Universal Render Pipeline (URP) is a prebuilt Scriptable Render Pipeline, made by Unity. URP provides artist-friendly workflows that let you quickly and easily create optimized graphics across a range of platforms, from mobile to high-end consoles and PCs.",
  "version": "9.0.0-preview.12",
  "unity": "2020.1",
  "unityRelease": "0a23",
  "displayName": "Universal RP",
  "dependencies": {
    "com.unity.render-pipelines.core": "9.0.0-preview.11",
    "com.unity.shadergraph": "9.0.0-preview.12"
  },
  "keywords": [
    "graphics",
    "performance",
    "rendering",
    "mobile",
    "render",
    "pipeline"
  ]
>>>>>>> b23a3d5b
}<|MERGE_RESOLUTION|>--- conflicted
+++ resolved
@@ -1,26 +1,4 @@
 {
-<<<<<<< HEAD
-    "name": "com.unity.render-pipelines.universal",
-    "description": "The Universal Render Pipeline (URP) is a prebuilt Scriptable Render Pipeline, made by Unity. URP provides artist-friendly workflows that let you quickly and easily create optimized graphics across a range of platforms, from mobile to high-end consoles and PCs.",
-    "version": "9.0.0-preview.0",
-    "unity": "2020.1",
-    "unityRelease": "0a23",
-    "displayName": "Universal RP",
-    "dependencies": {
-        "com.unity.mathematics": "1.1.0",
-        "com.unity.burst": "1.2.3",
-        "com.unity.render-pipelines.core": "9.0.0-preview.0",
-        "com.unity.shadergraph": "9.0.0-preview.0"
-    },
-	"keywords":[
-        "graphics",
-        "performance",
-        "rendering",
-        "mobile",
-		"render",
-		"pipeline"
-    ]
-=======
   "name": "com.unity.render-pipelines.universal",
   "description": "The Universal Render Pipeline (URP) is a prebuilt Scriptable Render Pipeline, made by Unity. URP provides artist-friendly workflows that let you quickly and easily create optimized graphics across a range of platforms, from mobile to high-end consoles and PCs.",
   "version": "9.0.0-preview.12",
@@ -28,6 +6,8 @@
   "unityRelease": "0a23",
   "displayName": "Universal RP",
   "dependencies": {
+    "com.unity.mathematics": "1.1.0",
+    "com.unity.burst": "1.2.3",
     "com.unity.render-pipelines.core": "9.0.0-preview.11",
     "com.unity.shadergraph": "9.0.0-preview.12"
   },
@@ -39,5 +19,4 @@
     "render",
     "pipeline"
   ]
->>>>>>> b23a3d5b
 }