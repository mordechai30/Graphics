Shader "Universal Render Pipeline/Nature/SpeedTree7"
{
    Properties
    {
        _Color("Main Color", Color) = (1,1,1,1)
        _HueVariation("Hue Variation", Color) = (1.0,0.5,0.0,0.1)
        _MainTex("Base (RGB) Trans (A)", 2D) = "white" {}
        _DetailTex("Detail", 2D) = "black" {}
        _BumpMap("Normal Map", 2D) = "bump" {}
        _Cutoff("Alpha Cutoff", Range(0,1)) = 0.333
        [MaterialEnum(Off,0,Front,1,Back,2)] _Cull("Cull", Int) = 2
        [MaterialEnum(None,0,Fastest,1,Fast,2,Better,3,Best,4,Palm,5)] _WindQuality("Wind Quality", Range(0,5)) = 0
    }

    SubShader
    {
        Tags
        {
            "Queue" = "Geometry"
            "IgnoreProjector" = "True"
            "RenderType" = "Opaque"
            "DisableBatching" = "LODFading"
            "RenderPipeline" = "UniversalPipeline"
            "UniversalMaterialType" = "SimpleLit"
        }
        LOD 400
        Cull [_Cull]

        Pass
        {
            Name "ForwardLit"
            Tags { "LightMode" = "UniversalForward" }

            HLSLPROGRAM

            #pragma vertex SpeedTree7Vert
            #pragma fragment SpeedTree7Frag

            #pragma multi_compile _ _MAIN_LIGHT_SHADOWS _MAIN_LIGHT_SHADOWS_CASCADE _MAIN_LIGHT_SHADOWS_SCREEN
            #pragma multi_compile _ _ADDITIONAL_LIGHTS_VERTEX _ADDITIONAL_LIGHTS
            #pragma multi_compile _ _ADDITIONAL_LIGHT_SHADOWS
            #pragma multi_compile _ _SHADOWS_SOFT
            #pragma multi_compile _ LOD_FADE_CROSSFADE
            #pragma multi_compile_fragment _ _SCREEN_SPACE_OCCLUSION
            #pragma multi_compile_fragment _ _LIGHT_LAYERS
            #pragma multi_compile_vertex LOD_FADE_PERCENTAGE
<<<<<<< HEAD
            #pragma multi_compile_fragment _ _MAIN_LIGHT_COOKIE
            #pragma multi_compile_fragment _ _ADDITIONAL_LIGHT_COOKIES
=======
            #pragma multi_compile _ DEBUG_DISPLAY
>>>>>>> ed962901

            #pragma multi_compile_fog

            #pragma multi_compile_instancing
            #pragma instancing_options renderinglayer assumeuniformscaling maxcount:50

            #pragma shader_feature_local GEOM_TYPE_BRANCH GEOM_TYPE_BRANCH_DETAIL GEOM_TYPE_FROND GEOM_TYPE_LEAF GEOM_TYPE_MESH
            #pragma shader_feature_local EFFECT_BUMP
            #pragma shader_feature_local EFFECT_HUE_VARIATION

            #define ENABLE_WIND
            #define VERTEX_COLOR

            #include "SpeedTree7Input.hlsl"
            #include "SpeedTree7Passes.hlsl"

            ENDHLSL
        }

        Pass
        {
            Name "SceneSelectionPass"
            Tags{"LightMode" = "SceneSelectionPass"}

            HLSLPROGRAM

            #pragma vertex SpeedTree7VertDepth
            #pragma fragment SpeedTree7FragDepth

            #pragma multi_compile_instancing
            #pragma instancing_options assumeuniformscaling maxcount:50

            #pragma shader_feature_local GEOM_TYPE_BRANCH GEOM_TYPE_BRANCH_DETAIL GEOM_TYPE_FROND GEOM_TYPE_LEAF GEOM_TYPE_MESH

            #define ENABLE_WIND
            #define DEPTH_ONLY
            #define SCENESELECTIONPASS

            #include "SpeedTree7Input.hlsl"
            #include "SpeedTree7Passes.hlsl"
            ENDHLSL
        }

        Pass
        {
            Name "ShadowCaster"
            Tags{"LightMode" = "ShadowCaster"}

            ColorMask 0

            HLSLPROGRAM

            #pragma vertex SpeedTree7VertDepth
            #pragma fragment SpeedTree7FragDepth

            #pragma multi_compile _ LOD_FADE_CROSSFADE
            #pragma multi_compile_vertex LOD_FADE_PERCENTAGE

            #pragma multi_compile_instancing
            #pragma instancing_options assumeuniformscaling maxcount:50

            #pragma shader_feature_local GEOM_TYPE_BRANCH GEOM_TYPE_BRANCH_DETAIL GEOM_TYPE_FROND GEOM_TYPE_LEAF GEOM_TYPE_MESH

            #define ENABLE_WIND
            #define DEPTH_ONLY
            #define SHADOW_CASTER

            // -------------------------------------
            // Universal Pipeline keywords

            // This is used during shadow map generation to differentiate between directional and punctual light shadows, as they use different formulas to apply Normal Bias
            #pragma multi_compile_vertex _ _CASTING_PUNCTUAL_LIGHT_SHADOW

            #include "SpeedTree7Input.hlsl"
            #include "SpeedTree7Passes.hlsl"
            ENDHLSL
        }

        Pass
        {
            Name "GBuffer"
            Tags{"LightMode" = "UniversalGBuffer"}

            HLSLPROGRAM

            #pragma exclude_renderers gles
            #pragma vertex SpeedTree7Vert
            #pragma fragment SpeedTree7Frag

            #pragma multi_compile _ _MAIN_LIGHT_SHADOWS _MAIN_LIGHT_SHADOWS_CASCADE _MAIN_LIGHT_SHADOWS_SCREEN
            //#pragma multi_compile _ _ADDITIONAL_LIGHTS_VERTEX _ADDITIONAL_LIGHTS
            //#pragma multi_compile _ _ADDITIONAL_LIGHT_SHADOWS
            #pragma multi_compile _ _SHADOWS_SOFT
            #pragma multi_compile _ LOD_FADE_CROSSFADE
            #pragma multi_compile_vertex LOD_FADE_PERCENTAGE
            #pragma multi_compile_fragment _ _GBUFFER_NORMALS_OCT
            #pragma multi_compile_fragment _ _LIGHT_LAYERS

            #pragma multi_compile_instancing
            #pragma instancing_options renderinglayer assumeuniformscaling maxcount:50

            #pragma shader_feature_local GEOM_TYPE_BRANCH GEOM_TYPE_BRANCH_DETAIL GEOM_TYPE_FROND GEOM_TYPE_LEAF GEOM_TYPE_MESH
            #pragma shader_feature_local EFFECT_BUMP
            #pragma shader_feature_local EFFECT_HUE_VARIATION

            #define ENABLE_WIND
            #define VERTEX_COLOR
            #define GBUFFER

            #include "SpeedTree7Input.hlsl"
            #include "SpeedTree7Passes.hlsl"

            ENDHLSL
        }

        Pass
        {
            Name "DepthOnly"
            Tags{"LightMode" = "DepthOnly"}

            ColorMask 0

            HLSLPROGRAM

            #pragma vertex SpeedTree7VertDepth
            #pragma fragment SpeedTree7FragDepth

            #pragma multi_compile _ LOD_FADE_CROSSFADE
            #pragma multi_compile_vertex LOD_FADE_PERCENTAGE

            #pragma multi_compile_instancing
            #pragma instancing_options assumeuniformscaling maxcount:50

            #pragma shader_feature_local GEOM_TYPE_BRANCH GEOM_TYPE_BRANCH_DETAIL GEOM_TYPE_FROND GEOM_TYPE_LEAF GEOM_TYPE_MESH

            #define ENABLE_WIND
            #define DEPTH_ONLY

            #include "SpeedTree7Input.hlsl"
            #include "SpeedTree7Passes.hlsl"

            ENDHLSL
        }

        // This pass is used when drawing to a _CameraNormalsTexture texture
        Pass
        {
            Name "DepthNormals"
            Tags{"LightMode" = "DepthNormals"}

            HLSLPROGRAM
            #pragma vertex SpeedTree7VertDepthNormal
            #pragma fragment SpeedTree7FragDepthNormal

            #pragma multi_compile _ LOD_FADE_CROSSFADE
            #pragma multi_compile_vertex LOD_FADE_PERCENTAGE

            #pragma multi_compile_instancing
            #pragma instancing_options assumeuniformscaling maxcount:50

            #pragma shader_feature_local GEOM_TYPE_BRANCH GEOM_TYPE_BRANCH_DETAIL GEOM_TYPE_FROND GEOM_TYPE_LEAF GEOM_TYPE_MESH
            #pragma shader_feature_local EFFECT_BUMP

            #define ENABLE_WIND

            #include "SpeedTree7Input.hlsl"
            #include "SpeedTree7Passes.hlsl"

            ENDHLSL
        }
    }

    Dependency "BillboardShader" = "Universal Render Pipeline/Nature/SpeedTree7 Billboard"
    CustomEditor "SpeedTreeMaterialInspector"
}<|MERGE_RESOLUTION|>--- conflicted
+++ resolved
@@ -44,12 +44,10 @@
             #pragma multi_compile_fragment _ _SCREEN_SPACE_OCCLUSION
             #pragma multi_compile_fragment _ _LIGHT_LAYERS
             #pragma multi_compile_vertex LOD_FADE_PERCENTAGE
-<<<<<<< HEAD
+            #pragma multi_compile _ DEBUG_DISPLAY
+            #pragma multi_compile_vertex LOD_FADE_PERCENTAGE
             #pragma multi_compile_fragment _ _MAIN_LIGHT_COOKIE
             #pragma multi_compile_fragment _ _ADDITIONAL_LIGHT_COOKIES
-=======
-            #pragma multi_compile _ DEBUG_DISPLAY
->>>>>>> ed962901
 
             #pragma multi_compile_fog
 
