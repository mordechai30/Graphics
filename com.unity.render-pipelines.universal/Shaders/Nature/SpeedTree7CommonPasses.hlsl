#ifndef UNIVERSAL_SPEEDTREE7COMMON_PASSES_INCLUDED
#define UNIVERSAL_SPEEDTREE7COMMON_PASSES_INCLUDED

#include "Packages/com.unity.render-pipelines.universal/ShaderLibrary/Lighting.hlsl"
#include "Packages/com.unity.render-pipelines.universal/ShaderLibrary/UnityGBuffer.hlsl"
#include "Packages/com.unity.render-pipelines.universal/ShaderLibrary/ShaderVariablesFunctions.hlsl"

struct SpeedTreeVertexInput
{
    float4 vertex       : POSITION;
    float3 normal       : NORMAL;
    float4 tangent      : TANGENT;
    float4 texcoord     : TEXCOORD0;
    float4 texcoord1    : TEXCOORD1;
    float4 texcoord2    : TEXCOORD2;
    float2 texcoord3    : TEXCOORD3;
    half4 color         : COLOR;

    UNITY_VERTEX_INPUT_INSTANCE_ID
};

struct SpeedTreeVertexOutput
{
    #ifdef VERTEX_COLOR
        half4 color                 : COLOR;
    #endif

    half3 uvHueVariation            : TEXCOORD0;

    #ifdef GEOM_TYPE_BRANCH_DETAIL
        half3 detail                : TEXCOORD1;
    #endif

    half4 fogFactorAndVertexLight   : TEXCOORD2;    // x: fogFactor, yzw: vertex light

    #ifdef EFFECT_BUMP
        half4 normalWS              : TEXCOORD3;    // xyz: normal, w: viewDir.x
        half4 tangentWS             : TEXCOORD4;    // xyz: tangent, w: viewDir.y
        half4 bitangentWS           : TEXCOORD5;    // xyz: bitangent, w: viewDir.z
    #else
        half3 normalWS              : TEXCOORD3;
        half3 viewDirWS             : TEXCOORD4;
    #endif

    #if defined(REQUIRES_VERTEX_SHADOW_COORD_INTERPOLATOR)
        float4 shadowCoord          : TEXCOORD6;
    #endif

    float3 positionWS               : TEXCOORD7;
    DECLARE_LIGHTMAP_OR_SH(lightmapUV, vertexSH, 8);
    float4 clipPos                  : SV_POSITION;
    UNITY_VERTEX_INPUT_INSTANCE_ID
    UNITY_VERTEX_OUTPUT_STEREO
};

struct SpeedTreeVertexDepthOutput
{
    half3 uvHueVariation            : TEXCOORD0;
    float4 clipPos                  : SV_POSITION;
    UNITY_VERTEX_INPUT_INSTANCE_ID
    UNITY_VERTEX_OUTPUT_STEREO
};

struct SpeedTreeVertexDepthNormalOutput
{
    half3 uvHueVariation            : TEXCOORD0;
    float4 clipPos                  : SV_POSITION;

    #ifdef GEOM_TYPE_BRANCH_DETAIL
        half3 detail                : TEXCOORD1;
    #endif

    #ifdef EFFECT_BUMP
        half4 normalWS              : TEXCOORD2;    // xyz: normal, w: viewDir.x
        half4 tangentWS             : TEXCOORD3;    // xyz: tangent, w: viewDir.y
        half4 bitangentWS           : TEXCOORD4;    // xyz: bitangent, w: viewDir.z
    #else
        half3 normalWS              : TEXCOORD2;
        half3 viewDirWS             : TEXCOORD3;
    #endif

    UNITY_VERTEX_INPUT_INSTANCE_ID
    UNITY_VERTEX_OUTPUT_STEREO
};

void InitializeInputData(SpeedTreeVertexOutput input, half3 normalTS, out InputData inputData)
{
    inputData.positionWS = input.positionWS.xyz;

    #ifdef EFFECT_BUMP
        inputData.normalWS = TransformTangentToWorld(normalTS, half3x3(input.tangentWS.xyz, input.bitangentWS.xyz, input.normalWS.xyz));
        inputData.normalWS = NormalizeNormalPerPixel(inputData.normalWS);
        inputData.viewDirectionWS = half3(input.normalWS.w, input.tangentWS.w, input.bitangentWS.w);
    #else
        inputData.normalWS = NormalizeNormalPerPixel(input.normalWS);
        inputData.viewDirectionWS = input.viewDirWS;
    #endif

    #if SHADER_HINT_NICE_QUALITY
        inputData.viewDirectionWS = SafeNormalize(inputData.viewDirectionWS);
    #endif

    #if defined(REQUIRES_VERTEX_SHADOW_COORD_INTERPOLATOR)
        inputData.shadowCoord = input.shadowCoord;
    #elif defined(MAIN_LIGHT_CALCULATE_SHADOWS)
        inputData.shadowCoord = TransformWorldToShadowCoord(inputData.positionWS);
    #else
        inputData.shadowCoord = float4(0, 0, 0, 0);
    #endif

    inputData.fogCoord = input.fogFactorAndVertexLight.x;
    inputData.vertexLighting = input.fogFactorAndVertexLight.yzw;
    inputData.bakedGI = SAMPLE_GI(input.lightmapUV, input.vertexSH, inputData.normalWS);
    inputData.normalizedScreenSpaceUV = GetNormalizedScreenSpaceUV(input.clipPos);
<<<<<<< HEAD
    inputData.normalTS = normalTS;
    #if defined(LIGHTMAP_ON)
    inputData.lightmapUV = input.lightmapUV;
    #else
    inputData.vertexSH = 0;
    #endif
    #if defined(_NORMALMAP)
    inputData.tangentMatrixWS = half3x3(input.tangentWS.xyz, input.bitangentWS.xyz, input.normalWS.xyz);
    #endif 
=======
    inputData.shadowMask = half4(1, 1, 1, 1); // No GI currently.
>>>>>>> 8a8bf746
}

#ifdef GBUFFER
FragmentOutput SpeedTree7Frag(SpeedTreeVertexOutput input)
#else
half4 SpeedTree7Frag(SpeedTreeVertexOutput input) : SV_Target
#endif
{
    UNITY_SETUP_INSTANCE_ID(input);

#if !defined(SHADER_QUALITY_LOW)
    #ifdef LOD_FADE_CROSSFADE // enable dithering LOD transition if user select CrossFade transition in LOD group
        LODDitheringTransition(input.clipPos.xy, unity_LODFade.x);
    #endif
#endif

    half2 uv = input.uvHueVariation.xy;
    half4 diffuse = SampleAlbedoAlpha(uv, TEXTURE2D_ARGS(_MainTex, sampler_MainTex));
    diffuse.a *= _Color.a;

    #ifdef SPEEDTREE_ALPHATEST
        clip(diffuse.a - _Cutoff);
    #endif

    half3 diffuseColor = diffuse.rgb;

    #ifdef GEOM_TYPE_BRANCH_DETAIL
        half4 detailColor = tex2D(_DetailTex, input.detail.xy);
        diffuseColor.rgb = lerp(diffuseColor.rgb, detailColor.rgb, input.detail.z < 2.0f ? saturate(input.detail.z) : detailColor.a);
    #endif

    #ifdef EFFECT_HUE_VARIATION
        half3 shiftedColor = lerp(diffuseColor.rgb, _HueVariation.rgb, input.uvHueVariation.z);
        half maxBase = max(diffuseColor.r, max(diffuseColor.g, diffuseColor.b));
        half newMaxBase = max(shiftedColor.r, max(shiftedColor.g, shiftedColor.b));
        maxBase /= newMaxBase;
        maxBase = maxBase * 0.5f + 0.5f;
        // preserve vibrance
        shiftedColor.rgb *= maxBase;
        diffuseColor.rgb = saturate(shiftedColor);
    #endif

    #ifdef EFFECT_BUMP
        half3 normalTs = SampleNormal(uv, TEXTURE2D_ARGS(_BumpMap, sampler_BumpMap));
        #ifdef GEOM_TYPE_BRANCH_DETAIL
            half3 detailNormal = SampleNormal(input.detail.xy, TEXTURE2D_ARGS(_BumpMap, sampler_BumpMap));
            normalTs = lerp(normalTs, detailNormal, input.detail.z < 2.0f ? saturate(input.detail.z) : detailColor.a);
        #endif
    #else
        half3 normalTs = half3(0, 0, 1);
    #endif

    InputData inputData;
    InitializeInputData(input, normalTs, inputData);

    #ifdef VERTEX_COLOR
        diffuseColor.rgb *= input.color.rgb;
    #else
        diffuseColor.rgb *= _Color.rgb;
    #endif


    #ifdef GBUFFER
        half4 color = half4(inputData.bakedGI * diffuseColor.rgb, diffuse.a);
        SurfaceData surfaceData;
        surfaceData.smoothness = 0;
        surfaceData.albedo = diffuseColor.rgb;
        surfaceData.specular = half3(0, 0, 0);
        return SurfaceDataToGbuffer(surfaceData, inputData, color.rgb, kLightingSimpleLit);
    #else
        half4 color = UniversalFragmentBlinnPhong(inputData, diffuseColor.rgb, half4(0, 0, 0, 0), 0, 0, diffuse.a);
        color.rgb = MixFog(color.rgb, inputData.fogCoord);
        color.a = OutputAlpha(color.a, _Surface);
        return color;
    #endif
}

half4 SpeedTree7FragDepth(SpeedTreeVertexDepthOutput input) : SV_Target
{
    UNITY_SETUP_INSTANCE_ID(input);

#if !defined(SHADER_QUALITY_LOW)
    #ifdef LOD_FADE_CROSSFADE // enable dithering LOD transition if user select CrossFade transition in LOD group
        LODDitheringTransition(input.clipPos.xy, unity_LODFade.x);
    #endif
#endif

    half2 uv = input.uvHueVariation.xy;
    half4 diffuse = SampleAlbedoAlpha(uv, TEXTURE2D_ARGS(_MainTex, sampler_MainTex));
    diffuse.a *= _Color.a;

    #ifdef SPEEDTREE_ALPHATEST
        clip(diffuse.a - _Cutoff);
    #endif

    #if defined(SCENESELECTIONPASS)
        // We use depth prepass for scene selection in the editor, this code allow to output the outline correctly
        return half4(_ObjectId, _PassValue, 1.0, 1.0);
    #else
        return half4(0, 0, 0, 0);
    #endif
}

half4 SpeedTree7FragDepthNormal(SpeedTreeVertexDepthNormalOutput input) : SV_Target
{
    UNITY_SETUP_INSTANCE_ID(input);

    #if !defined(SHADER_QUALITY_LOW)
        #ifdef LOD_FADE_CROSSFADE // enable dithering LOD transition if user select CrossFade transition in LOD group
            LODDitheringTransition(input.clipPos.xy, unity_LODFade.x);
        #endif
    #endif

    half2 uv = input.uvHueVariation.xy;
    half4 diffuse = SampleAlbedoAlpha(uv, TEXTURE2D_ARGS(_MainTex, sampler_MainTex));
    diffuse.a *= _Color.a;

    #ifdef SPEEDTREE_ALPHATEST
        clip(diffuse.a - _Cutoff);
    #endif

    float3 normalWS = input.normalWS;
    return float4(PackNormalOctRectEncode(TransformWorldToViewDir(normalWS, true)), 0.0, 0.0);
}

#endif<|MERGE_RESOLUTION|>--- conflicted
+++ resolved
@@ -112,7 +112,8 @@
     inputData.vertexLighting = input.fogFactorAndVertexLight.yzw;
     inputData.bakedGI = SAMPLE_GI(input.lightmapUV, input.vertexSH, inputData.normalWS);
     inputData.normalizedScreenSpaceUV = GetNormalizedScreenSpaceUV(input.clipPos);
-<<<<<<< HEAD
+    inputData.shadowMask = half4(1, 1, 1, 1); // No GI currently.
+
     inputData.normalTS = normalTS;
     #if defined(LIGHTMAP_ON)
     inputData.lightmapUV = input.lightmapUV;
@@ -122,9 +123,6 @@
     #if defined(_NORMALMAP)
     inputData.tangentMatrixWS = half3x3(input.tangentWS.xyz, input.bitangentWS.xyz, input.normalWS.xyz);
     #endif 
-=======
-    inputData.shadowMask = half4(1, 1, 1, 1); // No GI currently.
->>>>>>> 8a8bf746
 }
 
 #ifdef GBUFFER
