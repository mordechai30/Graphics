--- conflicted
+++ resolved
@@ -16,13 +16,8 @@
     #endif
 
     #if !defined(PARTICLES_EDITOR_META_PASS)
-<<<<<<< HEAD
         float3 normalOS             : NORMAL;
         float4 tangentOS            : TANGENT;
-=======
-        half3 normal : NORMAL;
-        half4 tangent : TANGENT;
->>>>>>> 14eac9d7
     #endif
     UNITY_VERTEX_INPUT_INSTANCE_ID
 };
