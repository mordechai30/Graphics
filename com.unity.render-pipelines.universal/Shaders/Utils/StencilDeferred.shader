Shader "Hidden/Universal Render Pipeline/StencilDeferred"
{
    HLSLINCLUDE

    // _ADDITIONAL_LIGHT_SHADOWS is shader keyword globally enabled for a range of render-passes.
    // When rendering deferred lights, we need to set/unset this flag dynamically for each deferred
    // light, however there is no way to restore the value of the keyword, whch is needed by the
    // forward transparent pass. The workaround is to use a new shader keyword
    // _DEFERRED_ADDITIONAL_LIGHT_SHADOWS to set _ADDITIONAL_LIGHT_SHADOWS as a #define, so that
    // the "state" of the keyword itself is unchanged.
    #ifdef _DEFERRED_ADDITIONAL_LIGHT_SHADOWS
    #define _ADDITIONAL_LIGHT_SHADOWS 1
    #endif

    #include "Packages/com.unity.render-pipelines.universal/ShaderLibrary/Core.hlsl"
    #include "Packages/com.unity.render-pipelines.universal/Shaders/Utils/Deferred.hlsl"

    // XR not supported in 2020.1 preview
    #define XR_MODE 0 // defined(USING_STEREO_MATRICES) && (defined(_POINT) || defined(_SPOT) || defined(_DIRECTIONAL))

    struct Attributes
    {
        float4 positionOS : POSITION;
        uint vertexID : SV_VertexID;
        UNITY_VERTEX_INPUT_INSTANCE_ID
    };

    struct Varyings
    {
        float4 positionCS : SV_POSITION;
        #if XR_MODE
        float4 posCS : TEXCOORD0;
        #endif
        float3 screenUV : TEXCOORD1;
        UNITY_VERTEX_INPUT_INSTANCE_ID
        UNITY_VERTEX_OUTPUT_STEREO
    };

    #if defined(_SPOT)
    float4 _SpotLightScale;
    float4 _SpotLightBias;
    float4 _SpotLightGuard;
    #endif

    Varyings Vertex(Attributes input)
    {
        Varyings output = (Varyings)0;

        UNITY_SETUP_INSTANCE_ID(input);
        UNITY_TRANSFER_INSTANCE_ID(input, output);
        UNITY_INITIALIZE_VERTEX_OUTPUT_STEREO(output);

        float3 positionOS = input.positionOS.xyz;

        #if defined(_SPOT)
        // Spot lights have an outer angle than can be up to 180 degrees, in which case the shape
        // becomes a capped hemisphere. There is no affine transforms to handle the particular cone shape,
        // so instead we will adjust the vertices positions in the vertex shader to get the tighest fit.
        [flatten] if (any(positionOS.xyz))
        {
            // The hemisphere becomes the rounded cap of the cone.
            positionOS.xyz = _SpotLightBias.xyz + _SpotLightScale.xyz * positionOS.xyz;
            positionOS.xyz = normalize(positionOS.xyz) * _SpotLightScale.w;
            // Slightly inflate the geometry to fit the analytic cone shape.
            // We want the outer rim to be expanded along xy axis only, while the rounded cap is extended along all axis.
            positionOS.xyz = (positionOS.xyz - float3(0, 0, _SpotLightGuard.w)) * _SpotLightGuard.xyz + float3(0, 0, _SpotLightGuard.w);
        }
        #endif

        #if defined(_DIRECTIONAL) || defined(_FOG)
        output.positionCS = float4(positionOS.xy, UNITY_RAW_FAR_CLIP_VALUE, 1.0); // Force triangle to be on zfar
        #else
        VertexPositionInputs vertexInput = GetVertexPositionInputs(positionOS.xyz);
        output.positionCS = vertexInput.positionCS;
        #endif

        output.screenUV = output.positionCS.xyw;
        #if UNITY_UV_STARTS_AT_TOP
        output.screenUV.xy = output.screenUV.xy * float2(0.5, -0.5) + 0.5 * output.screenUV.z;
        #else
        output.screenUV.xy = output.screenUV.xy * 0.5 + 0.5 * output.screenUV.z;
        #endif

        #if XR_MODE
        output.posCS = output.positionCS;
        #endif

        return output;
    }

    UNITY_DECLARE_FRAMEBUFFER_INPUT_HALF(0);
    UNITY_DECLARE_FRAMEBUFFER_INPUT_HALF(1);
    UNITY_DECLARE_FRAMEBUFFER_INPUT_HALF(2);
    UNITY_DECLARE_FRAMEBUFFER_INPUT_FLOAT(3);

    float4x4 _ScreenToWorld;
    SamplerState my_point_clamp_sampler;

    float3 _LightPosWS;
    float3 _LightColor;
    float4 _LightAttenuation; // .xy are used by DistanceAttenuation - .zw are used by AngleAttenuation *for SpotLights)
    float3 _LightDirection; // directional/spotLights support
    int _ShadowLightIndex;

    half4 FragWhite(Varyings input) : SV_Target
    {
        return half4(1.0, 1.0, 1.0, 1.0);
    }

    half4 DeferredShading(Varyings input) : SV_Target
    {
        UNITY_SETUP_INSTANCE_ID(input);
        UNITY_SETUP_STEREO_EYE_INDEX_POST_VERTEX(input);

<<<<<<< HEAD
        half4 gbuffer0 = UNITY_READ_FRAMEBUFFER_INPUT(0, input.positionCS.xy);
        half4 gbuffer1 = UNITY_READ_FRAMEBUFFER_INPUT(1, input.positionCS.xy);
        half4 gbuffer2 = UNITY_READ_FRAMEBUFFER_INPUT(2, input.positionCS.xy);
        float d        = UNITY_READ_FRAMEBUFFER_INPUT(3, input.positionCS.xy).x;
=======
        // Using SAMPLE_TEXTURE2D is faster than using LOAD_TEXTURE2D on iOS platforms (5% faster shader).
        // Possible reason: HLSLcc upcasts Load() operation to float, which doesn't happen for Sample()?
        float2 screen_uv = (input.screenUV.xy / input.screenUV.z);
        float d        = SAMPLE_TEXTURE2D_X_LOD(_CameraDepthTexture, my_point_clamp_sampler, screen_uv, 0).x; // raw depth value has UNITY_REVERSED_Z applied on most platforms.
        half4 gbuffer0 = SAMPLE_TEXTURE2D_X_LOD(_GBuffer0, my_point_clamp_sampler, screen_uv, 0);
        half4 gbuffer1 = SAMPLE_TEXTURE2D_X_LOD(_GBuffer1, my_point_clamp_sampler, screen_uv, 0);
        half4 gbuffer2 = SAMPLE_TEXTURE2D_X_LOD(_GBuffer2, my_point_clamp_sampler, screen_uv, 0);
>>>>>>> 757811be

        #if XR_MODE
            #if UNITY_REVERSED_Z
            d = 1.0 - d;
            #endif
            d = d * 2.0 - 1.0;
            float4 posCS = float4(input.posCS.xy, d * input.posCS.w, input.posCS.w);
            #if UNITY_UV_STARTS_AT_TOP
            posCS.y = -posCS.y;
            #endif
            float3 posWS = ComputeWorldSpacePosition(posCS, UNITY_MATRIX_I_VP);
        #else
            // We can fold all this into 1 neat matrix transform, unless in XR Single Pass mode at the moment.
            float4 posWS = mul(_ScreenToWorld, float4(input.positionCS.xy, d, 1.0));
            posWS.xyz *= rcp(posWS.w);
        #endif

        InputData inputData = InputDataFromGbufferAndWorldPosition(gbuffer2, posWS.xyz);
        uint materialFlags = UnpackMaterialFlags(gbuffer0.a);
        bool materialReceiveShadowsOff = (materialFlags & kMaterialFlagReceiveShadowsOff) != 0;
        #if SHADER_API_MOBILE || SHADER_API_SWITCH
        // Specular highlights are still silenced by setting specular to 0.0 during gbuffer pass and GPU timing is still reduced.
        bool materialSpecularHighlightsOff = false;
        #else
        bool materialSpecularHighlightsOff = (materialFlags & kMaterialFlagSpecularHighlightsOff);
        #endif

        Light unityLight;

        #if defined(_DIRECTIONAL)
            unityLight.direction = _LightDirection;
            unityLight.color = _LightColor.rgb;
            unityLight.distanceAttenuation = 1.0;
            unityLight.shadowAttenuation = 1.0; // TODO materialFlagReceiveShadows
        #else
            PunctualLightData light;
            light.posWS = _LightPosWS;
            light.radius2 = 0.0; //  only used by tile-lights.
            light.color = float4(_LightColor, 0.0);
            light.attenuation = _LightAttenuation;
            light.spotDirection = _LightDirection;
            light.shadowLightIndex = _ShadowLightIndex;
            unityLight = UnityLightFromPunctualLightDataAndWorldSpacePosition(light, posWS.xyz, materialReceiveShadowsOff);
        #endif

        half3 color = 0.0.xxx;

        #if defined(_LIT)
            BRDFData brdfData = BRDFDataFromGbuffer(gbuffer0, gbuffer1, gbuffer2);
            color = LightingPhysicallyBased(brdfData, unityLight, inputData.normalWS, inputData.viewDirectionWS, materialSpecularHighlightsOff);
        #elif defined(_SIMPLELIT)
            SurfaceData surfaceData = SurfaceDataFromGbuffer(gbuffer0, gbuffer1, gbuffer2, kLightingSimpleLit);
            half3 attenuatedLightColor = unityLight.color * (unityLight.distanceAttenuation * unityLight.shadowAttenuation);
            half3 diffuseColor = LightingLambert(attenuatedLightColor, unityLight.direction, inputData.normalWS);
            half3 specularColor = LightingSpecular(attenuatedLightColor, unityLight.direction, inputData.normalWS, inputData.viewDirectionWS, half4(surfaceData.specular, surfaceData.smoothness), surfaceData.smoothness);
            // TODO: if !defined(_SPECGLOSSMAP) && !defined(_SPECULAR_COLOR), force specularColor to 0 in gbuffer code
            color = diffuseColor * surfaceData.albedo + specularColor;
        #endif

        return half4(color, 0.0);
    }

    half4 FragFog(Varyings input) : SV_Target
    {
        float d = UNITY_READ_FRAMEBUFFER_INPUT(3, input.positionCS.xy).x;
        float eye_z = LinearEyeDepth(d, _ZBufferParams);
        float clip_z = UNITY_MATRIX_P[2][2] * -eye_z + UNITY_MATRIX_P[2][3];
        half fogFactor = ComputeFogFactor(clip_z);
        half fogIntensity = ComputeFogIntensity(fogFactor);
        return half4(unity_FogColor.rgb, fogIntensity);
    }

    ENDHLSL

    SubShader
    {
        Tags { "RenderType" = "Opaque" "RenderPipeline" = "UniversalPipeline"}

        // 0 - Stencil pass
        Pass
        {
            Name "Stencil Volume"

            ZTest LEQual
            ZWrite Off
            Cull Off
            ColorMask 0

            // Bit 4 is used for the stencil volume.
            Stencil {
                WriteMask 16
                ReadMask 16
                CompFront Always
                PassFront Keep
                ZFailFront Invert
                CompBack Always
                PassBack Keep
                ZFailBack Invert
            }

            HLSLPROGRAM

            #pragma multi_compile _ _SPOT

            #pragma vertex Vertex
            #pragma fragment FragWhite
            //#pragma enable_d3d11_debug_symbols

            ENDHLSL
        }

        // 1 - Deferred Punctual Light (Lit)
        Pass
        {
            Name "Deferred Punctual Light (Lit)"

            ZTest GEqual
            ZWrite Off
            Cull Front
            Blend One One, Zero One
            BlendOp Add, Add

            // [Stencil] Bit 4 is used for the stencil volume.
            // [Stencil] Bit 5-6 material type. 00 = unlit/bakedLit, 01 = Lit, 10 = SimpleLit
            Stencil {
                Ref 48       // 0b00110000
                WriteMask 16 // 0b00010000
                ReadMask 112 // 0b01110000
                Comp Equal
                Pass Zero
                Fail Keep
                ZFail Keep
            }

            HLSLPROGRAM

            #pragma multi_compile _POINT _SPOT
            #pragma multi_compile_fragment _LIT
            #pragma multi_compile_fragment _ADDITIONAL_LIGHTS
            #pragma multi_compile_fragment _ _DEFERRED_ADDITIONAL_LIGHT_SHADOWS
            #pragma multi_compile_fragment _ _SHADOWS_SOFT
            #pragma multi_compile_fragment _ _GBUFFER_NORMALS_OCT

            #pragma vertex Vertex
            #pragma fragment DeferredShading
            //#pragma enable_d3d11_debug_symbols

            ENDHLSL
        }

        // 2 - Deferred Punctual Light (SimpleLit)
        Pass
        {
            Name "Deferred Punctual Light (SimpleLit)"

            ZTest GEqual
            ZWrite Off
            Cull Front
            Blend One One, Zero One
            BlendOp Add, Add

            // [Stencil] Bit 4 is used for the stencil volume.
            // [Stencil] Bit 5-6 material type. 00 = unlit/bakedLit, 01 = Lit, 10 = SimpleLit
            Stencil {
                Ref 80       // 0b01010000
                WriteMask 16 // 0b00010000
                ReadMask 112 // 0b01110000
                CompBack Equal
                PassBack Zero
                FailBack Keep
                ZFailBack Keep
            }

            HLSLPROGRAM

            #pragma multi_compile _POINT _SPOT
            #pragma multi_compile_fragment _SIMPLELIT
            #pragma multi_compile_fragment _ADDITIONAL_LIGHTS
            #pragma multi_compile_fragment _ _DEFERRED_ADDITIONAL_LIGHT_SHADOWS
            #pragma multi_compile_fragment _ _SHADOWS_SOFT
            #pragma multi_compile_fragment _ _GBUFFER_NORMALS_OCT

            #pragma vertex Vertex
            #pragma fragment DeferredShading
            //#pragma enable_d3d11_debug_symbols

            ENDHLSL
        }

        // 3 - Directional Light (Lit)
        Pass
        {
            Name "Deferred Directional Light (Lit)"

            ZTest NotEqual
            ZWrite Off
            Cull Off
            Blend One One, Zero One
            BlendOp Add, Add

            // [Stencil] Bit 4 is used for the stencil volume.
            // [Stencil] Bit 5-6 material type. 00 = unlit/bakedLit, 01 = Lit, 10 = SimpleLit
            Stencil {
                Ref 32      // 0b00100000
                WriteMask 0 // 0b00000000
                ReadMask 96 // 0b01100000
                Comp Equal
                Pass Keep
                Fail Keep
                ZFail Keep
            }

            HLSLPROGRAM

            #pragma multi_compile _DIRECTIONAL
            #pragma multi_compile_fragment _LIT
            #pragma multi_compile_fragment _ADDITIONAL_LIGHTS
            #pragma multi_compile_fragment _ _DEFERRED_ADDITIONAL_LIGHT_SHADOWS
            #pragma multi_compile_fragment _ _SHADOWS_SOFT
            #pragma multi_compile_fragment _ _GBUFFER_NORMALS_OCT

            #pragma vertex Vertex
            #pragma fragment DeferredShading
            //#pragma enable_d3d11_debug_symbols

            ENDHLSL
        }

        // 4 - Directional Light (SimpleLit)
        Pass
        {
            Name "Deferred Directional Light (SimpleLit)"

            ZTest NotEqual
            ZWrite Off
            Cull Off
            Blend One One, Zero One
            BlendOp Add, Add

            // [Stencil] Bit 4 is used for the stencil volume.
            // [Stencil] Bit 5-6 material type. 00 = unlit/bakedLit, 01 = Lit, 10 = SimpleLit
            Stencil {
                Ref 64      // 0b01000000
                WriteMask 0 // 0b00000000
                ReadMask 96 // 0b01100000
                Comp Equal
                Pass Keep
                Fail Keep
                ZFail Keep
            }

            HLSLPROGRAM

            #pragma multi_compile _DIRECTIONAL
            #pragma multi_compile_fragment _SIMPLELIT
            #pragma multi_compile_fragment _ADDITIONAL_LIGHTS
            #pragma multi_compile_fragment _ _DEFERRED_ADDITIONAL_LIGHT_SHADOWS
            #pragma multi_compile_fragment _ _SHADOWS_SOFT
            #pragma multi_compile_fragment _ _GBUFFER_NORMALS_OCT

            #pragma vertex Vertex
            #pragma fragment DeferredShading
            //#pragma enable_d3d11_debug_symbols

            ENDHLSL
        }

        // 5 - Legacy fog
        Pass
        {
            Name "Fog"

            ZTest NotEqual
            ZWrite Off
            Cull Off
            Blend OneMinusSrcAlpha SrcAlpha, Zero One
            BlendOp Add, Add

            HLSLPROGRAM

            #pragma multi_compile _FOG
            #pragma multi_compile FOG_LINEAR FOG_EXP FOG_EXP2

            #pragma vertex Vertex
            #pragma fragment FragFog
            //#pragma enable_d3d11_debug_symbols

            ENDHLSL
        }
    }
}<|MERGE_RESOLUTION|>--- conflicted
+++ resolved
@@ -112,20 +112,10 @@
         UNITY_SETUP_INSTANCE_ID(input);
         UNITY_SETUP_STEREO_EYE_INDEX_POST_VERTEX(input);
 
-<<<<<<< HEAD
         half4 gbuffer0 = UNITY_READ_FRAMEBUFFER_INPUT(0, input.positionCS.xy);
         half4 gbuffer1 = UNITY_READ_FRAMEBUFFER_INPUT(1, input.positionCS.xy);
         half4 gbuffer2 = UNITY_READ_FRAMEBUFFER_INPUT(2, input.positionCS.xy);
         float d        = UNITY_READ_FRAMEBUFFER_INPUT(3, input.positionCS.xy).x;
-=======
-        // Using SAMPLE_TEXTURE2D is faster than using LOAD_TEXTURE2D on iOS platforms (5% faster shader).
-        // Possible reason: HLSLcc upcasts Load() operation to float, which doesn't happen for Sample()?
-        float2 screen_uv = (input.screenUV.xy / input.screenUV.z);
-        float d        = SAMPLE_TEXTURE2D_X_LOD(_CameraDepthTexture, my_point_clamp_sampler, screen_uv, 0).x; // raw depth value has UNITY_REVERSED_Z applied on most platforms.
-        half4 gbuffer0 = SAMPLE_TEXTURE2D_X_LOD(_GBuffer0, my_point_clamp_sampler, screen_uv, 0);
-        half4 gbuffer1 = SAMPLE_TEXTURE2D_X_LOD(_GBuffer1, my_point_clamp_sampler, screen_uv, 0);
-        half4 gbuffer2 = SAMPLE_TEXTURE2D_X_LOD(_GBuffer2, my_point_clamp_sampler, screen_uv, 0);
->>>>>>> 757811be
 
         #if XR_MODE
             #if UNITY_REVERSED_Z
