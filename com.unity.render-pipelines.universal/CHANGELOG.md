# Changelog
All notable changes to this package will be documented in this file.

The format is based on [Keep a Changelog](http://keepachangelog.com/en/1.0.0/)
and this project adheres to [Semantic Versioning](http://semver.org/spec/v2.0.0.html).

## [14.0.1] - 2021-12-07

### Added
- Added support for user-selected upscaling filters. Current options are automatic, bilinear, and nearest-neighbor.
- Added batch mode support for the converters.
<<<<<<< HEAD
- Added Screen Coordinates Override feature. Adapted post effects to support Screen Coordinates Override. (Used, for example, to support Cluster Display.)
=======
- Added support for user-selected upscaling filters. Current options are automatic, bilinear, and nearest-neighbor.
- Added support for FidelityFX Super Resolution 1.0 upscaling filter.
- Added Downscale and Max Iterations options for Bloom
>>>>>>> 8ae8caeb

### Changed
- Re-added the menu button to be able to convert selected materials.
- Reverted intermediate texture behavior.
- Shader Variant Log Level moved from the URP Asset to URP Global Settings.
- Removed skipIterations from Bloom settings. It has now been replaced with maxIterations.

### Fixed
- Fix mismatch on some platforms between Editor-side and Runtime-side implementations of UnityEngine.Rendering.Universal.DecalRendererFeature.IsAutomaticDBuffer() [case 1364134]
- Fixed incorrect light indexing on Windows Editor with Android target. [case 1378103](https://issuetracker.unity3d.com/product/unity/issues/guid/1378103/)
- Fixed missing depth for Depth of Field in an overlay camera. [case 1365623](https://issuetracker.unity3d.com/product/unity/issues/guid/1365623/)
- Fixed FXAA quality issues when render scale is not 1.0.
- Fixed material converter not being able to be called in batch mode. [case 1375962]
- Fixed an issue where specular color was not matching behaviour in Legacy and HDRP. [case 1326941](https://issuetracker.unity3d.com/issues/urp-specular-color-behavior-does-not-match-legacy-or-hdrp)
- Fixed a shader compiler issue with mismatching variable types when calling lerp.

## [14.0.0] - 2021-11-17

### Added
- Renderer Features can now use the HelpURLAttribute to specify a documentation URL to be used in the inspector.
- Added inspector documentation URLs to the SSAO, Decal, and Render Objects renderer features.
- Changed "_USE_DRAW_PROCEDURAL" to be used only in vertex shader in Post Processing related shaders as they are not needed for fragment shaders. In result we now generate less shader variants.

### Fixed
- Fix shadow rendering correctly to work with shader stripping in WebGl. [case 1381881](https://issuetracker.unity3d.com/issues/webgl-urp-mesh-is-not-rendered-in-the-scene-on-webgl-build)
- Fixed incorrect shadow batching and shadow length [case 1387859](https://issuetracker.unity3d.com/issues/shadow-caster-2d-casts-artifacted-shadows)
- VFX: Incorrect Decal rendering when rendescale is different than one [case 1343674](https://issuetracker.unity3d.com/product/unity/issues/guid/1343674/)
- Fixed inspector documentation URLs for the URP asset and Universal Renderer asset.
- Fixed render scale setting unintentionally affecting the scene view camera.
- Fixed property wrappers around material properties.

## [13.1.2] - 2021-11-05

### Added
- Added minimal picking support for DOTS 1.0 (on parity with Hybrid Renderer V2)
- Added support for `RTHandle`.

### Changed
- Converted internal render targets to use `RTHandle` targets instead of `RenderTargetHandle` and `RenderTargetIdentifier`.
- Set usage of `RenderTargetHandle` and public functions using `RenderTargetIdentifier` as obsolete for future removal.
- Split RendererFeatures `AddRenderPasses` into two functions with `SetupRenderPasses` so render targets can be used after allocation.
- The "Add Renderer Feature" menu now supports filtering.
- Removed the name input for the SSAO and Screen Space Shadows renderer features.

### Fixed
- Fixed an issue where 2D global lights with shadows enabled could break light layer batching [case 1376487](https://issuetracker.unity3d.com/issues/2d-urp-upgrading-global-light-sets-shadow-settings-to-enabled)
- Fixed broken soft shadow filtering. [case 1374960](https://issuetracker.unity3d.com/product/unity/issues/guid/1374960/)
- Fixed Lens Flare not accounting Render Scale setting. [case 1376820](https://issuetracker.unity3d.com/issues/urp-lens-flare-do-not-account-for-render-scale-setting)
- Fixed an issue where SSAO would throw a "RenderingCommandBuffer: invalid pass index" errors. [case 1374215](https://issuetracker.unity3d.com/issues/urp-renderingcommandbuffer-invalid-pass-index-errors-when-opening-urp-sample-scenes)
- Fixed performance regression for 2D shaders where alpha discard was disabled. [case 1335648]
- Fixed an issue with MSAA falling back to the incorrect value when sample count 2 is not supported on some Android GPUs
- Fixed decals to work with native render pass [case 1353141](https://issuetracker.unity3d.com/issues/urp-decals-are-not-visible-in-game-view-after-modifying-urp-asset-properties)
- Fixed decals to work with render scale [1353885](https://issuetracker.unity3d.com/issues/urp-builtin-to-urp-render-pipeline-converter-freezes-the-editor-when-converting-rendering-settings)
- Fixed an issue in where the _ScreenParams is not setup correctly.
- Fixed an issue where intermediate rendertextures were not scaled when a camera was rendering to a texture [case 1342895](https://issuetracker.unity3d.com/issues/camera-rendertocubemap-offsets-and-stretches-out-the-ambient-occlusionl-layer-when-the-render-scale-is-not-equal-to-1)

## [13.1.1] - 2021-10-04

### Added
- Added Depth Texture setting for Overlay Camera.
- Added Depth Priming support for Vulkan with MSAA.
- Added Shadows and Additional Lights off variants stripping.
- Added Adaptive Performance Decals scaler.
- Exposed public API for DebugDisplaySettings.
- Added Display Stats panel to Rendering Debugger that displays CPU/GPU frame timings and bottlenecks.
- Preserve Specular blend mode toggle for glass like materials where the specular reflection itself is not transparent.
- Emulate alpha for multiply blend mode by whitening the base map colors using the alpha value. Keyword _ALPHAMODULATE_ON is set for multiply blend mode.

### Changed
- Main light shadow, additional light shadow and additional light keywords are now enabled based on urp setting instead of existence in scene. This allows better variant stripping.
- Now using the SpeedTree8 PBRLit shadergraph as the default SpeedTree8 shader for Universal.
- Changed default target sorting layers of Light2D to "Everything". Newly added sorting layers will be included in Light2Ds that have target sorting layers already set to "Everything".
- Separated Premultiplied blend mode and Preserve Specular Lighting feature from each other. Premultiplied blend mode is now true straight premultiply mode. Preserve Specular Lighting, which applies alpha differently for diffuse and specular parts of lighting, is now a separate option for Alpha and Additive blend modes. The results of previous Premultiplied blend implementation can be achieved by using Alpha blend mode with Preserve Specular Lighting toggled on.
- Multiply blend now keeps DstAlpha as it's RGB only.
- Particle AlphaModulate() renamed to AlphaModulateAndPremultiply() as it does both. Moved separate AlphaModulate() and AlphaPremultiply() to URP shader library. Fix double alpha multiply for ParticleLit.
- Improved blending modes trigger a material update which tries to keep the existing look intact. This is not always possible and manual blend mode changes might be required.

### Fixed
- Fixed incorrect premultiply blend mode. case 1260085, case 1357703, [case 1347301](https://issuetracker.unity3d.com/product/unity/issues/guid/1347301/)
- Fixed a regression where ShaderGraph screen position was not correct in game view and when using XR [1369450]
- Fixed overwriting of preview camera background color. [case 1357004](https://issuetracker.unity3d.com/product/unity/issues/guid/1361557/)
- Fixed ShadowCaster now requires varying normalWS to include changed normals from vertex shader in shader graph.
- Fixed typo in numIterationsEnclosingSphere api name
- Fix for rendering thumbnails. [case 1348209](https://issuetracker.unity3d.com/issues/preview-of-assets-do-not-show-in-the-project-window)
- Fixed a regression bug where XR camera postion can not be modified in beginCameraRendering [case 1365000]
- Fixed an issue in where installing the Adaptive Performance package caused errors to the inspector UI [1368161](https://issuetracker.unity3d.com/issues/urp-package-throws-compilation-error-cs1525-when-imported-together-with-adaptive-performance-package)
- Fixed a regression where filtering the scene view yielded incorrect visual results [1360233](https://issuetracker.unity3d.com/product/unity/issues/guid/1360233)
- Fixed disabled debug lighting modes on Vulkan and OpenGL following a shader compiler fix. [case 1334240]
- Fixed an issue in where the Convert Renderering Settings would cause a freeze. [case 1353885](https://issuetracker.unity3d.com/issues/urp-builtin-to-urp-render-pipeline-converter-freezes-the-editor-when-converting-rendering-settings)
- Fixed incorrect behavior of Reflections with Smoothness lighting debug mode. [case 1374181]
- Fixed a performance regression in the 2D renderer regarding the PostProcessPass [case 1347893]
- Fixed light banding artifacts on some mobile platforms. [case 1375791](https://issuetracker.unity3d.com/issues/mobile-urp-banding-like-artifacts-are-visible-when-smooth-material-is-lit-by-light)

## [13.1.0] - 2021-09-24
### Added
- Added public api and updated docs for Light2D shape properties.

### Changed

- URP will no longer render via an intermediate texture unless actively required by a Renderer Feature. See the upgrade guide for compatibility options and how assets are upgraded.
- MaterialReimporter.ReimportAllMaterials now batches the asset database changes to improve performance.

### Fixed
- Fixed post processing with Pixel Perfect camera [case 1363763](https://issuetracker.unity3d.com/product/unity/issues/guid/1363763/)
- Fixed the LensFlare flicker with TAA on SceneView (case 1356734).
- Fixed an issue where Unlit and ParticlesUnlit shaders did not have HDR color selection for albedo [case 1283767](https://issuetracker.unity3d.com/issues/built-in-unlit-particle-shader-has-hdr-color-selection-for-albedo-urp-unlit-particles-do-not)

## [13.0.0] - 2021-09-01
### Added
- URP global setting for stripping post processing shader variants.
- URP global setting for stripping off shader variants.
- Terrain grass shader alpha changed to always write 1 to alpha. Enabled alpha channel write mask.

### Changed
- Removed experimental tile deferred code.
- VFX: New shadergraph support directly on Universal target.

### Fixed
- Added warning for lit shader detailed abledo, if texture is not linear. [1342011](https://issuetracker.unity3d.com/issues/detail-maps-packed-differently-in-built-in-vs-urp)
- Fixed lit detail correctly upgraded from standard shader. [1323725](https://issuetracker.unity3d.com/issues/urp-detail-map-tiling-is-tied-to-base-texture-tiling)
- URP asset can now use multi-edit. [case 1364966](https://issuetracker.unity3d.com/issues/urp-universalrenderpipelineasset-does-not-support-multi-edit)
- Fixed an issue in where the current open scene didn't load after running the converters. [case 1365101]
- Added "Conservative Enclosing Sphere" setting to fix shadow frustum culling issue where shadows are erroneously culled in corners of cascades [case 1153151](https://issuetracker.unity3d.com/issues/lwrp-shadows-are-being-culled-incorrectly-in-the-corner-of-the-camera-viewport-when-the-far-clip-plane-is-small)
- Fixed memory leak with XR combined occlusion meshes. [case 1366173]
- Fixed a bug with Sprite Targets in ShaderGraph not rendering correctly in game view [1352225]

### Changed
- Remove use of deprecated UNITY_USE_NATIVE_HDR keyword in shaders.

## [12.0.0] - 2021-01-11
### Added
- Added support for default sprite mask shaders for the 2D Renderer in URP.
- Added View Vector node to mimic old behavior of View Direction node in URP.
- Added support for the PlayStation 5 platform.
- Enabled deferred renderer in UI.
- Added support for light layers, which uses Rendering Layer Masks to make Lights in your Scene only light up specific Meshes.
- 2D Light Texture Node. A Shader Graph node that enable sampling of the Light Textures generated by the 2D Renderer in a lit scene.
- Fixed an error where multisampled texture being bound to a non-multisampled sampler in XR. [case 1297013](https://issuetracker.unity3d.com/issues/android-urp-black-screen-when-building-project-to-an-android-device-with-mock-hmd-enabled-and-multisampled-sampler-errors)
- Added _SURFACE_TYPE_TRANSPARENT keyword to URP shaders.
- Added Depth and DepthNormals passes to particles shaders.
- Added support for SSAO in Particle and Unlit shaders.
- Added Decal support. This includes new Decal Projector component, Decal renderer feature and Decal shader graph.
- Added a SpeedTree 8 Shader Graph but did not set it as the default when importing or upgrading Speed Tree 8 assets. Because URP doesn't yet support per-material culling, this Shader Graph does not yet behave in the same way as the existing handwritten SpeedTree 8 shader for URP.
- Added optional Depth Priming. Allows the forward opaque pass of the base camera to skip shading certain fragments if they don't contribute to the final opaque output.
- Added blending and box projection for reflection probes.
- Added 'Store Actions' option that enables bandwidth optimizations on mobile GPU architectures.
- Added "Allow Material Override" option to Lit and Unlit ShaderGraph targets.  When checked, allows Material to control the surface options (transparent/opaque, blend mode, etc).
- Added a new UI for Render Pipeline Converters. Used now for Built-in to Universal conversion.
- Added sections on Light Inspector.
- Reorder camera inspector to be in the same order as HDRP.
- Added new URP Debug Views under Window/Analysis/Rendering Debugger.
- Added support for controlling Volume Framework Update Frequency in UI on Cameras and URP Asset as well as through scripting.
- Added URP Global Settings Asset to the Graphics Settings - a common place for project-wide URP settings.
- Added possibility to rename light layer values.
- Added Light cookies support to directional, point and spot light. Directional light cookie is main light only feature.
- Added GetUniversalAdditionalLightData, a method that returns the additional data component for a given light or create one if it doesn't exist yet.
- VFX: Basic support of Lit output.
- Added Motion Vector render pass for URP.
- VFX: Fix light cookies integration.
- Added Lights 2D to the Light Explorer window.
- Two new URP specific scene templates, Basic which has a camera and directional light, then Standard which has the addition of a global volume with basic post effects setup.
- Added Render Settings Converter to the Render Pipeline Converter, this tool creates and assigns URP Assets based off rendering settings of a Builtin project.
- XR: Added Late Latching support to reduce VR latency (Quest).
- Fixed incorrect shadow fade in deferred rendering mode.
- Added a help button on material editor to show the shader documentation page
- Added "Copy Depth Mode" Universal Renderer Data option that allows to specify if URP should copy the depth after the opaques pass or after the transparents pass. This can lead to bandwidth savings on mobile.

### Changed
- Moved fog evaluation from vertex shader to pixel shader. This improves rendering of fog for big triangles and fog quality. This can change the look of the fog slightly.
- UNITY_Z_0_FAR_FROM_CLIPSPACE now remaps to [0, far] range on all platforms consistently. Previously OpenGL platforms did not remap, discarding small amount of range [-near, 0].
- Moved all 2D APIs out of experimental namespace.
- ClearFlag.Depth does not implicitely clear stencil anymore. ClearFlag.Stencil added.
- The Forward Renderer asset is renamed to the Universal Renderer asset. The Universal Renderer asset contains the property Rendering Path that lets you select the Forward or the Deferred Rendering Path.
- Improved PixelPerfectCamera UI/UX
- Changed Pixel Snapping and Upscale Render Texture in the PixelPerfectCamera to a dropdown.
- Move Assets/Create/Rendering/Universal Render Pipeline/Pipeline Asset (2D Renderer) to Assets/Create/Rendering/URP Asset (with 2D Renderer)
- Move Assets/Create/Rendering/Universal Render Pipeline/2D Renderer to Assets/Create/Rendering/URP 2D Renderer
- Move Assets/Create/Rendering/Universal Render Pipeline/Renderer Feature to Assets/Create/Rendering/URP Renderer Feature
- Move Assets/Create/Rendering/Universal Render Pipeline/Post-process Data to Assets/Create/Rendering/URP Post-process Data
- Move Assets/Create/Rendering/Universal Render Pipeline/Pipeline Asset (Forward Renderer) to Assets/Create/Rendering/URP Asset (with Forward Renderer)
- Move Assets/Create/Rendering/Universal Render Pipeline/XR System Data to Assets/Create/Rendering/URP XR System Data
- Move Assets/Create/Rendering/Universal Render Pipeline/Forward Renderer to Assets/Create/Rendering/URP Forward Renderer
- Removing unused temporary depth buffers for Depth of Field and Panini Projection.
- Optimized the Bokeh Depth of Field shader on mobile by using half precision floats.
- Changed UniversalRenderPipelineCameraEditor to URPCameraEditor
- Made 2D shadow casting more efficient
- Reduced the size of the fragment input struct of the TerrainLitPasses and LitGBufferPass, SimpleLitForwardPass and SimpleLitGBufferPass lighting shaders.
- Bokeh Depth of Field performance improvement: moved some calculations from GPU to CPU.
- Advanced Options > Priority has been renamed to Sorting Priority
- Opacity as Density blending feature for Terrain Lit Shader is now disabled when the Terrain has more than four Terrain Layers. This is now similar to the Height-blend feature for the Terrain Lit Shader.
- DepthNormals passes now sample normal maps if used on the material, otherwise output the geometry normal.
- SSAO Texture is now R8 instead of ARGB32 if supported by the platform.
- Enabled subsurface scattering with GI on handwritten Universal ST8 shader.
- Material upgrader now also upgrades AnimationClips in the project that have curves bound to renamed material properties.
- 2D Lights now inherit from Light2DBase.
- The behavior of setting a camera's Background Type to "Dont Care" has changed on mobile. Previously, "Dont Care" would behave identically to "Solid Color" on mobile. Now, "Dont Care" corresponds to the render target being filled with arbitrary data at the beginning of the frame, which may be faster in some situations. Note that there are no guarantees for the exact content of the render target, so projects should use "Dont care" only if they are guaranteed to render to, or otherwise write every pixel every frame.
- Stripping shader variants per renderer features instead of combined renderer features.
- When MSAA is enabled and a depth texture is required, the opaque pass depth will be copied instead of scheduling a depth prepass.
- URP Asset Inspector - Advanced settings have been reordered under `Show Additional Properties` on each section.
- Changed the default name when a new urp asset is created.
- URP Asset Inspector - `General` section has been renamed to `Rendering`.
- Refactored some of the array resizing code around decal projector rendering to use new APIs in render core
- UniversalRendererData and ForwardRendererData GUIDs have been reversed so that users coming from 2019LTS, 2020LTS and 2021.1 have a smooth upgrade path, you may encounter issues coming from 2021.2 Alpha/Beta versions and are recommended to start with a fresh library if initial upgrade fails.

### Fixed
- Fixed an issue in PostProcessPass causing OnGUI draws to not show on screen. [case 1346650]
- Fixed an issue with the blend mode in Sprite-Lit-Default shader causing alpha to overwrite the framebuffer. [case 1331392](https://issuetracker.unity3d.com/product/unity/issues/guid/1331392/)
- Fixed pixel perfect camera rect not being correctly initialized. [case 1312646](https://issuetracker.unity3d.com/product/unity/issues/guid/1312646/)
- Camera Inspector Stack list edition fixes.
- Fix indentation of Emission map on material editor.
- Fixed additional camera data help url
- Fixed additional light data help url
- Fixed Opacity as Density blending artifacts on Terrain that that caused Terrain to have modified splat weights of zero in some areas and greater than one in others. [case 1283124](https://issuetracker.unity3d.com/product/unity/issues/guid/1283124/)
- Fixed an issue where Sprite type Light2Ds would throw an exeception if missing a sprite
- Fixed an issue where Sprite type Light2Ds were missing a default sprite
- Fixed an issue where ShadowCasters were sometimes being rendered twice in the editor while in playmode.
- Fixed an issue where ShadowCaster2D was generating garbage when running in the editor. [case 1304158](https://issuetracker.unity3d.com/product/unity/issues/guid/1304158/)
- Fixed an issue where the 2D Renderer was not rendering depth and stencil in the normal rendering pass
- Fixed an issue where 2D lighting was incorrectly calculated when using a perspective camera.
- Fixed an issue where objects in motion might jitter when the Pixel Perfect Camera is used. [case 1300474](https://issuetracker.unity3d.com/issues/urp-characters-sprite-repeats-in-the-build-when-using-pixel-perfect-camera-and-2d-renderer)
- Fixed an issue where filtering in the scene view would not properly highlight the filtered objects. case 1324359
- Fixed an issue where the scene view camera was not correctly cleared for the 2D Renderer. [case 1311377](https://issuetracker.unity3d.com/product/unity/issues/guid/1311377/)
- Fixed an issue where the letter box/pillar box areas were not properly cleared when the Pixel Perfect Camera is used. [case 1291224](https://issuetracker.unity3d.com/issues/pixel-perfect-image-artifact-appear-between-the-reference-resolution-and-screen-resolution-borders-when-strech-fill-is-enabled)
- Fixed an issue where the Cinemachine Pixel Perfect Extension might cause the Orthographic Size of the Camera to jump to 1 when the Scene is loaded. [case 1249076](https://issuetracker.unity3d.com/issues/cinemachine-pixel-perfect-camera-extension-causes-the-orthogonal-size-to-jump-to-1-when-the-scene-is-loaded)
- Fixed an issue where 2D Shadows were casting to the wrong layers [case 1300753][https://issuetracker.unity3d.com/product/unity/issues/guid/1300753/]
- Fixed an issue where Light2D did not upgrade Shadow Strength, Volumetric Intensity, Volumetric Shadow Strength correctly [case 1317755](https://issuetracker.unity3d.com/issues/urp-lighting-missing-orange-tint-in-scene-background)
- Fixed an issue where render scale was breaking SSAO in scene view. [case 1296710](https://issuetracker.unity3d.com/issues/ssao-effect-floating-in-the-air-in-scene-view-when-2-objects-with-shadergraph-materials-are-on-top-of-each-other)
- Fixed GC allocations from XR occlusion mesh when using multipass.
- SMAA post-filter only clear stencil buffer instead of depth and stencil buffers.
- Fixed an issue where the inspector of Renderer Data would break after adding RenderObjects renderer feature and then adding another renderer feature.
- Fixed an issue where soft particles did not work with orthographic projection. [case 1294607](https://issuetracker.unity3d.com/product/unity/issues/guid/1294607/)
- Fixed wrong shader / properties assignement to materials created from 3DsMax 2021 Physical Material. (case 1293576)
- Normalized the view direction in Shader Graph to be consistent across Scriptable Render Pieplines.
- Fixed material upgrader to run in batch mode [case 1305402]
- Fixed gizmos drawing in game view. [case 1302504](https://issuetracker.unity3d.com/issues/urp-handles-with-set-ztest-do-not-respect-depth-sorting-in-the-game-view)
- Fixed an issue in shaderGraph target where the ShaderPass.hlsl was being included after SHADERPASS was defined
- Fixed base camera to keep render texture in sync with camera stacks. [case 1288105](https://issuetracker.unity3d.com/issues/srp-base-camera-rendering-to-render-texture-takes-overlay-camera-into-account-but-not-its-canvas)
- Fixed base camera to keep viewport in sync with camera stacks. [case 1311268](https://issuetracker.unity3d.com/issues/buttons-clickable-area-is-offset-when-canvas-render-camera-is-an-overlay-camera-and-viewport-rect-is-changed-on-base-camera)
- Fixed base camera to keep display index in sync with camera stacks. [case 1252265](https://issuetracker.unity3d.com/issues/universal-rp-overlay-camera-still-renders-to-displaya)
- Fixed base camera to keep display index in sync with camera stacks for canvas. [case 1291872](https://issuetracker.unity3d.com/issues/canvas-renders-only-on-the-display-1-when-its-set-to-screen-space-camera-or-world-space-and-has-overlay-type-camera-assigned)
- Fixed render pass reusage with camera stack on vulkan. [case 1226940](https://issuetracker.unity3d.com/issues/vulkan-each-camera-stack-layer-generate-a-render-pass-separately-when-render-pass-are-the-same)
- Fixed camera stack UI correctly work with prefabs. [case 1308717](https://issuetracker.unity3d.com/issues/the-prefab-apply-slash-revert-menu-cant-be-opened-by-right-clicking-on-the-stack-label-under-the-camera-component-in-the-inspector)
- Fixed an issue where Particle Lit shader had an incorrect fallback shader [case 1312459]
- Fixed an issue with backbuffer MSAA on Vulkan desktop platforms.
- Fixed shadow cascade blend culling factor.
- Fixed remove of the Additional Light Data when removing the Light Component.
- Fixed remove of the Additional Camera Data when removing the Camera Component.
- Fixed shadowCoord error when main light shadow defined in unlit shader graph [case 1175274](https://issuetracker.unity3d.com/issues/shadows-not-applying-when-using-file-in-a-custom-function-node-with-universal-rp)
- Removed Custom.meta which was causing warnings. [case 1314288](https://issuetracker.unity3d.com/issues/urp-warnings-about-missing-metadata-appear-after-installing)
- Fixed a case where shadow fade was clipped too early.
- Fixed an issue where SmoothnessSource would be upgraded to the wrong value in the material upgrader.
- Fixed multi editing of Bias property on lights. [case 1289620]
- Fixed an issue where bokeh dof is applied incorrectly when there is an overlay camera in the camera stack. [case 1303572](https://issuetracker.unity3d.com/issues/urp-bokeh-depth-of-field-is-applied-incorrectly-when-the-main-camera-has-an-overlay-camera-in-the-camera-stack)
- Fixed SafeNormalize returning invalid vector when using half with zero length. [case 1315956]
- Fixed lit shader property duplication issue. [case 1315032](https://issuetracker.unity3d.com/issues/shader-dot-propertytoid-returns-the-same-id-when-shaders-properties-have-the-same-name-but-different-type)
- Fixed undo issues for the additional light property on the UniversalRenderPipeline Asset. [case 1300367]
- Fixed an issue where SSAO would sometimes not render with a recently imported renderer.
- Fixed a regression where the precision was changed. [case 1313942](https://issuetracker.unity3d.com/issues/urp-shader-precision-is-reduced-to-half-when-scriptablerenderfeature-class-is-in-the-project)
- Fixed an issue where motion blur would allocate memory each frame. [case 1314613](https://issuetracker.unity3d.com/issues/urp-gc-alloc-increases-when-motion-blur-override-is-enabled-with-intensity-set-above-0)
- Fixed an issue where using Camera.targetTexture with Linear Color Space on an Android device that does not support sRGB backbuffer results in a RenderTexture that is too bright. [case 1307710]
- Fixed issue causing missing shaders on DirectX 11 feature level 10 GPUs. [case 1278390](https://issuetracker.unity3d.com/product/unity/issues/guid/1278390/)
- Fixed errors when the Profiler is used with XR multipass. [case 1313141](https://issuetracker.unity3d.com/issues/xr-urp-profiler-spams-errors-in-the-console-upon-entering-play-mode)
- Fixed materials being constantly dirty.
- Fixed double sided and clear coat multi editing shader.
- Fixed issue where copy depth depth pass for gizmos was being skipped in game view [case 1302504](https://issuetracker.unity3d.com/issues/urp-handles-with-set-ztest-do-not-respect-depth-sorting-in-the-game-view)
- Fixed an issue where transparent objects sampled SSAO.
- Fixed an issue where Depth Prepass was not run when SSAO was set to Depth Mode.
- Fixed an issue where changing camera's position in the BeginCameraRendering do not apply properly. [case 1318629] (https://issuetracker.unity3d.com/issues/camera-doesnt-move-when-changing-its-position-in-the-begincamerarendering-and-the-endcamerarendering-methods)
- Fixed depth of field pass usage on unsupported devices. [case 1327076](https://issuetracker.unity3d.com/issues/adreno-3xx-nothing-is-rendered-when-post-processing-is-enabled)
- Fixed an issue where SMAA did not work for OpenGL [case 1318214](https://issuetracker.unity3d.com/issues/urp-there-is-no-effect-when-using-smaa-in-urp-with-opengles-api)
- Fixed an issue with Shader Graph Lit shaders where the normalized view direction produced incorrect lighting. [1332804]
- Fixed return values from GetStereoProjectionMatrix() and SetStereoViewMatrix(). [case 1312813](https://issuetracker.unity3d.com/issues/xr-urp-begincamerarender-method-is-lagging-behind-when-using-urp)
- Fixed CopyDepthPass incorrectly always enqueued when deferred rendering mode was enabled when it should depends on the pipeline asset settings.
- Fixed renderer post processing option to work with asset selector re-assing. [case 1319454](https://issuetracker.unity3d.com/issues/urp-universal-renderer-post-processing-doesnt-enable-when-postprocessdata-reassigned-from-the-asset-selector-window)
- Fixed post processing to be enabled by default in the renderer when creating URP asset option. [case 1333461](https://issuetracker.unity3d.com/issues/post-processing-is-disabled-by-default-in-the-forward-renderer-when-creating-a-new-urp-asset)
- Fixed shaderGraph shaders to render into correct depthNormals passes when deferred rendering mode and SSAO are enabled.
- Fixed ordering of subshaders in the Unlit Shader Graph, such that shader target 4.5 takes priority over 2.0. [case 1328636](https://issuetracker.unity3d.com/product/unity/issues/guid/1328636/)
- Fixed issue where it will clear camera color if post processing is happening on XR [case 1324451]
- Fixed a case where camera dimension can be zero. [case 1321168](https://issuetracker.unity3d.com/issues/urp-attempting-to-get-camera-relative-temporary-rendertexture-is-thrown-when-tweening-the-viewport-rect-values-of-a-camera)
- Fixed renderer creation in playmode to have its property reloaded. [case 1333463]
- Fixed gizmos no longer allocate memory in game view. [case 1328852]
- Fixed an issue where shadow artefacts appeared between cascades on Terrain Detail objects.
- Fixed ShaderGraph materials to select render queue in the same way as handwritten shader materials by default, but allows for a user override for custom behavior. [case 1335795]
- Fixed sceneview debug mode rendering (case 1211436).
- URP Global Settings can now be unassigned in the Graphics tab (case 1343570).
- VFX: Fixed soft particles when HDR or Opaque texture isn't enabled
- VFX: Fixed OpenGL soft particles fallback when depth texture isn't available
- Fixed soft shadows shader variants not set to multi_compile_fragment on some shaders (gbuffer pass, speedtree shaders, WavingGrass shader).
- Fixed issue with legacy stereo matrices with XR multipass. [case 1342416]
- Fixed unlit shader function name ambiguity
- Fixed Terrain holes not appearing in shadows [case 1349305]
- VFX: Compilation issue with ShaderGraph and planar lit outputs [case 1349894](https://issuetracker.unity3d.com/product/unity/issues/guid/1349894/)
- Fixed an issue where _AfterPostProcessTexture was no longer being assigned in UniversalRenderer.
- Fixed an issue where TerrainLit was rendering color lighter than Lit [case 1340751] (https://issuetracker.unity3d.com/product/unity/issues/guid/1340751/)
- Fixed Camera rendering when capture action and post processing present. [case 1350313]
- Fixed artifacts in Speed Tree 8 billboard LODs due to SpeedTree LOD smoothing/crossfading [case 1348407]
- Fix sporadic NaN when using normal maps with XYZ-encoding [case 1351020](https://issuetracker.unity3d.com/issues/android-urp-vulkan-nan-pixels-and-bloom-post-processing-generates-visual-artifacts)
- Support undo of URP Global Settings asset assignation (case 1342987).
- Removed unsupported fields from Presets of Light and Camera [case 1335979].
- Fixed graphical artefact when terrain height map is used with rendering layer mask for lighting.
- Fixed URP's vignette effect to respect XR's view center, since with Asymmetric FOV, the center of the view is not always the center of the texture [case 1358336](https://issuetracker.unity3d.com/issues/xr-sdk-urp-vignette-post-processing-effect-is-overlapping-between-eyes)
- Fixed an issue where screen space shadows has flickering with deferred mode [case 1354681](https://issuetracker.unity3d.com/issues/screen-space-shadows-flicker-in-scene-view-when-using-deferred-rendering)
- Fixed shadowCascadeBlendCullingFactor to be 1.0
- Fixed missing property values in a RendererFeature of screen space shadows by adding tooltip for it instead of showing them. [case 1327356]

### Changed
- Change Asset/Create/Shader/Universal Render Pipeline/Lit Shader Graph to Asset/Create/Shader Graph/URP/Lit Shader Graph
- Change Asset/Create/Shader/Universal Render Pipeline/Sprite Lit Shader Graph to Asset/Create/Shader Graph/URP/Sprite Lit Shader Graph
- Change Asset/Create/Shader/Universal Render Pipeline/Unlit Shader Graph to Asset/Create/Shader Graph/URP/Unlit Shader Graph
- Change Asset/Create/Shader/Universal Render Pipeline/Sprite Unlit Shader Graph to Asset/Create/Shader Graph/URP/Sprite Unlit Shader Graph
- Moved Edit/Render Pipeline/Universal Render Pipeline/Upgrade Project Materials to 2D Renderer Materials to Edit/Rendering/Materials/Convert All Built-in Materials to URP 2D Renderer
- Moved Edit/Render Pipeline/Universal Render Pipeline/Upgrade Scene Materials to 2D Renderer Materials to Edit/Rendering/Materials/Convert All Built-in Scene Materials to URP 2D Renderer
- Moved Edit/Render Pipeline/Universal Render Pipeline/Upgrade Project URP Parametric Lights to Freeform to Edit/Rendering/Lights/Convert Project URP Parametric Lights to Freeform
- Moved Edit/Render Pipeline/Universal Render Pipeline/Upgrade Scene URP Parametric Lights to Freeform to Edit/Rendering/Lights/Convert Scene URP Parametric Lights to Freeform
- Moved Edit/Render Pipeline/Universal Render Pipeline/Upgrade Project Materials to URP Materials to Edit/Rendering/Materials/Convert All Built-in Materials to URP
- Moved Edit/Render Pipeline/Universal Render Pipeline/Upgrade Selected Materials to URP Materials to Edit/Rendering/Materials/Convert Selected Built-in Materials to URP
- Deprecated GetShadowFade in Shadows.hlsl, use GetMainLightShadowFade or GetAdditionalLightShadowFade.
- Improved shadow cascade GUI drawing with pixel perfect, hover and focus functionalities.
- Shadow fade now uses border value for calculating shadow fade distance and fall off linearly.
- Improved URP profiling scopes. Remove low impact scopes from the command buffer for a small performance gain. Fix the name and invalid scope for context.submit() scope. Change the default profiling name of ScriptableRenderPass to Unnamed_ScriptableRenderPass.
- Using the same MaterialHeaderScope for material editor as HDRP is using

### Removed
- Code to upgrade from LWRP to URP was removed. This means if you want to upgrade from LWRP you must first upgrade to previous versions of URP and then upgrade to this version.

## [11.0.0] - 2020-10-21
### Added
- Added real-time Point Light Shadows.
- Added a supported MSAA samples count check, so the actual supported MSAA samples count value can be assigned to RenderTexture descriptors.
- Added the TerrainCompatible SubShader Tag. Use this Tag in your custom shader to tell Unity that the shader is compatible with the Terrain system.
- Added _CameraSortingLayerTexture global shader variable and related parameters
- Added preset shapes for creating a freeform light
- Added serialization of Freeform ShapeLight mesh to avoid CPU cost of generating them on the runtime.
- Added 2D Renderer Asset Preset for creating a Universal Renderer Asset
- Added an option to use faster, but less accurate approximation functions when converting between the sRGB and Linear color spaces.
- Added screen space shadow as renderer feature
- Added [DisallowMultipleRendererFeature] attribute for Renderer Features.
- Added support for Enlighten precomputed realtime Global Illumination.

### Changed
- Optimized 2D Renderer performance on mobile GPUs by reducing the number of render target switches.
- Optimized 2D Renderer performance by rendering the normal buffer at the same lower resolution as the light buffers.
- Improved Light2D UI/UX
- Improved 2D Menu layout
- Deprecated Light2D Parametric Light
- Deprecated Light2D point light cookie
- Renamed Light2D point light to spot light
- 2D Renderer: The per Blend Style render texture scale setting was replaced by a global scale setting for all Blend Styles.
- Optimized 2D Renderer performance by using a tiny light texture for layer/blend style pairs for which no light is rendered.
- Reorgnized the settings in 2D Renderer Data Inspector.
- FallOff Lookup Texture is now part of 2D RenderData.
- Creating a Shadow Caster 2D will use try and use sprite and physics bounds as the default shape
- Deleting all points in a Shadow Caster will cause the shape to use the bounds.
- Improved Geometry for Smooth Falloff of 2D Shape Lights.
- Updated the tooltips for Light 2D Inspector.
- Removed the Custom blend Mode option from the Blend Styles.
- New default Blend Styles when a new 2D Renderer Data asset is created.
- Added a supported MSAA samples count check, so the actual supported MSAA samples count value can be assigned to RenderTexture descriptors.
- Bloom in Gamma color-space now more closely matches Linear color-space, this will mean project using Bloom and Gamma color-space may need to adjust Bloom Intensity to match previous look.
- Autodesk Interactive Shader Graph files and folders containing them were renamed. The new file paths do not have spaces.
- Moved `FinalPostProcessPass` to `AfterRenderingPostProcessing` event from `AfterRendering`. This allows user pass to execute before and after `FinalPostProcessPass` and `CapturePass` to capture everything.
- Changed shader keywords of main light shadow from toggling to enumerating.
- Always use "High" quality normals, which normalizes the normal in pixel shader. "Low" quality normals looked too much like a bug.
- Re-enabled implicit MSAA resolve to backbuffer on Metal MacOS.
- Optimized 2D performance by rendering straight to the backbuffer if possible
- Changed Post Process Data to bool. When it is no enabled all post processing is stripped from build, when it is enabled you can still override resources there.
- Converted XR automated tests to use MockHMD.
- Improved 2D Renderer performance on mobile GPUs when using MSAA
- Reduced the size of the fragment input struct of the Terrain and Forward lighting shaders.

### Fixed
- Fixed an issue where additional lights would not render with WebGL 1
- Fixed an issue where the 2D Renderer was incorrectly rendering transparency with normal maps on an empty background.
- Fixed an issue that that caused a null error when creating a Sprite Light. [case 1307125](https://issuetracker.unity3d.com/issues/urp-nullreferenceexception-thrown-on-creating-sprite-light-2d-object-in-the-hierarchy)
- Fixed an issue where Sprites on one Sorting Layer were fully lit even when there's no 2D light targeting that layer.
- Fixed an issue where null reference exception was thrown when creating a 2D Renderer Data asset while scripts are compiling. [case 1263040](https://issuetracker.unity3d.com/issues/urp-nullreferenceexception-error-is-thrown-on-creating-2d-renderer-asset)
- Fixed an issue where no preview would show for the lit sprite master node in shadergraph
- Fixed an issue where no shader was generated for unlit sprite shaders in shadergraph
- Fixed an issue where Sprite-Lit-Default shader's Normal Map property wasn't affected by Tiling or Offset. [case 1270850](https://issuetracker.unity3d.com/issues/sprite-lit-default-shaders-normal-map-and-mask-textures-are-not-affected-by-tiling-and-offset-values)
- Fixed an issue where normal-mapped Sprites could render differently depending on whether they're dynamically-batched. [case 1286186](https://issuetracker.unity3d.com/issues/urp-2d-2d-light-on-a-rotated-sprite-is-skewed-when-using-normal-map-and-sorting-layer-is-not-default)
- Removed the warning about mis-matched vertex streams when creating a default Particle System. [case 1285272](https://issuetracker.unity3d.com/issues/particles-urp-default-material-shows-warning-in-inspector)
- Fixed latest mockHMD renderviewport scale doesn't fill whole view after scaling. [case 1286161] (https://issuetracker.unity3d.com/issues/xr-urp-renderviewportscale-doesnt-fill-whole-view-after-scaling)
- Fixed camera renders black in XR when user sets invalid MSAA value.
- Fixed an issue causing additional lights to stop working when set as the sun source. [case 1278768](https://issuetracker.unity3d.com/issues/urp-every-light-type-is-rendered-as-directional-light-if-it-is-set-as-sun-source-of-the-environment)
- Fixed an issue causing passthrough camera to not render. [case 1283894](https://issuetracker.unity3d.com/product/unity/issues/guid/1283894/)
- Fixed an issue that caused a null reference when Lift Gamma Gain was being displayed in the Inspector and URP was upgraded to a newer version.  [case 1283588](https://issuetracker.unity3d.com/issues/argumentnullexception-is-thrown-when-upgrading-urp-package-and-volume-with-lift-gamma-gain-is-focused-in-inspector)
- Fixed an issue where soft particles were not rendered when depth texture was disabled in the URP Asset. [case 1162556](https://issuetracker.unity3d.com/issues/lwrp-unlit-particles-shader-is-not-rendered-when-soft-particles-are-enabled-on-built-application)
- Fixed an issue where soft particles were rendered opaque on OpenGL. [case 1226288](https://issuetracker.unity3d.com/issues/urp-objects-that-are-using-soft-particles-are-rendered-opaque-when-opengl-is-used)
- Fixed an issue where the depth texture sample node used an incorrect texture in some frames. [case 1268079](https://issuetracker.unity3d.com/issues/urp-depth-texture-sample-node-does-not-use-correct-texture-in-some-frames)
- Fixed a compiler error in BakedLit shader when using Hybrid Renderer.
- Fixed an issue with upgrading material set to cutout didn't properly set alpha clipping. [case 1235516](https://issuetracker.unity3d.com/issues/urp-upgrade-material-utility-does-not-set-the-alpha-clipping-when-material-was-using-a-shader-with-rendering-mode-set-to-cutout)
- Fixed XR camera fov can be changed through camera inspector.
- Fixed an issue where Universal Render Pipeline with disabled antiAliasing was overwriting QualitySettings.asset on frequent cases. [case 1219159](https://issuetracker.unity3d.com/issues/urp-qualitysettings-dot-asset-file-gets-overwritten-with-the-same-content-when-the-editor-is-closed)
- Fixed a case where overlay camera with output texture caused base camera not to render to screen. [case 1283225](https://issuetracker.unity3d.com/issues/game-view-renders-a-black-view-when-having-an-overlay-camera-which-had-output-texture-assigned-in-the-camera-stack)
- Fixed an issue where the scene view camera ignored the pipeline assets HDR setting. [case 1284369](https://issuetracker.unity3d.com/issues/urp-scene-view-camera-ignores-pipeline-assets-hdr-settings-when-main-camera-uses-pipeline-settings)
- Fixed an issue where the Camera inspector was grabbing the URP asset in Graphics Settings rather than the currently active.
- Fixed an issue where the Light Explorer was grabbing the URP asset in Graphics Settings rather than the currently active.
- Fixed an issue causing materials to be upgraded multiple times.
- Fixed bloom inconsistencies between Gamma and Linear color-spaces.
- Fixed an issue in where all the entries in the Renderer List wasn't selectable and couldn't be deleted.
- Fixed Deferred renderer on some Android devices by forcing accurate GBuffer normals. [case 1288042]
- Fixed an issue where MSAA did not work in Editor Game View on Windows with Vulkan.
- Fixed issue where selecting and deselecting Forward Renderer asset would leak memory [case 1290628](https://issuetracker.unity3d.com/issues/urp-scriptablerendererfeatureeditor-memory-leak-while-interacting-with-forward-renderer-in-the-project-window)
- Fixed the default background color for previews to use the original color.
- Fixed an issue where the scene view would turn black when bloom was enabled. [case 1298790](https://issuetracker.unity3d.com/issues/urp-bloom-and-tonemapping-causes-the-screen-to-go-black-in-scene-mode)
- Fixed an issue where having "Opaque Texture" and MSAA enabled would cause the opaque texture to be rendered black on old Apple GPUs [case 1247423](https://issuetracker.unity3d.com/issues/urp-metal-opaque-objects-are-rendered-black-when-msaa-is-enabled)
- Fixed SAMPLE_TEXTURECUBE_ARRAY_LOD macro when using OpenGL ES. [case 1285132](https://issuetracker.unity3d.com/issues/urp-android-error-sample-texturecube-array-lod-is-not-supported-on-gles-3-dot-0-when-using-cubemap-array-shader-shaders)
- Fixed an issue such that it is now posible to enqueue render passes at runtime.
- Fixed SpeedTree LOD fade functionality. [case 1198135]

## [10.2.0] - 2020-10-19

### Changed
- Changed RenderObjectsFeature UI to only expose valid events. Previously, when selecting events before BeforeRenderingPrepasses objects would not be drawn correctly as stereo and camera setup only happens before rendering opaques objects.
- Transparent Lit ShaderGraph using Additive blending will now properly fade with alpha [1270344]

### Fixed
- Fixed the Unlit shader not being SRP Batcher compatible on OpenGLES/OpenGLCore. [case 1263720](https://issuetracker.unity3d.com/issues/urp-mobile-srp-batcher-is-not-visible-on-mobile-devices-in-frame-debugger)
- Fixed an issue with soft particles not rendering correctly for overlay cameras with post processing. [case 1241626](https://issuetracker.unity3d.com/issues/soft-particles-does-not-fade-out-near-the-opaque-surfaces-when-post-processing-is-enabled-on-a-stacked-camera)
- Fixed MSAA override on camera does not work in non-XR project if target eye is selected to both eye.

## [10.1.0] - 2020-10-12
- Added support for the Shadowmask Mixed Lighting Mode (Forward only), which supports up to four baked-shadow Lights.
- Added ComplexLit shader for advanced material features and deferred forward fallback.
- Added Clear Coat feature for ComplexLit shader and for shader graph.
- Added Parallax Mapping to the Lit shader (Lit.shader).
- Added the Detail Inputs setting group in the Lit shader (Lit.shader).
- Added Smooth shadow fading.
- Added SSAO support for deferred renderer.
- The pipeline now outputs a warning in the console when trying to access camera color or depth texture when those are not valid. Those textures are only available in the context of `ScriptableRenderPass`.
- Added a property to access the renderer from the `CameraData`.

### Changed
- Shader functions SampleSH9, SampleSHPixel, SampleSHVertex are now gamma corrected in gamma space. As result LightProbes are gamma corrected too.
- The maximum number of visible lights when using OpenGL ES 3.x on Android now depends on the minimum OpenGL ES 3.x version as configured in PlayerSettings.
- The default value of the HDR property of a newly created Universal Render Pipeline Asset, is now set to true.

### Fixed
- Fixed an issue where the CapturePass would not capture the post processing effects.
- Fixed an issue were the filter window could not be defocused using the mouse. [case 1242032](https://issuetracker.unity3d.com/issues/urp-volume-override-window-doesnt-disappear-when-clicked-on-the-other-windows-in-the-editor)
- Fixed camera backgrounds not matching between editor and build when background is set to 'Uninitialized'. [case 1224369](https://issuetracker.unity3d.com/issues/urp-uninitialized-camera-background-type-does-not-match-between-the-build-and-game-view)
- Fixed a case where main light hard shadows would not work if any other light is present with soft shadows.[case 1250829](https://issuetracker.unity3d.com/issues/main-light-shadows-are-ignored-in-favor-of-additional-lights-shadows)
- Fixed issue that caused color grading to not work correctly with camera stacking. [case 1263193](https://issuetracker.unity3d.com/product/unity/issues/guid/1263193/)
- Fixed an issue that caused an infinite asset database reimport when running Unity in command line with -testResults argument.
- Fixed ParticlesUnlit shader to use fog color instead of always black. [case 1264585]
- Fixed issue that caused some properties in the camera to not be bolded and highlighted when edited in prefab mode. [case 1230082](https://issuetracker.unity3d.com/issues/urp-camera-prefab-fields-render-type-renderer-background-type-are-not-bolded-and-highlighted-when-edited-in-prefab-mode)
- Fixed issue where blur would sometimes flicker [case 1224915](https://issuetracker.unity3d.com/issues/urp-bloom-effect-flickers-when-using-integrated-post-processing-feature-set)
- Fixed an issue in where the camera inspector didn't refresh properly when changing pipeline in graphic settings. [case 1222668](https://issuetracker.unity3d.com/issues/urp-camera-properties-not-refreshing-on-adding-or-removing-urp-pipeline-in-the-graphics-setting)
- Fixed depth of field to work with dynamic resolution. [case 1225467](https://issuetracker.unity3d.com/issues/dynamic-resolution-rendering-error-when-using-depth-of-field-in-urp)
- Fixed FXAA, SSAO, Motion Blur to work with dynamic resolution.
- Fixed an issue where Pixel lighting variants were stripped in builds if another URP asset had Additional Lights set to Per Vertex [case 1263514](https://issuetracker.unity3d.com/issues/urp-all-pixel-lighting-variants-are-stripped-in-build-if-at-least-one-urp-asset-has-additional-lights-set-to-per-vertex)
- Fixed an issue where transparent meshes were rendered opaque when using custom render passes [case 1262887](https://issuetracker.unity3d.com/issues/urp-transparent-meshes-are-rendered-as-opaques-when-using-lit-shader-with-custom-render-pass)
- Fixed regression from 8.x.x that increased launch times on Android with GLES3. [case 1269119](https://issuetracker.unity3d.com/issues/android-launch-times-increased-x4-from-urp-8-dot-1-0-to-urp-10-dot-0-0-preview-dot-26)
- Fixed an issue with a render texture failing assertion when chosing an invalid format. [case 1222676](https://issuetracker.unity3d.com/issues/the-error-occurs-when-a-render-texture-which-has-a-certain-color-format-is-applied-to-the-cameras-output-target)
- Fixed an issue that caused the unity_CameraToWorld matrix to have z flipped values. [case 1257518](https://issuetracker.unity3d.com/issues/parameter-unity-cameratoworld-dot-13-23-33-is-inverted-when-using-universal-rp-7-dot-4-1-and-newer)
- Fixed not using the local skybox on the camera game object when the Skybox Material property in the Lighting window was set to null.
- Fixed an issue where, if URP was not in use, you would sometimes get errors about 2D Lights when going through the menus.
- Fixed GC when using XR single-pass automated tests.
- Fixed an issue that caused a null reference when deleting camera component in a prefab. [case 1244430](https://issuetracker.unity3d.com/issues/urp-argumentnullexception-error-is-thrown-on-removing-camera-component-from-camera-prefab)
- Fixed resolution of intermediate textures when rendering to part of a render texture. [case 1261287](https://issuetracker.unity3d.com/product/unity/issues/guid/1261287/)
- Fixed indirect albedo not working with shadergraph shaders in some rare setups. [case 1274967](https://issuetracker.unity3d.com/issues/gameobjects-with-custom-mesh-are-not-reflecting-the-light-when-using-the-shader-graph-shaders)
- Fixed XR mirroView sRGB issue when color space is gamma.
- Fixed an issue where XR eye textures are recreated multiple times per frame due to per camera MSAA change.
- Fixed an issue wehre XR mirror view selector stuck.
- Fixed LightProbes to have gamma correct when using gamma color space. [case 1268911](https://issuetracker.unity3d.com/issues/urp-has-no-gamma-correction-for-lightprobes)
- Fixed GLES2 shader compilation.
- Fixed useless mip maps on temporary RTs/PostProcessing inherited from Main RT descriptor.
- Fixed issue with lens distortion breaking rendering when enabled and its intensity is 0.
- Fixed mixed lighting subtractive and shadowmask modes for deferred renderer.
- Fixed issue that caused motion blur to not work in XR.
- Fixed 2D renderer when using Linear rendering on Android directly to backbuffer.
- Fixed issue where multiple cameras would cause GC each frame. [case 1259717](https://issuetracker.unity3d.com/issues/urp-scriptablerendercontext-dot-getcamera-array-dot-resize-creates-garbage-every-frame-when-more-than-one-camera-is-active)
- Fixed Missing camera cannot be removed after scene is saved by removing the Missing camera label. [case 1252255](https://issuetracker.unity3d.com/issues/universal-rp-missing-camera-cannot-be-removed-from-camera-stack-after-scene-is-saved)
- Fixed MissingReferenceException when removing Missing camera from camera stack by removing Missing camera label. [case 1252263](https://issuetracker.unity3d.com/issues/universal-rp-missingreferenceexception-errors-when-removing-missing-camera-from-stack)
- Fixed slow down in the editor when editing properties in the UI for renderer features. [case 1279804](https://issuetracker.unity3d.com/issues/a-short-freeze-occurs-in-the-editor-when-expanding-or-collapsing-with-the-arrow-the-renderer-feature-in-the-forward-renderer)
- Fixed test 130_UnityMatrixIVP on OpenGL ES 3
- Fixed MSAA on Metal MacOS and Editor.

## [10.0.0] - 2020-06-10
### Added
- Added the option to strip Terrain hole Shader variants.
- Added support for additional Directional Lights. The amount of additional Directional Lights is limited by the maximum Per-object Lights in the Render Pipeline Asset.
- Added Package Samples: 2 Camera Stacking, 2 Renderer Features
- Added default implementations of OnPreprocessMaterialDescription for FBX, Obj, Sketchup and 3DS file formats.
- Added Transparency Sort Mode and Transparency Sort Axis to 2DRendererData.
- Added support for a user defined default material to 2DRendererData.
- Added the option to toggle shadow receiving on transparent objects.
- Added XR multipass rendering. Multipass rendering is a requirement on many VR platforms and allows graceful fallback when single-pass rendering isn't available.
- Added support for Camera Stacking when using the Forward Renderer. This introduces the Camera `Render Type` property. A Base Camera can be initialized with either the Skybox or Solid Color, and can combine its output with that of one or more Overlay Cameras. An Overlay Camera is always initialized with the contents of the previous Camera that rendered in the Camera Stack.
- Added AssetPostprocessors and Shadergraphs to handle Arnold Standard Surface and 3DsMax Physical material import from FBX.
- Added `[MainTexture]` and `[MainColor]` shader property attributes to URP shader properties. These will link script material.mainTextureOffset and material.color to `_BaseMap` and `_BaseColor` shader properties.
- Added the option to specify the maximum number of visible lights. If you set a value, lights are sorted based on their distance from the Camera.
- Added the option to control the transparent layer separately in the Forward Renderer.
- Added the ability to set individual RendererFeatures to be active or not, use `ScriptableRendererFeature.SetActive(bool)` to set whether a Renderer Feature will execute,  `ScriptableRendererFeature.isActive` can be used to check the current active state of the Renderer Feature.
 additional steps to the 2D Renderer setup page for quality and platform settings.
- If Unity Editor Analytics are enabled, Universal collects anonymous data about usage of Universal. This helps the Universal team focus our efforts on the most common scenarios, and better understand the needs of our customers.
- Added a OnCameraSetup() function to the ScriptableRenderPass API, that gets called by the renderer before rendering each camera
- Added a OnCameraCleanup() function to the ScriptableRenderPass API, that gets called by the renderer after rendering each camera
- Added Default Material Type options to the 2D Renderer Data Asset property settings.
- Added additional steps to the 2D Renderer setup page for quality and platform settings.
- Added option to disable XR autotests on test settings.
- Shader Preprocessor strips gbuffer shader variants if DeferredRenderer is not in the list of renderers in any Scriptable Pipeline Assets.
- Added an option to enable/disable Adaptive Performance when the Adaptive Performance package is available in the project.
- Added support for 3DsMax's 2021 Simplified Physical Material from FBX files in the Model Importer.
- Added GI to SpeedTree
- Added support for DXT5nm-style normal maps on Android, iOS and tvOS
- Added stencil override support for deferred renderer.
- Added a warning message when a renderer is used with an unsupported graphics API, as the deferred renderer does not officially support GL-based platforms.
- Added option to skip a number of final bloom iterations.
- Added support for [Screen Space Ambient Occlusion](https://docs.unity3d.com/Packages/com.unity.render-pipelines.universal@10.0/manual/post-processing-ssao.html) and a new shader variant _SCREEN_SPACE_OCCLUSION.
- Added support for Normal Texture being generated in a prepass.
- Added a ConfigureInput() function to ScriptableRenderPass, so it is possible for passes to ask that a Depth, Normal and/or Opaque textures to be generated by the forward renderer.
- Added a float2 normalizedScreenSpaceUV to the InputData Struct.
- Added new sections to documentation: [Writing custom shaders](https://docs.unity3d.com/Packages/com.unity.render-pipelines.universal@10.0/manual/writing-custom-shaders-urp.html), and [Using the beginCameraRendering event](https://docs.unity3d.com/Packages/com.unity.render-pipelines.universal@10.0/manual/using-begincamerarendering.html).
- Added support for GPU instanced mesh particles on supported platforms.
- Added API to check if a Camera or Light is compatible with Universal Render Pipeline.

### Changed
- Moved the icon that indicates the type of a Light 2D from the Inspector header to the Light Type field.
- Eliminated some GC allocations from the 2D Renderer.
- Added SceneSelection pass for TerrainLit shader.
- Remove final blit pass to force alpha to 1.0 on mobile platforms.
- Deprecated the CinemachineUniversalPixelPerfect extension. Use the one from Cinemachine v2.4 instead.
- Replaced PlayerSettings.virtualRealitySupported with XRGraphics.tryEnable.
- Blend Style in the 2DRendererData are now automatically enabled/disabled.
- When using the 2D Renderer, Sprites will render with a faster rendering path when no lights are present.
- Particle shaders now receive shadows
- The Scene view now mirrors the Volume Layer Mask set on the Main Camera.
- Drawing order of SRPDefaultUnlit is now the same as the Built-in Render Pipline.
- Made MaterialDescriptionPreprocessors private.
- UniversalRenderPipelineAsset no longer supports presets. [Case 1197020](https://issuetracker.unity3d.com/issues/urp-reset-functionality-does-not-work-on-preset-of-universalrenderpipelineassets).
- The number of maximum visible lights is now determined by whether the platform is mobile or not.
- Renderer Feature list is now redesigned to fit more closely to the Volume Profile UI, this vastly improves UX and reliability of the Renderer Features List.
- Default color values for Lit and SimpleLit shaders changed to white due to issues with texture based workflows.
- You can now subclass ForwardRenderer to create a custom renderer based on it.
- URP is now computing tangent space per fragment.
- Optimized the 2D Renderer to skip rendering into certain internal buffers when not necessary.
- You can now subclass ForwardRenderer to create a custom renderer based on it.
- URP shaders that contain a priority slider now no longer have an offset of 50 by default.
- The virtual ScriptableRenderer.FrameCleanup() function has been marked obsolete and replaced by ScriptableRenderer.OnCameraCleanup() to better describe when the function gets invoked by the renderer.
- DepthOnlyPass, CopyDepthPass and CopyColorPass now use OnCameraSetup() instead of Configure() to set up their passes before executing as they only need to get their rendertextures once per camera instead of once per eye.
- Updated shaders to be compatible with Microsoft's DXC.
- Mesh GPU Instancing option is now hidden from the particles system renderer as this feature is not supported by URP.
- The 2D Renderer now supports camera stacking.
- 2D shaders now use half-precision floats whenever precise results are not necessary.
- Removed the ETC1_EXTERNAL_ALPHA variant from Shader Graph Sprite shaders.
- Eliminated some unnecessary clearing of render targets when using the 2D Renderer.
- The rendering of 2D lights is more effient as sorting layers affected by the same set of lights are now batched.
- Removed the 8 renderer limit from URP Asset.
- Merged the deferred renderer into the forward renderer.
- Changing the default value of Skip Iterations to 1 in Bloom effect editor
- Use SystemInfo to check if multiview is supported instead of being platform hardcoded
- Default attachment setup behaviour for ScriptableRenderPasses that execute before rendering opaques is now set use current the active render target setup. This improves performance in some situations.
- Combine XR occlusion meshes into one when using single-pass (multiview or instancing) to reduce draw calls and state changes.
- Shaders included in the URP package now use local Material keywords instead of global keywords. This increases the amount of available global user-defined Material keywords.

### Fixed
- Fixed an issue that caused WebGL to render blank screen when Depth texture was enabled [case 1240228](https://issuetracker.unity3d.com/issues/webgl-urp-scene-is-rendered-black-in-webgl-build-when-depth-texture-is-enabled)
- Fixed NaNs in tonemap algorithms (neutral and ACES) on platforms defaulting to lower precision.
- Fixed a performance problem with ShaderPreprocessor with large amount of active shader variants in the project
- Fixed an issue where linear to sRGB conversion occurred twice on certain Android devices.
- Fixed an issue where there were 2 widgets showing the outer angle of a spot light.
- Fixed an issue where Unity rendered fullscreen quads with the pink error shader when you enabled the Stop NaN post-processing pass.
- Fixed an issue where Terrain hole Shader changes were missing. [Case 1179808](https://issuetracker.unity3d.com/issues/terrain-brush-tool-is-not-drawing-when-paint-holes-is-selected).
- Fixed an issue where the Shader Graph `SceneDepth` node didn't work with XR single-pass (double-wide) rendering. See [case 1123069](https://issuetracker.unity3d.com/issues/lwrp-vr-shadergraph-scenedepth-doesnt-work-in-single-pass-rendering).
- Fixed Unlit and BakedLit shader compilations in the meta pass.
- Fixed an issue where the Bokeh Depth of Field shader would fail to compile on PS4.
- Fixed an issue where the Scene lighting button didn't work when you used the 2D Renderer.
- Fixed a performance regression when you used the 2D Renderer.
- Fixed an issue where the Freeform 2D Light gizmo didn't correctly show the Falloff offset.
- Fixed an issue where the 2D Renderer rendered nothing when you used shadow-casting lights with incompatible Renderer2DData.
- Fixed an issue where errors were generated when the Physics2D module was not included in the project's manifest.
- Fixed an issue where Prefab previews were incorrectly lit when you used the 2D Renderer.
- Fixed an issue where the Light didn't update correctly when you deleted a Sprite that a Sprite 2D Light uses.
- Fixed an issue where 2D Lighting was broken for Perspective Cameras.
- Fixed an issue where resetting a Freeform 2D Light would throw null reference exceptions. [Case 1184536](https://issuetracker.unity3d.com/issues/lwrp-changing-light-type-to-freeform-after-clicking-on-reset-throws-multiple-arguementoutofrangeexception).
- Fixed an issue where Freeform 2D Lights were not culled correctly when there was a Falloff Offset.
- Fixed an issue where Tilemap palettes were invisible in the Tile Palette window when the 2D Renderer was in use. [Case 1162550](https://issuetracker.unity3d.com/issues/adding-tiles-in-the-tile-palette-makes-the-tiles-invisible).
- Fixed issue where black emission would cause unneccesary inspector UI repaints. [Case 1105661](https://issuetracker.unity3d.com/issues/lwrp-inspector-window-is-being-repainted-when-using-the-material-with-emission-enabled-and-set-to-black-00-0).
- Fixed user LUT sampling being done in Linear instead of sRGB.
- Fixed an issue when trying to get the Renderer via API on the first frame. [Case 1189196](https://issuetracker.unity3d.com/product/unity/issues/guid/1189196/).
- Fixed a material leak on domain reload.
- Fixed an issue where deleting an entry from the Renderer List and then undoing that change could cause a null reference. [Case 1191896](https://issuetracker.unity3d.com/issues/nullreferenceexception-when-attempting-to-remove-entry-from-renderer-features-list-after-it-has-been-removed-and-then-undone).
- Fixed an issue where the user would get an error if they removed the Additional Camera Data component. [Case 1189926](https://issuetracker.unity3d.com/issues/unable-to-remove-universal-slash-hd-additional-camera-data-component-serializedobject-target-destroyed-error-is-thrown).
- Fixed post-processing with XR single-pass rendering modes.
- Fixed an issue where Cinemachine v2.4 couldn't be used together with Universal RP due to a circular dependency between the two packages.
- Fixed an issue that caused shaders containing `HDRP` string in their path to be stripped from the build.
- Fixed an issue that caused only selected object to render in SceneView when Wireframe drawmode was selected.
- Fixed Renderer Features UI tooltips. [Case 1191901](https://issuetracker.unity3d.com/issues/forward-renderers-render-objects-layer-mask-tooltip-is-incorrect-and-contains-a-typo).
- Fixed multiple issues where Shader Graph shaders failed to build for XR in the Universal RP.
- Fixed an issue when using the 2D Renderer where some types of renderers would not be assigned the correct material.
- Fixed inconsistent lighting between the forward renderer and the deferred renderer, that was caused by a missing normalize operation on vertex normals on some speedtree shader variants.
- Fixed issue where XR Multiview failed to render when using URP Shader Graph Shaders
- Fixed lazy initialization with last version of ResourceReloader
- Fixed broken images in package documentation.
- Fixed an issue where viewport aspect ratio was wrong when using the Stretch Fill option of the Pixel Perfect Camera. [case 1188695](https://issuetracker.unity3d.com/issues/pixel-perfect-camera-component-does-not-maintain-the-aspect-ratio-when-the-stretch-fill-is-enabled)
- Fixed an issue where setting a Normal map on a newly created material would not update. [case 1197217](https://issuetracker.unity3d.com/product/unity/issues/guid/1197217/)
- Fixed an issue where post-processing was not applied for custom renderers set to run on the "After Rendering" event [case 1196219](https://issuetracker.unity3d.com/issues/urp-post-processing-is-not-applied-to-the-scene-when-render-ui-event-is-set-to-after-rendering)
- Fixed an issue that caused an extra blit when using custom renderers [case 1156741](https://issuetracker.unity3d.com/issues/lwrp-performance-decrease-when-using-a-scriptablerendererfeature)
- Fixed an issue with transparent objects not receiving shadows when using shadow cascades. [case 1116936](https://issuetracker.unity3d.com/issues/lwrp-cascaded-shadows-do-not-appear-on-alpha-blended-objects)
- Fixed issue where using a ForwardRendererData preset would cause a crash. [case 1201052](https://issuetracker.unity3d.com/product/unity/issues/guid/1201052/)
- Fixed an issue where particles had dark outlines when blended together [case 1199812](https://issuetracker.unity3d.com/issues/urp-soft-particles-create-dark-blending-artefacts-when-intersecting-with-scene-geometry)
- Fixed an issue with deleting shader passes in the custom renderer features list [case 1201664](https://issuetracker.unity3d.com/issues/urp-remove-button-is-not-activated-in-shader-passes-list-after-creating-objects-from-renderer-features-in-urpassets-renderer)
- Fixed camera inverse view-projection matrix in XR mode, depth-copy and color-copy passes.
- Fixed an issue with the null check when `UniversalRenderPipelineLightEditor.cs` tries to access `SceneView.lastActiveSceneView`.
- Fixed an issue where the 'Depth Texture' drop down was incorrectly disabled in the Camera Inspector.
- Fixed an issue that caused errors if you disabled the VR Module when building a project.
- Fixed an issue where the default TerrainLit Material was outdated, which caused the default Terrain to use per-vertex normals instead of per-pixel normals.
- Fixed shader errors and warnings in the default Universal RP Terrain Shader. [case 1185948](https://issuetracker.unity3d.com/issues/urp-terrain-slash-lit-base-pass-shader-does-not-compile)
- Fixed an issue where the URP Material Upgrader tried to upgrade standard Universal Shaders. [case 1144710](https://issuetracker.unity3d.com/issues/upgrading-to-lwrp-materials-is-trying-to-upgrade-lwrp-materials)
- Fixed an issue where some Materials threw errors when you upgraded them to Universal Shaders. [case 1200938](https://issuetracker.unity3d.com/issues/universal-some-materials-throw-errors-when-updated-to-universal-rp-through-update-materials-to-universal-rp)
- Fixed issue where normal maps on terrain appeared to have flipped X-components when compared to the same normal map on a mesh. [case 1181518](https://fogbugz.unity3d.com/f/cases/1181518/)
- Fixed an issue where the editor would sometimes crash when using additional lights [case 1176131](https://issuetracker.unity3d.com/issues/mac-crash-on-processshadowcasternodevisibilityandcullwithoutumbra-when-same-rp-asset-is-set-in-graphics-and-quality-settings)
- Fixed RemoveComponent on Camera contextual menu to not remove Camera while a component depend on it.
- Fixed an issue where right eye is not rendered to. [case 1170619](https://issuetracker.unity3d.com/issues/vr-lwrp-terrain-is-not-rendered-in-the-right-eye-of-an-hmd-when-using-single-pass-instanced-stereo-rendering-mode-with-lwrp)
- Fixed issue where TerrainDetailLit.shader fails to compile when XR is enabled.
- Fixed an issue that allowed height-based blending on Terrains with more than 4 materials, which is not supported.
- Fixed an issue where opaque objects were outputting incorrect alpha values [case 1168283](https://issuetracker.unity3d.com/issues/lwrp-alpha-clipping-material-makes-other-materials-look-like-alpha-clipping-when-gameobject-is-shown-in-render-texture)
- Fixed an issue where a depth texture was always created when post-processing was enabled, even if no effects made use of it.
- Fixed incorrect light attenuation on some platforms.
- Fixed an issue where the Volume System would not use the Cameras Transform when no `Volume Trigger` was set.
- Fixed an issue where post processing disappeared when using custom renderers and SMAA or no AA
- Fixed an issue where the 2D Renderer upgrader did not upgrade using the correct default material
- Fixed an issue with soft particles having dark blending when intersecting with scene geometry [case 1199812](https://issuetracker.unity3d.com/issues/urp-soft-particles-create-dark-blending-artefacts-when-intersecting-with-scene-geometry)
- Fixed an issue with additive particles blending incorrectly [case 1215713](https://issuetracker.unity3d.com/issues/universal-render-pipeline-additive-particles-not-using-vertex-alpha)
- Fixed an issue where camera preview window was missing in scene view. [case 1211971](https://issuetracker.unity3d.com/issues/scene-view-urp-camera-preview-window-is-missing-in-the-scene-view)
- Fixed an issue with shadow cascade values were not readable in the render pipeline asset [case 1219003](https://issuetracker.unity3d.com/issues/urp-cascade-values-truncated-on-selecting-two-or-four-cascades-in-shadows-under-universalrenderpipelineasset)
- Fixed an issue where MSAA isn't applied until eye textures are relocated by changing their resolution. [case 1197958](https://issuetracker.unity3d.com/issues/oculus-quest-oculus-go-urp-msaa-isnt-applied-until-eye-textures-are-relocated-by-changing-their-resolution)
- Fixed an issue where camera stacking didn't work properly inside prefab mode. [case 1220509](https://issuetracker.unity3d.com/issues/urp-cannot-assign-overlay-cameras-to-a-camera-stack-while-in-prefab-mode)
- Fixed the definition of `mad()` in SMAA shader for OpenGL.
- Fixed an issue where partical shaders failed to handle Single-Pass Stereo VR rendering with Double-Wide Textures. [case 1201208](https://issuetracker.unity3d.com/issues/urp-vr-each-eye-uses-the-cameraopaquetexture-of-both-eyes-for-rendering-when-using-single-pass-rendering-mode)
- Fixed an issue that caused assets to be reimported if player prefs were cleared. [case 1192259](https://issuetracker.unity3d.com/issues/lwrp-clearing-playerprefs-through-a-script-or-editor-causes-delay-and-console-errors-to-appear-when-entering-the-play-mode)
- Fixed missing Custom Render Features after Library deletion. [case 1196338](https://issuetracker.unity3d.com/product/unity/issues/guid/1196338/)
- Fixed not being able to remove a Renderer Feature due to tricky UI selection rects. [case 1208113](https://issuetracker.unity3d.com/product/unity/issues/guid/1208113/)
- Fixed an issue where the Camera Override on the Render Object Feature would not work with many Render Features in a row. [case 1205185](https://issuetracker.unity3d.com/product/unity/issues/guid/1205185/)
- Fixed UI clipping issue in Forward Renderer inspector. [case 1211954](https://issuetracker.unity3d.com/product/unity/issues/guid/1211954/)
- Fixed a Null ref when trying to remove a missing Renderer Feature from the Forward Renderer. [case 1196651](https://issuetracker.unity3d.com/product/unity/issues/guid/1196651/)
- Fixed data serialization issue when adding a Renderer Feature to teh Forward Renderer. [case 1214779](https://issuetracker.unity3d.com/product/unity/issues/guid/1214779/)
- Fixed issue with AssetPostprocessors dependencies causing models to be imported twice when upgrading the package version.
- Fixed an issue where NullReferenceException might be thrown when creating 2D Lights. [case 1219374](https://issuetracker.unity3d.com/issues/urp-nullreferenceexception-threw-on-adding-the-light-2d-experimental-component-when-2d-render-data-not-assigned)
- Fixed an issue with a blurry settings icon. [case 1201895](https://issuetracker.unity3d.com/issues/urp-setting-icon-blurred-in-universalrendererpipelineasset)
- Fixed issue that caused the QualitySettings anti-aliasing changing without user interaction. [case 1195272](https://issuetracker.unity3d.com/issues/lwrp-the-anti-alias-quality-settings-value-is-changing-without-user-interaction)
- Fixed an issue where Shader Graph shaders generate undeclared identifier 'GetWorldSpaceNormalizeViewDir' error.
- Fixed an issue where rendering into RenderTexture with Single Pass Instanced renders both eyes overlapping.
- Fixed an issue where Renderscale setting has no effect when using XRSDK.
- Fixed an issue where renderScale != 1 or Display.main.requiresBlitToBackbuffer forced an unnecessary blit on XR.
- Fixed an issue that causes double sRGB correction on Quest. [case 1209292](https://issuetracker.unity3d.com/product/unity/issues/guid/1209292)
- Fixed an issue where terrain DepthOnly pass does not work for XR.
- Fixed an issue that caused depth texture to be flipped when sampling from shaders [case 1225362](https://issuetracker.unity3d.com/issues/game-object-is-rendered-incorrectly-in-the-game-view-when-sampling-depth-texture)
- Fixed an issue with URP switching such that every avaiable URP makes a total set of supported features such that all URPs are taken into consideration. [case 1157420](https://issuetracker.unity3d.com/issues/lwrp-srp-switching-doesnt-work-even-with-manually-adding-shadervariants-per-scene)
- Fixed an issue where XR multipass repeatedly throws error messages "Multi pass stereo mode doesn't support Camera Stacking".
- Fixed an issue with shadows not appearing on terrains when no cascades were selected [case 1226530](https://issuetracker.unity3d.com/issues/urp-no-shadows-on-terrain-when-cascades-is-set-to-no-cascades-in-render-pipeline-asset-settings)
- Fixed a shader issue that caused the Color in Sprite Shape to work improperly.
- Fixed an issue with URP switching such that every available URP makes a total set of supported features such that all URPs are taken into consideration. [case 1157420](https://issuetracker.unity3d.com/issues/lwrp-srp-switching-doesnt-work-even-with-manually-adding-shadervariants-per-scene)
- Metallic slider on the Lit shader is now linear meaning correct values are used for PBR.
- Fixed an issue where Post-Processing caused nothing to render on GLES2.
- Fixed an issue that causes viewport to not work correctly when rendering to textures. [case 1225103](https://issuetracker.unity3d.com/issues/urp-the-viewport-rect-isnt-correctly-applied-when-the-camera-is-outputting-into-a-rendertexture)
- Fixed an issue that caused incorrect sampling of HDR reflection probe textures.
- Fixed UI text of RenderObjects feature to display LightMode tag instead of Shader Pass Name. [case 1201696](https://issuetracker.unity3d.com/issues/render-feature-slash-pass-ui-has-a-field-for-shader-pass-name-when-it-actually-expects-shader-pass-lightmode)
- Fixed an issue when Linear -> sRGB conversion would not happen on some Android devices. [case 1226208](https://issuetracker.unity3d.com/issues/no-srgb-conversion-on-some-android-devices-when-using-the-universal-render-pipeline)
- Fixed issue where using DOF at the same time as Dynamic Scaling, the depth buffer was smapled with incorrect UVs. [case 1225467](https://issuetracker.unity3d.com/product/unity/issues/guid/1225467/)
- Fixed an issue where an exception would be thrown when resetting the ShadowCaster2D component. [case 1225339](https://issuetracker.unity3d.com/issues/urp-unassignedreferenceexception-thrown-on-resetting-the-shadow-caster-2d-component)
- Fixe an issue where using a Subtractive Blend Style for your 2D Lights might cause artifacts in certain post-processing effects. [case 1215584](https://issuetracker.unity3d.com/issues/urp-incorrect-colors-in-scene-when-using-subtractive-and-multiply-blend-mode-in-gamma-color-space)
- Fixed an issue where Cinemachine Pixel Perfect Extension didn't work when CinemachineBrain Update Method is anything other than Late Update.
- Fixed an issue where Sprite Shader Graph shaders weren't double-sided by default.
- Fixed an issue where particles using Sprite Shader Graph shaders were invisible.
- Fixed an issue where Scene objects might be incorrectly affected by 2D Lights from a previous Sorting Layer.
- Fixed an issue where errors would appear in the Console when entering Play Mode with a 2D Light selected in the Hierarchy. [Case 1226918](https://issuetracker.unity3d.com/issues/errors-appear-in-the-console-when-global-2d-light-is-selected-in-hierarchy)
- Fixed an issue that caused Android GLES to render blank screen when Depth texture was enabled without Opaque texture [case 1219325](https://issuetracker.unity3d.com/issues/scene-is-not-rendered-on-android-8-and-9-when-depth-texture-is-enabled-in-urp-asset)
- Fixed an issue that caused transparent objects to always render over top of world space UI. [case 1219877](https://issuetracker.unity3d.com/product/unity/issues/guid/1219877/)
- Fixed issue causing sorting fudge to not work between shadergraph and urp particle shaders. [case 1222762](https://issuetracker.unity3d.com/product/unity/issues/guid/1222762/)
- Fixed shader compilation errors when using multiple lights in DX10 level GPU. [case 1222302](https://issuetracker.unity3d.com/issues/urp-no-materials-apart-from-ui-are-rendered-when-using-direct3d11-graphics-api-on-a-dx10-gpu)
- Fixed an issue with shadows not being correctly calculated in some shaders.
- Fixed invalid implementation of one function in LWRP -> URP backward compatibility support.
- Fixed issue where maximum number of visible lights in C# code did not match maximum number in shader code on some platforms.
- Fixed OpenGL ES 3.0 support for URP ShaderGraph. [case 1230890](https://issuetracker.unity3d.com/issues/urptemplate-gles3-android-custom-shader-fails-to-compile-on-adreno-306-gpu)
- Fixed an issue where multi edit camera properties didn't work. [case 1230080](https://issuetracker.unity3d.com/issues/urp-certain-settings-are-not-applied-to-all-cameras-when-multi-editing-in-the-inspector)
- Fixed an issue where the emission value in particle shaders would not update in the editor without entering the Play mode.
- Fixed issues with performance when importing fbx files.
- Fixed issues with NullReferenceException happening with URP shaders.
- Fixed an issue that caused memory allocations when sorting cameras. [case 1226448](https://issuetracker.unity3d.com/issues/2d-renderer-using-more-than-one-camera-that-renders-out-to-a-render-texture-creates-gc-alloc-every-frame)
- Fixed an issue where grid lines were drawn on top of opaque objects in the preview window. [Case 1240723](https://issuetracker.unity3d.com/issues/urp-grid-is-rendered-in-front-of-the-model-in-the-inspector-animation-preview-window-when-depth-or-opaque-texture-is-enabled).
- Fixed an issue where objects in the preview window were affected by layer mask settings in the default renderer. [Case 1204376](https://issuetracker.unity3d.com/issues/urp-prefab-preview-is-blank-when-a-custom-forward-renderer-data-and-default-layer-mask-is-mixed-are-used).
- Fixed an issue with reflections when using an orthographic camera [case 1209255](https://issuetracker.unity3d.com/issues/urp-weird-reflections-when-using-lit-material-and-a-camera-with-orthographic-projection)
- Fixed issue that caused unity_AmbientSky, unity_AmbientEquator and unity_AmbientGround variables to be unintialized.
- Fixed issue that caused `SHADERGRAPH_AMBIENT_SKY`, `SHADERGRAPH_AMBIENT_EQUATOR` and `SHADERGRAPH_AMBIENT_GROUND` variables to be uninitialized.
- Fixed SceneView Draw Modes not being properly updated after opening new scene view panels or changing the editor layout.
- Fixed GLES shaders compilation failing on Windows platform (not a mobile platform) due to uniform count limit.
- Fixed an issue that caused the inverse view and projection matrix to output wrong values in some platforms. [case 1243990](https://issuetracker.unity3d.com/issues/urp-8-dot-1-breaks-unity-matrix-i-vp)
- Fixed an issue where the Render Scale setting of the pipeline asset didn't properly change the resolution when using the 2D Renderer. [case 1241537](https://issuetracker.unity3d.com/issues/render-scale-is-not-applied-to-the-rendered-image-when-2d-renderer-is-used-and-hdr-option-is-disabled)
- Fixed an issue where 2D lights didn't respect the Camera's Culling Mask. [case 1239136](https://issuetracker.unity3d.com/issues/urp-2d-2d-lights-are-ignored-by-camera-culling-mask)
- Fixed broken documentation links for some 2D related components.
- Fixed an issue where Sprite shaders generated by Shader Graph weren't double-sided. [case 1261232](https://issuetracker.unity3d.com/product/unity/issues/guid/1261232/)
- Fixed an issue where the package would fail to compile if the Animation module was disabled. [case 1227068](https://issuetracker.unity3d.com/product/unity/issues/guid/1227068/)
- Fixed an issue where Stencil settings wasn't serialized properly in sub object [case 1241218](https://issuetracker.unity3d.com/issues/stencil-overrides-in-urp-7-dot-3-1-render-objects-does-not-save-or-apply)
- Fixed an issue with not being able to remove Light Mode Tags [case 1240895](https://issuetracker.unity3d.com/issues/urp-unable-to-remove-added-lightmode-tags-of-filters-property-in-render-object)
- Fixed an issue where preset button could still be used, when it is not supposed to. [case 1246261](https://issuetracker.unity3d.com/issues/urp-reset-functionality-does-not-work-for-renderobject-preset-asset)
- Fixed an issue where Model Importer Materials used the Standard Shader from the Built-in Render Pipeline instead of URP Lit shader when the import happened at Editor startup.
- Fixed an issue where only unique names of cameras could be added to the camera stack.
- Fixed issue that caused shaders to fail to compile in OpenGL 4.1 or below.
- Fixed an issue where camera stacking with MSAA on OpenGL resulted in a black screen. [case 1250602](https://issuetracker.unity3d.com/issues/urp-camera-stacking-results-in-black-screen-when-msaa-and-opengl-graphics-api-are-used)
- Optimized shader compilation times by compiling different variant sets for vertex and fragment shaders.
- Fixed shadows for additional lights by limiting MAX_VISIBLE_LIGHTS to 16 for OpenGL ES 2.0 and 3.0 on mobile platforms. [case 1244391](https://issuetracker.unity3d.com/issues/android-urp-spotlight-shadows-are-not-being-rendered-on-adreno-330-and-320-when-built)
- Fixed Lit/SimpleLit/ParticlesLit/ParticlesSimpleLit/ParticlesUnlit shaders emission color not to be converted from gamma to linear color space. [case 1249615]
- Fixed missing unity_MatrixInvP for shader code and shaderGraph.
- Fixed XR support for deferred renderer.
- Fixing RenderObject to reflect name changes done at CustomForwardRenderer asset in project view. [case 1246256](https://issuetracker.unity3d.com/issues/urp-renderobject-name-does-not-reflect-inside-customforwardrendererdata-asset-on-renaming-in-the-inspector)
- Fixing camera overlay stacking adding to respect unity general reference restrictions. [case 1240788](https://issuetracker.unity3d.com/issues/urp-overlay-camera-is-missing-in-stack-list-of-the-base-camera-prefab)
- Fixed profiler marker errors. [case 1240963](https://issuetracker.unity3d.com/issues/urp-errors-are-thrown-in-a-console-when-using-profiler-to-profile-editor)
- Fixed issue that caused the pipeline to not create _CameraColorTexture if a custom render pass is injected. [case 1232761](https://issuetracker.unity3d.com/issues/urp-the-intermediate-color-texture-is-no-longer-created-when-there-is-at-least-one-renderer-feature)
- Fixed target eye UI for XR rendering is missing from camera inspector. [case 1261612](https://issuetracker.unity3d.com/issues/xr-cameras-target-eye-property-is-missing-when-inspector-is-in-normal-mode)
- Fixed an issue where terrain and speedtree materials would not get upgraded by upgrade project materials. [case 1204189](https://fogbugz.unity3d.com/f/cases/1204189/)
- Fixed an issue that caused renderer feature to not render correctly if the pass was injected before rendering opaques and didn't implement `Configure` method. [case 1259750](https://issuetracker.unity3d.com/issues/urp-not-rendering-with-a-renderer-feature-before-rendering-shadows)
- Fixed an issue where postFX's temp texture is not released properly.
- Fixed an issue where ArgumentOutOfRangeException errors were thrown after removing Render feature [case 1268147](https://issuetracker.unity3d.com/issues/urp-argumentoutofrangeexception-errors-are-thrown-on-undoing-after-removing-render-feature)
- Fixed an issue where depth and depth/normal of grass isn't rendered to depth texture.
- Fixed an issue that impacted MSAA performance on iOS/Metal [case 1219054](https://issuetracker.unity3d.com/issues/urp-ios-msaa-has-a-bigger-negative-impact-on-performance-when-using-urp-compared-to-built-in-rp)
- Fixed an issue that caused a warning to be thrown about temporary render texture not found when user calls ConfigureTarget(0). [case 1220871](https://issuetracker.unity3d.com/issues/urp-scriptable-render-passes-which-dont-require-a-bound-render-target-triggers-render-target-warning)
- Fixed performance issues in the C# shader stripper.

## [7.1.1] - 2019-09-05
### Upgrade Guide
- The render pipeline now handles custom renderers differently. You must now set up renderers for the Camera on the Render Pipeline Asset.
- Render Pipeline Assets upgrades automatically and either creates a default forward renderer in your project or links the existing custom one that you've assigned.
- If you have custom renderers assigned to Cameras, you must now add them to the current Render Pipeline Asset. Then you can select which renderer to use on the Camera.

### Added
- Added shader function `GetMainLightShadowParams`. This returns a half4 for the main light that packs shadow strength in x component and shadow soft property in y component.
- Added shader function `GetAdditionalLightShadowParams`. This returns a half4 for an additional light that packs shadow strength in x component and shadow soft property in y component.
- Added a `Debug Level` option to the Render Pipeline Asset. With this, you can control the amount of debug information generated by the render pipeline.
- Added ability to set the `ScriptableRenderer` that the Camera renders with via C# using `UniversalAdditionalCameraData.SetRenderer(int index)`. This maps to the **Renderer List** on the Render Pipeline Asset.
- Added shadow support for the 2D Renderer.
- Added ShadowCaster2D, and CompositeShadowCaster2D components.
- Added shadow intensity and shadow volume intensity properties to Light2D.
- Added new Gizmos for Lights.
- Added CinemachineUniversalPixelPerfect, a Cinemachine Virtual Camera Extension that solves some compatibility issues between Cinemachine and Pixel Perfect Camera.
- Added an option that disables the depth/stencil buffer for the 2D Renderer.
- Added manipulation handles for the inner cone angle for spot lights.
- Added documentation for the built-in post-processing solution and Volumes framework (and removed incorrect mention of the PPv2 package).

### Changed
- Increased visible lights limit for the forward renderer. It now supports 256 visible lights except in mobile platforms. Mobile platforms support 32 visible lights.
- Increased per-object lights limit for the forward renderer. It now supports 8 per-object lights in all platforms except GLES2. GLES2 supports 4 per-object lights.
- The Sprite-Lit-Default shader and the Sprite Lit Shader Graph shaders now use the vertex tangents for tangent space calculations.
- Temporary render textures for cameras rendering to render textures now use the same format and multisampling configuration as camera's target texture.
- All platforms now use R11G11B10_UFloat format for HDR render textures if supported.
- There is now a list of `ScriptableRendererData` on the Render Pipeline Asset as opposed to a renderer type. These are available to all Cameras and are included in builds.
- The renderer override on the Camera is now an enum that maps to the list of `ScriptableRendererData` on the Render Pipeline Asset.
- Pixel Perfect Camera now allows rendering to a render texture.
- Light2D GameObjects that you've created now have a default position with z equal to 0.
- Documentation: Changed the "Getting Started" section into "Install and Configure". Re-arranged the Table of Content.

### Fixed
- Fixed LightProbe occlusion contribution. [case 1146667](https://issuetracker.unity3d.com/product/unity/issues/guid/1146667/)
- Fixed an issue that caused a log message to be printed in the console when creating a new Material. [case 1173160](https://issuetracker.unity3d.com/product/unity/issues/guid/1173160/)
- Fixed an issue where OnRenderObjectCallback was never invoked. [case 1122420](https://issuetracker.unity3d.com/issues/lwrp-gl-dot-lines-and-debug-dot-drawline-dont-render-when-scriptable-render-pipeline-settings-is-set-to-lwrp)
- Fixed an issue where Sprite Masks didn't function properly when using the 2D Renderer. [case 1163474](https://issuetracker.unity3d.com/issues/lwrp-sprite-renderer-ignores-sprite-mask-when-lightweight-render-pipeline-asset-data-is-set-to-2d-renderer-experimental)
- Fixed memory leaks when using the Frame Debugger with the 2D Renderer.
- Fixed an issue where materials using `_Time` did not animate in the scene. [1175396](https://issuetracker.unity3d.com/product/unity/issues/guid/1175396/)
- Fixed an issue where the Particle Lit shader had artifacts when both soft particles and HDR were enabled. [1136285](https://issuetracker.unity3d.com/product/unity/issues/guid/1136285/)
- Fixed an issue where the Area Lights were set to Realtime, which caused them to not bake. [1159838](https://issuetracker.unity3d.com/issues/lwrp-template-baked-area-lights-do-not-work-if-project-is-created-with-lightweight-rp-template)
- Fixed an issue where the Disc Light did not generate any light. [1175097](https://issuetracker.unity3d.com/issues/using-lwrp-area-light-does-not-generate-light-when-its-shape-is-set-to-disc)
- Fixed an issue where the alpha was killed when an opaque texture was requested on an offscreen camera with HDR enabled [case 1163320](https://issuetracker.unity3d.com/issues/lwrp-mobile-secondary-camera-background-alpha-value-is-lost-when-hdr-and-opaque-texture-are-enabled-in-lwrp-asset).
- Fixed an issue that caused Orthographic camera with far plane set to 0 to span Unity console with errors. [case 1172269](https://issuetracker.unity3d.com/issues/orthographic-camera-with-far-plane-set-to-0-results-in-assertions)
- Fixed an issue causing heap allocation in `RenderPipelineManager.DoRenderLoop` [case 1156241](https://issuetracker.unity3d.com/issues/lwrp-playerloop-renderpipelinemanager-dot-dorenderloop-internal-gc-dot-alloc-allocates-around-2-dot-6kb-for-every-camera-in-the-scene)
- Fixed an issue that caused shadow artifacts when using large spot angle values [case 1136165](https://issuetracker.unity3d.com/issues/lwrp-adjusting-spot-angle-on-a-spotlight-produces-shadowmap-artifacts)
- Fixed an issue that caused self-shadowing artifacts when adjusting shadow near-plane on spot lights.
- Fixed an issue that caused specular highlights to disappear when the smoothness value was set to 1.0. [case 1161827](https://issuetracker.unity3d.com/issues/lwrp-hdrp-lit-shader-max-smoothness-value-is-incosistent-between-pipelines)
- Fixed an issue in the Material upgrader that caused transparent Materials to not upgrade correctly to Universal RP. [case 1170419](https://issuetracker.unity3d.com/issues/shader-conversion-upgrading-project-materials-causes-standard-transparent-materials-to-flicker-when-moving-the-camera).
- Fixed an issue causing shadows to be incorrectly rendered when a light was close to the shadow caster.
- Fixed post-processing for the 2D Renderer.
- Fixed an issue in Light2D that caused a black line to appear for a 360 degree spotlight.
- Fixed a post-processing rendering issue with non-fullscreen viewport. [case 1177660](https://issuetracker.unity3d.com/issues/urp-render-scale-slider-value-modifies-viewport-coordinates-of-the-screen-instead-of-the-resolution)
- Fixed an issue where **Undo** would not undo the creation of Additional Camera Data. [case 1158861](https://issuetracker.unity3d.com/issues/lwrp-additional-camera-data-script-component-appears-on-camera-after-manually-re-picking-use-pipeline-settings)
- Fixed an issue where selecting the same drop-down menu item twice would trigger a change event. [case 1158861](https://issuetracker.unity3d.com/issues/lwrp-additional-camera-data-script-component-appears-on-camera-after-manually-re-picking-use-pipeline-settings)
- Fixed an issue where selecting certain objects that use instancing materials would throw console warnings. [case 1127324](https://issuetracker.unity3d.com/issues/console-warning-is-being-spammed-when-having-lwrp-enabled-and-shader-with-gpu-instancing-present-in-the-scene)
- Fixed a GUID conflict with LWRP. [case 1179895](https://issuetracker.unity3d.com/product/unity/issues/guid/1179895/)
- Fixed an issue where the Terrain shader generated NaNs.
- Fixed an issue that caused the `Opaque Color` pass to never render at half or quarter resolution.
- Fixed and issue where stencil state on a `ForwardRendererData` was reset each time rendering happened.

## [7.0.1] - 2019-07-25
### Changed
- Platform checks now provide more helpful feedback about supported features in the Inspectors.

### Fixed
- Fixed specular lighting related artifacts on Mobile [case 1143049](https://issuetracker.unity3d.com/issues/ios-lwrp-rounded-cubes-has-graphical-artifacts-when-setting-pbr-shaders-smoothness-about-to-0-dot-65-in-shadergraph) and [case 1164822](https://issuetracker.unity3d.com/issues/lwrp-specular-highlight-becomes-hard-edged-when-increasing-the-size-of-an-object).
- Post-processing is no longer enabled in the previews.
- Unity no longer force-enables post-processing on a camera by default.
- Fixed an issue that caused the Scene to render darker in GLES3 and linear color space. [case 1169789](https://issuetracker.unity3d.com/issues/lwrp-android-scene-is-rendered-darker-in-build-when-graphics-api-set-to-gles3-and-color-space-set-to-linear)

## [7.0.0] - 2019-07-17
### Universal Render Pipeline
- LWRP has been renamed to the "Universal Render Pipeline" (UniversalRP).
- UniversalRP is the same as LWRP in terms of features and scope.
- Classes have moved to the Universal namespace (from LWRP).

### Upgrade Guide
- Upgrading to URP is designed to be almost seamless from the user side.
- LWRP package still exists, this forwards includes and classes to the UniversalRP Package.
- Please see the more involved upgrade guide (https://docs.google.com/document/d/1Xd5bZa8pYZRHri-EnNkyhwrWEzSa15vtnpcg--xUCIs/).

### Added
- Initial Stadia platform support.
- Added a menu option to create a new `ScriptableRendererFeature` script. To do so in the Editor, click on Asset > Create > Rendering > Lightweight Render Pipeline > Renderer Feature.
- Added documentation for SpeedTree Shaders in LWRP.
- Added extended features to LWRP Terrain Shader, so terrain assets can be forward-compatible with HDRP.
- Enabled per-layer advanced or legacy-mode blending in LWRP Terrain Shader.
- Added the documentation page "Rendering in LWRP", which describes the forward rendering camera loop.
- Added documentation overview for how Post Processing Version 2 works in LWRP.
- Added documentation notes and FAQ entry on the 2D Renderer affecting the LWRP Asset.

### Changed
- Replaced beginCameraRendering callbacks by non obsolete implementation in Light2D
- Updated `ScriptableRendererFeature` and `ScriptableRenderPass` API docs.
- Changed shader type Real to translate to FP16 precision on some platforms.

### Fixed
- Fixed a case where built-in Shader time values could be out of sync with actual time. [case 1142495](https://fogbugz.unity3d.com/f/cases/1142495/)
- Fixed an issue that caused forward renderer resources to not load properly when you upgraded LWRP from an older version to 7.0.0. [case 1154925](https://issuetracker.unity3d.com/issues/lwrp-upgrading-lwrp-package-to-7-dot-0-0-breaks-forwardrenderdata-asset-in-resource-files)
- Fixed GC spikes caused by LWRP allocating heap memory every frame.
- Fixed distortion effect on particle unlit shader.
- Fixed NullReference exception caused when trying to add a ScriptableRendererFeature.
- Fixed issue with certain LWRP shaders not showing when using forward/2D renderer.
- Fixed the shadow resolve pass and the final pass, so they're not consuming unnecessary bandwidth. [case 1152439](https://issuetracker.unity3d.com/issues/lwrp-mobile-increased-memory-usage-and-extra-rendering-steps)
- Added missing page for 2D Lights in LWRP.
- Tilemap tiles no longer appear black when you use the 2D renderer.
- Sprites in the preview window are no longer lit by 2D Scene lighting.
- Fixed warnings for unsupported shadow map formats for GLES2 API.
- Disabled shadows for devices that do not support shadow maps or depth textures.
- Fixed support for LWRP per-pixel terrain. [case 1110520](https://fogbugz.unity3d.com/f/cases/1110520)
- Fixed some basic UI/usability issues with LWRP terrain Materials (use of warnings and modal value changes).
- Fixed an issue where using LWRP and Sprite Shape together would produce meta file conflicts.
- Fixed specular calculation fp16 overflow on some platforms
- Fixed shader compilation errors for Android XR projects.
- Updated the pipeline Asset UI to cap the render scale at 2x so that it matches the render pipeline implementation limit.

## [6.7.0] - 2019-05-16
### Added
- Added SpeedTree Shaders.
- Added two Shader Graph master nodes: Lit Sprite and Unlit Sprite. They only work with the 2D renderer.
- Added documentation for the 2D renderer.

### Changed
- The 2D renderer and Light2D component received a number of improvements and are now ready to try as experimental features.
- Updated the [Feature Comparison Table](lwrp-builtin-feature-comparison.md) to reflect the current state of LWRP features.

### Fixed
- When in playmode, the error 'Non matching Profiler.EndSample' no longer appears. [case 1140750](https://fogbugz.unity3d.com/f/cases/1140750/)
- LWRP Particle Shaders now correctly render in stereo rendering modes. [case 1106699](https://fogbugz.unity3d.com/f/cases/1106699/)
- Shaders with 'debug' in the name are no longer stripped automatically. [case 1112983](https://fogbugz.unity3d.com/f/cases/1112983/)
- Fixed tiling issue with selection outline and baked cutout shadows.
- in the Shadergraph Unlit Master node, Premultiply no longer acts the same as Alpha. [case 1114708](https://fogbugz.unity3d.com/f/cases/1114708/)
- Fixed an issue where Lightprobe data was missing if it was needed per-pixel and GPU instancing was enabled.
- The Soft ScreenSpaceShadows Shader variant no longer gets stripped form builds. [case 1138236](https://fogbugz.unity3d.com/f/cases/1138236/)
- Fixed a typo in the Particle Unlit Shader, so Soft Particles now work correctly.
- Fixed emissive Materials not being baked for some meshes. [case 1145297](https://issuetracker.unity3d.com/issues/lwrp-emissive-materials-are-not-baked)
- Camera matrices are now correctly set up when you call rendering functions in EndCameraRendering. [case 1146586](https://issuetracker.unity3d.com/issues/lwrp-drawmeshnow-returns-wrong-positions-slash-scales-when-called-from-endcamerarendering-hook)
- Fixed GI not baking correctly while in gamma color space.
- Fixed a NullReference exception when adding a renderer feature that is contained in a global namespace. [case 1147068](https://issuetracker.unity3d.com/issues/scriptablerenderpipeline-inspector-ui-crashes-when-a-scriptablerenderfeature-is-not-in-a-namespace)
- Shaders are now set up for VR stereo instancing on Vulkan. [case 1142952](https://fogbugz.unity3d.com/f/cases/1142952/).
- VR stereo matrices and vertex inputs are now set up on Vulkan. [case 1142952](https://fogbugz.unity3d.com/f/cases/1142952/).
- Fixed the Material Upgrader so it's now run upon updating the LWRP package. [1148764](https://issuetracker.unity3d.com/product/unity/issues/guid/1148764/)
- Fixed a NullReference exception when you create a new Lightweight Render Pipeline Asset. [case 1153388](https://issuetracker.unity3d.com/product/unity/issues/guid/1153388/)

## [6.6.0] - 2019-04-01
### Added
- Added support for Baked Indirect mixed lighting.
- You can now use Light Probes for occlusion. This means that baked lights can now occlude dynamic objects.
- Added RenderObjects. You can add RenderObjects to a Renderer to perform custom rendering.
- (WIP) Added an experimental 2D renderer that implements a 2D lighting system.
- (WIP) Added a Light2D component that works with the 2D renderer to add lighting effects to 2D sprites.

### Fixed
- Fixed a project import issue in the LWRP template.
- Fixed the warnings that appear when you create new Unlit Shader Graphs using the Lightweight Render Pipeline.
- Fixed light attenuation precision on mobile platforms.
- Fixed split-screen rendering on mobile platforms.
- Fixed rendering when using an off-screen camera that renders to a depth texture.
- Fixed the exposed stencil render state in the renderer.
- Fixed the default layer mask so it's now applied to a depth pre-pass.
- Made several improvements and fixes to the render pass UI.
- Fixed artifacts that appeared due to precision errors in large scaled objects.
- Fixed an XR rendering issue where Unity required a depth texture.
- Fixed an issue that caused transparent objects to sort incorrectly.

## [6.5.0] - 2019-03-07
### Added
- You can now create a custom forward renderer by clicking on `Assets/Create/Rendering/Lightweight Render Pipeline/Forward Renderer`. This creates an Asset in your Project. You can add additional features to it and drag-n-drop the renderer to either the pipeline Asset or to a camera.
- You can now add `ScriptableRendererFeature`  to the `ScriptableRenderer` to extend it with custom effects. A feature is an `ScriptableObject` that can be drag-n-dropped in the renderer and adds one or more `ScriptableRenderPass` to the renderer.
- `ScriptableRenderer` now exposes interface to configure lights. To do so, implement `SetupLights` when you create a new renderer.
- `ScriptableRenderer` now exposes interface to configure culling. To do so, implement `SetupCullingParameters` when you create a new renderer.
- `ScriptableRendererData` contains rendering resources for `ScriptableRenderer`. A renderer can be overridden globally for all cameras or on a per-camera basis.
- `ScriptableRenderPass` now has a `RenderPassEvents`. This controls where in the pipeline the render pass is added.
- `ScriptableRenderPass` now exposes `ConfigureTarget` and `ConfigureClear`. This allows the renderer to automatically figure out the currently active rendering targets.
- `ScriptableRenderPass` now exposes `Blit`. This performs a blit and sets the active render target in the renderer.
- `ScriptableRenderPass` now exposes `RenderPostProcessing`. This renders post-processing and sets the active render target in the renderer.
- `ScriptableRenderPass` now exposes `CreateDrawingSettings` as a helper for render passes that need to call `ScriptableRenderContext.DrawRenderers`.

### Changed
- Removed `RegisterShaderPassName` from `ScriptableRenderPass`. Instead, `CreateDrawingSettings` now  takes one or a list of `ShaderTagId`.
- Removed remaining experimental namespace from LWRP. All APIrelated to `ScriptableRenderer`, `ScriptableRenderPass`, and render pass injection is now out of preview.
- Removed `SetRenderTarget` from `ScriptableRenderPass`. You should never call it. Instead, call `ConfigureTarget`, and the renderer automatically sets up targets for you.
- Removed `RenderFullscreenQuad` from `ScriptableRenderer`. Use `CommandBuffer.DrawMesh` and `RenderingUtils.fullscreenMesh` instead.
- Removed `RenderPostProcess` from `ScriptableRenderer`. Use `ScriptableRenderPass.RenderPostProcessing` instead.
- Removed `postProcessingContext` property from `ScriptableRenderer`. This is now exposed in `RenderingUtils.postProcessingContext`.
- Removed `GetCameraClearFlag` from `ScriptableRenderer`.

### Fixed
- Fixed y-flip in VR when post-processing is active.
- Fixed occlusion mesh for VR not rendering before rendering opaques.
- Enabling or disabling SRP Batcher in runtime works now.
- Fixed video player recorder when post-processing is enabled.

## [6.4.0] - 2019-02-21

## [6.3.0] - 2019-02-18

## [6.2.0] - 2019-02-15

### Changed
- Code refactor: all macros with ARGS have been swapped with macros with PARAM. This is because the ARGS macros were incorrectly named.

## [6.1.0] - 2019-02-13

## [6.0.0] - 2019-02-23
### Added
- You can now implement a custom renderer for LWRP. To do so, implement an `IRendererData` that contains all resources used in rendering. Then create an `IRendererSetup` that creates and queues `ScriptableRenderPass`. Change the renderer type either in the Pipeline Asset or in the Camera Inspector.
- LWRP now uses the Unity recorder extension. You can use this to capture the output of Cameras.
- You can now inject a custom render pass before LWRP renders opaque objects. To do so, implement an `IBeforeRender` interface.
- Distortion support in all Particle Shaders.
- An upgrade system for LWRP Materials with `MaterialPostprocessor`.
- An upgrade path for Unlit shaders
- Tooltips for Shaders.
- SRP Batcher support for Particle Shaders.
- Docs for these Shaders: Baked Lit, Particles Lit, Particles Simple Lit, and Particles Unlit.
- LWRP now supports dynamic resolution scaling. The target platform must also support it.
- LWRP now includes version defines for both C# and Shaders in the format of `LWRP_X_Y_Z_OR_NEWER`. For example, `LWRP_5_3_0_OR_NEWER` defines version 5.3.0.
- The Terrain Lit Shader now samples Spherical Harmonics if you haven't baked any lightmaps for terrain.
- Added a __Priority__ option, which you can use to tweak the rendering order. This is similar to render queue in the built-in render pipeline. These Shaders now have this option: Lit, Simple Lit, Baked Lit, Unlit, and all three Particle Shaders.
- Added support for overriding terrain detail rendering shaders, via the render pipeline editor resources asset.

### Changed
- You can now only initialize a camera by setting a Background Type. The supported options are Skybox, Solid Color, and Don't Care.
- LWRP now uses non-square shadowmap textures when it renders directional shadows with 2 shadow cascades.
- LWRP now uses RGB111110 as the HDR format on mobile devices, when this format is supported.
- Removed `IAfterDepthPrePass` interface.
- We’ve redesigned the Shader GUI. For example, all property names in Shaders are now inline across the board
- The Simple Lit Shader now has Smoothness, which can be stored in the alpha of specular or albedo maps.
- The Simple Lit and Particles Simple Lit Shaders now take shininess from the length (brightness) of the specular map.
- The __Double sided__ property is now __Render Face__. This means you can also do front face culling.
- Changed the docs for Lit Shader, Simple Lit Shader and Unlit Shader according to Shader GUI changes.
- When you create a new LWRP Asset, it will now be initialized with settings that favor performance on mobile platforms.
- Updated the [FAQ](faq.md) and the [Built-in/LWRP feature comparison table](lwrp-builtin-feature-comparison.md).

### Fixed
- Several tweaks to reduce bandwidth consumption on mobile devices.
- The foldouts in the Lightweight Asset inspector UI now remember their state.
- Added missing meta file for GizmosRenderingPass.cs.
- Fixed artifacts when using multiple or Depth Only cameras. [Case 1072615](https://issuetracker.unity3d.com/issues/ios-using-multiple-cameras-in-the-scene-in-lightweight-render-pipeline-gives-corrupted-image-in-ios-device)
- Fixed a typo in ERROR_ON_UNSUPPORTED_FUNCTION() that was causing the shader compiler to run out of memory in GLES2. [Case 1104271](https://issuetracker.unity3d.com/issues/mobile-os-restarts-because-of-high-memory-usage-when-compiling-shaders-for-opengles2)
- LWRP now renders shadows on scaled objects correctly. [Case 1109017](https://issuetracker.unity3d.com/issues/scaled-objects-render-shadows-and-specularity-incorrectly-in-the-lwrp-on-device)
- LWRP now allows some Asset settings to be changed at runtime. [Case 1105552](https://issuetracker.unity3d.com/issues/lwrp-changing-render-scale-in-runtime-has-no-effect-since-lwrp-3-dot-3-0)
- Realtime shadows now work in GLES2. [Case 1087251](https://issuetracker.unity3d.com/issues/android-lwrp-no-real-time-light-and-shadows-using-gles2)
- Framedebugger now renders correctly when stepping through drawcalls.
- Cameras that request MSAA and Opaque Textures now use less frame bandwidth when they render.
- Fixed rendering in the gamma color space, so it doesn't appear darker.
- Particles SImple Lit and Particles Unlit Shaders now work correctly.
- __Soft Particles__ now work correctly.
- Camera fading for particles.
- Fixed a typo in the Unlit `IgnoreProjector` tag.
- Particles render in both eyes with stereo instancing
- Fixed specular issues on mobile. [case 1109017](https://issuetracker.unity3d.com/issues/scaled-objects-render-shadows-and-specularity-incorrectly-in-the-lwrp-on-device)
- Fixed issue causing LWRP to create MSAA framebuffer even when MSAA setting was disabled.
- Post-processing in mobile VR is now forced to be disabled. It was causing many rendering issues.
- Fixed Editor Previews breaking in Play Mode when VR is enabled. [Case 1109009](https://issuetracker.unity3d.com/issues/lwrp-editor-previews-break-in-play-mode-if-vr-is-enabled)
- A camera's HDR enable flag is now respected when rendering in XR.
- Terrain detail rendering now works correctly when LWRP is installed but inactive.

## [5.2.0] - 2018-11-27
### Added
- LWRP now handles blits that are required by the device when rendering to the backbuffer.
- You can now enable the SRP Batcher. To do so, go to the `Pipeline Asset`. Under `Advanced`, toggle `SRP Batcher`.

### Changed
- Renamed shader variable `unity_LightIndicesOffsetAndCount` to `unity_PerObjectLightData`.
- Shader variables `unity_4LightIndices0` and `unity_4LightIndices1` are now declared as `unity_PerObjectLightIndices` array.

## [5.1.0] - 2018-11-19
### Added
- The user documentation for LWRP is now in this GitHub repo, instead of in the separate GitHub wiki. You can find the most up-to-date pages in the [TableOfContents.md](TableOfCotents.md) file. Pages not listed in that file are still in progress.

### Changed
- The LWRP package is no longer in preview.
- LWRP built-in render passes are now internal.
- Changed namespace from `UnityEngine.Experimental.Rendering.LightweightPipeline` to `UnityEngine.Rendering.LWRP`.
- Changed namespace from `UnityEditor.Experimental.Rendering.LightweightPipeline` to `UnityEditor.Rendering.LWRP`.

### Fixed
- LWRP now respects the iOS Player setting **Force hard shadows**. When you enable this setting, hardware filtering of shadows is disabled.
- Scene view mode now renders baked lightmaps correctly. [Case 1092227](https://issuetracker.unity3d.com/issues/lwrp-scene-view-modes-render-objects-black)
- Shadow bias calculations are now correct for both Shader Graph and Terrain shaders.
- Blit shader now ignores culling.
- When you select __Per Vertex__ option for __Additional Lights__, the __Per Object Limit__ option is not greyed out anymore.
- When you change camera viewport height to values above 1.0, the Unity Editor doesn't freeze anymore. [Case 1097497](https://issuetracker.unity3d.com/issues/macos-lwrp-editor-freezes-after-changing-cameras-viewport-rect-values)
- When you use AR with LWRP, the following error message is not displayed in the console anymore: "The camera list passed to the render pipeline is either null or empty."

## [5.0.0-preview] - 2018-09-28
### Added
- Added occlusion mesh rendering/hookup for VR
- You can now configure default depth and normal shadow bias values in the pipeline asset.
- You can now add the `LWRPAdditionalLightData` component to a `Light` to override the default depth and normal shadow bias.
- You can now log the amount of shader variants in your build. To do so, go to the `Pipeline Asset`. Under `Advanced`, select and set the `Shader Variant Log Level`.
### Changed
- Removed the `supportedShaderFeatures` property from LWRP core. The shader stripper now figures out which variants to strip based on the current assigned pipeline Asset in the Graphics settings.
### Fixed
- The following error does not appear in console anymore: ("Begin/End Profiler section mismatch")
- When you select a material with the Lit shader, this no longer causes the following error in the console: ("Material doesn't have..."). [case 1092354](https://fogbugz.unity3d.com/f/cases/1092354/)
- In the Simple Lit shader, per-vertex additional lights are now shaded properly.
- Shader variant stripping now works when you're building a Project with Cloud Build. This greatly reduces build times from Cloud Build.
- Dynamic Objects now receive lighting when the light mode is set to mixed.
- MSAA now works on Desktop platforms.
- The shadow bias value is now computed correctly for shadow cascades and different shadow resolutions. [case 1076285](https://issuetracker.unity3d.com/issues/lwrp-realtime-directional-light-shadow-maps-exhibit-artifacts)
- When you use __Area Light__ with LWRP, __Cast Shadows__ no longer overlaps with other UI elements in the Inspector. [case 1085363](https://issuetracker.unity3d.com/issues/inspector-area-light-cast-shadows-ui-option-is-obscured-by-render-mode-for-lwrp-regression-in-2018-dot-3a3)

### Changed
Read/write XRGraphicsConfig -> Read-only XRGraphics interface to XRSettings.

## [4.0.0-preview] - 2018-09-28
### Added
- When you have enabled Gizmos, they now appear correctly in the Game view.
- Added requiresDepthPrepass field to RenderingData struct to tell if the runtime platform requires a depth prepass to generate a camera depth texture.
- The `RenderingData` struct now holds a reference to `CullResults`.
- When __HDR__ is enabled in the Camera but disabled in the Asset, an information box in the Camera Inspector informs you about it.
- When __MSAA__ is enabled in the Camera but disabled in the Asset, an information box in the Camera Inspector informs you about it.
- Enabled instancing on the terrain shader.
- Sorting of opaque objects now respects camera `opaqueSortMode` setting.
- Sorting of opaque objects disables front-to-back sorting flag, when camera settings allow that and the GPU has hidden surface removal.
- LWRP now has a Custom Light Explorer that suits its feature set.
- LWRP now supports Vertex Lit shaders for detail meshes on terrain.
- LWRP now has three interactive Autodesk shaders: Autodesk Interactive, Autodesk Interactive Masked and Autodesk Interactive Transparent.
- [Shader API] The `GetMainLight` and `GetAdditionalLight` functions can now compute shadow attenuation and store it in the new `shadowAttenuation` field in `LightData` struct.
- [Shader API] Added a `VertexPositionInputs` struct that contains vertex position in difference spaces (world, view, hclip).
- [Shader API] Added a `GetVertexPositionInputs` function to get an initialized `VertexPositionInputs`.
- [Shader API] Added a `GetPerObjectLightIndex` function to return the per-object index given a for-loop index.
- [Shader API] Added a `GetShadowCoord` function that takes a `VertexPositionInputs` as input.
- [ShaderLibrary] Added VertexNormalInputs struct that contains data for per-pixel normal computation.
- [ShaderLibrary] Added GetVertexNormalInputs function to return an initialized VertexNormalInputs.

### Changed
- The `RenderingData` struct is now read-only.
- `ScriptableRenderer`always performs a Clear before calling `IRendererSetup::Setup.`
- `ScriptableRenderPass::Execute` no longer takes `CullResults` as input. Instead, use `RenderingData`as input, since that references `CullResults`.
- `IRendererSetup_Setup` no longer takes `ScriptableRenderContext` and `CullResults` as input.
- Shader includes are now referenced via package relative paths instead of via the deprecated shader export path mechanism https://docs.unity3d.com/2018.3/Documentation/ScriptReference/ShaderIncludePathAttribute.html.
- The LWRP Asset settings were re-organized to be more clear.
- Vertex lighting now controls if additional lights should be shaded per-vertex or per-pixel.
- Renamed all `Local Lights` nomenclature to `Additional Lights`.
- Changed shader naming to conform to our SRP shader code convention.
- [Shader API] Renamed `SpotAttenuation` function to `AngleAttenuation`.
- [Shader API] Renamed `_SHADOWS_ENABLED` keyword to `_MAIN_LIGHT_SHADOWS`
- [Shader API] Renamed `_SHADOWS_CASCADE` keyword to `_MAIN_LIGHT_SHADOWS_CASCADE`
- [Shader API] Renamed `_VERTEX_LIGHTS` keyword to `_ADDITIONAL_LIGHTS_VERTEX`.
- [Shader API] Renamed `_LOCAL_SHADOWS_ENABLED` to `_ADDITIONAL_LIGHT_SHADOWS`
- [Shader API] Renamed `GetLight` function to `GetAdditionalLight`.
- [Shader API] Renamed `GetPixelLightCount` function to `GetAdditionalLightsCount`.
- [Shader API] Renamed `attenuation` to `distanceAttenuation` in `LightData`.
- [Shader API] Renamed `GetLocalLightShadowStrength` function to `GetAdditionalLightShadowStrength`.
- [Shader API] Renamed `SampleScreenSpaceShadowMap` functions to `SampleScreenSpaceShadowmap`.
- [Shader API] Renamed `MainLightRealtimeShadowAttenuation` function to `MainLightRealtimeShadow`.
- [Shader API] Renamed light constants from `Directional` and `Local` to `MainLight` and `AdditionalLights`.
- [Shader API] Renamed `GetLocalLightShadowSamplingData` function to `GetAdditionalLightShadowSamplingData`.
- [Shader API] Removed OUTPUT_NORMAL macro.
- [Shader API] Removed `lightIndex` and `substractiveAttenuation` from `LightData`.
- [Shader API] Removed `ComputeShadowCoord` function. `GetShadowCoord` is provided instead.
- All `LightweightPipeline` references in API and classes are now named `LightweightRenderPipeline`.
- Files no longer have the `Lightweight` prefix.
- Renamed Physically Based shaders to `Lit`, `ParticlesLit`, and `TerrainLit`.
- Renamed Simple Lighting shaders to `SimpleLit`, and `ParticlesSimpleLit`.
- [ShaderLibrary] Renamed `InputSurfacePBR.hlsl`, `InputSurfaceSimple.hlsl`, and `InputSurfaceUnlit` to `LitInput.hlsl`, `SimpleLitInput.hlsl`, and `UnlitInput.hlsl`. These files were moved from the `ShaderLibrary` folder to the`Shaders`.
- [ShaderLibrary] Renamed `LightweightPassLit.hlsl` and `LightweightPassLitSimple.hlsl` to `LitForwardPass.hlsl` and `SimpleLitForwardPass.hlsl`. These files were moved from the `ShaderLibrary` folder to `Shaders`.
- [ShaderLibrary] Renamed `LightweightPassMetaPBR.hlsl`, `LightweightPassMetaSimple.hlsl` and `LighweightPassMetaUnlit` to `LitMetaPass.hlsl`, `SimpleLitMetaPass.hlsl` and `UnlitMetaPass.hlsl`. These files were moved from the `ShaderLibrary` folder to `Shaders`.
- [ShaderLibrary] Renamed `LightweightPassShadow.hlsl` to `ShadowCasterPass.hlsl`. This file was moved to the `Shaders` folder.
- [ShaderLibrary] Renamed `LightweightPassDepthOnly.hlsl` to `DepthOnlyPass.hlsl`. This file was moved to the `Shaders` folder.
- [ShaderLibrary] Renamed `InputSurfaceTerrain.hlsl` to `TerrainLitInput.hlsl`. This file was moved to the `Shaders` folder.
- [ShaderLibrary] Renamed `LightweightPassLitTerrain.hlsl` to `TerrainLitPases.hlsl`. This file was moved to the `Shaders` folder.
- [ShaderLibrary] Renamed `ParticlesPBR.hlsl` to `ParticlesLitInput.hlsl`. This file was moved to the `Shaders` folder.
- [ShaderLibrary] Renamed `InputSurfacePBR.hlsl` to `LitInput.hlsl`. This file was moved to the `Shaders` folder.
- [ShaderLibrary] Renamed `InputSurfaceUnlit.hlsl` to `UnlitInput.hlsl`. This file was moved to the `Shaders` folder.
- [ShaderLibrary] Renamed `InputBuiltin.hlsl` to `UnityInput.hlsl`.
- [ShaderLibrary] Renamed `LightweightPassMetaCommon.hlsl` to `MetaInput.hlsl`.
- [ShaderLibrary] Renamed `InputSurfaceCommon.hlsl` to `SurfaceInput.hlsl`.
- [ShaderLibrary] Removed LightInput struct and GetLightDirectionAndAttenuation. Use GetAdditionalLight function instead.
- [ShaderLibrary] Removed ApplyFog and ApplyFogColor functions. Use MixFog and MixFogColor instead.
- [ShaderLibrary] Removed TangentWorldToNormal function. Use TransformTangentToWorld instead.
- [ShaderLibrary] Removed view direction normalization functions. View direction should always be normalized per pixel for accurate results.
- [ShaderLibrary] Renamed FragmentNormalWS function to NormalizeNormalPerPixel.

### Fixed
- If you have more than 16 lights in a scene, LWRP no longer causes random glitches while rendering lights.
- The Unlit shader now samples Global Illumination correctly.
- The Inspector window for the Unlit shader now displays correctly.
- Reduced GC pressure by removing several per-frame memory allocations.
- The tooltip for the the camera __MSAA__ property now appears correctly.
- Fixed multiple C# code analysis rule violations.
- The fullscreen mesh is no longer recreated upon every call to `ScriptableRenderer.fullscreenMesh`.

## [3.3.0-preview] - 2018-01-01
### Added
- Added callbacks to LWRP that can be attached to a camera (IBeforeCameraRender, IAfterDepthPrePass, IAfterOpaquePass, IAfterOpaquePostProcess, IAfterSkyboxPass, IAfterTransparentPass, IAfterRender)

###Changed
- Clean up LWRP creation of render textures. If we are not going straight to screen ensure that we create both depth and color targets.
- UNITY_DECLARE_FRAMEBUFFER_INPUT and UNITY_READ_FRAMEBUFFER_INPUT macros were added. They are necessary for reading transient attachments.
- UNITY_MATRIX_I_VP is now defined.
- Renamed LightweightForwardRenderer to ScriptableRenderer.
- Moved all light constants to _LightBuffer CBUFFER. Now _PerCamera CBUFFER contains all other per camera constants.
- Change real-time attenuation to inverse square.
- Change attenuation for baked GI to inverse square, to match real-time attenuation.
- Small optimization in light attenuation shader code.

### Fixed
- Lightweight Unlit shader UI doesn't throw an error about missing receive shadow property anymore.

## [3.2.0-preview] - 2018-01-01
### Changed
- Receive Shadows property is now exposed in the material instead of in the renderer.
- The UI for Lightweight asset has been updated with new categories. A more clean structure and foldouts has been added to keep things organized.

### Fixed
- Shadow casters are now properly culled per cascade. (case 1059142)
- Rendering no longer breaks when Android platform is selected in Build Settings. (case 1058812)
- Scriptable passes no longer have missing material references. Now they access cached materials in the renderer.(case 1061353)
- When you change a Shadow Cascade option in the Pipeline Asset, this no longer warns you that you've exceeded the array size for the _WorldToShadow property.
- Terrain shader optimizations.

## [3.1.0-preview] - 2018-01-01

### Fixed
- Fixed assert errors caused by multi spot lights
- Fixed LWRP-DirectionalShadowConstantBuffer params setting

## [3.0.0-preview] - 2018-01-01
### Added
- Added camera additional data component to control shadows, depth and color texture.
- pipeline now uses XRSEttings.eyeTextureResolutionScale as renderScale when in XR.
- New pass architecture. Allows for custom passes to be written and then used on a per camera basis in LWRP

### Changed
- Shadow rendering has been optimized for the Mali Utgard architecture by removing indexing and avoiding divisions for orthographic projections. This reduces the frame time by 25% on the Overdraw benchmark.
- Removed 7x7 tent filtering when using cascades.
- Screenspace shadow resolve is now only done when rendering shadow cascades.
- Updated the UI for the Lighweight pipeline asset.
- Update assembly definitions to output assemblies that match Unity naming convention (Unity.*).

### Fixed
- Post-processing now works with VR on PC.
- PS4 compiler error
- Fixed VR multiview rendering by forcing MSAA to be off. There's a current issue in engine that breaks MSAA and Texture2DArray.
- Fixed UnityPerDraw CB layout
- GLCore compute buffer compiler error
- Occlusion strength not being applied on LW standard shaders
- CopyDepth pass is being called even when a depth from prepass is available
- GLES2 shader compiler error in IntegrationTests
- Can't set RenderScale and ShadowDistance by script
- VR Single Pass Instancing shadows
- Fixed compilation errors on platforms with limited XRSetting support.

## [2.0.0-preview] - 2018-01-01

### Added
- Explicit render target load/store actions were added to improve tile utilization
- Camera opaque color can be requested on the pipeline asset. It can be accessed in the shader by defining a _CameraOpaqueTexture. This can be used as an alternative to GrabPass.
- Dynamic Batching can be enabled in the pipeline asset
- Pipeline now strips unused or invalid variants and passes based on selected pipeline capabilities in the asset. This reduces build and memory consuption on target.
- Shader stripping settings were added to pipeline asset

### Changed
#### Pipeline
- Pipeline code is now more modular and extensible. A ForwardRenderer class is initialized by the pipeline with RenderingData and it's responsible for enqueueing and executing passes. In the future pluggable renderers will be supported.
- On mobile 1 directional light + up to 4 local lights (point or spot) are computed
- On other platforms 1 directional light + up to 8 local lights are computed
- Multiple shadow casting lights are supported. Currently only 1 directional + 4 spots light shadows.
#### Shading Framework
- Directional Lights are always considered a main light in shader. They have a fast shading path with no branching and no indexing.
- GetMainLight() is provided in shader to initialize Light struct with main light shading data.
- Directional lights have a dedicated shadowmap for performance reasons. Shadow coord always comes from interpolator.
- MainLigthRealtimeShadowAttenuation(float4 shadowCoord) is provided to compute main light realtime shadows.
- Spot and Point lights are always shaded in the light loop. Branching on uniform and indexing happens when shading them.
- GetLight(half index, float3 positionWS) is provided in shader to initialize Light struct for spot and point lights.
- Spot light shadows are baked into a single shadow atlas.
- Shadow coord for spot lights is always computed on fragment.
- Use LocalLightShadowAttenuation(int lightIndex, float3 positionWS) to comppute realtime shadows for spot lights.

### Fixed
- Issue that was causing VR on Android to render black
- Camera viewport issues
- UWP build issues
- Prevent nested camera rendering in the pipeline

## [1.1.4-preview] - 2018-01-01

### Added
 - Terrain and grass shaders ported
 - Updated materials and shader default albedo and specular color to midgrey.
 - Exposed _ScaledScreenParams to shader. It works the same as _ScreenParams but takes pipeline RenderScale into consideration
 - Performance Improvements in mobile

### Fixed
 - SRP Shader library issue that was causing all constants to be highp in mobile
 - shader error that prevented LWRP to build to UWP
 - shader compilation errors in Linux due to case sensitive includes
 - Rendering Texture flipping issue
 - Standard Particles shader cutout and blending modes
 - crash caused by using projectors
 - issue that was causing Shadow Strength to not be computed on mobile
 - Material Upgrader issue that caused editor to SoftLocks
 - GI in Unlit shader
 - Null reference in the Unlit material shader GUI

## [1.1.2-preview] - 2018-01-01

### Changed
 - Performance improvements in mobile

### Fixed
 - Shadows on GLES 2.0
 - CPU performance regression in shadow rendering
 - Alpha clip shadow issues
 - Unmatched command buffer error message
 - Null reference exception caused by missing resource in LWRP
 - Issue that was causing Camera clear flags was being ignored in mobile


## [1.1.1-preview] - 2018-01-01

### Added
 - Added Cascade Split selection UI
 - Added SHADER_HINT_NICE_QUALITY. If user defines this to 1 in the shader Lightweight pipeline will favor quality even on mobile platforms.

### Changed
 - Shadowmap uses 16bit format instead of 32bit.
 - Small shader performance improvements

### Fixed
 - Subtractive Mode
 - Shadow Distance does not accept negative values anymore


## [0.1.24] - 2018-01-01

### Added
 - Added Light abstraction layer on lightweight shader library.
 - Added HDR global setting on pipeline asset.
 - Added Soft Particles settings on pipeline asset.
 - Ported particles shaders to SRP library

### Changed
 - HDR RT now uses what format is configured in Tier settings.
 - Refactored lightweight standard shaders and shader library to improve ease of use.
 - Optimized tile LOAD op on mobile.
 - Reduced GC pressure
 - Reduced shader variant count by ~56% by improving fog and lightmap keywords
 - Converted LW shader library files to use real/half when necessary.

### Fixed
 - Realtime shadows on OpenGL
 - Shader compiler errors in GLES 2.0
 - Issue sorting issues when BeforeTransparent custom fx was enabled.
 - VR single pass rendering.
 - Viewport rendering issues when rendering to backbuffer.
 - Viewport rendering issues when rendering to with MSAA turned off.
 - Multi-camera rendering.

## [0.1.23] - 2018-01-01

### Added
 - UI Improvements (Rendering features not supported by LW are hidden)

### Changed
 - Shaders were ported to the new SRP shader library.
 - Constant Buffer refactor to use new Batcher
 - Shadow filtering and bias improved.
 - Pipeline now updates color constants in gamma when in Gamma colorspace.
 - Optimized ALU and CB usage on Shadows.
 - Reduced shader variant count by ~33% by improving shadow and light classification keywords
 - Default resources were removed from the pipeline asset.

### Fixed
 - Fixed shader include path when using SRP from package manager.
 - Fixed spot light attenuation to match Unity Built-in pipeline.
 - Fixed depth pre-pass clearing issue.

## [0.1.12] - 2018-01-01

### Added
 - Standard Unlit shader now has an option to sample GI.
 - Added Material Upgrader for stock Unity Mobile and Legacy Shaders.
 - UI improvements

### Changed
- Realtime shadow filtering was improved.

### Fixed
 - Fixed an issue that was including unreferenced shaders in the build.
 - Fixed a null reference caused by Particle System component lights.<|MERGE_RESOLUTION|>--- conflicted
+++ resolved
@@ -9,13 +9,10 @@
 ### Added
 - Added support for user-selected upscaling filters. Current options are automatic, bilinear, and nearest-neighbor.
 - Added batch mode support for the converters.
-<<<<<<< HEAD
-- Added Screen Coordinates Override feature. Adapted post effects to support Screen Coordinates Override. (Used, for example, to support Cluster Display.)
-=======
 - Added support for user-selected upscaling filters. Current options are automatic, bilinear, and nearest-neighbor.
 - Added support for FidelityFX Super Resolution 1.0 upscaling filter.
 - Added Downscale and Max Iterations options for Bloom
->>>>>>> 8ae8caeb
+- Added Screen Coordinates Override feature. Adapted post effects to support Screen Coordinates Override. (Used, for example, to support Cluster Display.)
 
 ### Changed
 - Re-added the menu button to be able to convert selected materials.
