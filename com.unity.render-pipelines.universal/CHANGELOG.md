--- conflicted
+++ resolved
@@ -45,16 +45,13 @@
 - Added a supported MSAA samples count check, so the actual supported MSAA samples count value can be assigned to RenderTexture descriptors.
 - Bloom in Gamma color-space now more closely matches Linear color-space, this will mean project using Bloom and Gamma color-space may need to adjust Bloom Intensity to match previous look.
 - Autodesk Interactive Shader Graph files and folders containing them were renamed. The new file paths do not have spaces.
-<<<<<<< HEAD
-- Normalized the view direction in Shader Graph to be consistent across Scriptable Render Pieplines
-=======
 - Changed shader keywords of main light shadow from toggling to enumerating.
 - Always use "High" quality normals, which normalizes the normal in pixel shader. "Low" quality normals looked too much like a bug.
 - Re-enabled implicit MSAA resolve to backbuffer on Metal MacOS.
 - Changed Post Process Data to bool. When it is no enabled all post processing is stripped from build, when it is enabled you can still override resources there.
 - Converted XR automated tests to use MockHMD.
 - Reduced the size of the fragment input struct of the Terrain and Forward lighting shaders.
->>>>>>> 0b558dd8
+- Normalized the view direction in Shader Graph to be consistent across Scriptable Render Pieplines.
 
 ### Fixed
 - Fixed an issue where additional lights would not render with WebGL 1
