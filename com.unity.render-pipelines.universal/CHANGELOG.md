--- conflicted
+++ resolved
@@ -51,11 +51,8 @@
 - Fixed inconsistent lighting between the forward renderer and the deferred renderer, that was caused by a missing normalize operation on vertex normals on some speedtree shader variants.
 - Fixed issue where XR Multiview failed to render when using URP Shader Graph Shaders
 - Fixed lazy initialization with last version of ResourceReloader
-<<<<<<< HEAD
-=======
 - Fixed an issue where post-processing was not applied for custom renderers set to run on the "After Rendering" event [case 1196219](https://issuetracker.unity3d.com/issues/urp-post-processing-is-not-applied-to-the-scene-when-render-ui-event-is-set-to-after-rendering)
 - Fixed an issue that caused an extra blit when using custom renderers [case 1156741](https://issuetracker.unity3d.com/issues/lwrp-performance-decrease-when-using-a-scriptablerendererfeature)
->>>>>>> 194dc4b2
 
 ## [7.1.1] - 2019-09-05
 ### Upgrade Guide
