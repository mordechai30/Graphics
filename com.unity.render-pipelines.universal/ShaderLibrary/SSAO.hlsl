--- conflicted
+++ resolved
@@ -15,14 +15,12 @@
 SAMPLER(sampler_ScreenSpaceOcclusionTexture);
 
 // Params
-<<<<<<< HEAD
 half4 _BlurOffset;
 half4 _SSAOParams;
 half4 _SourceSize;
 
 half _KawaseBlurIteration;
 int _LastKawasePass;
-=======
 half4 _SSAOParams;
 half4 _CameraViewTopLeftCorner[2];
 half4x4 _CameraViewProjections[2]; // This is different from UNITY_MATRIX_VP (platform-agnostic projection matrix is used). Handle both non-XR and XR modes.
@@ -82,7 +80,6 @@
     0.87058830,  // 38
     0.56862750,  // 39
 };
->>>>>>> d2d04dca
 
 // SSAO Settings
 #define INTENSITY _SSAOParams.x
@@ -125,11 +122,7 @@
 
 half4 PackAONormal(half ao, half3 n)
 {
-<<<<<<< HEAD
-    return half4(ao, n * 0.5 + 0.5);
-=======
     return half4(ao, n * half(0.5) + half(0.5));
->>>>>>> d2d04dca
 }
 
 half3 GetPackedNormal(half4 p)
@@ -385,17 +378,6 @@
 // Geometry-aware separable bilateral filter
 half4 Blur(half2 uv, half2 delta) : SV_Target
 {
-<<<<<<< HEAD
-    half4 p0 = SAMPLE_BASEMAP(uv                 );
-    half4 p1a = SAMPLE_BASEMAP(uv - delta * 1.3846153846);
-    half4 p1b = SAMPLE_BASEMAP(uv + delta * 1.3846153846);
-    half4 p2a = SAMPLE_BASEMAP(uv - delta * 3.2307692308);
-    half4 p2b = SAMPLE_BASEMAP(uv + delta * 3.2307692308);
-
-    #if defined(BLUR_SAMPLE_CENTER_NORMAL)
-        #if defined(_SOURCE_DEPTH_NORMALS)
-            half3 n0 = SampleSceneNormals(uv);
-=======
     half4 p0 =  (half4) SAMPLE_BASEMAP(uv                 );
     half4 p1a = (half4) SAMPLE_BASEMAP(uv - delta * 1.3846153846);
     half4 p1b = (half4) SAMPLE_BASEMAP(uv + delta * 1.3846153846);
@@ -405,7 +387,6 @@
     #if defined(BLUR_SAMPLE_CENTER_NORMAL)
         #if defined(_SOURCE_DEPTH_NORMALS)
             half3 n0 = half3(SampleSceneNormals(uv));
->>>>>>> d2d04dca
         #else
             half3 n0 = SampleNormal(uv);
         #endif
@@ -413,16 +394,6 @@
         half3 n0 = GetPackedNormal(p0);
     #endif
 
-<<<<<<< HEAD
-    half w0  =                                           0.2270270270;
-    half w1a = CompareNormal(n0, GetPackedNormal(p1a)) * 0.3162162162;
-    half w1b = CompareNormal(n0, GetPackedNormal(p1b)) * 0.3162162162;
-    half w2a = CompareNormal(n0, GetPackedNormal(p2a)) * 0.0702702703;
-    half w2b = CompareNormal(n0, GetPackedNormal(p2b)) * 0.0702702703;
-
-    half s;
-    s  = GetPackedAO(p0)  * w0;
-=======
     half w0  =                                           half(0.2270270270);
     half w1a = CompareNormal(n0, GetPackedNormal(p1a)) * half(0.3162162162);
     half w1b = CompareNormal(n0, GetPackedNormal(p1b)) * half(0.3162162162);
@@ -431,7 +402,6 @@
 
     half s = half(0.0);
     s += GetPackedAO(p0)  * w0;
->>>>>>> d2d04dca
     s += GetPackedAO(p1a) * w1a;
     s += GetPackedAO(p1b) * w1b;
     s += GetPackedAO(p2a) * w2a;
@@ -442,19 +412,6 @@
 }
 
 // Geometry-aware bilateral filter (single pass/small kernel)
-<<<<<<< HEAD
-half BlurSmall(half2 uv, half2 delta)
-{
-    half4 p0 = SAMPLE_BASEMAP(uv                             );
-    half4 p1 = SAMPLE_BASEMAP(uv + half2(-delta.x, -delta.y));
-    half4 p2 = SAMPLE_BASEMAP(uv + half2( delta.x, -delta.y));
-    half4 p3 = SAMPLE_BASEMAP(uv + half2(-delta.x,  delta.y));
-    half4 p4 = SAMPLE_BASEMAP(uv + half2( delta.x,  delta.y));
-
-    half3 n0 = GetPackedNormal(p0);
-
-    half w0 = 1.0;
-=======
 half BlurSmall(float2 uv, float2 delta)
 {
     half4 p0 = (half4) SAMPLE_BASEMAP(uv                            );
@@ -466,19 +423,13 @@
     half3 n0 = GetPackedNormal(p0);
 
     half w0 = half(1.0);
->>>>>>> d2d04dca
     half w1 = CompareNormal(n0, GetPackedNormal(p1));
     half w2 = CompareNormal(n0, GetPackedNormal(p2));
     half w3 = CompareNormal(n0, GetPackedNormal(p3));
     half w4 = CompareNormal(n0, GetPackedNormal(p4));
 
-<<<<<<< HEAD
-    half s;
-    s  = GetPackedAO(p0) * w0;
-=======
     half s = half(0.0);
     s += GetPackedAO(p0) * w0;
->>>>>>> d2d04dca
     s += GetPackedAO(p1) * w1;
     s += GetPackedAO(p2) * w2;
     s += GetPackedAO(p3) * w3;
@@ -491,13 +442,8 @@
 {
     UNITY_SETUP_STEREO_EYE_INDEX_POST_VERTEX(input);
 
-<<<<<<< HEAD
-    half2 uv = input.uv;
-    half2 delta = half2(_SourceSize.z * rcp(DOWNSAMPLE) * 2.0, 0.0);
-=======
     const float2 uv = input.uv;
     const float2 delta = float2(_SourceSize.z, 0.0);
->>>>>>> d2d04dca
     return Blur(uv, delta);
 }
 
@@ -505,13 +451,8 @@
 {
     UNITY_SETUP_STEREO_EYE_INDEX_POST_VERTEX(input);
 
-<<<<<<< HEAD
-    half2 uv = input.uv;
-    half2 delta = half2(0.0, _SourceSize.w * rcp(DOWNSAMPLE) * 2.0);
-=======
     const float2 uv = input.uv;
     const float2 delta = float2(0.0, _SourceSize.w * rcp(DOWNSAMPLE));
->>>>>>> d2d04dca
     return Blur(uv, delta);
 }
 
@@ -519,15 +460,9 @@
 {
     UNITY_SETUP_STEREO_EYE_INDEX_POST_VERTEX(input);
 
-<<<<<<< HEAD
-    half2 uv = input.uv;
-    half2 delta = _SourceSize.zw * rcp(DOWNSAMPLE);
-    return 1.0 - BlurSmall(uv, delta );
-=======
     const float2 uv = input.uv;
     const float2 delta = _SourceSize.zw;
     return half(1.0) - BlurSmall(uv, delta );
->>>>>>> d2d04dca
 }
 
 half4 HorizontalVerticalBlur(Varyings input) : SV_Target
