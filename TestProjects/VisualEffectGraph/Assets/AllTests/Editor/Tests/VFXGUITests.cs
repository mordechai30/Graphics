#if !UNITY_EDITOR_OSX || MAC_FORCE_TESTS
using System;
using NUnit.Framework;
using UnityEngine;
using UnityEngine.Experimental.VFX;
using UnityEditor.Experimental.VFX;
using System.Collections.Generic;
using System.Linq;
using UnityEditor.VFX.UI;
using UnityEditor.VFX.Block.Test;
using System.IO;

namespace UnityEditor.VFX.Test
{
    [TestFixture]
    public class VFXGUITests
    {
        private const int testAssetCount = 8;
        private VisualEffectAsset[] m_GuiTestAssets = new VisualEffectAsset[testAssetCount];

        [OneTimeSetUp]
        public void CreateTestAssets()
        {
            for (int i = 0; i < testAssetCount; ++i)
                m_GuiTestAssets[i] = CreateTestAsset("GUITest" + i);
        }

        [OneTimeTearDown]
        public void DestroyTestAssets()
        {
            VFXViewWindow window = EditorWindow.GetWindow<VFXViewWindow>();
            window.Close();

            for (int i = 0; i < testAssetCount; ++i)
                DestroyTestAsset("GUITest" + i);
        }

        public static void RunGUITests()
        {
            VFXGUITests tests = new VFXGUITests();

            tests.CreateTestAssets();
            var initContext = tests.CreateAllInitializeBlocks();
            var updateContext = tests.CreateAllUpdateBlocks();
            var outputContext = tests.CreateAllOutputBlocks();

            tests.CreateFlowEdges(new VFXContextController[] {initContext, updateContext, outputContext});
            tests.CreateAllOperators();
            List<VFXParameter> parameters = tests.CreateAllParameters();

            tests.CreateDataEdges(updateContext, parameters);
            tests.DestroyTestAssets();
        }

        VFXViewController m_ViewController;
        VFXViewWindow m_Window;

        const string testAssetName = "Assets/TmpTests/{0}.vfx";

        [Test]
        public void CreateFlowEdgesTest()
        {
            EditTestAsset(3);

            var eventContextDesc = VFXLibrary.GetContexts().Where(t => t.model.contextType == VFXContextType.Event).First();
            var eventContext = m_ViewController.AddVFXContext(new Vector2(300, 100), eventContextDesc);

            var spawnerContextDesc = VFXLibrary.GetContexts().Where(t => t.model.contextType == VFXContextType.Spawner).First();
            var spawnerContext = m_ViewController.AddVFXContext(new Vector2(300, 100), spawnerContextDesc);

            var initContextDesc = VFXLibrary.GetContexts().Where(t => t.model.contextType == VFXContextType.Init).First();
            var initContext = m_ViewController.AddVFXContext(new Vector2(300, 100), initContextDesc);

            var updateContextDesc = VFXLibrary.GetContexts().Where(t => t.model.contextType == VFXContextType.Update).First();
            var updateContext = m_ViewController.AddVFXContext(new Vector2(300, 1000), updateContextDesc);

            var outputContextDesc = VFXLibrary.GetContexts().Where(t => t.model.contextType == VFXContextType.Output).First();
            var outputContext = m_ViewController.AddVFXContext(new Vector2(300, 2000), outputContextDesc);

            m_ViewController.ApplyChanges();

            var contextControllers = new List<VFXContextController>();

            contextControllers.Add(m_ViewController.allChildren.OfType<VFXContextController>().First(t => t.model == eventContext) as VFXContextController);
            contextControllers.Add(m_ViewController.allChildren.OfType<VFXContextController>().First(t => t.model == spawnerContext) as VFXContextController);
            contextControllers.Add(m_ViewController.allChildren.OfType<VFXContextController>().First(t => t.model == initContext) as VFXContextController);
            contextControllers.Add(m_ViewController.allChildren.OfType<VFXContextController>().First(t => t.model == updateContext) as VFXContextController);
            contextControllers.Add(m_ViewController.allChildren.OfType<VFXContextController>().First(t => t.model == outputContext) as VFXContextController);

            CreateFlowEdges(contextControllers);
        }

        void CreateFlowEdges(IList<VFXContextController> contextControllers)
        {
            for (int i = 0; i < contextControllers.Count() - 1; ++i)
            {
                VFXFlowEdgeController edgeController = new VFXFlowEdgeController(contextControllers[i + 1].flowInputAnchors.First(), contextControllers[i].flowOutputAnchors.First());
                m_ViewController.AddElement(edgeController);
            }

            m_ViewController.ApplyChanges();
        }

        void CreateDataEdges(VFXContextController updateContext, List<VFXParameter> parameters)
        {
            m_ViewController.ApplyChanges();
            foreach (var param in parameters)
            {
                VFXParameterNodeController paramController = m_ViewController.allChildren.OfType<VFXParameterNodeController>().First(t => t.model == param);

                VFXDataAnchorController outputAnchor = paramController.outputPorts.First() as VFXDataAnchorController;
                System.Type type = outputAnchor.portType;

                bool found = false;
                foreach (var block in updateContext.blockControllers)
                {
                    foreach (var anchor in block.inputPorts)
                    {
                        if (anchor.portType == type)
                        {
                            found = true;

                            (anchor as VFXDataAnchorController).model.Link(outputAnchor.model);

                            break;
                        }
                    }
                    if (found)
                        break;
                }
            }
        }

        private VisualEffectAsset CreateTestAsset(string name)
        {
            var filePath = string.Format(testAssetName, name);
            var directoryPath = Path.GetDirectoryName(filePath);
            if (!Directory.Exists(directoryPath))
            {
                Directory.CreateDirectory(directoryPath);
            }


            return VisualEffectAssetEditorUtility.CreateNewAsset(filePath);  
        }

        private void EditTestAsset(int assetIndex)
        {
            VFXViewWindow window = EditorWindow.GetWindow<VFXViewWindow>();
            window.Close();
            window = EditorWindow.GetWindow<VFXViewWindow>();
            m_ViewController = VFXViewController.GetController(m_GuiTestAssets[assetIndex].GetResource(), true);
            window.graphView.controller = m_ViewController;
        }

        private void DestroyTestAsset(string name)
        {
            var filePath = string.Format(testAssetName, name);
            AssetDatabase.DeleteAsset(filePath);
        }

        [Test]
        public void CreateAllInitializeBlocksTest()
        {
            EditTestAsset(0);
            CreateAllInitializeBlocks();
        }

        VFXContextController CreateAllInitializeBlocks()
        {
            return CreateAllBlocks(VFXContextType.Init);
        }

        [Test]
        public void CreateAllUpdateBlocksTest()
        {
            EditTestAsset(1);
            CreateAllUpdateBlocks();
        }

        VFXContextController CreateAllUpdateBlocks()
        {
            return CreateAllBlocks(VFXContextType.Update);
        }

        [Test]
        public void CreateAllOutputBlocksTest()
        {
            EditTestAsset(2);
            CreateAllOutputBlocks();
        }

        [Test]
        public void CreateAllSpawnerBlocksTest()
        {
            EditTestAsset(0);
<<<<<<< HEAD
            CreateAllBlocks(VFXContextType.kSpawner);
=======
            CreateAllBlocks(VFXContextType.Spawner);
>>>>>>> 2dcc4e78
        }

        [Test]
        public void CreateAllEventBlocksTest()
        {
            EditTestAsset(0);
<<<<<<< HEAD
            CreateAllBlocks(VFXContextType.kEvent);
=======
            CreateAllBlocks(VFXContextType.Event);
>>>>>>> 2dcc4e78
        }

        VFXContextController CreateAllBlocks(VFXContextType type)
        {
            var initContextDesc = VFXLibrary.GetContexts().Where(t => t.model.contextType == type).First();

            var newContext = m_ViewController.AddVFXContext(new Vector2(300, 2000), initContextDesc);

            m_ViewController.ApplyChanges();

            var contextController = m_ViewController.nodes.Where(t => t is VFXContextController && (t as VFXContextController).model == newContext).First() as VFXContextController;

            Assert.AreEqual(contextController.model, newContext);

            // Adding every block compatible with an init context

            var newBlocks  = new List<VFXBlock>();
            foreach (var block in VFXLibrary.GetBlocks().Where(t => t.AcceptParent(newContext)))
            {
                var newBlock = block.CreateInstance();
                contextController.AddBlock(0, newBlock);
                newBlocks.Add(newBlock);
            }

            m_ViewController.ApplyChanges();

            foreach (var newBlock in newBlocks)
            {
                Assert.AreEqual(contextController.blockControllers.Where(t => t.model == newBlock).Count(), 1, "Failing Block" + newBlock.name + "in context" + newContext.name);

                var blockController = contextController.blockControllers.Where(t => t.model == newBlock).First() as VFXBlockController;

                Assert.NotNull(blockController);
            }

            return contextController;
        }

        VFXContextController CreateAllOutputBlocks()
        {
            return CreateAllBlocks(VFXContextType.Output);
        }

        [Test]
        public void ExpandRetractAndSetPropertyValue()
        {
            EditTestAsset(7);

            var initContextDesc = VFXLibrary.GetContexts().Where(t => t.name == "Initialize").First();

            var newContext = m_ViewController.AddVFXContext(new Vector2(300, 100), initContextDesc);
            m_ViewController.ApplyChanges();

            Assert.AreEqual(m_ViewController.allChildren.Where(t => t is VFXContextController).Count(), 1);

            var contextController = m_ViewController.allChildren.Where(t => t is VFXContextController).First() as VFXContextController;

            Assert.AreEqual(contextController.model, newContext);

            // Adding every block compatible with an init context

            var blockDesc = new VFXModelDescriptor<VFXBlock>(ScriptableObject.CreateInstance<AllType>());

            var newBlock = blockDesc.CreateInstance();
            contextController.AddBlock(0, newBlock);

            Assert.IsTrue(newBlock is AllType);
            m_ViewController.ApplyChanges();

            Assert.AreEqual(contextController.blockControllers.Where(t => t.model == newBlock).Count(), 1);

            var blockController = contextController.blockControllers.Where(t => t.model == newBlock).First();

            Assert.NotNull(blockController);

            Assert.NotZero(blockController.inputPorts.Where(t => t is VFXContextDataInputAnchorController && (t as VFXContextDataInputAnchorController).name == "aVector3").Count());

            VFXSlot slot = blockController.model.inputSlots.First(t => t.name == "aVector3");


            var aVector3Controller = blockController.inputPorts.Where(t => t is VFXContextDataInputAnchorController && (t as VFXContextDataInputAnchorController).name == "aVector3").First() as VFXContextDataInputAnchorController;

            Assert.AreEqual(blockController.inputPorts.Where(t => t is VFXContextDataInputAnchorController && (t as VFXContextDataInputAnchorController).path == "aVector3.x").Count(), 1);
            Assert.AreEqual(blockController.inputPorts.Where(t => t is VFXContextDataInputAnchorController && (t as VFXContextDataInputAnchorController).path == "aVector3.y").Count(), 1);
            Assert.AreEqual(blockController.inputPorts.Where(t => t is VFXContextDataInputAnchorController && (t as VFXContextDataInputAnchorController).path == "aVector3.z").Count(), 1);

            aVector3Controller.ExpandPath();
            m_ViewController.ApplyChanges();

            Assert.AreEqual(blockController.inputPorts.Where(t => t is VFXContextDataInputAnchorController && (t as VFXContextDataInputAnchorController).path == "aVector3.x").Count(), 1);
            Assert.AreEqual(blockController.inputPorts.Where(t => t is VFXContextDataInputAnchorController && (t as VFXContextDataInputAnchorController).path == "aVector3.y").Count(), 1);
            Assert.AreEqual(blockController.inputPorts.Where(t => t is VFXContextDataInputAnchorController && (t as VFXContextDataInputAnchorController).path == "aVector3.z").Count(), 1);


            aVector3Controller.RetractPath();
            m_ViewController.ApplyChanges();

            Assert.AreEqual(blockController.inputPorts.Where(t => t is VFXContextDataInputAnchorController && (t as VFXContextDataInputAnchorController).path == "aVector3.x").Count(), 1);
            Assert.AreEqual(blockController.inputPorts.Where(t => t is VFXContextDataInputAnchorController && (t as VFXContextDataInputAnchorController).path == "aVector3.y").Count(), 1);
            Assert.AreEqual(blockController.inputPorts.Where(t => t is VFXContextDataInputAnchorController && (t as VFXContextDataInputAnchorController).path == "aVector3.z").Count(), 1);


            aVector3Controller.SetPropertyValue(new Vector3(1.2f, 3.4f, 5.6f));

            Assert.AreEqual(slot.value, new Vector3(1.2f, 3.4f, 5.6f));

            aVector3Controller.ExpandPath();
            m_ViewController.ApplyChanges();

            var vector3yController = blockController.inputPorts.Where(t => t is VFXContextDataInputAnchorController && (t as VFXContextDataInputAnchorController).path == "aVector3.y").First() as VFXContextDataInputAnchorController;

            vector3yController.SetPropertyValue(7.8f);

            Assert.AreEqual(slot.value, new Vector3(1.2f, 7.8f, 5.6f));
        }

        [Test]
        public void CreateAllOperatorsTest()
        {
            EditTestAsset(4);
            CreateAllOperators();
        }

        List<VFXOperator> CreateAllOperators()
        {
            List<VFXOperator> operators = new List<VFXOperator>();

            int cpt = 0;
            foreach (var op in VFXLibrary.GetOperators())
            {
                operators.Add(m_ViewController.AddVFXOperator(new Vector2(700, 150 * cpt), op));
                ++cpt;
            }

            return operators;
        }

        List<VFXParameter> CreateAllParameters()
        {
            List<VFXParameter> parameters = new List<VFXParameter>();

            int cpt = 0;
            foreach (var param in VFXLibrary.GetParameters())
            {
                parameters.Add(m_ViewController.AddVFXParameter(new Vector2(-400, 150 * cpt), param));
                ++cpt;
            }

            return parameters;
        }

        [Test]
        public void CreateAllParametersTest()
        {
            EditTestAsset(5);
            CreateAllParameters();
        }

        [Test]
        public void CreateAllDataEdgesTest()
        {
            EditTestAsset(6);
            CreateDataEdges(CreateAllOutputBlocks(), CreateAllParameters());
        }
    }
}
#endif<|MERGE_RESOLUTION|>--- conflicted
+++ resolved
@@ -194,22 +194,14 @@
         public void CreateAllSpawnerBlocksTest()
         {
             EditTestAsset(0);
-<<<<<<< HEAD
-            CreateAllBlocks(VFXContextType.kSpawner);
-=======
             CreateAllBlocks(VFXContextType.Spawner);
->>>>>>> 2dcc4e78
         }
 
         [Test]
         public void CreateAllEventBlocksTest()
         {
             EditTestAsset(0);
-<<<<<<< HEAD
-            CreateAllBlocks(VFXContextType.kEvent);
-=======
             CreateAllBlocks(VFXContextType.Event);
->>>>>>> 2dcc4e78
         }
 
         VFXContextController CreateAllBlocks(VFXContextType type)
