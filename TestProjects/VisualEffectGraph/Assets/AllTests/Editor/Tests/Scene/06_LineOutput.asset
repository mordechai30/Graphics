%YAML 1.1
%TAG !u! tag:unity3d.com,2011:
--- !u!114 &114007868087487496
MonoBehaviour:
  m_ObjectHideFlags: 0
  m_PrefabParentObject: {fileID: 0}
  m_PrefabInternal: {fileID: 0}
  m_GameObject: {fileID: 0}
  m_Enabled: 1
  m_EditorHideFlags: 0
  m_Script: {fileID: 11500000, guid: a07d13b909432284193a1aeec3c9f533, type: 3}
  m_Name: VFXOperatorSampleGradient
  m_EditorClassIdentifier: 
  m_Parent: {fileID: 114882977597121960}
  m_Children: []
  m_UIPosition: {x: 281.0195, y: 546.8212}
  m_UICollapsed: 0
  m_UISuperCollapsed: 0
  m_InputSlots:
  - {fileID: 114858835493605436}
  - {fileID: 114466645658381494}
  m_OutputSlots:
  - {fileID: 114058967430955488}
--- !u!114 &114013303345390702
MonoBehaviour:
  m_ObjectHideFlags: 0
  m_PrefabParentObject: {fileID: 0}
  m_PrefabInternal: {fileID: 0}
  m_GameObject: {fileID: 0}
  m_Enabled: 1
  m_EditorHideFlags: 0
  m_Script: {fileID: 11500000, guid: f780aa281814f9842a7c076d436932e7, type: 3}
  m_Name: VFXSlotFloat
  m_EditorClassIdentifier: 
  m_Parent: {fileID: 114605878397257994}
  m_Children: []
  m_UIPosition: {x: 0, y: 0}
  m_UICollapsed: 1
  m_UISuperCollapsed: 0
  m_MasterSlot: {fileID: 114605878397257994}
  m_MasterData:
    m_Owner: {fileID: 0}
    m_Value:
      m_Type:
        m_SerializableType: 
      m_SerializableObject: 
  m_Property:
    name: w
    m_serializedType:
      m_SerializableType: System.Single, mscorlib, Version=2.0.0.0, Culture=neutral,
        PublicKeyToken=b77a5c561934e089
    attributes: []
  m_Direction: 1
  m_LinkedSlots: []
--- !u!114 &114024695333488094
MonoBehaviour:
  m_ObjectHideFlags: 0
  m_PrefabParentObject: {fileID: 0}
  m_PrefabInternal: {fileID: 0}
  m_GameObject: {fileID: 0}
  m_Enabled: 1
  m_EditorHideFlags: 0
  m_Script: {fileID: 11500000, guid: 6a4fafe57d357aa45a701ba22aa6a49e, type: 3}
  m_Name: VFXOperatorAdd
  m_EditorClassIdentifier: 
  m_Parent: {fileID: 114882977597121960}
  m_Children: []
  m_UIPosition: {x: 876.01337, y: 731.75323}
  m_UICollapsed: 1
  m_UISuperCollapsed: 1
  m_InputSlots:
  - {fileID: 114835644323645870}
  - {fileID: 114849303064702680}
  - {fileID: 114097901432515210}
  m_OutputSlots:
  - {fileID: 114512672187389788}
--- !u!114 &114045286643029058
MonoBehaviour:
  m_ObjectHideFlags: 0
  m_PrefabParentObject: {fileID: 0}
  m_PrefabInternal: {fileID: 0}
  m_GameObject: {fileID: 0}
  m_Enabled: 1
  m_EditorHideFlags: 0
  m_Script: {fileID: 11500000, guid: f780aa281814f9842a7c076d436932e7, type: 3}
  m_Name: VFXSlotFloat
  m_EditorClassIdentifier: 
  m_Parent: {fileID: 0}
  m_Children: []
  m_UIPosition: {x: 0, y: 0}
  m_UICollapsed: 1
  m_UISuperCollapsed: 0
  m_MasterSlot: {fileID: 114045286643029058}
  m_MasterData:
    m_Owner: {fileID: 114673282907514836}
    m_Value:
      m_Type:
        m_SerializableType: System.Single, mscorlib, Version=2.0.0.0, Culture=neutral,
          PublicKeyToken=b77a5c561934e089
      m_SerializableObject: 
  m_Property:
    name: o
    m_serializedType:
      m_SerializableType: System.Single, mscorlib, Version=2.0.0.0, Culture=neutral,
        PublicKeyToken=b77a5c561934e089
    attributes: []
  m_Direction: 1
  m_LinkedSlots:
  - {fileID: 114402326059149842}
--- !u!114 &114058967430955488
MonoBehaviour:
  m_ObjectHideFlags: 0
  m_PrefabParentObject: {fileID: 0}
  m_PrefabInternal: {fileID: 0}
  m_GameObject: {fileID: 0}
  m_Enabled: 1
  m_EditorHideFlags: 0
  m_Script: {fileID: 11500000, guid: c499060cea9bbb24b8d723eafa343303, type: 3}
  m_Name: VFXSlotFloat4
  m_EditorClassIdentifier: 
  m_Parent: {fileID: 0}
  m_Children:
  - {fileID: 114368042352985914}
  - {fileID: 114924312079030680}
  - {fileID: 114645402948428466}
  - {fileID: 114978967300245268}
  m_UIPosition: {x: 0, y: 0}
  m_UICollapsed: 1
  m_UISuperCollapsed: 0
  m_MasterSlot: {fileID: 114058967430955488}
  m_MasterData:
    m_Owner: {fileID: 114007868087487496}
    m_Value:
      m_Type:
        m_SerializableType: UnityEngine.Vector4, UnityEngine.CoreModule, Version=0.0.0.0,
          Culture=neutral, PublicKeyToken=null
      m_SerializableObject: '{"x":0.0,"y":0.0,"z":0.0,"w":0.0}'
  m_Property:
    name: s
    m_serializedType:
      m_SerializableType: UnityEngine.Vector4, UnityEngine.CoreModule, Version=0.0.0.0,
        Culture=neutral, PublicKeyToken=null
    attributes: []
  m_Direction: 1
  m_LinkedSlots:
  - {fileID: 114835644323645870}
--- !u!114 &114073275903139812
MonoBehaviour:
  m_ObjectHideFlags: 0
  m_PrefabParentObject: {fileID: 0}
  m_PrefabInternal: {fileID: 0}
  m_GameObject: {fileID: 0}
  m_Enabled: 1
  m_EditorHideFlags: 0
  m_Script: {fileID: 11500000, guid: f780aa281814f9842a7c076d436932e7, type: 3}
  m_Name: VFXSlotFloat
  m_EditorClassIdentifier: 
  m_Parent: {fileID: 114557136734788624}
  m_Children: []
  m_UIPosition: {x: 0, y: 0}
  m_UICollapsed: 1
  m_UISuperCollapsed: 0
  m_MasterSlot: {fileID: 114557136734788624}
  m_MasterData:
    m_Owner: {fileID: 0}
    m_Value:
      m_Type:
        m_SerializableType: 
      m_SerializableObject: 
  m_Property:
    name: z
    m_serializedType:
      m_SerializableType: System.Single, mscorlib, Version=2.0.0.0, Culture=neutral,
        PublicKeyToken=b77a5c561934e089
    attributes: []
  m_Direction: 0
  m_LinkedSlots: []
--- !u!114 &114073755237166198
MonoBehaviour:
  m_ObjectHideFlags: 0
  m_PrefabParentObject: {fileID: 0}
  m_PrefabInternal: {fileID: 0}
  m_GameObject: {fileID: 0}
  m_Enabled: 1
  m_EditorHideFlags: 0
  m_Script: {fileID: 11500000, guid: f780aa281814f9842a7c076d436932e7, type: 3}
  m_Name: VFXSlotFloat
  m_EditorClassIdentifier: 
  m_Parent: {fileID: 114957132541503948}
  m_Children: []
  m_UIPosition: {x: 0, y: 0}
  m_UICollapsed: 1
  m_UISuperCollapsed: 0
  m_MasterSlot: {fileID: 114696892658596888}
  m_MasterData:
    m_Owner: {fileID: 0}
    m_Value:
      m_Type:
        m_SerializableType: 
      m_SerializableObject: 
  m_Property:
    name: x
    m_serializedType:
      m_SerializableType: System.Single, mscorlib, Version=2.0.0.0, Culture=neutral,
        PublicKeyToken=b77a5c561934e089
    attributes: []
  m_Direction: 0
  m_LinkedSlots: []
--- !u!114 &114081945902699322
MonoBehaviour:
  m_ObjectHideFlags: 0
  m_PrefabParentObject: {fileID: 0}
  m_PrefabInternal: {fileID: 0}
  m_GameObject: {fileID: 0}
  m_Enabled: 1
  m_EditorHideFlags: 0
  m_Script: {fileID: 11500000, guid: f780aa281814f9842a7c076d436932e7, type: 3}
  m_Name: VFXSlotFloat
  m_EditorClassIdentifier: 
  m_Parent: {fileID: 114589956495009732}
  m_Children: []
  m_UIPosition: {x: 0, y: 0}
  m_UICollapsed: 1
  m_UISuperCollapsed: 0
  m_MasterSlot: {fileID: 114589956495009732}
  m_MasterData:
    m_Owner: {fileID: 0}
    m_Value:
      m_Type:
        m_SerializableType: 
      m_SerializableObject: 
  m_Property:
    name: arc
    m_serializedType:
      m_SerializableType: System.Single, mscorlib, Version=2.0.0.0, Culture=neutral,
        PublicKeyToken=b77a5c561934e089
    attributes:
    - m_Type: 3
      m_Min: -Infinity
      m_Max: Infinity
      m_Tooltip: Controls how much of the sphere is used.
    - m_Type: 0
      m_Min: 0
      m_Max: 6.2831855
      m_Tooltip: 
    - m_Type: 4
      m_Min: -Infinity
      m_Max: Infinity
      m_Tooltip: 
  m_Direction: 0
  m_LinkedSlots: []
--- !u!114 &114083282803715142
MonoBehaviour:
  m_ObjectHideFlags: 0
  m_PrefabParentObject: {fileID: 0}
  m_PrefabInternal: {fileID: 0}
  m_GameObject: {fileID: 0}
  m_Enabled: 1
  m_EditorHideFlags: 0
  m_Script: {fileID: 11500000, guid: 3f0e993a2dd96014f97909d38604e9b9, type: 3}
  m_Name: VFXCurrentAttributeParameter
  m_EditorClassIdentifier: 
  m_Parent: {fileID: 114882977597121960}
  m_Children: []
  m_UIPosition: {x: -506.39383, y: 715.0898}
  m_UICollapsed: 0
  m_UISuperCollapsed: 0
  m_InputSlots: []
  m_OutputSlots:
  - {fileID: 114881381463638284}
  attribute: particleId
--- !u!114 &114097901432515210
MonoBehaviour:
  m_ObjectHideFlags: 0
  m_PrefabParentObject: {fileID: 0}
  m_PrefabInternal: {fileID: 0}
  m_GameObject: {fileID: 0}
  m_Enabled: 1
  m_EditorHideFlags: 0
  m_Script: {fileID: 11500000, guid: 87c154e0feeee864da39ba7591cf27e7, type: 3}
  m_Name: VFXSlotFloatN
  m_EditorClassIdentifier: 
  m_Parent: {fileID: 0}
  m_Children: []
  m_UIPosition: {x: 0, y: 0}
  m_UICollapsed: 1
  m_UISuperCollapsed: 0
  m_MasterSlot: {fileID: 114097901432515210}
  m_MasterData:
    m_Owner: {fileID: 114024695333488094}
    m_Value:
      m_Type:
        m_SerializableType: UnityEditor.VFX.FloatN, Assembly-CSharp-Editor-testable,
          Version=0.0.0.0, Culture=neutral, PublicKeyToken=null
      m_SerializableObject: '{"m_Components":[0.0]}'
  m_Property:
    name: c
    m_serializedType:
      m_SerializableType: UnityEditor.VFX.FloatN, Assembly-CSharp-Editor-testable,
        Version=0.0.0.0, Culture=neutral, PublicKeyToken=null
    attributes: []
  m_Direction: 0
  m_LinkedSlots: []
--- !u!114 &114101551670738220
MonoBehaviour:
  m_ObjectHideFlags: 0
  m_PrefabParentObject: {fileID: 0}
  m_PrefabInternal: {fileID: 0}
  m_GameObject: {fileID: 0}
  m_Enabled: 1
  m_EditorHideFlags: 0
  m_Script: {fileID: 11500000, guid: 1b605c022ee79394a8a776c0869b3f9a, type: 3}
  m_Name: VFXSlot
  m_EditorClassIdentifier: 
  m_Parent: {fileID: 0}
  m_Children:
  - {fileID: 114624924747082904}
  m_UIPosition: {x: 0, y: 0}
  m_UICollapsed: 1
  m_UISuperCollapsed: 0
  m_MasterSlot: {fileID: 114101551670738220}
  m_MasterData:
    m_Owner: {fileID: 114717234107843558}
    m_Value:
      m_Type:
        m_SerializableType: UnityEditor.VFX.Position, Assembly-CSharp-Editor-testable,
          Version=0.0.0.0, Culture=neutral, PublicKeyToken=null
      m_SerializableObject: 
  m_Property:
    name: Position
    m_serializedType:
      m_SerializableType: UnityEditor.VFX.Position, Assembly-CSharp-Editor-testable,
        Version=0.0.0.0, Culture=neutral, PublicKeyToken=null
    attributes: []
  m_Direction: 0
  m_LinkedSlots: []
--- !u!114 &114103822428470506
MonoBehaviour:
  m_ObjectHideFlags: 0
  m_PrefabParentObject: {fileID: 0}
  m_PrefabInternal: {fileID: 0}
  m_GameObject: {fileID: 0}
  m_Enabled: 1
  m_EditorHideFlags: 0
  m_Script: {fileID: 11500000, guid: ac39bd03fca81b849929b9c966f1836a, type: 3}
  m_Name: VFXSlotFloat3
  m_EditorClassIdentifier: 
  m_Parent: {fileID: 114589956495009732}
  m_Children:
  - {fileID: 114550518975982552}
  - {fileID: 114966761428535848}
  - {fileID: 114735041447438772}
  m_UIPosition: {x: 0, y: 0}
  m_UICollapsed: 1
  m_UISuperCollapsed: 0
  m_MasterSlot: {fileID: 114589956495009732}
  m_MasterData:
    m_Owner: {fileID: 0}
    m_Value:
      m_Type:
        m_SerializableType: 
      m_SerializableObject: 
  m_Property:
    name: center
    m_serializedType:
      m_SerializableType: UnityEngine.Vector3, UnityEngine.CoreModule, Version=0.0.0.0,
        Culture=neutral, PublicKeyToken=null
    attributes:
    - m_Type: 3
      m_Min: -Infinity
      m_Max: Infinity
      m_Tooltip: The centre of the sphere.
  m_Direction: 0
  m_LinkedSlots: []
--- !u!114 &114139261097856136
MonoBehaviour:
  m_ObjectHideFlags: 0
  m_PrefabParentObject: {fileID: 0}
  m_PrefabInternal: {fileID: 0}
  m_GameObject: {fileID: 0}
  m_Enabled: 1
  m_EditorHideFlags: 0
  m_Script: {fileID: 11500000, guid: f780aa281814f9842a7c076d436932e7, type: 3}
  m_Name: VFXSlotFloat
  m_EditorClassIdentifier: 
  m_Parent: {fileID: 114512672187389788}
  m_Children: []
  m_UIPosition: {x: 0, y: 0}
  m_UICollapsed: 1
  m_UISuperCollapsed: 0
  m_MasterSlot: {fileID: 114512672187389788}
  m_MasterData:
    m_Owner: {fileID: 0}
    m_Value:
      m_Type:
        m_SerializableType: 
      m_SerializableObject: 
  m_Property:
    name: z
    m_serializedType:
      m_SerializableType: System.Single, mscorlib, Version=2.0.0.0, Culture=neutral,
        PublicKeyToken=b77a5c561934e089
    attributes: []
  m_Direction: 1
  m_LinkedSlots: []
--- !u!114 &114150574329384376
MonoBehaviour:
  m_ObjectHideFlags: 0
  m_PrefabParentObject: {fileID: 0}
  m_PrefabInternal: {fileID: 0}
  m_GameObject: {fileID: 0}
  m_Enabled: 1
  m_EditorHideFlags: 0
  m_Script: {fileID: 11500000, guid: a971fa2e110a0ac42ac1d8dae408704b, type: 3}
  m_Name: SetAttribute
  m_EditorClassIdentifier: 
  m_Parent: {fileID: 114978069437681324}
  m_Children: []
  m_UIPosition: {x: 0, y: 0}
  m_UICollapsed: 0
  m_UISuperCollapsed: 0
  m_InputSlots:
  - {fileID: 114557136734788624}
  m_OutputSlots: []
  m_Disabled: 0
  attribute: pivot
  Composition: 0
  Random: 0
--- !u!114 &114184143179556968
MonoBehaviour:
  m_ObjectHideFlags: 0
  m_PrefabParentObject: {fileID: 0}
  m_PrefabInternal: {fileID: 0}
  m_GameObject: {fileID: 0}
  m_Enabled: 1
  m_EditorHideFlags: 0
  m_Script: {fileID: 11500000, guid: 47b4ca114d6538548942a32238cf630d, type: 3}
  m_Name: PositionSphere
  m_EditorClassIdentifier: 
  m_Parent: {fileID: 114566370008860848}
  m_Children: []
  m_UIPosition: {x: 0, y: 0}
  m_UICollapsed: 0
  m_UISuperCollapsed: 0
  m_InputSlots:
  - {fileID: 114589956495009732}
  - {fileID: 114697155884213714}
  m_OutputSlots: []
  m_Disabled: 0
  positionMode: 0
  spawnMode: 1
--- !u!114 &114187836975833114
MonoBehaviour:
  m_ObjectHideFlags: 0
  m_PrefabParentObject: {fileID: 0}
  m_PrefabInternal: {fileID: 0}
  m_GameObject: {fileID: 0}
  m_Enabled: 1
  m_EditorHideFlags: 0
  m_Script: {fileID: 11500000, guid: f780aa281814f9842a7c076d436932e7, type: 3}
  m_Name: VFXSlotFloat
  m_EditorClassIdentifier: 
  m_Parent: {fileID: 114583331557659788}
  m_Children: []
  m_UIPosition: {x: 0, y: 0}
  m_UICollapsed: 1
  m_UISuperCollapsed: 0
  m_MasterSlot: {fileID: 114583331557659788}
  m_MasterData:
    m_Owner: {fileID: 0}
    m_Value:
      m_Type:
        m_SerializableType: 
      m_SerializableObject: 
  m_Property:
    name: z
    m_serializedType:
      m_SerializableType: System.Single, mscorlib, Version=2.0.0.0, Culture=neutral,
        PublicKeyToken=b77a5c561934e089
    attributes: []
  m_Direction: 0
  m_LinkedSlots: []
--- !u!114 &114193565550448972
MonoBehaviour:
  m_ObjectHideFlags: 0
  m_PrefabParentObject: {fileID: 0}
  m_PrefabInternal: {fileID: 0}
  m_GameObject: {fileID: 0}
  m_Enabled: 1
  m_EditorHideFlags: 0
  m_Script: {fileID: 11500000, guid: f780aa281814f9842a7c076d436932e7, type: 3}
  m_Name: VFXSlotFloat
  m_EditorClassIdentifier: 
  m_Parent: {fileID: 114549458337918494}
  m_Children: []
  m_UIPosition: {x: 0, y: 0}
  m_UICollapsed: 1
  m_UISuperCollapsed: 0
  m_MasterSlot: {fileID: 114549458337918494}
  m_MasterData:
    m_Owner: {fileID: 0}
    m_Value:
      m_Type:
        m_SerializableType: 
      m_SerializableObject: 
  m_Property:
    name: y
    m_serializedType:
      m_SerializableType: System.Single, mscorlib, Version=2.0.0.0, Culture=neutral,
        PublicKeyToken=b77a5c561934e089
    attributes: []
  m_Direction: 0
  m_LinkedSlots: []
--- !u!114 &114201318073856406
MonoBehaviour:
  m_ObjectHideFlags: 0
  m_PrefabParentObject: {fileID: 0}
  m_PrefabInternal: {fileID: 0}
  m_GameObject: {fileID: 0}
  m_Enabled: 1
  m_EditorHideFlags: 0
  m_Script: {fileID: 11500000, guid: f780aa281814f9842a7c076d436932e7, type: 3}
  m_Name: VFXSlotFloat
  m_EditorClassIdentifier: 
  m_Parent: {fileID: 114583331557659788}
  m_Children: []
  m_UIPosition: {x: 0, y: 0}
  m_UICollapsed: 1
  m_UISuperCollapsed: 0
  m_MasterSlot: {fileID: 114583331557659788}
  m_MasterData:
    m_Owner: {fileID: 0}
    m_Value:
      m_Type:
        m_SerializableType: 
      m_SerializableObject: 
  m_Property:
    name: y
    m_serializedType:
      m_SerializableType: System.Single, mscorlib, Version=2.0.0.0, Culture=neutral,
        PublicKeyToken=b77a5c561934e089
    attributes: []
  m_Direction: 0
  m_LinkedSlots: []
--- !u!114 &114239882570484514
MonoBehaviour:
  m_ObjectHideFlags: 0
  m_PrefabParentObject: {fileID: 0}
  m_PrefabInternal: {fileID: 0}
  m_GameObject: {fileID: 0}
  m_Enabled: 1
  m_EditorHideFlags: 0
  m_Script: {fileID: 11500000, guid: a971fa2e110a0ac42ac1d8dae408704b, type: 3}
  m_Name: SetAttribute
  m_EditorClassIdentifier: 
  m_Parent: {fileID: 114978069437681324}
  m_Children: []
  m_UIPosition: {x: 0, y: 0}
  m_UICollapsed: 0
  m_UISuperCollapsed: 0
  m_InputSlots:
  - {fileID: 114541906844105306}
  m_OutputSlots: []
  m_Disabled: 0
  attribute: sizeX
  Composition: 0
  Random: 0
--- !u!114 &114241381865323760
MonoBehaviour:
  m_ObjectHideFlags: 0
  m_PrefabParentObject: {fileID: 0}
  m_PrefabInternal: {fileID: 0}
  m_GameObject: {fileID: 0}
  m_Enabled: 1
  m_EditorHideFlags: 0
  m_Script: {fileID: 11500000, guid: ac39bd03fca81b849929b9c966f1836a, type: 3}
  m_Name: VFXSlotFloat3
  m_EditorClassIdentifier: 
  m_Parent: {fileID: 114696892658596888}
  m_Children:
  - {fileID: 114484650200120130}
  - {fileID: 114304841775954370}
  - {fileID: 114688436148515332}
  m_UIPosition: {x: 0, y: 0}
  m_UICollapsed: 1
  m_UISuperCollapsed: 0
  m_MasterSlot: {fileID: 114696892658596888}
  m_MasterData:
    m_Owner: {fileID: 0}
    m_Value:
      m_Type:
        m_SerializableType: 
      m_SerializableObject: 
  m_Property:
    name: size
    m_serializedType:
      m_SerializableType: UnityEngine.Vector3, UnityEngine.CoreModule, Version=0.0.0.0,
        Culture=neutral, PublicKeyToken=null
    attributes:
    - m_Type: 3
      m_Min: -Infinity
      m_Max: Infinity
      m_Tooltip: The size of the box along each axis.
  m_Direction: 0
  m_LinkedSlots: []
--- !u!114 &114252251250855854
MonoBehaviour:
  m_ObjectHideFlags: 0
  m_PrefabParentObject: {fileID: 0}
  m_PrefabInternal: {fileID: 0}
  m_GameObject: {fileID: 0}
  m_Enabled: 1
  m_EditorHideFlags: 0
  m_Script: {fileID: 11500000, guid: f780aa281814f9842a7c076d436932e7, type: 3}
  m_Name: VFXSlotFloat
  m_EditorClassIdentifier: 
  m_Parent: {fileID: 114520661121336600}
  m_Children: []
  m_UIPosition: {x: 0, y: 0}
  m_UICollapsed: 1
  m_UISuperCollapsed: 0
  m_MasterSlot: {fileID: 114520661121336600}
  m_MasterData:
    m_Owner: {fileID: 0}
    m_Value:
      m_Type:
        m_SerializableType: 
      m_SerializableObject: 
  m_Property:
    name: x
    m_serializedType:
      m_SerializableType: System.Single, mscorlib, Version=2.0.0.0, Culture=neutral,
        PublicKeyToken=b77a5c561934e089
    attributes: []
  m_Direction: 1
  m_LinkedSlots: []
--- !u!114 &114253461112467484
MonoBehaviour:
  m_ObjectHideFlags: 0
  m_PrefabParentObject: {fileID: 0}
  m_PrefabInternal: {fileID: 0}
  m_GameObject: {fileID: 0}
  m_Enabled: 1
  m_EditorHideFlags: 0
  m_Script: {fileID: 11500000, guid: f780aa281814f9842a7c076d436932e7, type: 3}
  m_Name: VFXSlotFloat
  m_EditorClassIdentifier: 
  m_Parent: {fileID: 0}
  m_Children: []
  m_UIPosition: {x: 0, y: 0}
  m_UICollapsed: 1
  m_UISuperCollapsed: 0
  m_MasterSlot: {fileID: 114253461112467484}
  m_MasterData:
    m_Owner: {fileID: 114340594850124424}
    m_Value:
      m_Type:
        m_SerializableType: System.Single, mscorlib, Version=2.0.0.0, Culture=neutral,
          PublicKeyToken=b77a5c561934e089
      m_SerializableObject: 
  m_Property:
    name: kVFXTotalTimeOp
    m_serializedType:
      m_SerializableType: System.Single, mscorlib, Version=2.0.0.0, Culture=neutral,
        PublicKeyToken=b77a5c561934e089
    attributes: []
  m_Direction: 1
  m_LinkedSlots:
  - {fileID: 114769601724682348}
--- !u!114 &114255353902223418
MonoBehaviour:
  m_ObjectHideFlags: 0
  m_PrefabParentObject: {fileID: 0}
  m_PrefabInternal: {fileID: 0}
  m_GameObject: {fileID: 0}
  m_Enabled: 1
  m_EditorHideFlags: 0
  m_Script: {fileID: 11500000, guid: f780aa281814f9842a7c076d436932e7, type: 3}
  m_Name: VFXSlotFloat
  m_EditorClassIdentifier: 
  m_Parent: {fileID: 0}
  m_Children: []
  m_UIPosition: {x: 0, y: 0}
  m_UICollapsed: 1
  m_UISuperCollapsed: 0
  m_MasterSlot: {fileID: 114255353902223418}
  m_MasterData:
    m_Owner: {fileID: 114299208517092550}
    m_Value:
      m_Type:
        m_SerializableType: System.Single, mscorlib, Version=2.0.0.0, Culture=neutral,
          PublicKeyToken=b77a5c561934e089
      m_SerializableObject: 
  m_Property:
    name: phase
    m_serializedType:
      m_SerializableType: System.Single, mscorlib, Version=2.0.0.0, Culture=neutral,
        PublicKeyToken=b77a5c561934e089
    attributes: []
  m_Direction: 1
  m_LinkedSlots:
  - {fileID: 114466645658381494}
--- !u!114 &114257740782448228
MonoBehaviour:
  m_ObjectHideFlags: 0
  m_PrefabParentObject: {fileID: 0}
  m_PrefabInternal: {fileID: 0}
  m_GameObject: {fileID: 0}
  m_Enabled: 1
  m_EditorHideFlags: 0
  m_Script: {fileID: 11500000, guid: f780aa281814f9842a7c076d436932e7, type: 3}
  m_Name: VFXSlotFloat
  m_EditorClassIdentifier: 
  m_Parent: {fileID: 0}
  m_Children: []
  m_UIPosition: {x: 0, y: 0}
  m_UICollapsed: 1
  m_UISuperCollapsed: 0
  m_MasterSlot: {fileID: 114257740782448228}
  m_MasterData:
    m_Owner: {fileID: 114707914934336988}
    m_Value:
      m_Type:
        m_SerializableType: System.Single, mscorlib, Version=2.0.0.0, Culture=neutral,
          PublicKeyToken=b77a5c561934e089
      m_SerializableObject: 0
  m_Property:
    name: time
    m_serializedType:
      m_SerializableType: System.Single, mscorlib, Version=2.0.0.0, Culture=neutral,
        PublicKeyToken=b77a5c561934e089
    attributes:
    - m_Type: 3
      m_Min: -Infinity
      m_Max: Infinity
      m_Tooltip: The time along the gradient to take a sample from.
    - m_Type: 0
      m_Min: 0
      m_Max: 1
      m_Tooltip: 
  m_Direction: 0
  m_LinkedSlots:
  - {fileID: 114563507258162678}
--- !u!114 &114266424075819692
MonoBehaviour:
  m_ObjectHideFlags: 0
  m_PrefabParentObject: {fileID: 0}
  m_PrefabInternal: {fileID: 0}
  m_GameObject: {fileID: 0}
  m_Enabled: 1
  m_EditorHideFlags: 0
  m_Script: {fileID: 11500000, guid: f780aa281814f9842a7c076d436932e7, type: 3}
  m_Name: VFXSlotFloat
  m_EditorClassIdentifier: 
  m_Parent: {fileID: 0}
  m_Children: []
  m_UIPosition: {x: 0, y: 0}
  m_UICollapsed: 1
  m_UISuperCollapsed: 0
  m_MasterSlot: {fileID: 114266424075819692}
  m_MasterData:
    m_Owner: {fileID: 114411481055189568}
    m_Value:
      m_Type:
        m_SerializableType: System.Single, mscorlib, Version=2.0.0.0, Culture=neutral,
          PublicKeyToken=b77a5c561934e089
      m_SerializableObject: 
  m_Property:
    name: o
    m_serializedType:
      m_SerializableType: System.Single, mscorlib, Version=2.0.0.0, Culture=neutral,
        PublicKeyToken=b77a5c561934e089
    attributes: []
  m_Direction: 1
  m_LinkedSlots:
  - {fileID: 114378656793858300}
--- !u!114 &114266831729719686
MonoBehaviour:
  m_ObjectHideFlags: 0
  m_PrefabParentObject: {fileID: 0}
  m_PrefabInternal: {fileID: 0}
  m_GameObject: {fileID: 0}
  m_Enabled: 1
  m_EditorHideFlags: 0
  m_Script: {fileID: 11500000, guid: 45c2280503cc146439a1c8e25a69d867, type: 3}
  m_Name: VFXOperatorDivide
  m_EditorClassIdentifier: 
  m_Parent: {fileID: 114882977597121960}
  m_Children: []
  m_UIPosition: {x: 1149.65, y: 800.25}
  m_UICollapsed: 1
  m_UISuperCollapsed: 1
  m_InputSlots:
  - {fileID: 114774088737312600}
  - {fileID: 114440106970192908}
  m_OutputSlots:
  - {fileID: 114605878397257994}
--- !u!114 &114273229008122948
MonoBehaviour:
  m_ObjectHideFlags: 0
  m_PrefabParentObject: {fileID: 0}
  m_PrefabInternal: {fileID: 0}
  m_GameObject: {fileID: 0}
  m_Enabled: 1
  m_EditorHideFlags: 0
  m_Script: {fileID: 11500000, guid: f780aa281814f9842a7c076d436932e7, type: 3}
  m_Name: VFXSlotFloat
  m_EditorClassIdentifier: 
  m_Parent: {fileID: 114687711517489188}
  m_Children: []
  m_UIPosition: {x: 0, y: 0}
  m_UICollapsed: 1
  m_UISuperCollapsed: 0
  m_MasterSlot: {fileID: 114687711517489188}
  m_MasterData:
    m_Owner: {fileID: 0}
    m_Value:
      m_Type:
        m_SerializableType: 
      m_SerializableObject: 
  m_Property:
    name: z
    m_serializedType:
      m_SerializableType: System.Single, mscorlib, Version=2.0.0.0, Culture=neutral,
        PublicKeyToken=b77a5c561934e089
    attributes: []
  m_Direction: 0
  m_LinkedSlots: []
--- !u!114 &114278490781935024
MonoBehaviour:
  m_ObjectHideFlags: 0
  m_PrefabParentObject: {fileID: 0}
  m_PrefabInternal: {fileID: 0}
  m_GameObject: {fileID: 0}
  m_Enabled: 1
  m_EditorHideFlags: 0
  m_Script: {fileID: 11500000, guid: d78581a96eae8bf4398c282eb0b098bd, type: 3}
  m_Name: VFXDataParticle
  m_EditorClassIdentifier: 
  m_Parent: {fileID: 0}
  m_Children: []
  m_UIPosition: {x: 0, y: 0}
  m_UICollapsed: 1
  m_UISuperCollapsed: 0
  m_Owners:
  - {fileID: 114566370008860848}
  - {fileID: 114889596446218778}
  - {fileID: 114978069437681324}
  m_Capacity: 65536
  m_Space: 0
--- !u!114 &114287871694759918
MonoBehaviour:
  m_ObjectHideFlags: 0
  m_PrefabParentObject: {fileID: 0}
  m_PrefabInternal: {fileID: 0}
  m_GameObject: {fileID: 0}
  m_Enabled: 1
  m_EditorHideFlags: 0
  m_Script: {fileID: 11500000, guid: f780aa281814f9842a7c076d436932e7, type: 3}
  m_Name: VFXSlotFloat
  m_EditorClassIdentifier: 
  m_Parent: {fileID: 0}
  m_Children: []
  m_UIPosition: {x: 0, y: 0}
  m_UICollapsed: 1
  m_UISuperCollapsed: 0
  m_MasterSlot: {fileID: 114287871694759918}
  m_MasterData:
    m_Owner: {fileID: 114386013599527706}
    m_Value:
      m_Type:
        m_SerializableType: System.Single, mscorlib, Version=2.0.0.0, Culture=neutral,
          PublicKeyToken=b77a5c561934e089
      m_SerializableObject: 10000
  m_Property:
    name: o
    m_serializedType:
      m_SerializableType: System.Single, mscorlib, Version=2.0.0.0, Culture=neutral,
        PublicKeyToken=b77a5c561934e089
    attributes: []
  m_Direction: 1
  m_LinkedSlots:
  - {fileID: 114549458337918494}
--- !u!114 &114290022498365920
MonoBehaviour:
  m_ObjectHideFlags: 0
  m_PrefabParentObject: {fileID: 0}
  m_PrefabInternal: {fileID: 0}
  m_GameObject: {fileID: 0}
  m_Enabled: 1
  m_EditorHideFlags: 0
  m_Script: {fileID: 11500000, guid: 73a13919d81fb7444849bae8b5c812a2, type: 3}
  m_Name: VFXBasicSpawner
  m_EditorClassIdentifier: 
  m_Parent: {fileID: 114882977597121960}
  m_Children:
  - {fileID: 114396796427771356}
  m_UIPosition: {x: 1503.9608, y: 240.82101}
  m_UICollapsed: 0
  m_UISuperCollapsed: 0
  m_InputSlots: []
  m_OutputSlots: []
  m_Data: {fileID: 0}
  m_InputFlowSlot:
  - link: []
  - link: []
  m_OutputFlowSlot:
  - link:
    - context: {fileID: 114566370008860848}
      slotIndex: 0
--- !u!114 &114291253784287720
MonoBehaviour:
  m_ObjectHideFlags: 0
  m_PrefabParentObject: {fileID: 0}
  m_PrefabInternal: {fileID: 0}
  m_GameObject: {fileID: 0}
  m_Enabled: 1
  m_EditorHideFlags: 0
  m_Script: {fileID: 11500000, guid: 87c154e0feeee864da39ba7591cf27e7, type: 3}
  m_Name: VFXSlotFloatN
  m_EditorClassIdentifier: 
  m_Parent: {fileID: 0}
  m_Children: []
  m_UIPosition: {x: 0, y: 0}
  m_UICollapsed: 1
  m_UISuperCollapsed: 0
  m_MasterSlot: {fileID: 114291253784287720}
  m_MasterData:
    m_Owner: {fileID: 114368321517584972}
    m_Value:
      m_Type:
        m_SerializableType: UnityEditor.VFX.FloatN, Assembly-CSharp-Editor-testable,
          Version=0.0.0.0, Culture=neutral, PublicKeyToken=null
      m_SerializableObject: '{"m_Components":[1.0]}'
  m_Property:
    name: b
    m_serializedType:
      m_SerializableType: UnityEditor.VFX.FloatN, Assembly-CSharp-Editor-testable,
        Version=0.0.0.0, Culture=neutral, PublicKeyToken=null
    attributes: []
  m_Direction: 0
  m_LinkedSlots:
  - {fileID: 114537105779611658}
--- !u!114 &114299208517092550
MonoBehaviour:
  m_ObjectHideFlags: 0
  m_PrefabParentObject: {fileID: 0}
  m_PrefabInternal: {fileID: 0}
  m_GameObject: {fileID: 0}
  m_Enabled: 1
  m_EditorHideFlags: 0
  m_Script: {fileID: 11500000, guid: 3f0e993a2dd96014f97909d38604e9b9, type: 3}
  m_Name: VFXCurrentAttributeParameter
  m_EditorClassIdentifier: 
  m_Parent: {fileID: 114882977597121960}
  m_Children: []
  m_UIPosition: {x: -346.30002, y: 377.40088}
  m_UICollapsed: 0
  m_UISuperCollapsed: 0
  m_InputSlots: []
  m_OutputSlots:
  - {fileID: 114255353902223418}
  attribute: phase
--- !u!114 &114304841775954370
MonoBehaviour:
  m_ObjectHideFlags: 0
  m_PrefabParentObject: {fileID: 0}
  m_PrefabInternal: {fileID: 0}
  m_GameObject: {fileID: 0}
  m_Enabled: 1
  m_EditorHideFlags: 0
  m_Script: {fileID: 11500000, guid: f780aa281814f9842a7c076d436932e7, type: 3}
  m_Name: VFXSlotFloat
  m_EditorClassIdentifier: 
  m_Parent: {fileID: 114241381865323760}
  m_Children: []
  m_UIPosition: {x: 0, y: 0}
  m_UICollapsed: 1
  m_UISuperCollapsed: 0
  m_MasterSlot: {fileID: 114696892658596888}
  m_MasterData:
    m_Owner: {fileID: 0}
    m_Value:
      m_Type:
        m_SerializableType: 
      m_SerializableObject: 
  m_Property:
    name: y
    m_serializedType:
      m_SerializableType: System.Single, mscorlib, Version=2.0.0.0, Culture=neutral,
        PublicKeyToken=b77a5c561934e089
    attributes: []
  m_Direction: 0
  m_LinkedSlots: []
--- !u!114 &114305181611425872
MonoBehaviour:
  m_ObjectHideFlags: 0
  m_PrefabParentObject: {fileID: 0}
  m_PrefabInternal: {fileID: 0}
  m_GameObject: {fileID: 0}
  m_Enabled: 1
  m_EditorHideFlags: 0
  m_Script: {fileID: 11500000, guid: 330e0fca1717dde4aaa144f48232aa64, type: 3}
  m_Name: VFXParameter
  m_EditorClassIdentifier: 
  m_Parent: {fileID: 114882977597121960}
  m_Children: []
  m_UIPosition: {x: -505.31052, y: 929.83325}
  m_UICollapsed: 0
  m_UISuperCollapsed: 0
  m_InputSlots: []
  m_OutputSlots:
  - {fileID: 114537105779611658}
  m_exposedName: NbSlices
  m_exposed: 0
  m_order: 0
  m_Min:
    m_Type:
      m_SerializableType: 
    m_SerializableObject: 
  m_Max:
    m_Type:
      m_SerializableType: 
    m_SerializableObject: 
--- !u!114 &114312238625360348
MonoBehaviour:
  m_ObjectHideFlags: 0
  m_PrefabParentObject: {fileID: 0}
  m_PrefabInternal: {fileID: 0}
  m_GameObject: {fileID: 0}
  m_Enabled: 1
  m_EditorHideFlags: 0
  m_Script: {fileID: 11500000, guid: f780aa281814f9842a7c076d436932e7, type: 3}
  m_Name: VFXSlotFloat
  m_EditorClassIdentifier: 
  m_Parent: {fileID: 114520661121336600}
  m_Children: []
  m_UIPosition: {x: 0, y: 0}
  m_UICollapsed: 1
  m_UISuperCollapsed: 0
  m_MasterSlot: {fileID: 114520661121336600}
  m_MasterData:
    m_Owner: {fileID: 0}
    m_Value:
      m_Type:
        m_SerializableType: 
      m_SerializableObject: 
  m_Property:
    name: z
    m_serializedType:
      m_SerializableType: System.Single, mscorlib, Version=2.0.0.0, Culture=neutral,
        PublicKeyToken=b77a5c561934e089
    attributes: []
  m_Direction: 1
  m_LinkedSlots: []
--- !u!114 &114322036581150590
MonoBehaviour:
  m_ObjectHideFlags: 0
  m_PrefabParentObject: {fileID: 0}
  m_PrefabInternal: {fileID: 0}
  m_GameObject: {fileID: 0}
  m_Enabled: 1
  m_EditorHideFlags: 0
  m_Script: {fileID: 11500000, guid: a971fa2e110a0ac42ac1d8dae408704b, type: 3}
  m_Name: SetAttribute
  m_EditorClassIdentifier: 
  m_Parent: {fileID: 114978069437681324}
  m_Children: []
  m_UIPosition: {x: 0, y: 0}
  m_UICollapsed: 0
  m_UISuperCollapsed: 0
  m_InputSlots:
  - {fileID: 114378656793858300}
  m_OutputSlots: []
  m_Disabled: 0
  attribute: angleZ
  Composition: 0
  Random: 0
--- !u!114 &114323310008585670
MonoBehaviour:
  m_ObjectHideFlags: 0
  m_PrefabParentObject: {fileID: 0}
  m_PrefabInternal: {fileID: 0}
  m_GameObject: {fileID: 0}
  m_Enabled: 1
  m_EditorHideFlags: 0
  m_Script: {fileID: 11500000, guid: 87c154e0feeee864da39ba7591cf27e7, type: 3}
  m_Name: VFXSlotFloatN
  m_EditorClassIdentifier: 
  m_Parent: {fileID: 0}
  m_Children: []
  m_UIPosition: {x: 0, y: 0}
  m_UICollapsed: 1
  m_UISuperCollapsed: 0
  m_MasterSlot: {fileID: 114323310008585670}
  m_MasterData:
    m_Owner: {fileID: 114673282907514836}
    m_Value:
      m_Type:
        m_SerializableType: UnityEditor.VFX.FloatN, Assembly-CSharp-Editor-testable,
          Version=0.0.0.0, Culture=neutral, PublicKeyToken=null
      m_SerializableObject: '{"m_Components":[1.0]}'
  m_Property:
    name: b
    m_serializedType:
      m_SerializableType: UnityEditor.VFX.FloatN, Assembly-CSharp-Editor-testable,
        Version=0.0.0.0, Culture=neutral, PublicKeyToken=null
    attributes:
    - m_Type: 3
      m_Min: -Infinity
      m_Max: Infinity
      m_Tooltip: The denominator operand.
  m_Direction: 0
  m_LinkedSlots:
  - {fileID: 114537105779611658}
--- !u!114 &114332903524691686
MonoBehaviour:
  m_ObjectHideFlags: 0
  m_PrefabParentObject: {fileID: 0}
  m_PrefabInternal: {fileID: 0}
  m_GameObject: {fileID: 0}
  m_Enabled: 1
  m_EditorHideFlags: 0
  m_Script: {fileID: 11500000, guid: 87c154e0feeee864da39ba7591cf27e7, type: 3}
  m_Name: VFXSlotFloatN
  m_EditorClassIdentifier: 
  m_Parent: {fileID: 0}
  m_Children: []
  m_UIPosition: {x: 0, y: 0}
  m_UICollapsed: 1
  m_UISuperCollapsed: 0
  m_MasterSlot: {fileID: 114332903524691686}
  m_MasterData:
    m_Owner: {fileID: 114411481055189568}
    m_Value:
      m_Type:
        m_SerializableType: UnityEditor.VFX.FloatN, Assembly-CSharp-Editor-testable,
          Version=0.0.0.0, Culture=neutral, PublicKeyToken=null
      m_SerializableObject: '{"m_Components":[100.0]}'
  m_Property:
    name: b
    m_serializedType:
      m_SerializableType: UnityEditor.VFX.FloatN, Assembly-CSharp-Editor-testable,
        Version=0.0.0.0, Culture=neutral, PublicKeyToken=null
    attributes: []
  m_Direction: 0
  m_LinkedSlots: []
--- !u!114 &114340594850124424
MonoBehaviour:
  m_ObjectHideFlags: 0
  m_PrefabParentObject: {fileID: 0}
  m_PrefabInternal: {fileID: 0}
  m_GameObject: {fileID: 0}
  m_Enabled: 1
  m_EditorHideFlags: 0
  m_Script: {fileID: 11500000, guid: 7d33fb94df928ef4c986f97607706b82, type: 3}
  m_Name: VFXBuiltInParameter
  m_EditorClassIdentifier: 
  m_Parent: {fileID: 114882977597121960}
  m_Children: []
  m_UIPosition: {x: 728.6538, y: 1596.3029}
  m_UICollapsed: 1
  m_UISuperCollapsed: 0
  m_InputSlots: []
  m_OutputSlots:
  - {fileID: 114253461112467484}
  m_expressionOp: 14
--- !u!114 &114367667043676146
MonoBehaviour:
  m_ObjectHideFlags: 0
  m_PrefabParentObject: {fileID: 0}
  m_PrefabInternal: {fileID: 0}
  m_GameObject: {fileID: 0}
  m_Enabled: 1
  m_EditorHideFlags: 0
  m_Script: {fileID: 11500000, guid: f780aa281814f9842a7c076d436932e7, type: 3}
  m_Name: VFXSlotFloat
  m_EditorClassIdentifier: 
  m_Parent: {fileID: 114762544598619578}
  m_Children: []
  m_UIPosition: {x: 0, y: 0}
  m_UICollapsed: 1
  m_UISuperCollapsed: 0
  m_MasterSlot: {fileID: 114762544598619578}
  m_MasterData:
    m_Owner: {fileID: 0}
    m_Value:
      m_Type:
        m_SerializableType: 
      m_SerializableObject: 
  m_Property:
    name: x
    m_serializedType:
      m_SerializableType: System.Single, mscorlib, Version=2.0.0.0, Culture=neutral,
        PublicKeyToken=b77a5c561934e089
    attributes: []
  m_Direction: 0
  m_LinkedSlots: []
--- !u!114 &114368042352985914
MonoBehaviour:
  m_ObjectHideFlags: 0
  m_PrefabParentObject: {fileID: 0}
  m_PrefabInternal: {fileID: 0}
  m_GameObject: {fileID: 0}
  m_Enabled: 1
  m_EditorHideFlags: 0
  m_Script: {fileID: 11500000, guid: f780aa281814f9842a7c076d436932e7, type: 3}
  m_Name: VFXSlotFloat
  m_EditorClassIdentifier: 
  m_Parent: {fileID: 114058967430955488}
  m_Children: []
  m_UIPosition: {x: 0, y: 0}
  m_UICollapsed: 1
  m_UISuperCollapsed: 0
  m_MasterSlot: {fileID: 114058967430955488}
  m_MasterData:
    m_Owner: {fileID: 0}
    m_Value:
      m_Type:
        m_SerializableType: 
      m_SerializableObject: 
  m_Property:
    name: x
    m_serializedType:
      m_SerializableType: System.Single, mscorlib, Version=2.0.0.0, Culture=neutral,
        PublicKeyToken=b77a5c561934e089
    attributes: []
  m_Direction: 1
  m_LinkedSlots: []
--- !u!114 &114368321517584972
MonoBehaviour:
  m_ObjectHideFlags: 0
  m_PrefabParentObject: {fileID: 0}
  m_PrefabInternal: {fileID: 0}
  m_GameObject: {fileID: 0}
  m_Enabled: 1
  m_EditorHideFlags: 0
  m_Script: {fileID: 11500000, guid: 45c2280503cc146439a1c8e25a69d867, type: 3}
  m_Name: VFXOperatorDivide
  m_EditorClassIdentifier: 
  m_Parent: {fileID: 114882977597121960}
  m_Children: []
  m_UIPosition: {x: 93.76347, y: 886.1045}
  m_UICollapsed: 1
  m_UISuperCollapsed: 1
  m_InputSlots:
  - {fileID: 114402326059149842}
  - {fileID: 114291253784287720}
  - {fileID: 114949578186220584}
  m_OutputSlots:
  - {fileID: 114563507258162678}
--- !u!114 &114377985426883594
MonoBehaviour:
  m_ObjectHideFlags: 0
  m_PrefabParentObject: {fileID: 0}
  m_PrefabInternal: {fileID: 0}
  m_GameObject: {fileID: 0}
  m_Enabled: 1
  m_EditorHideFlags: 0
  m_Script: {fileID: 11500000, guid: f780aa281814f9842a7c076d436932e7, type: 3}
  m_Name: VFXSlotFloat
  m_EditorClassIdentifier: 
  m_Parent: {fileID: 114687711517489188}
  m_Children: []
  m_UIPosition: {x: 0, y: 0}
  m_UICollapsed: 1
  m_UISuperCollapsed: 0
  m_MasterSlot: {fileID: 114687711517489188}
  m_MasterData:
    m_Owner: {fileID: 0}
    m_Value:
      m_Type:
        m_SerializableType: 
      m_SerializableObject: 
  m_Property:
    name: y
    m_serializedType:
      m_SerializableType: System.Single, mscorlib, Version=2.0.0.0, Culture=neutral,
        PublicKeyToken=b77a5c561934e089
    attributes: []
  m_Direction: 0
  m_LinkedSlots: []
--- !u!114 &114378656793858300
MonoBehaviour:
  m_ObjectHideFlags: 0
  m_PrefabParentObject: {fileID: 0}
  m_PrefabInternal: {fileID: 0}
  m_GameObject: {fileID: 0}
  m_Enabled: 1
  m_EditorHideFlags: 0
  m_Script: {fileID: 11500000, guid: f780aa281814f9842a7c076d436932e7, type: 3}
  m_Name: VFXSlotFloat
  m_EditorClassIdentifier: 
  m_Parent: {fileID: 0}
  m_Children: []
  m_UIPosition: {x: 0, y: 0}
  m_UICollapsed: 1
  m_UISuperCollapsed: 0
  m_MasterSlot: {fileID: 114378656793858300}
  m_MasterData:
    m_Owner: {fileID: 114322036581150590}
    m_Value:
      m_Type:
        m_SerializableType: System.Single, mscorlib, Version=2.0.0.0, Culture=neutral,
          PublicKeyToken=b77a5c561934e089
      m_SerializableObject: 0
  m_Property:
    name: AngleZ
    m_serializedType:
      m_SerializableType: System.Single, mscorlib, Version=2.0.0.0, Culture=neutral,
        PublicKeyToken=b77a5c561934e089
    attributes: []
  m_Direction: 0
  m_LinkedSlots:
  - {fileID: 114266424075819692}
--- !u!114 &114386013599527706
MonoBehaviour:
  m_ObjectHideFlags: 0
  m_PrefabParentObject: {fileID: 0}
  m_PrefabInternal: {fileID: 0}
  m_GameObject: {fileID: 0}
  m_Enabled: 1
  m_EditorHideFlags: 0
  m_Script: {fileID: 11500000, guid: 330e0fca1717dde4aaa144f48232aa64, type: 3}
  m_Name: VFXParameter
  m_EditorClassIdentifier: 
  m_Parent: {fileID: 114882977597121960}
  m_Children: []
  m_UIPosition: {x: 883.53723, y: 139.33249}
  m_UICollapsed: 0
  m_UISuperCollapsed: 0
  m_InputSlots: []
  m_OutputSlots:
  - {fileID: 114287871694759918}
  m_exposedName: Count
  m_exposed: 0
  m_order: 0
  m_Min:
    m_Type:
      m_SerializableType: 
    m_SerializableObject: 
  m_Max:
    m_Type:
      m_SerializableType: 
    m_SerializableObject: 
--- !u!114 &114387342680083594
MonoBehaviour:
  m_ObjectHideFlags: 0
  m_PrefabParentObject: {fileID: 0}
  m_PrefabInternal: {fileID: 0}
  m_GameObject: {fileID: 0}
  m_Enabled: 1
  m_EditorHideFlags: 0
  m_Script: {fileID: 11500000, guid: a971fa2e110a0ac42ac1d8dae408704b, type: 3}
  m_Name: SetAttribute
  m_EditorClassIdentifier: 
  m_Parent: {fileID: 114566370008860848}
  m_Children: []
  m_UIPosition: {x: 0, y: 0}
  m_UICollapsed: 0
  m_UISuperCollapsed: 0
  m_InputSlots:
  - {fileID: 114583331557659788}
  m_OutputSlots: []
  m_Disabled: 0
  attribute: color
  Composition: 0
  Random: 0
--- !u!114 &114396796427771356
MonoBehaviour:
  m_ObjectHideFlags: 0
  m_PrefabParentObject: {fileID: 0}
  m_PrefabInternal: {fileID: 0}
  m_GameObject: {fileID: 0}
  m_Enabled: 1
  m_EditorHideFlags: 0
  m_Script: {fileID: 11500000, guid: 72e62ef14f8eb8d489f74b5f5543571d, type: 3}
  m_Name: VFXSpawnerBurst
  m_EditorClassIdentifier: 
  m_Parent: {fileID: 114290022498365920}
  m_Children: []
  m_UIPosition: {x: 0, y: 0}
  m_UICollapsed: 0
  m_UISuperCollapsed: 0
  m_InputSlots:
  - {fileID: 114549458337918494}
  - {fileID: 114762544598619578}
  m_OutputSlots: []
  m_Disabled: 0
  advanced: 1
--- !u!114 &114402326059149842
MonoBehaviour:
  m_ObjectHideFlags: 0
  m_PrefabParentObject: {fileID: 0}
  m_PrefabInternal: {fileID: 0}
  m_GameObject: {fileID: 0}
  m_Enabled: 1
  m_EditorHideFlags: 0
  m_Script: {fileID: 11500000, guid: 87c154e0feeee864da39ba7591cf27e7, type: 3}
  m_Name: VFXSlotFloatN
  m_EditorClassIdentifier: 
  m_Parent: {fileID: 0}
  m_Children: []
  m_UIPosition: {x: 0, y: 0}
  m_UICollapsed: 1
  m_UISuperCollapsed: 0
  m_MasterSlot: {fileID: 114402326059149842}
  m_MasterData:
    m_Owner: {fileID: 114368321517584972}
    m_Value:
      m_Type:
        m_SerializableType: UnityEditor.VFX.FloatN, Assembly-CSharp-Editor-testable,
          Version=0.0.0.0, Culture=neutral, PublicKeyToken=null
      m_SerializableObject: '{"m_Components":[1.0]}'
  m_Property:
    name: a
    m_serializedType:
      m_SerializableType: UnityEditor.VFX.FloatN, Assembly-CSharp-Editor-testable,
        Version=0.0.0.0, Culture=neutral, PublicKeyToken=null
    attributes: []
  m_Direction: 0
  m_LinkedSlots:
  - {fileID: 114045286643029058}
--- !u!114 &114411481055189568
MonoBehaviour:
  m_ObjectHideFlags: 0
  m_PrefabParentObject: {fileID: 0}
  m_PrefabInternal: {fileID: 0}
  m_GameObject: {fileID: 0}
  m_Enabled: 1
  m_EditorHideFlags: 0
  m_Script: {fileID: 11500000, guid: 889be8bf1ed0c954a9ed096ce41655ea, type: 3}
  m_Name: VFXOperatorMultiply
  m_EditorClassIdentifier: 
  m_Parent: {fileID: 114882977597121960}
  m_Children: []
  m_UIPosition: {x: 1079.1929, y: 1641.1029}
  m_UICollapsed: 0
  m_UISuperCollapsed: 0
  m_InputSlots:
  - {fileID: 114769601724682348}
  - {fileID: 114332903524691686}
  m_OutputSlots:
  - {fileID: 114266424075819692}
--- !u!114 &114430549975524902
MonoBehaviour:
  m_ObjectHideFlags: 0
  m_PrefabParentObject: {fileID: 0}
  m_PrefabInternal: {fileID: 0}
  m_GameObject: {fileID: 0}
  m_Enabled: 1
  m_EditorHideFlags: 0
  m_Script: {fileID: 11500000, guid: f780aa281814f9842a7c076d436932e7, type: 3}
  m_Name: VFXSlotFloat
  m_EditorClassIdentifier: 
  m_Parent: {fileID: 114557136734788624}
  m_Children: []
  m_UIPosition: {x: 0, y: 0}
  m_UICollapsed: 1
  m_UISuperCollapsed: 0
  m_MasterSlot: {fileID: 114557136734788624}
  m_MasterData:
    m_Owner: {fileID: 0}
    m_Value:
      m_Type:
        m_SerializableType: 
      m_SerializableObject: 
  m_Property:
    name: x
    m_serializedType:
      m_SerializableType: System.Single, mscorlib, Version=2.0.0.0, Culture=neutral,
        PublicKeyToken=b77a5c561934e089
    attributes: []
  m_Direction: 0
  m_LinkedSlots: []
--- !u!114 &114440106970192908
MonoBehaviour:
  m_ObjectHideFlags: 0
  m_PrefabParentObject: {fileID: 0}
  m_PrefabInternal: {fileID: 0}
  m_GameObject: {fileID: 0}
  m_Enabled: 1
  m_EditorHideFlags: 0
  m_Script: {fileID: 11500000, guid: 87c154e0feeee864da39ba7591cf27e7, type: 3}
  m_Name: VFXSlotFloatN
  m_EditorClassIdentifier: 
  m_Parent: {fileID: 0}
  m_Children: []
  m_UIPosition: {x: 0, y: 0}
  m_UICollapsed: 1
  m_UISuperCollapsed: 0
  m_MasterSlot: {fileID: 114440106970192908}
  m_MasterData:
    m_Owner: {fileID: 114266831729719686}
    m_Value:
      m_Type:
        m_SerializableType: UnityEditor.VFX.FloatN, Assembly-CSharp-Editor-testable,
          Version=0.0.0.0, Culture=neutral, PublicKeyToken=null
      m_SerializableObject: '{"m_Components":[2.0]}'
  m_Property:
    name: b
    m_serializedType:
      m_SerializableType: UnityEditor.VFX.FloatN, Assembly-CSharp-Editor-testable,
        Version=0.0.0.0, Culture=neutral, PublicKeyToken=null
    attributes: []
  m_Direction: 0
  m_LinkedSlots: []
--- !u!114 &114466645658381494
MonoBehaviour:
  m_ObjectHideFlags: 0
  m_PrefabParentObject: {fileID: 0}
  m_PrefabInternal: {fileID: 0}
  m_GameObject: {fileID: 0}
  m_Enabled: 1
  m_EditorHideFlags: 0
  m_Script: {fileID: 11500000, guid: f780aa281814f9842a7c076d436932e7, type: 3}
  m_Name: VFXSlotFloat
  m_EditorClassIdentifier: 
  m_Parent: {fileID: 0}
  m_Children: []
  m_UIPosition: {x: 0, y: 0}
  m_UICollapsed: 1
  m_UISuperCollapsed: 0
  m_MasterSlot: {fileID: 114466645658381494}
  m_MasterData:
    m_Owner: {fileID: 114007868087487496}
    m_Value:
      m_Type:
        m_SerializableType: System.Single, mscorlib, Version=2.0.0.0, Culture=neutral,
          PublicKeyToken=b77a5c561934e089
      m_SerializableObject: 0
  m_Property:
    name: time
    m_serializedType:
      m_SerializableType: System.Single, mscorlib, Version=2.0.0.0, Culture=neutral,
        PublicKeyToken=b77a5c561934e089
    attributes:
    - m_Type: 3
      m_Min: -Infinity
      m_Max: Infinity
      m_Tooltip: The time along the gradient to take a sample from.
    - m_Type: 0
      m_Min: 0
      m_Max: 1
      m_Tooltip: 
  m_Direction: 0
  m_LinkedSlots:
  - {fileID: 114255353902223418}
--- !u!114 &114475261228774300
MonoBehaviour:
  m_ObjectHideFlags: 0
  m_PrefabParentObject: {fileID: 0}
  m_PrefabInternal: {fileID: 0}
  m_GameObject: {fileID: 0}
  m_Enabled: 1
  m_EditorHideFlags: 0
  m_Script: {fileID: 11500000, guid: f780aa281814f9842a7c076d436932e7, type: 3}
  m_Name: VFXSlotFloat
  m_EditorClassIdentifier: 
  m_Parent: {fileID: 114957132541503948}
  m_Children: []
  m_UIPosition: {x: 0, y: 0}
  m_UICollapsed: 1
  m_UISuperCollapsed: 0
  m_MasterSlot: {fileID: 114696892658596888}
  m_MasterData:
    m_Owner: {fileID: 0}
    m_Value:
      m_Type:
        m_SerializableType: 
      m_SerializableObject: 
  m_Property:
    name: y
    m_serializedType:
      m_SerializableType: System.Single, mscorlib, Version=2.0.0.0, Culture=neutral,
        PublicKeyToken=b77a5c561934e089
    attributes: []
  m_Direction: 0
  m_LinkedSlots: []
--- !u!114 &114481607701988202
MonoBehaviour:
  m_ObjectHideFlags: 0
  m_PrefabParentObject: {fileID: 0}
  m_PrefabInternal: {fileID: 0}
  m_GameObject: {fileID: 0}
  m_Enabled: 1
  m_EditorHideFlags: 0
  m_Script: {fileID: 11500000, guid: f780aa281814f9842a7c076d436932e7, type: 3}
  m_Name: VFXSlotFloat
  m_EditorClassIdentifier: 
  m_Parent: {fileID: 114512672187389788}
  m_Children: []
  m_UIPosition: {x: 0, y: 0}
  m_UICollapsed: 1
  m_UISuperCollapsed: 0
  m_MasterSlot: {fileID: 114512672187389788}
  m_MasterData:
    m_Owner: {fileID: 0}
    m_Value:
      m_Type:
        m_SerializableType: 
      m_SerializableObject: 
  m_Property:
    name: x
    m_serializedType:
      m_SerializableType: System.Single, mscorlib, Version=2.0.0.0, Culture=neutral,
        PublicKeyToken=b77a5c561934e089
    attributes: []
  m_Direction: 1
  m_LinkedSlots: []
--- !u!114 &114484650200120130
MonoBehaviour:
  m_ObjectHideFlags: 0
  m_PrefabParentObject: {fileID: 0}
  m_PrefabInternal: {fileID: 0}
  m_GameObject: {fileID: 0}
  m_Enabled: 1
  m_EditorHideFlags: 0
  m_Script: {fileID: 11500000, guid: f780aa281814f9842a7c076d436932e7, type: 3}
  m_Name: VFXSlotFloat
  m_EditorClassIdentifier: 
  m_Parent: {fileID: 114241381865323760}
  m_Children: []
  m_UIPosition: {x: 0, y: 0}
  m_UICollapsed: 1
  m_UISuperCollapsed: 0
  m_MasterSlot: {fileID: 114696892658596888}
  m_MasterData:
    m_Owner: {fileID: 0}
    m_Value:
      m_Type:
        m_SerializableType: 
      m_SerializableObject: 
  m_Property:
    name: x
    m_serializedType:
      m_SerializableType: System.Single, mscorlib, Version=2.0.0.0, Culture=neutral,
        PublicKeyToken=b77a5c561934e089
    attributes: []
  m_Direction: 0
  m_LinkedSlots: []
--- !u!114 &114512672187389788
MonoBehaviour:
  m_ObjectHideFlags: 0
  m_PrefabParentObject: {fileID: 0}
  m_PrefabInternal: {fileID: 0}
  m_GameObject: {fileID: 0}
  m_Enabled: 1
  m_EditorHideFlags: 0
  m_Script: {fileID: 11500000, guid: c499060cea9bbb24b8d723eafa343303, type: 3}
  m_Name: VFXSlotFloat4
  m_EditorClassIdentifier: 
  m_Parent: {fileID: 0}
  m_Children:
  - {fileID: 114481607701988202}
  - {fileID: 114567363257184370}
  - {fileID: 114139261097856136}
  - {fileID: 114975229371508652}
  m_UIPosition: {x: 0, y: 0}
  m_UICollapsed: 1
  m_UISuperCollapsed: 0
  m_MasterSlot: {fileID: 114512672187389788}
  m_MasterData:
    m_Owner: {fileID: 114024695333488094}
    m_Value:
      m_Type:
        m_SerializableType: UnityEngine.Vector4, UnityEngine.CoreModule, Version=0.0.0.0,
          Culture=neutral, PublicKeyToken=null
      m_SerializableObject: 
  m_Property:
    name: o
    m_serializedType:
      m_SerializableType: UnityEngine.Vector4, UnityEngine.CoreModule, Version=0.0.0.0,
        Culture=neutral, PublicKeyToken=null
    attributes: []
  m_Direction: 1
  m_LinkedSlots:
  - {fileID: 114774088737312600}
--- !u!114 &114520661121336600
MonoBehaviour:
  m_ObjectHideFlags: 0
  m_PrefabParentObject: {fileID: 0}
  m_PrefabInternal: {fileID: 0}
  m_GameObject: {fileID: 0}
  m_Enabled: 1
  m_EditorHideFlags: 0
  m_Script: {fileID: 11500000, guid: c499060cea9bbb24b8d723eafa343303, type: 3}
  m_Name: VFXSlotFloat4
  m_EditorClassIdentifier: 
  m_Parent: {fileID: 0}
  m_Children:
  - {fileID: 114252251250855854}
  - {fileID: 114694708214712294}
  - {fileID: 114312238625360348}
  - {fileID: 114582671267284890}
  m_UIPosition: {x: 0, y: 0}
  m_UICollapsed: 1
  m_UISuperCollapsed: 0
  m_MasterSlot: {fileID: 114520661121336600}
  m_MasterData:
    m_Owner: {fileID: 114707914934336988}
    m_Value:
      m_Type:
        m_SerializableType: UnityEngine.Vector4, UnityEngine.CoreModule, Version=0.0.0.0,
          Culture=neutral, PublicKeyToken=null
      m_SerializableObject: '{"x":0.0,"y":0.0,"z":0.0,"w":0.0}'
  m_Property:
    name: s
    m_serializedType:
      m_SerializableType: UnityEngine.Vector4, UnityEngine.CoreModule, Version=0.0.0.0,
        Culture=neutral, PublicKeyToken=null
    attributes: []
  m_Direction: 1
  m_LinkedSlots:
  - {fileID: 114849303064702680}
--- !u!114 &114533731294852340
MonoBehaviour:
  m_ObjectHideFlags: 0
  m_PrefabParentObject: {fileID: 0}
  m_PrefabInternal: {fileID: 0}
  m_GameObject: {fileID: 0}
  m_Enabled: 1
  m_EditorHideFlags: 0
  m_Script: {fileID: 11500000, guid: f780aa281814f9842a7c076d436932e7, type: 3}
  m_Name: VFXSlotFloat
  m_EditorClassIdentifier: 
  m_Parent: {fileID: 114957132541503948}
  m_Children: []
  m_UIPosition: {x: 0, y: 0}
  m_UICollapsed: 1
  m_UISuperCollapsed: 0
  m_MasterSlot: {fileID: 114696892658596888}
  m_MasterData:
    m_Owner: {fileID: 0}
    m_Value:
      m_Type:
        m_SerializableType: 
      m_SerializableObject: 
  m_Property:
    name: z
    m_serializedType:
      m_SerializableType: System.Single, mscorlib, Version=2.0.0.0, Culture=neutral,
        PublicKeyToken=b77a5c561934e089
    attributes: []
  m_Direction: 0
  m_LinkedSlots: []
--- !u!114 &114537105779611658
MonoBehaviour:
  m_ObjectHideFlags: 0
  m_PrefabParentObject: {fileID: 0}
  m_PrefabInternal: {fileID: 0}
  m_GameObject: {fileID: 0}
  m_Enabled: 1
  m_EditorHideFlags: 0
  m_Script: {fileID: 11500000, guid: f780aa281814f9842a7c076d436932e7, type: 3}
  m_Name: VFXSlotFloat
  m_EditorClassIdentifier: 
  m_Parent: {fileID: 0}
  m_Children: []
  m_UIPosition: {x: 0, y: 0}
  m_UICollapsed: 1
  m_UISuperCollapsed: 0
  m_MasterSlot: {fileID: 114537105779611658}
  m_MasterData:
    m_Owner: {fileID: 114305181611425872}
    m_Value:
      m_Type:
        m_SerializableType: System.Single, mscorlib, Version=2.0.0.0, Culture=neutral,
          PublicKeyToken=b77a5c561934e089
      m_SerializableObject: 24
  m_Property:
    name: o
    m_serializedType:
      m_SerializableType: System.Single, mscorlib, Version=2.0.0.0, Culture=neutral,
        PublicKeyToken=b77a5c561934e089
    attributes: []
  m_Direction: 1
  m_LinkedSlots:
  - {fileID: 114323310008585670}
  - {fileID: 114291253784287720}
--- !u!114 &114541906844105306
MonoBehaviour:
  m_ObjectHideFlags: 0
  m_PrefabParentObject: {fileID: 0}
  m_PrefabInternal: {fileID: 0}
  m_GameObject: {fileID: 0}
  m_Enabled: 1
  m_EditorHideFlags: 0
  m_Script: {fileID: 11500000, guid: f780aa281814f9842a7c076d436932e7, type: 3}
  m_Name: VFXSlotFloat
  m_EditorClassIdentifier: 
  m_Parent: {fileID: 0}
  m_Children: []
  m_UIPosition: {x: 0, y: 0}
  m_UICollapsed: 1
  m_UISuperCollapsed: 0
  m_MasterSlot: {fileID: 114541906844105306}
  m_MasterData:
    m_Owner: {fileID: 114239882570484514}
    m_Value:
      m_Type:
        m_SerializableType: System.Single, mscorlib, Version=2.0.0.0, Culture=neutral,
          PublicKeyToken=b77a5c561934e089
      m_SerializableObject: 0.5
  m_Property:
    name: SizeX
    m_serializedType:
      m_SerializableType: System.Single, mscorlib, Version=2.0.0.0, Culture=neutral,
        PublicKeyToken=b77a5c561934e089
    attributes: []
  m_Direction: 0
  m_LinkedSlots: []
--- !u!114 &114549458337918494
MonoBehaviour:
  m_ObjectHideFlags: 0
  m_PrefabParentObject: {fileID: 0}
  m_PrefabInternal: {fileID: 0}
  m_GameObject: {fileID: 0}
  m_Enabled: 1
  m_EditorHideFlags: 0
  m_Script: {fileID: 11500000, guid: 1b2b751071c7fc14f9fa503163991826, type: 3}
  m_Name: VFXSlotFloat2
  m_EditorClassIdentifier: 
  m_Parent: {fileID: 0}
  m_Children:
  - {fileID: 114672162343317884}
  - {fileID: 114193565550448972}
  m_UIPosition: {x: 0, y: 0}
  m_UICollapsed: 1
  m_UISuperCollapsed: 0
  m_MasterSlot: {fileID: 114549458337918494}
  m_MasterData:
    m_Owner: {fileID: 114396796427771356}
    m_Value:
      m_Type:
        m_SerializableType: UnityEngine.Vector2, UnityEngine.CoreModule, Version=0.0.0.0,
          Culture=neutral, PublicKeyToken=null
      m_SerializableObject: '{"x":0.0,"y":10.0}'
  m_Property:
    name: Count
    m_serializedType:
      m_SerializableType: UnityEngine.Vector2, UnityEngine.CoreModule, Version=0.0.0.0,
        Culture=neutral, PublicKeyToken=null
    attributes: []
  m_Direction: 0
  m_LinkedSlots:
  - {fileID: 114287871694759918}
--- !u!114 &114550518975982552
MonoBehaviour:
  m_ObjectHideFlags: 0
  m_PrefabParentObject: {fileID: 0}
  m_PrefabInternal: {fileID: 0}
  m_GameObject: {fileID: 0}
  m_Enabled: 1
  m_EditorHideFlags: 0
  m_Script: {fileID: 11500000, guid: f780aa281814f9842a7c076d436932e7, type: 3}
  m_Name: VFXSlotFloat
  m_EditorClassIdentifier: 
  m_Parent: {fileID: 114103822428470506}
  m_Children: []
  m_UIPosition: {x: 0, y: 0}
  m_UICollapsed: 1
  m_UISuperCollapsed: 0
  m_MasterSlot: {fileID: 114589956495009732}
  m_MasterData:
    m_Owner: {fileID: 0}
    m_Value:
      m_Type:
        m_SerializableType: 
      m_SerializableObject: 
  m_Property:
    name: x
    m_serializedType:
      m_SerializableType: System.Single, mscorlib, Version=2.0.0.0, Culture=neutral,
        PublicKeyToken=b77a5c561934e089
    attributes: []
  m_Direction: 0
  m_LinkedSlots: []
--- !u!114 &114555362305106232
MonoBehaviour:
  m_ObjectHideFlags: 0
  m_PrefabParentObject: {fileID: 0}
  m_PrefabInternal: {fileID: 0}
  m_GameObject: {fileID: 0}
  m_Enabled: 1
  m_EditorHideFlags: 0
  m_Script: {fileID: 11500000, guid: f780aa281814f9842a7c076d436932e7, type: 3}
  m_Name: VFXSlotFloat
  m_EditorClassIdentifier: 
  m_Parent: {fileID: 114605878397257994}
  m_Children: []
  m_UIPosition: {x: 0, y: 0}
  m_UICollapsed: 1
  m_UISuperCollapsed: 0
  m_MasterSlot: {fileID: 114605878397257994}
  m_MasterData:
    m_Owner: {fileID: 0}
    m_Value:
      m_Type:
        m_SerializableType: 
      m_SerializableObject: 
  m_Property:
    name: y
    m_serializedType:
      m_SerializableType: System.Single, mscorlib, Version=2.0.0.0, Culture=neutral,
        PublicKeyToken=b77a5c561934e089
    attributes: []
  m_Direction: 1
  m_LinkedSlots: []
--- !u!114 &114557136734788624
MonoBehaviour:
  m_ObjectHideFlags: 0
  m_PrefabParentObject: {fileID: 0}
  m_PrefabInternal: {fileID: 0}
  m_GameObject: {fileID: 0}
  m_Enabled: 1
  m_EditorHideFlags: 0
  m_Script: {fileID: 11500000, guid: ac39bd03fca81b849929b9c966f1836a, type: 3}
  m_Name: VFXSlotFloat3
  m_EditorClassIdentifier: 
  m_Parent: {fileID: 0}
  m_Children:
  - {fileID: 114430549975524902}
  - {fileID: 114788554424273958}
  - {fileID: 114073275903139812}
  m_UIPosition: {x: 0, y: 0}
  m_UICollapsed: 1
  m_UISuperCollapsed: 0
  m_MasterSlot: {fileID: 114557136734788624}
  m_MasterData:
    m_Owner: {fileID: 114150574329384376}
    m_Value:
      m_Type:
        m_SerializableType: UnityEngine.Vector3, UnityEngine.CoreModule, Version=0.0.0.0,
          Culture=neutral, PublicKeyToken=null
      m_SerializableObject: '{"x":1.0,"y":1.0,"z":0.0}'
  m_Property:
    name: Pivot
    m_serializedType:
      m_SerializableType: UnityEngine.Vector3, UnityEngine.CoreModule, Version=0.0.0.0,
        Culture=neutral, PublicKeyToken=null
    attributes: []
  m_Direction: 0
  m_LinkedSlots: []
--- !u!114 &114562969258935360
MonoBehaviour:
  m_ObjectHideFlags: 0
  m_PrefabParentObject: {fileID: 0}
  m_PrefabInternal: {fileID: 0}
  m_GameObject: {fileID: 0}
  m_Enabled: 1
  m_EditorHideFlags: 0
  m_Script: {fileID: 11500000, guid: f780aa281814f9842a7c076d436932e7, type: 3}
  m_Name: VFXSlotFloat
  m_EditorClassIdentifier: 
  m_Parent: {fileID: 114605878397257994}
  m_Children: []
  m_UIPosition: {x: 0, y: 0}
  m_UICollapsed: 1
  m_UISuperCollapsed: 0
  m_MasterSlot: {fileID: 114605878397257994}
  m_MasterData:
    m_Owner: {fileID: 0}
    m_Value:
      m_Type:
        m_SerializableType: 
      m_SerializableObject: 
  m_Property:
    name: x
    m_serializedType:
      m_SerializableType: System.Single, mscorlib, Version=2.0.0.0, Culture=neutral,
        PublicKeyToken=b77a5c561934e089
    attributes: []
  m_Direction: 1
  m_LinkedSlots: []
--- !u!114 &114563507258162678
MonoBehaviour:
  m_ObjectHideFlags: 0
  m_PrefabParentObject: {fileID: 0}
  m_PrefabInternal: {fileID: 0}
  m_GameObject: {fileID: 0}
  m_Enabled: 1
  m_EditorHideFlags: 0
  m_Script: {fileID: 11500000, guid: f780aa281814f9842a7c076d436932e7, type: 3}
  m_Name: VFXSlotFloat
  m_EditorClassIdentifier: 
  m_Parent: {fileID: 0}
  m_Children: []
  m_UIPosition: {x: 0, y: 0}
  m_UICollapsed: 1
  m_UISuperCollapsed: 0
  m_MasterSlot: {fileID: 114563507258162678}
  m_MasterData:
    m_Owner: {fileID: 114368321517584972}
    m_Value:
      m_Type:
        m_SerializableType: System.Single, mscorlib, Version=2.0.0.0, Culture=neutral,
          PublicKeyToken=b77a5c561934e089
      m_SerializableObject: 
  m_Property:
    name: o
    m_serializedType:
      m_SerializableType: System.Single, mscorlib, Version=2.0.0.0, Culture=neutral,
        PublicKeyToken=b77a5c561934e089
    attributes: []
  m_Direction: 1
  m_LinkedSlots:
  - {fileID: 114697155884213714}
  - {fileID: 114257740782448228}
--- !u!114 &114566370008860848
MonoBehaviour:
  m_ObjectHideFlags: 0
  m_PrefabParentObject: {fileID: 0}
  m_PrefabInternal: {fileID: 0}
  m_GameObject: {fileID: 0}
  m_Enabled: 1
  m_EditorHideFlags: 0
  m_Script: {fileID: 11500000, guid: 9dfea48843f53fc438eabc12a3a30abc, type: 3}
  m_Name: VFXBasicInitialize
  m_EditorClassIdentifier: 
  m_Parent: {fileID: 114882977597121960}
  m_Children:
  - {fileID: 114387342680083594}
  - {fileID: 114184143179556968}
  m_UIPosition: {x: 1533.8474, y: 667.65533}
  m_UICollapsed: 0
  m_UISuperCollapsed: 0
  m_InputSlots:
  - {fileID: 114696892658596888}
  m_OutputSlots: []
  m_Data: {fileID: 114278490781935024}
  m_InputFlowSlot:
  - link:
    - context: {fileID: 114290022498365920}
      slotIndex: 0
  m_OutputFlowSlot:
  - link:
    - context: {fileID: 114889596446218778}
      slotIndex: 0
--- !u!114 &114567363257184370
MonoBehaviour:
  m_ObjectHideFlags: 0
  m_PrefabParentObject: {fileID: 0}
  m_PrefabInternal: {fileID: 0}
  m_GameObject: {fileID: 0}
  m_Enabled: 1
  m_EditorHideFlags: 0
  m_Script: {fileID: 11500000, guid: f780aa281814f9842a7c076d436932e7, type: 3}
  m_Name: VFXSlotFloat
  m_EditorClassIdentifier: 
  m_Parent: {fileID: 114512672187389788}
  m_Children: []
  m_UIPosition: {x: 0, y: 0}
  m_UICollapsed: 1
  m_UISuperCollapsed: 0
  m_MasterSlot: {fileID: 114512672187389788}
  m_MasterData:
    m_Owner: {fileID: 0}
    m_Value:
      m_Type:
        m_SerializableType: 
      m_SerializableObject: 
  m_Property:
    name: y
    m_serializedType:
      m_SerializableType: System.Single, mscorlib, Version=2.0.0.0, Culture=neutral,
        PublicKeyToken=b77a5c561934e089
    attributes: []
  m_Direction: 1
  m_LinkedSlots: []
--- !u!114 &114582671267284890
MonoBehaviour:
  m_ObjectHideFlags: 0
  m_PrefabParentObject: {fileID: 0}
  m_PrefabInternal: {fileID: 0}
  m_GameObject: {fileID: 0}
  m_Enabled: 1
  m_EditorHideFlags: 0
  m_Script: {fileID: 11500000, guid: f780aa281814f9842a7c076d436932e7, type: 3}
  m_Name: VFXSlotFloat
  m_EditorClassIdentifier: 
  m_Parent: {fileID: 114520661121336600}
  m_Children: []
  m_UIPosition: {x: 0, y: 0}
  m_UICollapsed: 1
  m_UISuperCollapsed: 0
  m_MasterSlot: {fileID: 114520661121336600}
  m_MasterData:
    m_Owner: {fileID: 0}
    m_Value:
      m_Type:
        m_SerializableType: 
      m_SerializableObject: 
  m_Property:
    name: w
    m_serializedType:
      m_SerializableType: System.Single, mscorlib, Version=2.0.0.0, Culture=neutral,
        PublicKeyToken=b77a5c561934e089
    attributes: []
  m_Direction: 1
  m_LinkedSlots: []
--- !u!114 &114583331557659788
MonoBehaviour:
  m_ObjectHideFlags: 0
  m_PrefabParentObject: {fileID: 0}
  m_PrefabInternal: {fileID: 0}
  m_GameObject: {fileID: 0}
  m_Enabled: 1
  m_EditorHideFlags: 0
  m_Script: {fileID: 11500000, guid: ac39bd03fca81b849929b9c966f1836a, type: 3}
  m_Name: VFXSlotFloat3
  m_EditorClassIdentifier: 
  m_Parent: {fileID: 0}
  m_Children:
  - {fileID: 114849442983901142}
  - {fileID: 114201318073856406}
  - {fileID: 114187836975833114}
  m_UIPosition: {x: 0, y: 0}
  m_UICollapsed: 1
  m_UISuperCollapsed: 0
  m_MasterSlot: {fileID: 114583331557659788}
  m_MasterData:
    m_Owner: {fileID: 114387342680083594}
    m_Value:
      m_Type:
        m_SerializableType: UnityEngine.Vector3, UnityEngine.CoreModule, Version=0.0.0.0,
          Culture=neutral, PublicKeyToken=null
      m_SerializableObject: '{"x":1.0,"y":1.0,"z":1.0}'
  m_Property:
    name: Color
    m_serializedType:
      m_SerializableType: UnityEngine.Vector3, UnityEngine.CoreModule, Version=0.0.0.0,
        Culture=neutral, PublicKeyToken=null
    attributes:
    - m_Type: 5
      m_Min: -Infinity
      m_Max: Infinity
      m_Tooltip: 
  m_Direction: 0
  m_LinkedSlots:
  - {fileID: 114605878397257994}
--- !u!114 &114585630848792076
MonoBehaviour:
  m_ObjectHideFlags: 0
  m_PrefabParentObject: {fileID: 0}
  m_PrefabInternal: {fileID: 0}
  m_GameObject: {fileID: 0}
  m_Enabled: 1
  m_EditorHideFlags: 0
  m_Script: {fileID: 11500000, guid: f780aa281814f9842a7c076d436932e7, type: 3}
  m_Name: VFXSlotFloat
  m_EditorClassIdentifier: 
  m_Parent: {fileID: 114624924747082904}
  m_Children: []
  m_UIPosition: {x: 0, y: 0}
  m_UICollapsed: 1
  m_UISuperCollapsed: 0
  m_MasterSlot: {fileID: 114101551670738220}
  m_MasterData:
    m_Owner: {fileID: 0}
    m_Value:
      m_Type:
        m_SerializableType: 
      m_SerializableObject: 
  m_Property:
    name: y
    m_serializedType:
      m_SerializableType: System.Single, mscorlib, Version=2.0.0.0, Culture=neutral,
        PublicKeyToken=b77a5c561934e089
    attributes: []
  m_Direction: 0
  m_LinkedSlots: []
--- !u!114 &114589956495009732
MonoBehaviour:
  m_ObjectHideFlags: 0
  m_PrefabParentObject: {fileID: 0}
  m_PrefabInternal: {fileID: 0}
  m_GameObject: {fileID: 0}
  m_Enabled: 1
  m_EditorHideFlags: 0
  m_Script: {fileID: 11500000, guid: 1b605c022ee79394a8a776c0869b3f9a, type: 3}
  m_Name: VFXSlot
  m_EditorClassIdentifier: 
  m_Parent: {fileID: 0}
  m_Children:
  - {fileID: 114103822428470506}
  - {fileID: 114674863296663900}
  - {fileID: 114081945902699322}
  m_UIPosition: {x: 0, y: 0}
  m_UICollapsed: 1
  m_UISuperCollapsed: 0
  m_MasterSlot: {fileID: 114589956495009732}
  m_MasterData:
    m_Owner: {fileID: 114184143179556968}
    m_Value:
      m_Type:
        m_SerializableType: UnityEditor.VFX.ArcSphere, Assembly-CSharp-Editor-testable,
          Version=0.0.0.0, Culture=neutral, PublicKeyToken=null
      m_SerializableObject: '{"space":0,"center":{"x":0.0,"y":0.0,"z":0.0},"radius":1.0,"arc":6.2831854820251469}'
  m_Property:
    name: Sphere
    m_serializedType:
      m_SerializableType: UnityEditor.VFX.ArcSphere, Assembly-CSharp-Editor-testable,
        Version=0.0.0.0, Culture=neutral, PublicKeyToken=null
    attributes:
    - m_Type: 3
      m_Min: -Infinity
      m_Max: Infinity
      m_Tooltip: The sphere used for positioning particles.
  m_Direction: 0
  m_LinkedSlots: []
--- !u!114 &114605878397257994
MonoBehaviour:
  m_ObjectHideFlags: 0
  m_PrefabParentObject: {fileID: 0}
  m_PrefabInternal: {fileID: 0}
  m_GameObject: {fileID: 0}
  m_Enabled: 1
  m_EditorHideFlags: 0
  m_Script: {fileID: 11500000, guid: c499060cea9bbb24b8d723eafa343303, type: 3}
  m_Name: VFXSlotFloat4
  m_EditorClassIdentifier: 
  m_Parent: {fileID: 0}
  m_Children:
  - {fileID: 114562969258935360}
  - {fileID: 114555362305106232}
  - {fileID: 114688236979182264}
  - {fileID: 114013303345390702}
  m_UIPosition: {x: 0, y: 0}
  m_UICollapsed: 1
  m_UISuperCollapsed: 0
  m_MasterSlot: {fileID: 114605878397257994}
  m_MasterData:
    m_Owner: {fileID: 114266831729719686}
    m_Value:
      m_Type:
        m_SerializableType: UnityEngine.Vector4, UnityEngine.CoreModule, Version=0.0.0.0,
          Culture=neutral, PublicKeyToken=null
      m_SerializableObject: 
  m_Property:
    name: o
    m_serializedType:
      m_SerializableType: UnityEngine.Vector4, UnityEngine.CoreModule, Version=0.0.0.0,
        Culture=neutral, PublicKeyToken=null
    attributes: []
  m_Direction: 1
  m_LinkedSlots:
  - {fileID: 114583331557659788}
--- !u!114 &114615797442467744
MonoBehaviour:
  m_ObjectHideFlags: 0
  m_PrefabParentObject: {fileID: 0}
  m_PrefabInternal: {fileID: 0}
  m_GameObject: {fileID: 0}
  m_Enabled: 1
  m_EditorHideFlags: 0
  m_Script: {fileID: 11500000, guid: dd023f92c379f8b4daa3799f524ec9e6, type: 3}
  m_Name: VFXDataSpawnEvent
  m_EditorClassIdentifier: 
  m_Parent: {fileID: 0}
  m_Children: []
  m_UIPosition: {x: 0, y: 0}
  m_UICollapsed: 1
  m_Owners:
  - {fileID: 114290022498365920}
--- !u!114 &114624924747082904
MonoBehaviour:
  m_ObjectHideFlags: 0
  m_PrefabParentObject: {fileID: 0}
  m_PrefabInternal: {fileID: 0}
  m_GameObject: {fileID: 0}
  m_Enabled: 1
  m_EditorHideFlags: 0
  m_Script: {fileID: 11500000, guid: ac39bd03fca81b849929b9c966f1836a, type: 3}
  m_Name: VFXSlotFloat3
  m_EditorClassIdentifier: 
  m_Parent: {fileID: 114101551670738220}
  m_Children:
  - {fileID: 114948582099933208}
  - {fileID: 114585630848792076}
  - {fileID: 114929185450023830}
  m_UIPosition: {x: 0, y: 0}
  m_UICollapsed: 1
  m_UISuperCollapsed: 0
  m_MasterSlot: {fileID: 114101551670738220}
  m_MasterData:
    m_Owner: {fileID: 0}
    m_Value:
      m_Type:
        m_SerializableType: 
      m_SerializableObject: 
  m_Property:
    name: position
    m_serializedType:
      m_SerializableType: UnityEngine.Vector3, UnityEngine.CoreModule, Version=0.0.0.0,
        Culture=neutral, PublicKeyToken=null
    attributes:
    - m_Type: 3
      m_Min: -Infinity
      m_Max: Infinity
      m_Tooltip: The position.
  m_Direction: 0
  m_LinkedSlots: []
--- !u!114 &114645402948428466
MonoBehaviour:
  m_ObjectHideFlags: 0
  m_PrefabParentObject: {fileID: 0}
  m_PrefabInternal: {fileID: 0}
  m_GameObject: {fileID: 0}
  m_Enabled: 1
  m_EditorHideFlags: 0
  m_Script: {fileID: 11500000, guid: f780aa281814f9842a7c076d436932e7, type: 3}
  m_Name: VFXSlotFloat
  m_EditorClassIdentifier: 
  m_Parent: {fileID: 114058967430955488}
  m_Children: []
  m_UIPosition: {x: 0, y: 0}
  m_UICollapsed: 1
  m_UISuperCollapsed: 0
  m_MasterSlot: {fileID: 114058967430955488}
  m_MasterData:
    m_Owner: {fileID: 0}
    m_Value:
      m_Type:
        m_SerializableType: 
      m_SerializableObject: 
  m_Property:
    name: z
    m_serializedType:
      m_SerializableType: System.Single, mscorlib, Version=2.0.0.0, Culture=neutral,
        PublicKeyToken=b77a5c561934e089
    attributes: []
  m_Direction: 1
  m_LinkedSlots: []
--- !u!114 &114665126499850516
MonoBehaviour:
  m_ObjectHideFlags: 0
  m_PrefabParentObject: {fileID: 0}
  m_PrefabInternal: {fileID: 0}
  m_GameObject: {fileID: 0}
  m_Enabled: 1
  m_EditorHideFlags: 0
  m_Script: {fileID: 11500000, guid: f780aa281814f9842a7c076d436932e7, type: 3}
  m_Name: VFXSlotFloat
  m_EditorClassIdentifier: 
  m_Parent: {fileID: 114762544598619578}
  m_Children: []
  m_UIPosition: {x: 0, y: 0}
  m_UICollapsed: 1
  m_UISuperCollapsed: 0
  m_MasterSlot: {fileID: 114762544598619578}
  m_MasterData:
    m_Owner: {fileID: 0}
    m_Value:
      m_Type:
        m_SerializableType: 
      m_SerializableObject: 
  m_Property:
    name: y
    m_serializedType:
      m_SerializableType: System.Single, mscorlib, Version=2.0.0.0, Culture=neutral,
        PublicKeyToken=b77a5c561934e089
    attributes: []
  m_Direction: 0
  m_LinkedSlots: []
--- !u!114 &114672162343317884
MonoBehaviour:
  m_ObjectHideFlags: 0
  m_PrefabParentObject: {fileID: 0}
  m_PrefabInternal: {fileID: 0}
  m_GameObject: {fileID: 0}
  m_Enabled: 1
  m_EditorHideFlags: 0
  m_Script: {fileID: 11500000, guid: f780aa281814f9842a7c076d436932e7, type: 3}
  m_Name: VFXSlotFloat
  m_EditorClassIdentifier: 
  m_Parent: {fileID: 114549458337918494}
  m_Children: []
  m_UIPosition: {x: 0, y: 0}
  m_UICollapsed: 1
  m_UISuperCollapsed: 0
  m_MasterSlot: {fileID: 114549458337918494}
  m_MasterData:
    m_Owner: {fileID: 0}
    m_Value:
      m_Type:
        m_SerializableType: 
      m_SerializableObject: 
  m_Property:
    name: x
    m_serializedType:
      m_SerializableType: System.Single, mscorlib, Version=2.0.0.0, Culture=neutral,
        PublicKeyToken=b77a5c561934e089
    attributes: []
  m_Direction: 0
  m_LinkedSlots: []
--- !u!114 &114673282907514836
MonoBehaviour:
  m_ObjectHideFlags: 0
  m_PrefabParentObject: {fileID: 0}
  m_PrefabInternal: {fileID: 0}
  m_GameObject: {fileID: 0}
  m_Enabled: 1
  m_EditorHideFlags: 0
  m_Script: {fileID: 11500000, guid: 1dcc2591daffdc54595e30514383d77b, type: 3}
  m_Name: VFXOperatorModulo
  m_EditorClassIdentifier: 
  m_Parent: {fileID: 114882977597121960}
  m_Children: []
  m_UIPosition: {x: -122.53094, y: 789.68823}
  m_UICollapsed: 1
  m_UISuperCollapsed: 1
  m_InputSlots:
  - {fileID: 114919107248435744}
  - {fileID: 114323310008585670}
  m_OutputSlots:
  - {fileID: 114045286643029058}
--- !u!114 &114674863296663900
MonoBehaviour:
  m_ObjectHideFlags: 0
  m_PrefabParentObject: {fileID: 0}
  m_PrefabInternal: {fileID: 0}
  m_GameObject: {fileID: 0}
  m_Enabled: 1
  m_EditorHideFlags: 0
  m_Script: {fileID: 11500000, guid: f780aa281814f9842a7c076d436932e7, type: 3}
  m_Name: VFXSlotFloat
  m_EditorClassIdentifier: 
  m_Parent: {fileID: 114589956495009732}
  m_Children: []
  m_UIPosition: {x: 0, y: 0}
  m_UICollapsed: 1
  m_UISuperCollapsed: 0
  m_MasterSlot: {fileID: 114589956495009732}
  m_MasterData:
    m_Owner: {fileID: 0}
    m_Value:
      m_Type:
        m_SerializableType: 
      m_SerializableObject: 
  m_Property:
    name: radius
    m_serializedType:
      m_SerializableType: System.Single, mscorlib, Version=2.0.0.0, Culture=neutral,
        PublicKeyToken=b77a5c561934e089
    attributes:
    - m_Type: 3
      m_Min: -Infinity
      m_Max: Infinity
      m_Tooltip: The radius of the sphere.
  m_Direction: 0
  m_LinkedSlots: []
--- !u!114 &114687711517489188
MonoBehaviour:
  m_ObjectHideFlags: 0
  m_PrefabParentObject: {fileID: 0}
  m_PrefabInternal: {fileID: 0}
  m_GameObject: {fileID: 0}
  m_Enabled: 1
  m_EditorHideFlags: 0
  m_Script: {fileID: 11500000, guid: ac39bd03fca81b849929b9c966f1836a, type: 3}
  m_Name: VFXSlotFloat3
  m_EditorClassIdentifier: 
  m_Parent: {fileID: 0}
  m_Children:
  - {fileID: 114833688387658844}
  - {fileID: 114377985426883594}
  - {fileID: 114273229008122948}
  m_UIPosition: {x: 0, y: 0}
  m_UICollapsed: 1
  m_UISuperCollapsed: 0
  m_MasterSlot: {fileID: 114687711517489188}
  m_MasterData:
    m_Owner: {fileID: 114978069437681324}
    m_Value:
      m_Type:
        m_SerializableType: UnityEngine.Vector3, UnityEngine.CoreModule, Version=0.0.0.0,
          Culture=neutral, PublicKeyToken=null
      m_SerializableObject: '{"x":0.0,"y":0.0,"z":-0.20000000298023225}'
  m_Property:
    name: targetOffset
    m_serializedType:
      m_SerializableType: UnityEngine.Vector3, UnityEngine.CoreModule, Version=0.0.0.0,
        Culture=neutral, PublicKeyToken=null
    attributes: []
  m_Direction: 0
  m_LinkedSlots: []
--- !u!114 &114688236979182264
MonoBehaviour:
  m_ObjectHideFlags: 0
  m_PrefabParentObject: {fileID: 0}
  m_PrefabInternal: {fileID: 0}
  m_GameObject: {fileID: 0}
  m_Enabled: 1
  m_EditorHideFlags: 0
  m_Script: {fileID: 11500000, guid: f780aa281814f9842a7c076d436932e7, type: 3}
  m_Name: VFXSlotFloat
  m_EditorClassIdentifier: 
  m_Parent: {fileID: 114605878397257994}
  m_Children: []
  m_UIPosition: {x: 0, y: 0}
  m_UICollapsed: 1
  m_UISuperCollapsed: 0
  m_MasterSlot: {fileID: 114605878397257994}
  m_MasterData:
    m_Owner: {fileID: 0}
    m_Value:
      m_Type:
        m_SerializableType: 
      m_SerializableObject: 
  m_Property:
    name: z
    m_serializedType:
      m_SerializableType: System.Single, mscorlib, Version=2.0.0.0, Culture=neutral,
        PublicKeyToken=b77a5c561934e089
    attributes: []
  m_Direction: 1
  m_LinkedSlots: []
--- !u!114 &114688436148515332
MonoBehaviour:
  m_ObjectHideFlags: 0
  m_PrefabParentObject: {fileID: 0}
  m_PrefabInternal: {fileID: 0}
  m_GameObject: {fileID: 0}
  m_Enabled: 1
  m_EditorHideFlags: 0
  m_Script: {fileID: 11500000, guid: f780aa281814f9842a7c076d436932e7, type: 3}
  m_Name: VFXSlotFloat
  m_EditorClassIdentifier: 
  m_Parent: {fileID: 114241381865323760}
  m_Children: []
  m_UIPosition: {x: 0, y: 0}
  m_UICollapsed: 1
  m_UISuperCollapsed: 0
  m_MasterSlot: {fileID: 114696892658596888}
  m_MasterData:
    m_Owner: {fileID: 0}
    m_Value:
      m_Type:
        m_SerializableType: 
      m_SerializableObject: 
  m_Property:
    name: z
    m_serializedType:
      m_SerializableType: System.Single, mscorlib, Version=2.0.0.0, Culture=neutral,
        PublicKeyToken=b77a5c561934e089
    attributes: []
  m_Direction: 0
  m_LinkedSlots: []
--- !u!114 &114694708214712294
MonoBehaviour:
  m_ObjectHideFlags: 0
  m_PrefabParentObject: {fileID: 0}
  m_PrefabInternal: {fileID: 0}
  m_GameObject: {fileID: 0}
  m_Enabled: 1
  m_EditorHideFlags: 0
  m_Script: {fileID: 11500000, guid: f780aa281814f9842a7c076d436932e7, type: 3}
  m_Name: VFXSlotFloat
  m_EditorClassIdentifier: 
  m_Parent: {fileID: 114520661121336600}
  m_Children: []
  m_UIPosition: {x: 0, y: 0}
  m_UICollapsed: 1
  m_UISuperCollapsed: 0
  m_MasterSlot: {fileID: 114520661121336600}
  m_MasterData:
    m_Owner: {fileID: 0}
    m_Value:
      m_Type:
        m_SerializableType: 
      m_SerializableObject: 
  m_Property:
    name: y
    m_serializedType:
      m_SerializableType: System.Single, mscorlib, Version=2.0.0.0, Culture=neutral,
        PublicKeyToken=b77a5c561934e089
    attributes: []
  m_Direction: 1
  m_LinkedSlots: []
--- !u!114 &114696892658596888
MonoBehaviour:
  m_ObjectHideFlags: 0
  m_PrefabParentObject: {fileID: 0}
  m_PrefabInternal: {fileID: 0}
  m_GameObject: {fileID: 0}
  m_Enabled: 1
  m_EditorHideFlags: 0
  m_Script: {fileID: 11500000, guid: 1b605c022ee79394a8a776c0869b3f9a, type: 3}
  m_Name: VFXSlot
  m_EditorClassIdentifier: 
  m_Parent: {fileID: 0}
  m_Children:
  - {fileID: 114957132541503948}
  - {fileID: 114241381865323760}
  m_UIPosition: {x: 0, y: 0}
  m_UICollapsed: 1
  m_UISuperCollapsed: 0
  m_MasterSlot: {fileID: 114696892658596888}
  m_MasterData:
    m_Owner: {fileID: 114566370008860848}
    m_Value:
      m_Type:
        m_SerializableType: UnityEditor.VFX.AABox, Assembly-CSharp-Editor-testable,
          Version=0.0.0.0, Culture=neutral, PublicKeyToken=null
      m_SerializableObject: '{"space":0,"center":{"x":0.0,"y":0.0,"z":0.0},"size":{"x":1.0,"y":1.0,"z":1.0}}'
  m_Property:
    name: bounds
    m_serializedType:
      m_SerializableType: UnityEditor.VFX.AABox, Assembly-CSharp-Editor-testable,
        Version=0.0.0.0, Culture=neutral, PublicKeyToken=null
    attributes: []
  m_Direction: 0
  m_LinkedSlots: []
--- !u!114 &114697155884213714
MonoBehaviour:
  m_ObjectHideFlags: 0
  m_PrefabParentObject: {fileID: 0}
  m_PrefabInternal: {fileID: 0}
  m_GameObject: {fileID: 0}
  m_Enabled: 1
  m_EditorHideFlags: 0
  m_Script: {fileID: 11500000, guid: f780aa281814f9842a7c076d436932e7, type: 3}
  m_Name: VFXSlotFloat
  m_EditorClassIdentifier: 
  m_Parent: {fileID: 0}
  m_Children: []
  m_UIPosition: {x: 0, y: 0}
  m_UICollapsed: 1
  m_UISuperCollapsed: 0
  m_MasterSlot: {fileID: 114697155884213714}
  m_MasterData:
    m_Owner: {fileID: 114184143179556968}
    m_Value:
      m_Type:
        m_SerializableType: System.Single, mscorlib, Version=2.0.0.0, Culture=neutral,
          PublicKeyToken=b77a5c561934e089
      m_SerializableObject: 0
  m_Property:
    name: ArcSequencer
    m_serializedType:
      m_SerializableType: System.Single, mscorlib, Version=2.0.0.0, Culture=neutral,
        PublicKeyToken=b77a5c561934e089
    attributes:
    - m_Type: 3
      m_Min: -Infinity
      m_Max: Infinity
      m_Tooltip: When using customized emission, control the position around the arc
        to emit particles from.
    - m_Type: 0
      m_Min: 0
      m_Max: 1
      m_Tooltip: 
  m_Direction: 0
  m_LinkedSlots:
  - {fileID: 114563507258162678}
--- !u!114 &114707914934336988
MonoBehaviour:
  m_ObjectHideFlags: 0
  m_PrefabParentObject: {fileID: 0}
  m_PrefabInternal: {fileID: 0}
  m_GameObject: {fileID: 0}
  m_Enabled: 1
  m_EditorHideFlags: 0
  m_Script: {fileID: 11500000, guid: a07d13b909432284193a1aeec3c9f533, type: 3}
  m_Name: VFXOperatorSampleGradient
  m_EditorClassIdentifier: 
  m_Parent: {fileID: 114882977597121960}
  m_Children: []
  m_UIPosition: {x: 287.69998, y: 692.3}
  m_UICollapsed: 0
  m_UISuperCollapsed: 0
  m_InputSlots:
  - {fileID: 114804330047330090}
  - {fileID: 114257740782448228}
  m_OutputSlots:
  - {fileID: 114520661121336600}
--- !u!114 &114717234107843558
MonoBehaviour:
  m_ObjectHideFlags: 0
  m_PrefabParentObject: {fileID: 0}
  m_PrefabInternal: {fileID: 0}
  m_GameObject: {fileID: 0}
  m_Enabled: 1
  m_EditorHideFlags: 0
  m_Script: {fileID: 11500000, guid: d16c6aeaef944094b9a1633041804207, type: 3}
  m_Name: Orient
  m_EditorClassIdentifier: 
  m_Parent: {fileID: 114978069437681324}
  m_Children: []
  m_UIPosition: {x: 0, y: 0}
  m_UICollapsed: 0
  m_UISuperCollapsed: 0
  m_InputSlots:
  - {fileID: 114101551670738220}
  m_OutputSlots: []
  m_Disabled: 0
  mode: 2
--- !u!114 &114735041447438772
MonoBehaviour:
  m_ObjectHideFlags: 0
  m_PrefabParentObject: {fileID: 0}
  m_PrefabInternal: {fileID: 0}
  m_GameObject: {fileID: 0}
  m_Enabled: 1
  m_EditorHideFlags: 0
  m_Script: {fileID: 11500000, guid: f780aa281814f9842a7c076d436932e7, type: 3}
  m_Name: VFXSlotFloat
  m_EditorClassIdentifier: 
  m_Parent: {fileID: 114103822428470506}
  m_Children: []
  m_UIPosition: {x: 0, y: 0}
  m_UICollapsed: 1
  m_UISuperCollapsed: 0
  m_MasterSlot: {fileID: 114589956495009732}
  m_MasterData:
    m_Owner: {fileID: 0}
    m_Value:
      m_Type:
        m_SerializableType: 
      m_SerializableObject: 
  m_Property:
    name: z
    m_serializedType:
      m_SerializableType: System.Single, mscorlib, Version=2.0.0.0, Culture=neutral,
        PublicKeyToken=b77a5c561934e089
    attributes: []
  m_Direction: 0
  m_LinkedSlots: []
--- !u!114 &114762544598619578
MonoBehaviour:
  m_ObjectHideFlags: 0
  m_PrefabParentObject: {fileID: 0}
  m_PrefabInternal: {fileID: 0}
  m_GameObject: {fileID: 0}
  m_Enabled: 1
  m_EditorHideFlags: 0
  m_Script: {fileID: 11500000, guid: 1b2b751071c7fc14f9fa503163991826, type: 3}
  m_Name: VFXSlotFloat2
  m_EditorClassIdentifier: 
  m_Parent: {fileID: 0}
  m_Children:
  - {fileID: 114367667043676146}
  - {fileID: 114665126499850516}
  m_UIPosition: {x: 0, y: 0}
  m_UICollapsed: 1
  m_UISuperCollapsed: 0
  m_MasterSlot: {fileID: 114762544598619578}
  m_MasterData:
    m_Owner: {fileID: 114396796427771356}
    m_Value:
      m_Type:
        m_SerializableType: UnityEngine.Vector2, UnityEngine.CoreModule, Version=0.0.0.0,
          Culture=neutral, PublicKeyToken=null
      m_SerializableObject: '{"x":0.0,"y":1.0}'
  m_Property:
    name: Delay
    m_serializedType:
      m_SerializableType: UnityEngine.Vector2, UnityEngine.CoreModule, Version=0.0.0.0,
        Culture=neutral, PublicKeyToken=null
    attributes: []
  m_Direction: 0
  m_LinkedSlots: []
--- !u!114 &114769601724682348
MonoBehaviour:
  m_ObjectHideFlags: 0
  m_PrefabParentObject: {fileID: 0}
  m_PrefabInternal: {fileID: 0}
  m_GameObject: {fileID: 0}
  m_Enabled: 1
  m_EditorHideFlags: 0
  m_Script: {fileID: 11500000, guid: 87c154e0feeee864da39ba7591cf27e7, type: 3}
  m_Name: VFXSlotFloatN
  m_EditorClassIdentifier: 
  m_Parent: {fileID: 0}
  m_Children: []
  m_UIPosition: {x: 0, y: 0}
  m_UICollapsed: 1
  m_UISuperCollapsed: 0
  m_MasterSlot: {fileID: 114769601724682348}
  m_MasterData:
    m_Owner: {fileID: 114411481055189568}
    m_Value:
      m_Type:
        m_SerializableType: UnityEditor.VFX.FloatN, Assembly-CSharp-Editor-testable,
          Version=0.0.0.0, Culture=neutral, PublicKeyToken=null
      m_SerializableObject: '{"m_Components":[1.0]}'
  m_Property:
    name: a
    m_serializedType:
      m_SerializableType: UnityEditor.VFX.FloatN, Assembly-CSharp-Editor-testable,
        Version=0.0.0.0, Culture=neutral, PublicKeyToken=null
    attributes: []
  m_Direction: 0
  m_LinkedSlots:
  - {fileID: 114253461112467484}
--- !u!114 &114774088737312600
MonoBehaviour:
  m_ObjectHideFlags: 0
  m_PrefabParentObject: {fileID: 0}
  m_PrefabInternal: {fileID: 0}
  m_GameObject: {fileID: 0}
  m_Enabled: 1
  m_EditorHideFlags: 0
  m_Script: {fileID: 11500000, guid: 87c154e0feeee864da39ba7591cf27e7, type: 3}
  m_Name: VFXSlotFloatN
  m_EditorClassIdentifier: 
  m_Parent: {fileID: 0}
  m_Children: []
  m_UIPosition: {x: 0, y: 0}
  m_UICollapsed: 1
  m_UISuperCollapsed: 0
  m_MasterSlot: {fileID: 114774088737312600}
  m_MasterData:
    m_Owner: {fileID: 114266831729719686}
    m_Value:
      m_Type:
        m_SerializableType: UnityEditor.VFX.FloatN, Assembly-CSharp-Editor-testable,
          Version=0.0.0.0, Culture=neutral, PublicKeyToken=null
      m_SerializableObject: '{"m_Components":[1.0]}'
  m_Property:
    name: a
    m_serializedType:
      m_SerializableType: UnityEditor.VFX.FloatN, Assembly-CSharp-Editor-testable,
        Version=0.0.0.0, Culture=neutral, PublicKeyToken=null
    attributes: []
  m_Direction: 0
  m_LinkedSlots:
  - {fileID: 114512672187389788}
--- !u!114 &114788554424273958
MonoBehaviour:
  m_ObjectHideFlags: 0
  m_PrefabParentObject: {fileID: 0}
  m_PrefabInternal: {fileID: 0}
  m_GameObject: {fileID: 0}
  m_Enabled: 1
  m_EditorHideFlags: 0
  m_Script: {fileID: 11500000, guid: f780aa281814f9842a7c076d436932e7, type: 3}
  m_Name: VFXSlotFloat
  m_EditorClassIdentifier: 
  m_Parent: {fileID: 114557136734788624}
  m_Children: []
  m_UIPosition: {x: 0, y: 0}
  m_UICollapsed: 1
  m_UISuperCollapsed: 0
  m_MasterSlot: {fileID: 114557136734788624}
  m_MasterData:
    m_Owner: {fileID: 0}
    m_Value:
      m_Type:
        m_SerializableType: 
      m_SerializableObject: 
  m_Property:
    name: y
    m_serializedType:
      m_SerializableType: System.Single, mscorlib, Version=2.0.0.0, Culture=neutral,
        PublicKeyToken=b77a5c561934e089
    attributes: []
  m_Direction: 0
  m_LinkedSlots: []
--- !u!114 &114804330047330090
MonoBehaviour:
  m_ObjectHideFlags: 0
  m_PrefabParentObject: {fileID: 0}
  m_PrefabInternal: {fileID: 0}
  m_GameObject: {fileID: 0}
  m_Enabled: 1
  m_EditorHideFlags: 0
  m_Script: {fileID: 11500000, guid: 76f778ff57c4e8145b9681fe3268d8e9, type: 3}
  m_Name: VFXSlotGradient
  m_EditorClassIdentifier: 
  m_Parent: {fileID: 0}
  m_Children: []
  m_UIPosition: {x: 0, y: 0}
  m_UICollapsed: 1
  m_UISuperCollapsed: 0
  m_MasterSlot: {fileID: 114804330047330090}
  m_MasterData:
    m_Owner: {fileID: 114707914934336988}
    m_Value:
      m_Type:
        m_SerializableType: UnityEngine.Gradient, UnityEngine.CoreModule, Version=0.0.0.0,
          Culture=neutral, PublicKeyToken=null
      m_SerializableObject: '{"colorKeys":[{"color":{"r":0.24705882370471955,"g":0.0,"b":1.0,"a":1.0},"time":0.0},{"color":{"r":0.0,"g":0.7098039388656616,"b":1.0,"a":1.0},"time":0.3807431161403656},{"color":{"r":0.3607843220233917,"g":0.6823529601097107,"b":1.0,"a":1.0},"time":0.6548104286193848},{"color":{"r":1.0,"g":1.0,"b":1.0,"a":1.0},"time":1.0}],"alphaKeys":[{"alpha":1.0,"time":0.0},{"alpha":1.0,"time":1.0}],"gradientMode":0}'
  m_Property:
    name: gradient
    m_serializedType:
      m_SerializableType: UnityEngine.Gradient, UnityEngine.CoreModule, Version=0.0.0.0,
        Culture=neutral, PublicKeyToken=null
    attributes:
    - m_Type: 3
      m_Min: -Infinity
      m_Max: Infinity
      m_Tooltip: The gradient to sample from.
  m_Direction: 0
  m_LinkedSlots: []
--- !u!114 &114833688387658844
MonoBehaviour:
  m_ObjectHideFlags: 0
  m_PrefabParentObject: {fileID: 0}
  m_PrefabInternal: {fileID: 0}
  m_GameObject: {fileID: 0}
  m_Enabled: 1
  m_EditorHideFlags: 0
  m_Script: {fileID: 11500000, guid: f780aa281814f9842a7c076d436932e7, type: 3}
  m_Name: VFXSlotFloat
  m_EditorClassIdentifier: 
  m_Parent: {fileID: 114687711517489188}
  m_Children: []
  m_UIPosition: {x: 0, y: 0}
  m_UICollapsed: 1
  m_UISuperCollapsed: 0
  m_MasterSlot: {fileID: 114687711517489188}
  m_MasterData:
    m_Owner: {fileID: 0}
    m_Value:
      m_Type:
        m_SerializableType: 
      m_SerializableObject: 
  m_Property:
    name: x
    m_serializedType:
      m_SerializableType: System.Single, mscorlib, Version=2.0.0.0, Culture=neutral,
        PublicKeyToken=b77a5c561934e089
    attributes: []
  m_Direction: 0
  m_LinkedSlots: []
--- !u!114 &114835644323645870
MonoBehaviour:
  m_ObjectHideFlags: 0
  m_PrefabParentObject: {fileID: 0}
  m_PrefabInternal: {fileID: 0}
  m_GameObject: {fileID: 0}
  m_Enabled: 1
  m_EditorHideFlags: 0
  m_Script: {fileID: 11500000, guid: 87c154e0feeee864da39ba7591cf27e7, type: 3}
  m_Name: VFXSlotFloatN
  m_EditorClassIdentifier: 
  m_Parent: {fileID: 0}
  m_Children: []
  m_UIPosition: {x: 0, y: 0}
  m_UICollapsed: 1
  m_UISuperCollapsed: 0
  m_MasterSlot: {fileID: 114835644323645870}
  m_MasterData:
    m_Owner: {fileID: 114024695333488094}
    m_Value:
      m_Type:
        m_SerializableType: UnityEditor.VFX.FloatN, Assembly-CSharp-Editor-testable,
          Version=0.0.0.0, Culture=neutral, PublicKeyToken=null
      m_SerializableObject: '{"m_Components":[0.0]}'
  m_Property:
    name: a
    m_serializedType:
      m_SerializableType: UnityEditor.VFX.FloatN, Assembly-CSharp-Editor-testable,
        Version=0.0.0.0, Culture=neutral, PublicKeyToken=null
    attributes: []
  m_Direction: 0
  m_LinkedSlots:
  - {fileID: 114058967430955488}
--- !u!114 &114849303064702680
MonoBehaviour:
  m_ObjectHideFlags: 0
  m_PrefabParentObject: {fileID: 0}
  m_PrefabInternal: {fileID: 0}
  m_GameObject: {fileID: 0}
  m_Enabled: 1
  m_EditorHideFlags: 0
  m_Script: {fileID: 11500000, guid: 87c154e0feeee864da39ba7591cf27e7, type: 3}
  m_Name: VFXSlotFloatN
  m_EditorClassIdentifier: 
  m_Parent: {fileID: 0}
  m_Children: []
  m_UIPosition: {x: 0, y: 0}
  m_UICollapsed: 1
  m_UISuperCollapsed: 0
  m_MasterSlot: {fileID: 114849303064702680}
  m_MasterData:
    m_Owner: {fileID: 114024695333488094}
    m_Value:
      m_Type:
        m_SerializableType: UnityEditor.VFX.FloatN, Assembly-CSharp-Editor-testable,
          Version=0.0.0.0, Culture=neutral, PublicKeyToken=null
      m_SerializableObject: '{"m_Components":[0.0]}'
  m_Property:
    name: b
    m_serializedType:
      m_SerializableType: UnityEditor.VFX.FloatN, Assembly-CSharp-Editor-testable,
        Version=0.0.0.0, Culture=neutral, PublicKeyToken=null
    attributes: []
  m_Direction: 0
  m_LinkedSlots:
  - {fileID: 114520661121336600}
--- !u!114 &114849442983901142
MonoBehaviour:
  m_ObjectHideFlags: 0
  m_PrefabParentObject: {fileID: 0}
  m_PrefabInternal: {fileID: 0}
  m_GameObject: {fileID: 0}
  m_Enabled: 1
  m_EditorHideFlags: 0
  m_Script: {fileID: 11500000, guid: f780aa281814f9842a7c076d436932e7, type: 3}
  m_Name: VFXSlotFloat
  m_EditorClassIdentifier: 
  m_Parent: {fileID: 114583331557659788}
  m_Children: []
  m_UIPosition: {x: 0, y: 0}
  m_UICollapsed: 1
  m_UISuperCollapsed: 0
  m_MasterSlot: {fileID: 114583331557659788}
  m_MasterData:
    m_Owner: {fileID: 0}
    m_Value:
      m_Type:
        m_SerializableType: 
      m_SerializableObject: 
  m_Property:
    name: x
    m_serializedType:
      m_SerializableType: System.Single, mscorlib, Version=2.0.0.0, Culture=neutral,
        PublicKeyToken=b77a5c561934e089
    attributes: []
  m_Direction: 0
  m_LinkedSlots: []
--- !u!114 &114858835493605436
MonoBehaviour:
  m_ObjectHideFlags: 0
  m_PrefabParentObject: {fileID: 0}
  m_PrefabInternal: {fileID: 0}
  m_GameObject: {fileID: 0}
  m_Enabled: 1
  m_EditorHideFlags: 0
  m_Script: {fileID: 11500000, guid: 76f778ff57c4e8145b9681fe3268d8e9, type: 3}
  m_Name: VFXSlotGradient
  m_EditorClassIdentifier: 
  m_Parent: {fileID: 0}
  m_Children: []
  m_UIPosition: {x: 0, y: 0}
  m_UICollapsed: 1
  m_UISuperCollapsed: 0
  m_MasterSlot: {fileID: 114858835493605436}
  m_MasterData:
    m_Owner: {fileID: 114007868087487496}
    m_Value:
      m_Type:
        m_SerializableType: UnityEngine.Gradient, UnityEngine.CoreModule, Version=0.0.0.0,
          Culture=neutral, PublicKeyToken=null
      m_SerializableObject: '{"colorKeys":[{"color":{"r":0.572549045085907,"g":0.0,"b":1.0,"a":1.0},"time":0.06764324754476547},{"color":{"r":0.24705882370471955,"g":0.0,"b":1.0,"a":1.0},"time":0.18529030680656434},{"color":{"r":0.0,"g":0.7098039388656616,"b":1.0,"a":1.0},"time":0.5529412031173706},{"color":{"r":1.0,"g":1.0,"b":1.0,"a":1.0},"time":1.0}],"alphaKeys":[{"alpha":1.0,"time":0.0},{"alpha":1.0,"time":1.0}],"gradientMode":0}'
  m_Property:
    name: gradient
    m_serializedType:
      m_SerializableType: UnityEngine.Gradient, UnityEngine.CoreModule, Version=0.0.0.0,
        Culture=neutral, PublicKeyToken=null
    attributes:
    - m_Type: 3
      m_Min: -Infinity
      m_Max: Infinity
      m_Tooltip: The gradient to sample from.
  m_Direction: 0
  m_LinkedSlots: []
--- !u!114 &114881381463638284
MonoBehaviour:
  m_ObjectHideFlags: 0
  m_PrefabParentObject: {fileID: 0}
  m_PrefabInternal: {fileID: 0}
  m_GameObject: {fileID: 0}
  m_Enabled: 1
  m_EditorHideFlags: 0
  m_Script: {fileID: 11500000, guid: c52d920e7fff73b498050a6b3c4404ca, type: 3}
  m_Name: VFXSlotUint
  m_EditorClassIdentifier: 
  m_Parent: {fileID: 0}
  m_Children: []
  m_UIPosition: {x: 0, y: 0}
  m_UICollapsed: 1
  m_UISuperCollapsed: 0
  m_MasterSlot: {fileID: 114881381463638284}
  m_MasterData:
    m_Owner: {fileID: 114083282803715142}
    m_Value:
      m_Type:
        m_SerializableType: System.UInt32, mscorlib, Version=2.0.0.0, Culture=neutral,
          PublicKeyToken=b77a5c561934e089
      m_SerializableObject: 
  m_Property:
    name: particleId
    m_serializedType:
      m_SerializableType: System.UInt32, mscorlib, Version=2.0.0.0, Culture=neutral,
        PublicKeyToken=b77a5c561934e089
    attributes: []
  m_Direction: 1
  m_LinkedSlots:
  - {fileID: 114919107248435744}
--- !u!114 &114882977597121960
MonoBehaviour:
  m_ObjectHideFlags: 0
  m_PrefabParentObject: {fileID: 0}
  m_PrefabInternal: {fileID: 0}
  m_GameObject: {fileID: 0}
  m_Enabled: 1
  m_EditorHideFlags: 0
  m_Script: {fileID: 11500000, guid: 7d4c867f6b72b714dbb5fd1780afe208, type: 3}
  m_Name: VFXGraph
  m_EditorClassIdentifier: 
  m_Parent: {fileID: 0}
  m_Children:
  - {fileID: 114290022498365920}
  - {fileID: 114566370008860848}
  - {fileID: 114889596446218778}
  - {fileID: 114386013599527706}
  - {fileID: 114368321517584972}
  - {fileID: 114305181611425872}
  - {fileID: 114083282803715142}
  - {fileID: 114673282907514836}
  - {fileID: 114707914934336988}
  - {fileID: 114007868087487496}
  - {fileID: 114024695333488094}
  - {fileID: 114266831729719686}
  - {fileID: 114299208517092550}
  - {fileID: 114411481055189568}
  - {fileID: 114340594850124424}
  - {fileID: 114978069437681324}
  m_UIPosition: {x: 0, y: 0}
  m_UICollapsed: 1
  m_UISuperCollapsed: 0
  m_saved: 1
--- !u!114 &114889596446218778
MonoBehaviour:
  m_ObjectHideFlags: 0
  m_PrefabParentObject: {fileID: 0}
  m_PrefabInternal: {fileID: 0}
  m_GameObject: {fileID: 0}
  m_Enabled: 1
  m_EditorHideFlags: 0
  m_Script: {fileID: 11500000, guid: 2dc095764ededfa4bb32fa602511ea4b, type: 3}
  m_Name: VFXBasicUpdate
  m_EditorClassIdentifier: 
  m_Parent: {fileID: 114882977597121960}
  m_Children: []
  m_UIPosition: {x: 1721.4878, y: 1270.7272}
  m_UICollapsed: 0
  m_UISuperCollapsed: 0
  m_InputSlots: []
  m_OutputSlots: []
  m_Data: {fileID: 114278490781935024}
  m_InputFlowSlot:
  - link:
    - context: {fileID: 114566370008860848}
      slotIndex: 0
  m_OutputFlowSlot:
  - link:
    - context: {fileID: 114978069437681324}
      slotIndex: 0
  integration: 0
--- !u!114 &114919107248435744
MonoBehaviour:
  m_ObjectHideFlags: 0
  m_PrefabParentObject: {fileID: 0}
  m_PrefabInternal: {fileID: 0}
  m_GameObject: {fileID: 0}
  m_Enabled: 1
  m_EditorHideFlags: 0
  m_Script: {fileID: 11500000, guid: 87c154e0feeee864da39ba7591cf27e7, type: 3}
  m_Name: VFXSlotFloatN
  m_EditorClassIdentifier: 
  m_Parent: {fileID: 0}
  m_Children: []
  m_UIPosition: {x: 0, y: 0}
  m_UICollapsed: 1
  m_UISuperCollapsed: 0
  m_MasterSlot: {fileID: 114919107248435744}
  m_MasterData:
    m_Owner: {fileID: 114673282907514836}
    m_Value:
      m_Type:
        m_SerializableType: UnityEditor.VFX.FloatN, Assembly-CSharp-Editor-testable,
          Version=0.0.0.0, Culture=neutral, PublicKeyToken=null
      m_SerializableObject: '{"m_Components":[1.0]}'
  m_Property:
    name: a
    m_serializedType:
      m_SerializableType: UnityEditor.VFX.FloatN, Assembly-CSharp-Editor-testable,
        Version=0.0.0.0, Culture=neutral, PublicKeyToken=null
    attributes:
    - m_Type: 3
      m_Min: -Infinity
      m_Max: Infinity
      m_Tooltip: The numerator operand.
  m_Direction: 0
  m_LinkedSlots:
  - {fileID: 114881381463638284}
--- !u!114 &114924312079030680
MonoBehaviour:
  m_ObjectHideFlags: 0
  m_PrefabParentObject: {fileID: 0}
  m_PrefabInternal: {fileID: 0}
  m_GameObject: {fileID: 0}
  m_Enabled: 1
  m_EditorHideFlags: 0
  m_Script: {fileID: 11500000, guid: f780aa281814f9842a7c076d436932e7, type: 3}
  m_Name: VFXSlotFloat
  m_EditorClassIdentifier: 
  m_Parent: {fileID: 114058967430955488}
  m_Children: []
  m_UIPosition: {x: 0, y: 0}
  m_UICollapsed: 1
  m_UISuperCollapsed: 0
  m_MasterSlot: {fileID: 114058967430955488}
  m_MasterData:
    m_Owner: {fileID: 0}
    m_Value:
      m_Type:
        m_SerializableType: 
      m_SerializableObject: 
  m_Property:
    name: y
    m_serializedType:
      m_SerializableType: System.Single, mscorlib, Version=2.0.0.0, Culture=neutral,
        PublicKeyToken=b77a5c561934e089
    attributes: []
  m_Direction: 1
  m_LinkedSlots: []
--- !u!114 &114929185450023830
MonoBehaviour:
  m_ObjectHideFlags: 0
  m_PrefabParentObject: {fileID: 0}
  m_PrefabInternal: {fileID: 0}
  m_GameObject: {fileID: 0}
  m_Enabled: 1
  m_EditorHideFlags: 0
  m_Script: {fileID: 11500000, guid: f780aa281814f9842a7c076d436932e7, type: 3}
  m_Name: VFXSlotFloat
  m_EditorClassIdentifier: 
  m_Parent: {fileID: 114624924747082904}
  m_Children: []
  m_UIPosition: {x: 0, y: 0}
  m_UICollapsed: 1
  m_UISuperCollapsed: 0
  m_MasterSlot: {fileID: 114101551670738220}
  m_MasterData:
    m_Owner: {fileID: 0}
    m_Value:
      m_Type:
        m_SerializableType: 
      m_SerializableObject: 
  m_Property:
    name: z
    m_serializedType:
      m_SerializableType: System.Single, mscorlib, Version=2.0.0.0, Culture=neutral,
        PublicKeyToken=b77a5c561934e089
    attributes: []
  m_Direction: 0
  m_LinkedSlots: []
--- !u!114 &114948582099933208
MonoBehaviour:
  m_ObjectHideFlags: 0
  m_PrefabParentObject: {fileID: 0}
  m_PrefabInternal: {fileID: 0}
  m_GameObject: {fileID: 0}
  m_Enabled: 1
  m_EditorHideFlags: 0
  m_Script: {fileID: 11500000, guid: f780aa281814f9842a7c076d436932e7, type: 3}
  m_Name: VFXSlotFloat
  m_EditorClassIdentifier: 
  m_Parent: {fileID: 114624924747082904}
  m_Children: []
  m_UIPosition: {x: 0, y: 0}
  m_UICollapsed: 1
  m_UISuperCollapsed: 0
  m_MasterSlot: {fileID: 114101551670738220}
  m_MasterData:
    m_Owner: {fileID: 0}
    m_Value:
      m_Type:
        m_SerializableType: 
      m_SerializableObject: 
  m_Property:
    name: x
    m_serializedType:
      m_SerializableType: System.Single, mscorlib, Version=2.0.0.0, Culture=neutral,
        PublicKeyToken=b77a5c561934e089
    attributes: []
  m_Direction: 0
  m_LinkedSlots: []
--- !u!114 &114949578186220584
MonoBehaviour:
  m_ObjectHideFlags: 0
  m_PrefabParentObject: {fileID: 0}
  m_PrefabInternal: {fileID: 0}
  m_GameObject: {fileID: 0}
  m_Enabled: 1
  m_EditorHideFlags: 0
  m_Script: {fileID: 11500000, guid: 87c154e0feeee864da39ba7591cf27e7, type: 3}
  m_Name: VFXSlotFloatN
  m_EditorClassIdentifier: 
  m_Parent: {fileID: 0}
  m_Children: []
  m_UIPosition: {x: 0, y: 0}
  m_UICollapsed: 1
  m_UISuperCollapsed: 0
  m_MasterSlot: {fileID: 114949578186220584}
  m_MasterData:
    m_Owner: {fileID: 114368321517584972}
    m_Value:
      m_Type:
        m_SerializableType: UnityEditor.VFX.FloatN, Assembly-CSharp-Editor-testable,
          Version=0.0.0.0, Culture=neutral, PublicKeyToken=null
      m_SerializableObject: '{"m_Components":[1.0]}'
  m_Property:
    name: c
    m_serializedType:
      m_SerializableType: UnityEditor.VFX.FloatN, Assembly-CSharp-Editor-testable,
        Version=0.0.0.0, Culture=neutral, PublicKeyToken=null
    attributes: []
  m_Direction: 0
  m_LinkedSlots: []
--- !u!114 &114957132541503948
MonoBehaviour:
  m_ObjectHideFlags: 0
  m_PrefabParentObject: {fileID: 0}
  m_PrefabInternal: {fileID: 0}
  m_GameObject: {fileID: 0}
  m_Enabled: 1
  m_EditorHideFlags: 0
  m_Script: {fileID: 11500000, guid: ac39bd03fca81b849929b9c966f1836a, type: 3}
  m_Name: VFXSlotFloat3
  m_EditorClassIdentifier: 
  m_Parent: {fileID: 114696892658596888}
  m_Children:
  - {fileID: 114073755237166198}
  - {fileID: 114475261228774300}
  - {fileID: 114533731294852340}
  m_UIPosition: {x: 0, y: 0}
  m_UICollapsed: 1
  m_UISuperCollapsed: 0
  m_MasterSlot: {fileID: 114696892658596888}
  m_MasterData:
    m_Owner: {fileID: 0}
    m_Value:
      m_Type:
        m_SerializableType: 
      m_SerializableObject: 
  m_Property:
    name: center
    m_serializedType:
      m_SerializableType: UnityEngine.Vector3, UnityEngine.CoreModule, Version=0.0.0.0,
        Culture=neutral, PublicKeyToken=null
    attributes:
    - m_Type: 3
      m_Min: -Infinity
      m_Max: Infinity
      m_Tooltip: The centre of the box.
  m_Direction: 0
  m_LinkedSlots: []
--- !u!114 &114966761428535848
MonoBehaviour:
  m_ObjectHideFlags: 0
  m_PrefabParentObject: {fileID: 0}
  m_PrefabInternal: {fileID: 0}
  m_GameObject: {fileID: 0}
  m_Enabled: 1
  m_EditorHideFlags: 0
  m_Script: {fileID: 11500000, guid: f780aa281814f9842a7c076d436932e7, type: 3}
  m_Name: VFXSlotFloat
  m_EditorClassIdentifier: 
  m_Parent: {fileID: 114103822428470506}
  m_Children: []
  m_UIPosition: {x: 0, y: 0}
  m_UICollapsed: 1
  m_UISuperCollapsed: 0
  m_MasterSlot: {fileID: 114589956495009732}
  m_MasterData:
    m_Owner: {fileID: 0}
    m_Value:
      m_Type:
        m_SerializableType: 
      m_SerializableObject: 
  m_Property:
    name: y
    m_serializedType:
      m_SerializableType: System.Single, mscorlib, Version=2.0.0.0, Culture=neutral,
        PublicKeyToken=b77a5c561934e089
    attributes: []
  m_Direction: 0
  m_LinkedSlots: []
--- !u!114 &114975229371508652
MonoBehaviour:
  m_ObjectHideFlags: 0
  m_PrefabParentObject: {fileID: 0}
  m_PrefabInternal: {fileID: 0}
  m_GameObject: {fileID: 0}
  m_Enabled: 1
  m_EditorHideFlags: 0
  m_Script: {fileID: 11500000, guid: f780aa281814f9842a7c076d436932e7, type: 3}
  m_Name: VFXSlotFloat
  m_EditorClassIdentifier: 
  m_Parent: {fileID: 114512672187389788}
  m_Children: []
  m_UIPosition: {x: 0, y: 0}
  m_UICollapsed: 1
  m_UISuperCollapsed: 0
  m_MasterSlot: {fileID: 114512672187389788}
  m_MasterData:
    m_Owner: {fileID: 0}
    m_Value:
      m_Type:
        m_SerializableType: 
      m_SerializableObject: 
  m_Property:
    name: w
    m_serializedType:
      m_SerializableType: System.Single, mscorlib, Version=2.0.0.0, Culture=neutral,
        PublicKeyToken=b77a5c561934e089
    attributes: []
  m_Direction: 1
  m_LinkedSlots: []
--- !u!114 &114978069437681324
MonoBehaviour:
  m_ObjectHideFlags: 0
  m_PrefabParentObject: {fileID: 0}
  m_PrefabInternal: {fileID: 0}
  m_GameObject: {fileID: 0}
  m_Enabled: 1
  m_EditorHideFlags: 0
  m_Script: {fileID: 11500000, guid: e11cc5d75a2f7ad44bf3be8842ccab7f, type: 3}
  m_Name: VFXLineOutput
  m_EditorClassIdentifier: 
  m_Parent: {fileID: 114882977597121960}
  m_Children:
  - {fileID: 114322036581150590}
  - {fileID: 114150574329384376}
  - {fileID: 114239882570484514}
  - {fileID: 114717234107843558}
  m_UIPosition: {x: 1662.3885, y: 1583.5349}
  m_UICollapsed: 0
  m_UISuperCollapsed: 0
  m_InputSlots:
  - {fileID: 114687711517489188}
  m_OutputSlots: []
  m_Data: {fileID: 114278490781935024}
  m_InputFlowSlot:
  - link:
    - context: {fileID: 114889596446218778}
      slotIndex: 0
  m_OutputFlowSlot:
  - link: []
  blendMode: 1
  useSoftParticle: 0
  sortPriority: 0
  indirectDraw: 0
  targetFromAttributes: 1
--- !u!114 &114978967300245268
MonoBehaviour:
  m_ObjectHideFlags: 0
  m_PrefabParentObject: {fileID: 0}
  m_PrefabInternal: {fileID: 0}
  m_GameObject: {fileID: 0}
  m_Enabled: 1
  m_EditorHideFlags: 0
  m_Script: {fileID: 11500000, guid: f780aa281814f9842a7c076d436932e7, type: 3}
  m_Name: VFXSlotFloat
  m_EditorClassIdentifier: 
  m_Parent: {fileID: 114058967430955488}
  m_Children: []
  m_UIPosition: {x: 0, y: 0}
  m_UICollapsed: 1
  m_UISuperCollapsed: 0
  m_MasterSlot: {fileID: 114058967430955488}
  m_MasterData:
    m_Owner: {fileID: 0}
    m_Value:
      m_Type:
        m_SerializableType: 
      m_SerializableObject: 
  m_Property:
    name: w
    m_serializedType:
      m_SerializableType: System.Single, mscorlib, Version=2.0.0.0, Culture=neutral,
        PublicKeyToken=b77a5c561934e089
    attributes: []
  m_Direction: 1
  m_LinkedSlots: []
--- !u!2058629509 &8926484042661614526
VFXAsset:
  m_ObjectHideFlags: 0
  m_PrefabParentObject: {fileID: 0}
  m_PrefabInternal: {fileID: 0}
  m_Name: 06_LineOutput
  m_Graph: {fileID: 114882977597121960}
  m_Expressions:
    m_Expressions:
    - op: 0
      valueIndex: 0
      data[0]: -1
      data[1]: -1
      data[2]: -1
      data[3]: 1
    - op: 0
      valueIndex: 1
      data[0]: -1
      data[1]: -1
      data[2]: -1
      data[3]: 1
    - op: 0
      valueIndex: 2
      data[0]: -1
      data[1]: -1
      data[2]: -1
      data[3]: 1
    - op: 0
      valueIndex: 3
      data[0]: -1
      data[1]: -1
      data[2]: -1
      data[3]: 14
    - op: 0
      valueIndex: 4
      data[0]: -1
      data[1]: -1
      data[2]: -1
      data[3]: 1
    - op: 0
      valueIndex: 5
      data[0]: -1
      data[1]: -1
      data[2]: -1
      data[3]: 14
    - op: 39
      valueIndex: 6
      data[0]: 3
      data[1]: -1
      data[2]: -1
      data[3]: 0
    - op: 39
      valueIndex: 7
      data[0]: 5
      data[1]: -1
      data[2]: -1
      data[3]: 1
    - op: 0
      valueIndex: 8
      data[0]: -1
      data[1]: -1
      data[2]: -1
      data[3]: 1
    - op: 3
      valueIndex: 9
      data[0]: 8
      data[1]: 8
      data[2]: 8
      data[3]: 8
    - op: 0
      valueIndex: 13
      data[0]: -1
      data[1]: -1
      data[2]: -1
      data[3]: 1
    - op: 3
      valueIndex: 14
      data[0]: 10
      data[1]: 10
      data[2]: 10
      data[3]: 10
    - op: 0
      valueIndex: 18
      data[0]: -1
      data[1]: -1
      data[2]: -1
      data[3]: 1
    - op: 0
      valueIndex: 19
      data[0]: -1
      data[1]: -1
      data[2]: -1
      data[3]: 1
    - op: 0
      valueIndex: 20
      data[0]: -1
      data[1]: -1
      data[2]: -1
      data[3]: 1
    - op: 0
      valueIndex: 21
      data[0]: -1
      data[1]: -1
      data[2]: -1
      data[3]: 1
    - op: 0
      valueIndex: 22
      data[0]: -1
      data[1]: -1
      data[2]: -1
      data[3]: 1
    - op: 0
      valueIndex: 23
      data[0]: -1
      data[1]: -1
      data[2]: -1
      data[3]: 1
    - op: 0
      valueIndex: 24
      data[0]: -1
      data[1]: -1
      data[2]: -1
      data[3]: 1
    - op: 14
      valueIndex: 25
      data[0]: -1
      data[1]: -1
      data[2]: -1
      data[3]: -1
    - op: 0
      valueIndex: 26
      data[0]: -1
      data[1]: -1
      data[2]: -1
      data[3]: 1
    - op: 0
      valueIndex: 27
      data[0]: -1
      data[1]: -1
      data[2]: -1
      data[3]: 1
    - op: 32
      valueIndex: 28
      data[0]: 12
      data[1]: 2
      data[2]: -1
      data[3]: 1
    - op: 0
      valueIndex: 29
      data[0]: -1
      data[1]: -1
      data[2]: -1
      data[3]: 1
    - op: 0
      valueIndex: 30
      data[0]: -1
      data[1]: -1
      data[2]: -1
      data[3]: 1
    - op: 0
      valueIndex: 31
      data[0]: -1
      data[1]: -1
      data[2]: -1
      data[3]: 1
    - op: 0
      valueIndex: 32
      data[0]: -1
      data[1]: -1
      data[2]: -1
      data[3]: 1
    - op: 0
      valueIndex: 33
      data[0]: -1
      data[1]: -1
      data[2]: -1
      data[3]: 1
    - op: 0
      valueIndex: 34
      data[0]: -1
      data[1]: -1
      data[2]: -1
      data[3]: 1
    - op: 0
      valueIndex: 35
      data[0]: -1
      data[1]: -1
      data[2]: -1
      data[3]: 1
    - op: 0
      valueIndex: 36
      data[0]: -1
      data[1]: -1
      data[2]: -1
      data[3]: 1
    - op: 0
      valueIndex: 37
      data[0]: -1
      data[1]: -1
      data[2]: -1
      data[3]: 1
    - op: 0
      valueIndex: 38
      data[0]: -1
      data[1]: -1
      data[2]: -1
      data[3]: 1
    - op: 0
      valueIndex: 39
      data[0]: -1
      data[1]: -1
      data[2]: -1
      data[3]: 1
    - op: 0
      valueIndex: 40
      data[0]: -1
      data[1]: -1
      data[2]: -1
      data[3]: 1
    - op: 0
      valueIndex: 41
      data[0]: -1
      data[1]: -1
      data[2]: -1
      data[3]: 1
    - op: 0
      valueIndex: 42
      data[0]: -1
      data[1]: -1
      data[2]: -1
      data[3]: 1
    - op: 0
      valueIndex: 43
      data[0]: -1
      data[1]: -1
      data[2]: -1
      data[3]: 1
    - op: 2
      valueIndex: 44
      data[0]: 34
      data[1]: 36
      data[2]: 26
      data[3]: -1
    - op: 0
      valueIndex: 47
      data[0]: -1
      data[1]: -1
      data[2]: -1
      data[3]: 1
    - op: 2
      valueIndex: 48
      data[0]: 15
      data[1]: 14
      data[2]: 25
      data[3]: -1
    - op: 1
      valueIndex: 51
      data[0]: 33
      data[1]: 37
      data[2]: -1
      data[3]: -1
    - op: 1
      valueIndex: 53
      data[0]: 35
      data[1]: 35
      data[2]: -1
      data[3]: -1
    - op: 2
      valueIndex: 55
      data[0]: 31
      data[1]: 29
      data[2]: 30
      data[3]: -1
    - op: 2
      valueIndex: 58
      data[0]: 32
      data[1]: 28
      data[2]: 27
      data[3]: -1
    - op: 2
      valueIndex: 61
      data[0]: 16
      data[1]: 18
      data[2]: 13
      data[3]: -1
    - op: 27
      valueIndex: 64
      data[0]: 19
      data[1]: 20
      data[2]: -1
      data[3]: 1
    - op: 2
      valueIndex: 65
      data[0]: 21
      data[1]: 23
      data[2]: 17
      data[3]: -1
    - op: 0
      valueIndex: 68
      data[0]: -1
      data[1]: -1
      data[2]: -1
      data[3]: 1
    - op: 31
      valueIndex: 69
      data[0]: 22
      data[1]: 24
      data[2]: -1
      data[3]: 1
    m_NeedsLocalToWorld: 0
    m_NeedsWorldToLocal: 0
  m_ExposedExpressions: []
  m_PropertySheet:
    m_Float:
      m_Array:
      - m_ExpressionIndex: 0
        m_Value: 24
      - m_ExpressionIndex: 1
        m_Value: 1
      - m_ExpressionIndex: 2
        m_Value: 0
      - m_ExpressionIndex: 4
        m_Value: 1
      - m_ExpressionIndex: 8
        m_Value: 0
      - m_ExpressionIndex: 10
        m_Value: 2
      - m_ExpressionIndex: 12
        m_Value: 6.2831855
      - m_ExpressionIndex: 13
        m_Value: 0
      - m_ExpressionIndex: 14
        m_Value: 0
      - m_ExpressionIndex: 15
        m_Value: 0
      - m_ExpressionIndex: 16
        m_Value: 0
      - m_ExpressionIndex: 17
        m_Value: 0
      - m_ExpressionIndex: 18
        m_Value: 0
      - m_ExpressionIndex: 20
        m_Value: 100
      - m_ExpressionIndex: 21
        m_Value: 1
      - m_ExpressionIndex: 23
        m_Value: 1
      - m_ExpressionIndex: 24
        m_Value: 6.2831855
      - m_ExpressionIndex: 25
        m_Value: 0
      - m_ExpressionIndex: 26
        m_Value: -0.2
      - m_ExpressionIndex: 27
        m_Value: 0
      - m_ExpressionIndex: 28
        m_Value: 0
      - m_ExpressionIndex: 29
        m_Value: 1
      - m_ExpressionIndex: 30
        m_Value: 1
      - m_ExpressionIndex: 31
        m_Value: 1
      - m_ExpressionIndex: 32
        m_Value: 0
      - m_ExpressionIndex: 33
        m_Value: 0
      - m_ExpressionIndex: 34
        m_Value: 0
      - m_ExpressionIndex: 35
        m_Value: 10000
      - m_ExpressionIndex: 36
        m_Value: 0
      - m_ExpressionIndex: 37
        m_Value: 1
      - m_ExpressionIndex: 39
        m_Value: 0.5
      - m_ExpressionIndex: 48
        m_Value: 1
    m_Vector2f:
      m_Array: []
    m_Vector3f:
      m_Array: []
    m_Vector4f:
      m_Array: []
    m_Uint:
      m_Array: []
    m_Int:
      m_Array: []
    m_Matrix4x4f:
      m_Array: []
    m_AnimationCurve:
      m_Array: []
    m_Gradient:
      m_Array:
      - m_ExpressionIndex: 3
        m_Value:
          serializedVersion: 2
          key0: {r: 0.57254905, g: 0, b: 1, a: 1}
          key1: {r: 0.24705882, g: 0, b: 1, a: 1}
          key2: {r: 0, g: 0.70980394, b: 1, a: 0}
          key3: {r: 1, g: 1, b: 1, a: 0}
          key4: {r: 0, g: 0, b: 0, a: 0}
          key5: {r: 0, g: 0, b: 0, a: 0}
          key6: {r: 0, g: 0, b: 0, a: 0}
          key7: {r: 0, g: 0, b: 0, a: 0}
          ctime0: 4433
          ctime1: 12143
          ctime2: 36237
          ctime3: 65535
          ctime4: 0
          ctime5: 0
          ctime6: 0
          ctime7: 0
          atime0: 0
          atime1: 65535
          atime2: 0
          atime3: 0
          atime4: 0
          atime5: 0
          atime6: 0
          atime7: 0
          m_Mode: 0
          m_NumColorKeys: 4
          m_NumAlphaKeys: 2
      - m_ExpressionIndex: 5
        m_Value:
          serializedVersion: 2
          key0: {r: 0.24705882, g: 0, b: 1, a: 1}
          key1: {r: 0, g: 0.70980394, b: 1, a: 1}
          key2: {r: 0.36078432, g: 0.68235296, b: 1, a: 0}
          key3: {r: 1, g: 1, b: 1, a: 0}
          key4: {r: 0, g: 0, b: 0, a: 0}
          key5: {r: 0, g: 0, b: 0, a: 0}
          key6: {r: 0, g: 0, b: 0, a: 0}
          key7: {r: 0, g: 0, b: 0, a: 0}
          ctime0: 0
          ctime1: 24952
          ctime2: 42913
          ctime3: 65535
          ctime4: 0
          ctime5: 0
          ctime6: 0
          ctime7: 0
          atime0: 0
          atime1: 65535
          atime2: 0
          atime3: 0
          atime4: 0
          atime5: 0
          atime6: 0
          atime7: 0
          m_Mode: 0
          m_NumColorKeys: 4
          m_NumAlphaKeys: 2
    m_NamedObject:
      m_Array: []
    m_Bool:
      m_Array: []
  m_Buffers:
  - type: 1
    size: 524288
    capacity: 65536
    layout:
    - name: color
      type: 3
      offset:
        bucket: 0
        structure: 8
        element: 0
    - name: position
      type: 3
      offset:
        bucket: 0
        structure: 8
        element: 4
  - type: 1
    size: 1
    capacity: 1
    layout:
    - name: spawnCount
      type: 1
      offset:
        bucket: 0
        structure: 1
        element: 0
  m_CPUBuffers:
  - capacity: 1
    stride: 1
    layout:
    - name: spawnCount
      type: 1
      offset:
        bucket: 0
        structure: 1
        element: 0
    initialData:
      data: 00000000
  - capacity: 1
    stride: 1
    layout:
    - name: spawnCount
      type: 1
      offset:
        bucket: 0
        structure: 1
        element: 0
    initialData:
      data: 00000000
  m_Systems:
  - type: 0
    flags: 0
    capacity: 0
    buffers:
    - index: 1
      nameId: spawner_output
    values: []
    tasks:
    - type: 268435457
      buffers: []
      values:
      - index: 42
        nameId: Count
      - index: 41
        nameId: Delay
      params: []
      processor: {fileID: 0}
  - type: 1
    flags: 0
    capacity: 65536
    buffers:
    - index: 0
      nameId: attributeBuffer
    - index: 1
      nameId: sourceAttributeBuffer
    - index: 1
      nameId: spawner_input
    values:
    - index: 44
      nameId: bounds_center
    - index: 43
      nameId: bounds_size
    tasks:
    - type: 536870912
      buffers:
      - index: 0
        nameId: attributeBuffer
      - index: 1
        nameId: sourceAttributeBuffer
      values:
      - index: 6
        nameId: uniform_b
      - index: 7
        nameId: uniform_c
      - index: 0
        nameId: uniform_d
      - index: 1
        nameId: uniform_e
      - index: 9
        nameId: uniform_f
      - index: 11
        nameId: uniform_g
      - index: 45
        nameId: uniform_Sphere_center_c
      - index: 48
        nameId: uniform_Sphere_radius_c
      - index: 49
        nameId: uniform_Sphere_arc_c
      params: []
<<<<<<< HEAD
      processor: {fileID: 7200000, guid: 030b2ea37c749bc408a5f94f0ba2e3ee, type: 3}
=======
      processor: {fileID: 7200000, guid: 7dd6b707c009bd24090877440eb71c87, type: 3}
>>>>>>> 8bba51e1
    - type: 805306368
      buffers:
      - index: 0
        nameId: attributeBuffer
      values: []
      params: []
<<<<<<< HEAD
      processor: {fileID: 7200000, guid: 22cab09ae12aca8409c54a3beab7c0af, type: 3}
=======
      processor: {fileID: 7200000, guid: ff2b3e8f992a8624f93daaea96972429, type: 3}
>>>>>>> 8bba51e1
    - type: 1073741825
      buffers:
      - index: 0
        nameId: attributeBuffer
      values:
      - index: 46
        nameId: uniform_AngleZ_b
      - index: 47
        nameId: uniform_Pivot_c
      - index: 39
        nameId: uniform_SizeX_d
      - index: 40
        nameId: uniform_Position_position_e
      - index: 38
        nameId: uniform_targetOffset
      params:
      - index: 0
        nameId: sortPriority
<<<<<<< HEAD
      processor: {fileID: 4800000, guid: 64130f5af325a9445ac80614db3391d4, type: 3}
=======
      processor: {fileID: 4800000, guid: 4ed651774c70dad47bb513a19315d192, type: 3}
>>>>>>> 8bba51e1
  m_Events:
  - name: OnPlay
    playSystems: 00000000
    stopSystems: 
  - name: OnStop
    playSystems: 
    stopSystems: 00000000
  m_RendererSettings:
    motionVectorGenerationMode: 0
    shadowCastingMode: 0
    receiveShadows: 0
    reflectionProbeUsage: 0
    lightProbeUsage: 0<|MERGE_RESOLUTION|>--- conflicted
+++ resolved
@@ -4049,22 +4049,14 @@
       - index: 49
         nameId: uniform_Sphere_arc_c
       params: []
-<<<<<<< HEAD
-      processor: {fileID: 7200000, guid: 030b2ea37c749bc408a5f94f0ba2e3ee, type: 3}
-=======
       processor: {fileID: 7200000, guid: 7dd6b707c009bd24090877440eb71c87, type: 3}
->>>>>>> 8bba51e1
     - type: 805306368
       buffers:
       - index: 0
         nameId: attributeBuffer
       values: []
       params: []
-<<<<<<< HEAD
-      processor: {fileID: 7200000, guid: 22cab09ae12aca8409c54a3beab7c0af, type: 3}
-=======
       processor: {fileID: 7200000, guid: ff2b3e8f992a8624f93daaea96972429, type: 3}
->>>>>>> 8bba51e1
     - type: 1073741825
       buffers:
       - index: 0
@@ -4083,17 +4075,13 @@
       params:
       - index: 0
         nameId: sortPriority
-<<<<<<< HEAD
-      processor: {fileID: 4800000, guid: 64130f5af325a9445ac80614db3391d4, type: 3}
-=======
       processor: {fileID: 4800000, guid: 4ed651774c70dad47bb513a19315d192, type: 3}
->>>>>>> 8bba51e1
   m_Events:
-  - name: OnPlay
-    playSystems: 00000000
+  - name: OnStart
+    startSystems: 00000000
     stopSystems: 
   - name: OnStop
-    playSystems: 
+    startSystems: 
     stopSystems: 00000000
   m_RendererSettings:
     motionVectorGenerationMode: 0
