%YAML 1.1
%TAG !u! tag:unity3d.com,2011:
--- !u!114 &114006880316419964
MonoBehaviour:
  m_ObjectHideFlags: 0
  m_PrefabParentObject: {fileID: 0}
  m_PrefabInternal: {fileID: 0}
  m_GameObject: {fileID: 0}
  m_Enabled: 1
  m_EditorHideFlags: 0
  m_Script: {fileID: 11500000, guid: f780aa281814f9842a7c076d436932e7, type: 3}
  m_Name: VFXSlotFloat
  m_EditorClassIdentifier: 
  m_Parent: {fileID: 114010146734250860}
  m_Children: []
  m_UIPosition: {x: 0, y: 0}
  m_UICollapsed: 1
  m_MasterSlot: {fileID: 114459024007934816}
  m_MasterData:
    m_Owner: {fileID: 0}
    m_Value:
      m_Type:
        m_SerializableType: 
      m_SerializableObject: 
  m_Property:
    name: y
    m_serializedType:
      m_SerializableType: System.Single, mscorlib, Version=2.0.0.0, Culture=neutral,
        PublicKeyToken=b77a5c561934e089
    attributes: []
  m_Direction: 0
  m_LinkedSlots: []
--- !u!114 &114010146734250860
MonoBehaviour:
  m_ObjectHideFlags: 0
  m_PrefabParentObject: {fileID: 0}
  m_PrefabInternal: {fileID: 0}
  m_GameObject: {fileID: 0}
  m_Enabled: 1
  m_EditorHideFlags: 0
  m_Script: {fileID: 11500000, guid: ac39bd03fca81b849929b9c966f1836a, type: 3}
  m_Name: VFXSlotFloat3
  m_EditorClassIdentifier: 
  m_Parent: {fileID: 114459024007934816}
  m_Children:
  - {fileID: 114856396408691582}
  - {fileID: 114006880316419964}
  - {fileID: 114865233503024014}
  m_UIPosition: {x: 0, y: 0}
  m_UICollapsed: 1
  m_MasterSlot: {fileID: 114459024007934816}
  m_MasterData:
    m_Owner: {fileID: 0}
    m_Value:
      m_Type:
        m_SerializableType: 
      m_SerializableObject: 
  m_Property:
    name: size
    m_serializedType:
      m_SerializableType: UnityEngine.Vector3, UnityEngine.CoreModule, Version=0.0.0.0,
        Culture=neutral, PublicKeyToken=null
    attributes:
    - m_Type: 3
      m_Min: -Infinity
      m_Max: Infinity
      m_Tooltip: The size of the box along each axis.
  m_Direction: 0
  m_LinkedSlots: []
--- !u!114 &114015547924685798
MonoBehaviour:
  m_ObjectHideFlags: 0
  m_PrefabParentObject: {fileID: 0}
  m_PrefabInternal: {fileID: 0}
  m_GameObject: {fileID: 0}
  m_Enabled: 1
  m_EditorHideFlags: 0
  m_Script: {fileID: 11500000, guid: f780aa281814f9842a7c076d436932e7, type: 3}
  m_Name: VFXSlotFloat
  m_EditorClassIdentifier: 
  m_Parent: {fileID: 114697200481505942}
  m_Children: []
  m_UIPosition: {x: 0, y: 0}
  m_UICollapsed: 1
  m_MasterSlot: {fileID: 114459024007934816}
  m_MasterData:
    m_Owner: {fileID: 0}
    m_Value:
      m_Type:
        m_SerializableType: 
      m_SerializableObject: 
  m_Property:
    name: x
    m_serializedType:
      m_SerializableType: System.Single, mscorlib, Version=2.0.0.0, Culture=neutral,
        PublicKeyToken=b77a5c561934e089
    attributes: []
  m_Direction: 0
  m_LinkedSlots: []
--- !u!114 &114018038861355924
MonoBehaviour:
  m_ObjectHideFlags: 0
  m_PrefabParentObject: {fileID: 0}
  m_PrefabInternal: {fileID: 0}
  m_GameObject: {fileID: 0}
  m_Enabled: 1
  m_EditorHideFlags: 0
  m_Script: {fileID: 11500000, guid: f780aa281814f9842a7c076d436932e7, type: 3}
  m_Name: VFXSlotFloat
  m_EditorClassIdentifier: 
  m_Parent: {fileID: 114415135675112014}
  m_Children: []
  m_UIPosition: {x: 0, y: 0}
  m_UICollapsed: 1
  m_MasterSlot: {fileID: 114415135675112014}
  m_MasterData:
    m_Owner: {fileID: 0}
    m_Value:
      m_Type:
        m_SerializableType: 
      m_SerializableObject: 
  m_Property:
    name: z
    m_serializedType:
      m_SerializableType: System.Single, mscorlib, Version=2.0.0.0, Culture=neutral,
        PublicKeyToken=b77a5c561934e089
    attributes: []
  m_Direction: 0
  m_LinkedSlots: []
--- !u!114 &114089025860126824
MonoBehaviour:
  m_ObjectHideFlags: 0
  m_PrefabParentObject: {fileID: 0}
  m_PrefabInternal: {fileID: 0}
  m_GameObject: {fileID: 0}
  m_Enabled: 1
  m_EditorHideFlags: 0
  m_Script: {fileID: 11500000, guid: d78581a96eae8bf4398c282eb0b098bd, type: 3}
  m_Name: VFXDataParticle
  m_EditorClassIdentifier: 
  m_Parent: {fileID: 0}
  m_Children: []
  m_UIPosition: {x: 0, y: 0}
  m_UICollapsed: 1
  m_Owners:
  - {fileID: 114980532763102586}
  - {fileID: 114139906622104462}
  - {fileID: 114681613447015294}
  m_Capacity: 65536
  m_Bounds:
    m_Center: {x: 0, y: 0, z: 0}
    m_Extent: {x: 0, y: 0, z: 0}
  m_WorldSpace: 0
--- !u!114 &114139906622104462
MonoBehaviour:
  m_ObjectHideFlags: 0
  m_PrefabParentObject: {fileID: 0}
  m_PrefabInternal: {fileID: 0}
  m_GameObject: {fileID: 0}
  m_Enabled: 1
  m_EditorHideFlags: 0
  m_Script: {fileID: 11500000, guid: 2dc095764ededfa4bb32fa602511ea4b, type: 3}
  m_Name: VFXBasicUpdate
  m_EditorClassIdentifier: 
  m_Parent: {fileID: 114189742656582804}
  m_Children: []
  m_UIPosition: {x: -183.28221, y: 77.333534}
  m_UICollapsed: 0
  m_InputSlots: []
  m_OutputSlots: []
  m_Data: {fileID: 114089025860126824}
  m_Space: 0
  m_InputFlowSlot:
  - link:
    - context: {fileID: 114980532763102586}
      slotIndex: 0
  m_OutputFlowSlot:
  - link:
    - context: {fileID: 114681613447015294}
      slotIndex: 0
  integration: 0
--- !u!114 &114189742656582804
MonoBehaviour:
  m_ObjectHideFlags: 0
  m_PrefabParentObject: {fileID: 0}
  m_PrefabInternal: {fileID: 0}
  m_GameObject: {fileID: 0}
  m_Enabled: 1
  m_EditorHideFlags: 0
  m_Script: {fileID: 11500000, guid: 7d4c867f6b72b714dbb5fd1780afe208, type: 3}
  m_Name: VFXGraph
  m_EditorClassIdentifier: 
  m_Parent: {fileID: 0}
  m_Children:
  - {fileID: 114450193055474304}
  - {fileID: 114980532763102586}
  - {fileID: 114139906622104462}
  - {fileID: 114681613447015294}
  m_UIPosition: {x: 0, y: 0}
  m_UICollapsed: 1
  m_saved: 1
--- !u!114 &114312636310875260
MonoBehaviour:
  m_ObjectHideFlags: 0
  m_PrefabParentObject: {fileID: 0}
  m_PrefabInternal: {fileID: 0}
  m_GameObject: {fileID: 0}
  m_Enabled: 1
  m_EditorHideFlags: 0
  m_Script: {fileID: 11500000, guid: a971fa2e110a0ac42ac1d8dae408704b, type: 3}
  m_Name: SetAttribute
  m_EditorClassIdentifier: 
  m_Parent: {fileID: 114980532763102586}
  m_Children: []
  m_UIPosition: {x: 0, y: 0}
  m_UICollapsed: 0
  m_InputSlots:
  - {fileID: 114723635383607824}
  m_OutputSlots: []
  m_Disabled: 0
  attribute: lifetime
--- !u!114 &114357531746406188
MonoBehaviour:
  m_ObjectHideFlags: 0
  m_PrefabParentObject: {fileID: 0}
  m_PrefabInternal: {fileID: 0}
  m_GameObject: {fileID: 0}
  m_Enabled: 1
  m_EditorHideFlags: 0
  m_Script: {fileID: 11500000, guid: f780aa281814f9842a7c076d436932e7, type: 3}
  m_Name: VFXSlotFloat
  m_EditorClassIdentifier: 
  m_Parent: {fileID: 114415135675112014}
  m_Children: []
  m_UIPosition: {x: 0, y: 0}
  m_UICollapsed: 1
  m_MasterSlot: {fileID: 114415135675112014}
  m_MasterData:
    m_Owner: {fileID: 0}
    m_Value:
      m_Type:
        m_SerializableType: 
      m_SerializableObject: 
  m_Property:
    name: x
    m_serializedType:
      m_SerializableType: System.Single, mscorlib, Version=2.0.0.0, Culture=neutral,
        PublicKeyToken=b77a5c561934e089
    attributes: []
  m_Direction: 0
  m_LinkedSlots: []
--- !u!114 &114371952838723628
MonoBehaviour:
  m_ObjectHideFlags: 0
  m_PrefabParentObject: {fileID: 0}
  m_PrefabInternal: {fileID: 0}
  m_GameObject: {fileID: 0}
  m_Enabled: 1
  m_EditorHideFlags: 0
  m_Script: {fileID: 11500000, guid: f780aa281814f9842a7c076d436932e7, type: 3}
  m_Name: VFXSlotFloat
  m_EditorClassIdentifier: 
  m_Parent: {fileID: 114697200481505942}
  m_Children: []
  m_UIPosition: {x: 0, y: 0}
  m_UICollapsed: 1
  m_MasterSlot: {fileID: 114459024007934816}
  m_MasterData:
    m_Owner: {fileID: 0}
    m_Value:
      m_Type:
        m_SerializableType: 
      m_SerializableObject: 
  m_Property:
    name: z
    m_serializedType:
      m_SerializableType: System.Single, mscorlib, Version=2.0.0.0, Culture=neutral,
        PublicKeyToken=b77a5c561934e089
    attributes: []
  m_Direction: 0
  m_LinkedSlots: []
--- !u!114 &114415135675112014
MonoBehaviour:
  m_ObjectHideFlags: 0
  m_PrefabParentObject: {fileID: 0}
  m_PrefabInternal: {fileID: 0}
  m_GameObject: {fileID: 0}
  m_Enabled: 1
  m_EditorHideFlags: 0
  m_Script: {fileID: 11500000, guid: ac39bd03fca81b849929b9c966f1836a, type: 3}
  m_Name: VFXSlotFloat3
  m_EditorClassIdentifier: 
  m_Parent: {fileID: 0}
  m_Children:
  - {fileID: 114357531746406188}
  - {fileID: 114600582312395492}
  - {fileID: 114018038861355924}
  m_UIPosition: {x: 0, y: 0}
  m_UICollapsed: 1
  m_MasterSlot: {fileID: 114415135675112014}
  m_MasterData:
    m_Owner: {fileID: 114914643417559016}
    m_Value:
      m_Type:
        m_SerializableType: UnityEngine.Vector3, UnityEngine.CoreModule, Version=0.0.0.0,
          Culture=neutral, PublicKeyToken=null
      m_SerializableObject: '{"x":0.0,"y":1.0,"z":0.0}'
  m_Property:
    name: Velocity
    m_serializedType:
      m_SerializableType: UnityEngine.Vector3, UnityEngine.CoreModule, Version=0.0.0.0,
        Culture=neutral, PublicKeyToken=null
    attributes: []
  m_Direction: 0
  m_LinkedSlots: []
--- !u!114 &114450193055474304
MonoBehaviour:
  m_ObjectHideFlags: 0
  m_PrefabParentObject: {fileID: 0}
  m_PrefabInternal: {fileID: 0}
  m_GameObject: {fileID: 0}
  m_Enabled: 1
  m_EditorHideFlags: 0
  m_Script: {fileID: 11500000, guid: 73a13919d81fb7444849bae8b5c812a2, type: 3}
  m_Name: VFXBasicSpawner
  m_EditorClassIdentifier: 
  m_Parent: {fileID: 114189742656582804}
  m_Children:
  - {fileID: 114554343960909354}
  m_UIPosition: {x: -165.37674, y: -745.8943}
  m_UICollapsed: 0
  m_InputSlots: []
  m_OutputSlots: []
  m_Data: {fileID: 114453303697349830}
  m_Space: 0
  m_InputFlowSlot:
  - link: []
  - link: []
  m_OutputFlowSlot:
  - link:
    - context: {fileID: 114980532763102586}
      slotIndex: 0
--- !u!114 &114453303697349830
MonoBehaviour:
  m_ObjectHideFlags: 0
  m_PrefabParentObject: {fileID: 0}
  m_PrefabInternal: {fileID: 0}
  m_GameObject: {fileID: 0}
  m_Enabled: 1
  m_EditorHideFlags: 0
  m_Script: {fileID: 11500000, guid: dd023f92c379f8b4daa3799f524ec9e6, type: 3}
  m_Name: VFXDataSpawnEvent
  m_EditorClassIdentifier: 
  m_Parent: {fileID: 0}
  m_Children: []
  m_UIPosition: {x: 0, y: 0}
  m_UICollapsed: 1
  m_Owners:
  - {fileID: 114450193055474304}
--- !u!114 &114459024007934816
MonoBehaviour:
  m_ObjectHideFlags: 0
  m_PrefabParentObject: {fileID: 0}
  m_PrefabInternal: {fileID: 0}
  m_GameObject: {fileID: 0}
  m_Enabled: 1
  m_EditorHideFlags: 0
  m_Script: {fileID: 11500000, guid: 1b605c022ee79394a8a776c0869b3f9a, type: 3}
  m_Name: VFXSlot
  m_EditorClassIdentifier: 
  m_Parent: {fileID: 0}
  m_Children:
  - {fileID: 114697200481505942}
  - {fileID: 114010146734250860}
  m_UIPosition: {x: 0, y: 0}
  m_UICollapsed: 0
  m_MasterSlot: {fileID: 114459024007934816}
  m_MasterData:
    m_Owner: {fileID: 114980532763102586}
    m_Value:
      m_Type:
        m_SerializableType: UnityEditor.VFX.AABox, Assembly-CSharp-Editor-testable,
          Version=0.0.0.0, Culture=neutral, PublicKeyToken=null
      m_SerializableObject: '{"space":0,"center":{"x":0.699999988079071,"y":1.0,"z":0.0},"size":{"x":0.20000000298023225,"y":2.0,"z":0.20000000298023225}}'
  m_Property:
    name: bounds
    m_serializedType:
      m_SerializableType: UnityEditor.VFX.AABox, Assembly-CSharp-Editor-testable,
        Version=0.0.0.0, Culture=neutral, PublicKeyToken=null
    attributes: []
  m_Direction: 0
  m_LinkedSlots: []
--- !u!114 &114541531658410382
MonoBehaviour:
  m_ObjectHideFlags: 0
  m_PrefabParentObject: {fileID: 0}
  m_PrefabInternal: {fileID: 0}
  m_GameObject: {fileID: 0}
  m_Enabled: 1
  m_EditorHideFlags: 0
  m_Script: {fileID: 11500000, guid: d16c6aeaef944094b9a1633041804207, type: 3}
  m_Name: Orient
  m_EditorClassIdentifier: 
  m_Parent: {fileID: 114681613447015294}
  m_Children: []
  m_UIPosition: {x: 0, y: 0}
  m_UICollapsed: 0
  m_InputSlots: []
  m_OutputSlots: []
  m_Disabled: 0
  mode: 0
--- !u!114 &114554343960909354
MonoBehaviour:
  m_ObjectHideFlags: 0
  m_PrefabParentObject: {fileID: 0}
  m_PrefabInternal: {fileID: 0}
  m_GameObject: {fileID: 0}
  m_Enabled: 1
  m_EditorHideFlags: 0
  m_Script: {fileID: 11500000, guid: f05c6884b705ce14d82ae720f0ec209f, type: 3}
  m_Name: VFXSpawnerConstantRate
  m_EditorClassIdentifier: 
  m_Parent: {fileID: 114450193055474304}
  m_Children: []
  m_UIPosition: {x: 0, y: 0}
  m_UICollapsed: 0
  m_InputSlots:
  - {fileID: 114989342778897700}
  m_OutputSlots: []
  m_Disabled: 0
--- !u!114 &114600582312395492
MonoBehaviour:
  m_ObjectHideFlags: 0
  m_PrefabParentObject: {fileID: 0}
  m_PrefabInternal: {fileID: 0}
  m_GameObject: {fileID: 0}
  m_Enabled: 1
  m_EditorHideFlags: 0
  m_Script: {fileID: 11500000, guid: f780aa281814f9842a7c076d436932e7, type: 3}
  m_Name: VFXSlotFloat
  m_EditorClassIdentifier: 
  m_Parent: {fileID: 114415135675112014}
  m_Children: []
  m_UIPosition: {x: 0, y: 0}
  m_UICollapsed: 1
  m_MasterSlot: {fileID: 114415135675112014}
  m_MasterData:
    m_Owner: {fileID: 0}
    m_Value:
      m_Type:
        m_SerializableType: 
      m_SerializableObject: 
  m_Property:
    name: y
    m_serializedType:
      m_SerializableType: System.Single, mscorlib, Version=2.0.0.0, Culture=neutral,
        PublicKeyToken=b77a5c561934e089
    attributes: []
  m_Direction: 0
  m_LinkedSlots: []
--- !u!114 &114681613447015294
MonoBehaviour:
  m_ObjectHideFlags: 0
  m_PrefabParentObject: {fileID: 0}
  m_PrefabInternal: {fileID: 0}
  m_GameObject: {fileID: 0}
  m_Enabled: 1
  m_EditorHideFlags: 0
  m_Script: {fileID: 11500000, guid: a0b9e6b9139e58d4c957ec54595da7d3, type: 3}
  m_Name: VFXQuadOutput
  m_EditorClassIdentifier: 
  m_Parent: {fileID: 114189742656582804}
  m_Children:
  - {fileID: 114541531658410382}
  m_UIPosition: {x: -144.96378, y: 345.56226}
  m_UICollapsed: 0
  m_InputSlots:
  - {fileID: 114893704530646028}
  m_OutputSlots: []
  m_Data: {fileID: 114089025860126824}
  m_Space: 0
  m_InputFlowSlot:
  - link:
    - context: {fileID: 114139906622104462}
      slotIndex: 0
  m_OutputFlowSlot:
  - link: []
  blendMode: 1
  useSoftParticle: 0
  flipBook: 0
  frameInterpolationMode: 0
--- !u!114 &114697200481505942
MonoBehaviour:
  m_ObjectHideFlags: 0
  m_PrefabParentObject: {fileID: 0}
  m_PrefabInternal: {fileID: 0}
  m_GameObject: {fileID: 0}
  m_Enabled: 1
  m_EditorHideFlags: 0
  m_Script: {fileID: 11500000, guid: ac39bd03fca81b849929b9c966f1836a, type: 3}
  m_Name: VFXSlotFloat3
  m_EditorClassIdentifier: 
  m_Parent: {fileID: 114459024007934816}
  m_Children:
  - {fileID: 114015547924685798}
  - {fileID: 114762634589206788}
  - {fileID: 114371952838723628}
  m_UIPosition: {x: 0, y: 0}
  m_UICollapsed: 1
  m_MasterSlot: {fileID: 114459024007934816}
  m_MasterData:
    m_Owner: {fileID: 0}
    m_Value:
      m_Type:
        m_SerializableType: 
      m_SerializableObject: 
  m_Property:
    name: center
    m_serializedType:
      m_SerializableType: UnityEngine.Vector3, UnityEngine.CoreModule, Version=0.0.0.0,
        Culture=neutral, PublicKeyToken=null
    attributes:
    - m_Type: 3
      m_Min: -Infinity
      m_Max: Infinity
      m_Tooltip: The centre of the box.
  m_Direction: 0
  m_LinkedSlots: []
--- !u!114 &114723635383607824
MonoBehaviour:
  m_ObjectHideFlags: 0
  m_PrefabParentObject: {fileID: 0}
  m_PrefabInternal: {fileID: 0}
  m_GameObject: {fileID: 0}
  m_Enabled: 1
  m_EditorHideFlags: 0
  m_Script: {fileID: 11500000, guid: f780aa281814f9842a7c076d436932e7, type: 3}
  m_Name: VFXSlotFloat
  m_EditorClassIdentifier: 
  m_Parent: {fileID: 0}
  m_Children: []
  m_UIPosition: {x: 0, y: 0}
  m_UICollapsed: 1
  m_MasterSlot: {fileID: 114723635383607824}
  m_MasterData:
    m_Owner: {fileID: 114312636310875260}
    m_Value:
      m_Type:
        m_SerializableType: System.Single, mscorlib, Version=2.0.0.0, Culture=neutral,
          PublicKeyToken=b77a5c561934e089
      m_SerializableObject: 2
  m_Property:
    name: Lifetime
    m_serializedType:
      m_SerializableType: System.Single, mscorlib, Version=2.0.0.0, Culture=neutral,
        PublicKeyToken=b77a5c561934e089
    attributes: []
  m_Direction: 0
  m_LinkedSlots: []
--- !u!114 &114762634589206788
MonoBehaviour:
  m_ObjectHideFlags: 0
  m_PrefabParentObject: {fileID: 0}
  m_PrefabInternal: {fileID: 0}
  m_GameObject: {fileID: 0}
  m_Enabled: 1
  m_EditorHideFlags: 0
  m_Script: {fileID: 11500000, guid: f780aa281814f9842a7c076d436932e7, type: 3}
  m_Name: VFXSlotFloat
  m_EditorClassIdentifier: 
  m_Parent: {fileID: 114697200481505942}
  m_Children: []
  m_UIPosition: {x: 0, y: 0}
  m_UICollapsed: 1
  m_MasterSlot: {fileID: 114459024007934816}
  m_MasterData:
    m_Owner: {fileID: 0}
    m_Value:
      m_Type:
        m_SerializableType: 
      m_SerializableObject: 
  m_Property:
    name: y
    m_serializedType:
      m_SerializableType: System.Single, mscorlib, Version=2.0.0.0, Culture=neutral,
        PublicKeyToken=b77a5c561934e089
    attributes: []
  m_Direction: 0
  m_LinkedSlots: []
--- !u!114 &114856396408691582
MonoBehaviour:
  m_ObjectHideFlags: 0
  m_PrefabParentObject: {fileID: 0}
  m_PrefabInternal: {fileID: 0}
  m_GameObject: {fileID: 0}
  m_Enabled: 1
  m_EditorHideFlags: 0
  m_Script: {fileID: 11500000, guid: f780aa281814f9842a7c076d436932e7, type: 3}
  m_Name: VFXSlotFloat
  m_EditorClassIdentifier: 
  m_Parent: {fileID: 114010146734250860}
  m_Children: []
  m_UIPosition: {x: 0, y: 0}
  m_UICollapsed: 1
  m_MasterSlot: {fileID: 114459024007934816}
  m_MasterData:
    m_Owner: {fileID: 0}
    m_Value:
      m_Type:
        m_SerializableType: 
      m_SerializableObject: 
  m_Property:
    name: x
    m_serializedType:
      m_SerializableType: System.Single, mscorlib, Version=2.0.0.0, Culture=neutral,
        PublicKeyToken=b77a5c561934e089
    attributes: []
  m_Direction: 0
  m_LinkedSlots: []
--- !u!114 &114865233503024014
MonoBehaviour:
  m_ObjectHideFlags: 0
  m_PrefabParentObject: {fileID: 0}
  m_PrefabInternal: {fileID: 0}
  m_GameObject: {fileID: 0}
  m_Enabled: 1
  m_EditorHideFlags: 0
  m_Script: {fileID: 11500000, guid: f780aa281814f9842a7c076d436932e7, type: 3}
  m_Name: VFXSlotFloat
  m_EditorClassIdentifier: 
  m_Parent: {fileID: 114010146734250860}
  m_Children: []
  m_UIPosition: {x: 0, y: 0}
  m_UICollapsed: 1
  m_MasterSlot: {fileID: 114459024007934816}
  m_MasterData:
    m_Owner: {fileID: 0}
    m_Value:
      m_Type:
        m_SerializableType: 
      m_SerializableObject: 
  m_Property:
    name: z
    m_serializedType:
      m_SerializableType: System.Single, mscorlib, Version=2.0.0.0, Culture=neutral,
        PublicKeyToken=b77a5c561934e089
    attributes: []
  m_Direction: 0
  m_LinkedSlots: []
--- !u!114 &114893704530646028
MonoBehaviour:
  m_ObjectHideFlags: 0
  m_PrefabParentObject: {fileID: 0}
  m_PrefabInternal: {fileID: 0}
  m_GameObject: {fileID: 0}
  m_Enabled: 1
  m_EditorHideFlags: 0
  m_Script: {fileID: 11500000, guid: 70a331b1d86cc8d4aa106ccbe0da5852, type: 3}
  m_Name: VFXSlotTexture2D
  m_EditorClassIdentifier: 
  m_Parent: {fileID: 0}
  m_Children: []
  m_UIPosition: {x: 0, y: 0}
  m_UICollapsed: 1
  m_MasterSlot: {fileID: 114893704530646028}
  m_MasterData:
    m_Owner: {fileID: 114681613447015294}
    m_Value:
      m_Type:
        m_SerializableType: UnityEngine.Texture2D, UnityEngine.CoreModule, Version=0.0.0.0,
          Culture=neutral, PublicKeyToken=null
      m_SerializableObject: '{"obj":{"fileID":2800000,"guid":"276d9e395ae18fe40a9b4988549f2349","type":3}}'
  m_Property:
    name: texture
    m_serializedType:
      m_SerializableType: UnityEngine.Texture2D, UnityEngine.CoreModule, Version=0.0.0.0,
        Culture=neutral, PublicKeyToken=null
    attributes: []
  m_Direction: 0
  m_LinkedSlots: []
--- !u!114 &114914643417559016
MonoBehaviour:
  m_ObjectHideFlags: 0
  m_PrefabParentObject: {fileID: 0}
  m_PrefabInternal: {fileID: 0}
  m_GameObject: {fileID: 0}
  m_Enabled: 1
  m_EditorHideFlags: 0
  m_Script: {fileID: 11500000, guid: a971fa2e110a0ac42ac1d8dae408704b, type: 3}
  m_Name: SetAttribute
  m_EditorClassIdentifier: 
  m_Parent: {fileID: 114980532763102586}
  m_Children: []
  m_UIPosition: {x: 0, y: 0}
  m_UICollapsed: 0
  m_InputSlots:
  - {fileID: 114415135675112014}
  m_OutputSlots: []
  m_Disabled: 0
  attribute: velocity
--- !u!114 &114980532763102586
MonoBehaviour:
  m_ObjectHideFlags: 0
  m_PrefabParentObject: {fileID: 0}
  m_PrefabInternal: {fileID: 0}
  m_GameObject: {fileID: 0}
  m_Enabled: 1
  m_EditorHideFlags: 0
  m_Script: {fileID: 11500000, guid: 9dfea48843f53fc438eabc12a3a30abc, type: 3}
  m_Name: VFXBasicInitialize
  m_EditorClassIdentifier: 
  m_Parent: {fileID: 114189742656582804}
  m_Children:
  - {fileID: 114914643417559016}
  - {fileID: 114312636310875260}
  m_UIPosition: {x: -155.18233, y: -465.51028}
  m_UICollapsed: 0
  m_InputSlots:
  - {fileID: 114459024007934816}
  m_OutputSlots: []
  m_Data: {fileID: 114089025860126824}
  m_Space: 0
  m_InputFlowSlot:
  - link:
    - context: {fileID: 114450193055474304}
      slotIndex: 0
  m_OutputFlowSlot:
  - link:
    - context: {fileID: 114139906622104462}
      slotIndex: 0
--- !u!114 &114989342778897700
MonoBehaviour:
  m_ObjectHideFlags: 0
  m_PrefabParentObject: {fileID: 0}
  m_PrefabInternal: {fileID: 0}
  m_GameObject: {fileID: 0}
  m_Enabled: 1
  m_EditorHideFlags: 0
  m_Script: {fileID: 11500000, guid: f780aa281814f9842a7c076d436932e7, type: 3}
  m_Name: VFXSlotFloat
  m_EditorClassIdentifier: 
  m_Parent: {fileID: 0}
  m_Children: []
  m_UIPosition: {x: 0, y: 0}
  m_UICollapsed: 1
  m_MasterSlot: {fileID: 114989342778897700}
  m_MasterData:
    m_Owner: {fileID: 114554343960909354}
    m_Value:
      m_Type:
        m_SerializableType: System.Single, mscorlib, Version=2.0.0.0, Culture=neutral,
          PublicKeyToken=b77a5c561934e089
      m_SerializableObject: 8
  m_Property:
    name: Rate
    m_serializedType:
      m_SerializableType: System.Single, mscorlib, Version=2.0.0.0, Culture=neutral,
        PublicKeyToken=b77a5c561934e089
    attributes: []
  m_Direction: 0
  m_LinkedSlots: []
--- !u!2058629509 &8926484042661614526
VFXAsset:
  m_ObjectHideFlags: 0
  m_PrefabParentObject: {fileID: 0}
  m_PrefabInternal: {fileID: 0}
  m_Name: 04_Bounds
  m_Graph: {fileID: 114189742656582804}
  m_Expressions:
    m_Expressions:
    - op: 0
      valueIndex: 0
      data[0]: -1
      data[1]: -1
      data[2]: -1
      data[3]: 1
    - op: 0
      valueIndex: 1
      data[0]: -1
      data[1]: -1
      data[2]: -1
      data[3]: 1
    - op: 0
      valueIndex: 2
      data[0]: -1
      data[1]: -1
      data[2]: -1
      data[3]: 1
    - op: 0
      valueIndex: 3
      data[0]: -1
      data[1]: -1
      data[2]: -1
      data[3]: 1
    - op: 0
      valueIndex: 4
      data[0]: -1
      data[1]: -1
      data[2]: -1
      data[3]: 1
    - op: 0
      valueIndex: 5
      data[0]: -1
      data[1]: -1
      data[2]: -1
      data[3]: 1
    - op: 0
      valueIndex: 6
      data[0]: -1
      data[1]: -1
      data[2]: -1
      data[3]: 1
    - op: 0
      valueIndex: 7
      data[0]: -1
      data[1]: -1
      data[2]: -1
      data[3]: 1
    - op: 0
      valueIndex: 8
      data[0]: -1
      data[1]: -1
      data[2]: -1
      data[3]: 1
    - op: 0
      valueIndex: 9
      data[0]: -1
      data[1]: -1
      data[2]: -1
      data[3]: 1
    - op: 13
      valueIndex: 10
      data[0]: -1
      data[1]: -1
      data[2]: -1
      data[3]: -1
    - op: 0
      valueIndex: 11
      data[0]: -1
      data[1]: -1
      data[2]: -1
      data[3]: 7
    - op: 0
      valueIndex: 13
      data[0]: -1
      data[1]: -1
      data[2]: -1
      data[3]: 1
    - op: 2
      valueIndex: 14
      data[0]: 5
      data[1]: 4
      data[2]: 3
      data[3]: -1
    - op: 2
      valueIndex: 17
      data[0]: 2
      data[1]: 1
      data[2]: 0
      data[3]: -1
    - op: 2
      valueIndex: 20
      data[0]: 7
      data[1]: 6
      data[2]: 8
      data[3]: -1
    m_NeedsLocalToWorld: 0
    m_NeedsWorldToLocal: 0
  m_ExposedExpressions: []
  m_Bounds:
    m_Center: {x: 0, y: 0, z: 0}
    m_Extent: {x: 0, y: 0, z: 0}
  m_PropertySheet:
    m_Float:
      m_Array:
      - m_ExpressionIndex: 0
        m_Value: 0.2
      - m_ExpressionIndex: 1
        m_Value: 2
      - m_ExpressionIndex: 2
        m_Value: 0.2
      - m_ExpressionIndex: 3
        m_Value: 0
      - m_ExpressionIndex: 4
        m_Value: 1
      - m_ExpressionIndex: 5
        m_Value: 0
      - m_ExpressionIndex: 6
        m_Value: 1
      - m_ExpressionIndex: 7
        m_Value: 0.7
      - m_ExpressionIndex: 8
        m_Value: 0
      - m_ExpressionIndex: 9
        m_Value: 2
      - m_ExpressionIndex: 12
        m_Value: 8
    m_Vector2f:
      m_Array: []
    m_Vector3f:
      m_Array: []
    m_Vector4f:
      m_Array: []
    m_Uint:
      m_Array: []
    m_Int:
      m_Array: []
    m_Matrix4x4f:
      m_Array: []
    m_AnimationCurve:
      m_Array: []
    m_Gradient:
      m_Array: []
    m_NamedObject:
      m_Array:
      - m_ExpressionIndex: 11
        m_Value: {fileID: 2800000, guid: 276d9e395ae18fe40a9b4988549f2349, type: 3}
    m_Bool:
      m_Array: []
  m_Buffers:
  - type: 1
    sizeInUInt32: 589824
    capacity: 65536
    layout:
    - name: velocity
      type: 3
      offset:
        bucket: 0
        structure: 4
        element: 0
    - name: lifetime
      type: 1
      offset:
        bucket: 0
        structure: 4
        element: 3
    - name: position
      type: 3
      offset:
        bucket: 262144
        structure: 4
        element: 0
    - name: alive
      type: 14
      offset:
        bucket: 262144
        structure: 4
        element: 3
    - name: age
      type: 1
      offset:
        bucket: 524288
        structure: 1
        element: 0
  - type: 1
    sizeInUInt32: 1
    capacity: 1
    layout:
    - name: spawnCount
      type: 1
      offset:
        bucket: 0
        structure: 1
        element: 0
  - type: 2
    sizeInUInt32: 65536
    capacity: 0
    layout: []
  - type: 1
    sizeInUInt32: 1
    capacity: 0
    layout: []
  m_CPUBuffers:
  - capacity: 1
    stride: 1
    layout:
    - name: spawnCount
      type: 1
      offset:
        bucket: 0
        structure: 1
        element: 0
  - capacity: 1
    stride: 1
    layout:
    - name: spawnCount
      type: 1
      offset:
        bucket: 0
        structure: 1
        element: 0
  m_Systems:
  - type: 0
    flags: 0
    capacity: 0
    buffers:
    - bufferIndex: 1
      nameId: spawner_output
    values: []
    tasks:
    - type: 268435457
      buffers: []
      values:
      - expressionIndex: 12
        nameId: Rate
      processor: {fileID: 0}
  - type: 1
    flags: 1
    capacity: 65536
    buffers:
    - bufferIndex: 0
      nameId: attributeBuffer
    - bufferIndex: 1
      nameId: sourceAttributeBuffer
    - bufferIndex: 2
      nameId: deadList
    - bufferIndex: 3
      nameId: deadListCount
    - bufferIndex: 1
      nameId: spawner_input
    values:
    - expressionIndex: 15
      nameId: bounds_center
    - expressionIndex: 14
      nameId: bounds_size
    tasks:
    - type: 536870912
      buffers:
      - bufferIndex: 0
        nameId: attributeBuffer
      - bufferIndex: 2
        nameId: deadListIn
      - bufferIndex: 3
        nameId: deadListCount
      - bufferIndex: 1
        nameId: sourceAttributeBuffer
      values:
      - expressionIndex: 13
        nameId: uniform_Velocity_b
      - expressionIndex: 9
        nameId: uniform_Lifetime_c
<<<<<<< HEAD
      processor: {fileID: 7200000, guid: 09b1966a3b58f8342adc1b3fcf92ef6f, type: 3}
=======
      processor: {fileID: 7200000, guid: 379e352d690c1694bbdceaf012ae87be, type: 3}
>>>>>>> a3bef1af
    - type: 805306368
      buffers:
      - bufferIndex: 0
        nameId: attributeBuffer
      - bufferIndex: 2
        nameId: deadListOut
      values:
      - expressionIndex: 10
        nameId: uniform_deltaTime_b
<<<<<<< HEAD
      processor: {fileID: 7200000, guid: 8455570a06459c5439c4fe7dc040032e, type: 3}
=======
      processor: {fileID: 7200000, guid: e7524142ae427294abcc6eaebc9e4580, type: 3}
>>>>>>> a3bef1af
    - type: 1073741826
      buffers:
      - bufferIndex: 0
        nameId: attributeBuffer
      values:
      - expressionIndex: 11
        nameId: texture_texture
<<<<<<< HEAD
      processor: {fileID: 4800000, guid: 7f60998037faca4459a40c0bf7ecccee, type: 3}
=======
      processor: {fileID: 4800000, guid: f414de86ba037734c947834623967e5a, type: 3}
>>>>>>> a3bef1af
  m_Events:
  - name: OnStart
    startSystems: 00000000
    stopSystems: 
  - name: OnStop
    startSystems: 
    stopSystems: 00000000<|MERGE_RESOLUTION|>--- conflicted
+++ resolved
@@ -146,6 +146,7 @@
   - {fileID: 114980532763102586}
   - {fileID: 114139906622104462}
   - {fileID: 114681613447015294}
+  m_TestId: 908102618
   m_Capacity: 65536
   m_Bounds:
     m_Center: {x: 0, y: 0, z: 0}
@@ -357,6 +358,7 @@
   m_UICollapsed: 1
   m_Owners:
   - {fileID: 114450193055474304}
+  m_TestId: 1122625252
 --- !u!114 &114459024007934816
 MonoBehaviour:
   m_ObjectHideFlags: 0
@@ -919,82 +921,25 @@
       m_Array: []
   m_Buffers:
   - type: 1
-    sizeInUInt32: 589824
+    stride: 4
+    capacity: 589824
+  - type: 2
+    stride: 4
     capacity: 65536
-    layout:
-    - name: velocity
-      type: 3
-      offset:
-        bucket: 0
-        structure: 4
-        element: 0
-    - name: lifetime
-      type: 1
-      offset:
-        bucket: 0
-        structure: 4
-        element: 3
-    - name: position
-      type: 3
-      offset:
-        bucket: 262144
-        structure: 4
-        element: 0
-    - name: alive
-      type: 14
-      offset:
-        bucket: 262144
-        structure: 4
-        element: 3
-    - name: age
-      type: 1
-      offset:
-        bucket: 524288
-        structure: 1
-        element: 0
   - type: 1
-    sizeInUInt32: 1
+    stride: 4
     capacity: 1
+  m_CPUBuffers:
+  - capacity: 1
     layout:
     - name: spawnCount
       type: 1
-      offset:
-        bucket: 0
-        structure: 1
-        element: 0
-  - type: 2
-    sizeInUInt32: 65536
-    capacity: 0
-    layout: []
-  - type: 1
-    sizeInUInt32: 1
-    capacity: 0
-    layout: []
-  m_CPUBuffers:
-  - capacity: 1
-    stride: 1
-    layout:
-    - name: spawnCount
-      type: 1
-      offset:
-        bucket: 0
-        structure: 1
-        element: 0
-  - capacity: 1
-    stride: 1
-    layout:
-    - name: spawnCount
-      type: 1
-      offset:
-        bucket: 0
-        structure: 1
-        element: 0
   m_Systems:
   - type: 0
     flags: 0
     capacity: 0
     buffers:
-    - bufferIndex: 1
+    - bufferIndex: 0
       nameId: spawner_output
     values: []
     tasks:
@@ -1011,12 +956,10 @@
     - bufferIndex: 0
       nameId: attributeBuffer
     - bufferIndex: 1
-      nameId: sourceAttributeBuffer
+      nameId: deadList
     - bufferIndex: 2
-      nameId: deadList
-    - bufferIndex: 3
       nameId: deadListCount
-    - bufferIndex: 1
+    - bufferIndex: 0
       nameId: spawner_input
     values:
     - expressionIndex: 15
@@ -1028,36 +971,26 @@
       buffers:
       - bufferIndex: 0
         nameId: attributeBuffer
+      - bufferIndex: 1
+        nameId: deadListIn
       - bufferIndex: 2
-        nameId: deadListIn
-      - bufferIndex: 3
         nameId: deadListCount
-      - bufferIndex: 1
-        nameId: sourceAttributeBuffer
       values:
       - expressionIndex: 13
         nameId: uniform_Velocity_b
       - expressionIndex: 9
         nameId: uniform_Lifetime_c
-<<<<<<< HEAD
-      processor: {fileID: 7200000, guid: 09b1966a3b58f8342adc1b3fcf92ef6f, type: 3}
-=======
       processor: {fileID: 7200000, guid: 379e352d690c1694bbdceaf012ae87be, type: 3}
->>>>>>> a3bef1af
     - type: 805306368
       buffers:
       - bufferIndex: 0
         nameId: attributeBuffer
-      - bufferIndex: 2
+      - bufferIndex: 1
         nameId: deadListOut
       values:
       - expressionIndex: 10
         nameId: uniform_deltaTime_b
-<<<<<<< HEAD
-      processor: {fileID: 7200000, guid: 8455570a06459c5439c4fe7dc040032e, type: 3}
-=======
       processor: {fileID: 7200000, guid: e7524142ae427294abcc6eaebc9e4580, type: 3}
->>>>>>> a3bef1af
     - type: 1073741826
       buffers:
       - bufferIndex: 0
@@ -1065,11 +998,7 @@
       values:
       - expressionIndex: 11
         nameId: texture_texture
-<<<<<<< HEAD
-      processor: {fileID: 4800000, guid: 7f60998037faca4459a40c0bf7ecccee, type: 3}
-=======
       processor: {fileID: 4800000, guid: f414de86ba037734c947834623967e5a, type: 3}
->>>>>>> a3bef1af
   m_Events:
   - name: OnStart
     startSystems: 00000000
