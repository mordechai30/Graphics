--- conflicted
+++ resolved
@@ -8593,9 +8593,6 @@
   m_PrefabAsset: {fileID: 0}
   m_Name: 11_Space_Automatic
   m_Graph: {fileID: 114002723665280944}
-<<<<<<< HEAD
-  m_ShaderSources: []
-=======
   m_ShaderSources:
   - compute: 1
     name: '[System 1]Initialize'
@@ -9645,20 +9642,197 @@
       << 2,uint(alive));\n\t\tattributeBuffer.Store((index * 0x4 + 0x3) << 2,asuint(age));\n\t\t\n\n#if
       VFX_HAS_INDIRECT_DRAW\n        uint indirectIndex = indirectBuffer.IncrementCounter();\n\t\tindirectBuffer[indirectIndex]
       = index;\n#endif\n#endif\n\t}\n}\n"
->>>>>>> 4ae4efbc
   m_Infos:
     m_Expressions:
-      m_Expressions: []
-      m_NeedsLocalToWorld: 0
-      m_NeedsWorldToLocal: 0
+      m_Expressions:
+      - op: 1
+        valueIndex: 0
+        data[0]: -1
+        data[1]: -1
+        data[2]: -1
+        data[3]: 3
+      - op: 10
+        valueIndex: 3
+        data[0]: -1
+        data[1]: -1
+        data[2]: -1
+        data[3]: -1
+      - op: 1
+        valueIndex: 19
+        data[0]: -1
+        data[1]: -1
+        data[2]: -1
+        data[3]: 3
+      - op: 9
+        valueIndex: 22
+        data[0]: -1
+        data[1]: -1
+        data[2]: -1
+        data[3]: -1
+      - op: 1
+        valueIndex: 38
+        data[0]: -1
+        data[1]: -1
+        data[2]: -1
+        data[3]: 1
+      - op: 42
+        valueIndex: 39
+        data[0]: 1
+        data[1]: 0
+        data[2]: -1
+        data[3]: -1
+      - op: 1
+        valueIndex: 42
+        data[0]: -1
+        data[1]: -1
+        data[2]: -1
+        data[3]: 3
+      - op: 1
+        valueIndex: 45
+        data[0]: -1
+        data[1]: -1
+        data[2]: -1
+        data[3]: 3
+      - op: 43
+        valueIndex: 48
+        data[0]: 3
+        data[1]: 2
+        data[2]: -1
+        data[3]: -1
+      - op: 1
+        valueIndex: 51
+        data[0]: -1
+        data[1]: -1
+        data[2]: -1
+        data[3]: 3
+      - op: 1
+        valueIndex: 54
+        data[0]: -1
+        data[1]: -1
+        data[2]: -1
+        data[3]: 3
+      - op: 42
+        valueIndex: 57
+        data[0]: 3
+        data[1]: 0
+        data[2]: -1
+        data[3]: -1
+      - op: 1
+        valueIndex: 60
+        data[0]: -1
+        data[1]: -1
+        data[2]: -1
+        data[3]: 3
+      - op: 1
+        valueIndex: 63
+        data[0]: -1
+        data[1]: -1
+        data[2]: -1
+        data[3]: 3
+      - op: 1
+        valueIndex: 66
+        data[0]: -1
+        data[1]: -1
+        data[2]: -1
+        data[3]: 3
+      - op: 6
+        valueIndex: 69
+        data[0]: -1
+        data[1]: -1
+        data[2]: -1
+        data[3]: -1
+      - op: 1
+        valueIndex: 70
+        data[0]: -1
+        data[1]: -1
+        data[2]: -1
+        data[3]: 1
+      - op: 1
+        valueIndex: 71
+        data[0]: -1
+        data[1]: -1
+        data[2]: -1
+        data[3]: 1
+      - op: 1
+        valueIndex: 72
+        data[0]: -1
+        data[1]: -1
+        data[2]: -1
+        data[3]: 1
+      - op: 1
+        valueIndex: 73
+        data[0]: -1
+        data[1]: -1
+        data[2]: -1
+        data[3]: 3
+      - op: 1
+        valueIndex: 76
+        data[0]: -1
+        data[1]: -1
+        data[2]: -1
+        data[3]: 3
+      - op: 1
+        valueIndex: 79
+        data[0]: -1
+        data[1]: -1
+        data[2]: -1
+        data[3]: 3
+      - op: 1
+        valueIndex: 82
+        data[0]: -1
+        data[1]: -1
+        data[2]: -1
+        data[3]: 7
+      - op: 1
+        valueIndex: 83
+        data[0]: -1
+        data[1]: -1
+        data[2]: -1
+        data[3]: 3
+      m_NeedsLocalToWorld: 1
+      m_NeedsWorldToLocal: 1
       m_NeededMainCameraBuffers: 0
     m_PropertySheet:
       m_Float:
-        m_Array: []
+        m_Array:
+        - m_ExpressionIndex: 4
+          m_Value: 10
+        - m_ExpressionIndex: 16
+          m_Value: 6.2831855
+        - m_ExpressionIndex: 17
+          m_Value: 0.02
+        - m_ExpressionIndex: 18
+          m_Value: 1
       m_Vector2f:
         m_Array: []
       m_Vector3f:
-        m_Array: []
+        m_Array:
+        - m_ExpressionIndex: 0
+          m_Value: {x: 0, y: 0, z: 0}
+        - m_ExpressionIndex: 2
+          m_Value: {x: 0, y: -1, z: 0}
+        - m_ExpressionIndex: 6
+          m_Value: {x: 0, y: 0.17769575, z: 1}
+        - m_ExpressionIndex: 7
+          m_Value: {x: 0.5, y: -0.5, z: 0}
+        - m_ExpressionIndex: 9
+          m_Value: {x: 1, y: 0, z: 0.5491538}
+        - m_ExpressionIndex: 10
+          m_Value: {x: 0.5, y: 0.5, z: 0}
+        - m_ExpressionIndex: 12
+          m_Value: {x: 1, y: 0.8892393, z: 0}
+        - m_ExpressionIndex: 13
+          m_Value: {x: -0.5, y: -0.5, z: 0}
+        - m_ExpressionIndex: 14
+          m_Value: {x: -0.5, y: 0.5, z: 0}
+        - m_ExpressionIndex: 19
+          m_Value: {x: 0.03, y: 0.03, z: 0.03}
+        - m_ExpressionIndex: 20
+          m_Value: {x: -0.03, y: -0.03, z: -0.03}
+        - m_ExpressionIndex: 21
+          m_Value: {x: 1, y: 1, z: 1}
+        - m_ExpressionIndex: 23
+          m_Value: {x: 0, y: 1, z: 0.29149246}
       m_Vector4f:
         m_Array: []
       m_Uint:
@@ -9672,14 +9846,441 @@
       m_Gradient:
         m_Array: []
       m_NamedObject:
-        m_Array: []
+        m_Array:
+        - m_ExpressionIndex: 22
+          m_Value: {fileID: 2800000, guid: d01d8874889eebc4ab0cde7f2b3309de, type: 3}
       m_Bool:
         m_Array: []
     m_ExposedExpressions: []
-    m_Buffers: []
+    m_Buffers:
+    - type: 1
+      size: 288
+      layout:
+      - name: velocity
+        type: 3
+        offset:
+          bucket: 0
+          structure: 4
+          element: 0
+      - name: age
+        type: 1
+        offset:
+          bucket: 0
+          structure: 4
+          element: 3
+      - name: lifetime
+        type: 1
+        offset:
+          bucket: 128
+          structure: 1
+          element: 0
+      - name: position
+        type: 3
+        offset:
+          bucket: 160
+          structure: 4
+          element: 0
+      - name: alive
+        type: 17
+        offset:
+          bucket: 160
+          structure: 4
+          element: 3
+      capacity: 32
+      stride: 4
+    - type: 1
+      size: 288
+      layout:
+      - name: velocity
+        type: 3
+        offset:
+          bucket: 0
+          structure: 4
+          element: 0
+      - name: age
+        type: 1
+        offset:
+          bucket: 0
+          structure: 4
+          element: 3
+      - name: lifetime
+        type: 1
+        offset:
+          bucket: 128
+          structure: 1
+          element: 0
+      - name: position
+        type: 3
+        offset:
+          bucket: 160
+          structure: 4
+          element: 0
+      - name: alive
+        type: 17
+        offset:
+          bucket: 160
+          structure: 4
+          element: 3
+      capacity: 32
+      stride: 4
+    - type: 1
+      size: 288
+      layout:
+      - name: velocity
+        type: 3
+        offset:
+          bucket: 0
+          structure: 4
+          element: 0
+      - name: age
+        type: 1
+        offset:
+          bucket: 0
+          structure: 4
+          element: 3
+      - name: lifetime
+        type: 1
+        offset:
+          bucket: 128
+          structure: 1
+          element: 0
+      - name: position
+        type: 3
+        offset:
+          bucket: 160
+          structure: 4
+          element: 0
+      - name: alive
+        type: 17
+        offset:
+          bucket: 160
+          structure: 4
+          element: 3
+      capacity: 32
+      stride: 4
+    - type: 1
+      size: 288
+      layout:
+      - name: velocity
+        type: 3
+        offset:
+          bucket: 0
+          structure: 4
+          element: 0
+      - name: age
+        type: 1
+        offset:
+          bucket: 0
+          structure: 4
+          element: 3
+      - name: lifetime
+        type: 1
+        offset:
+          bucket: 128
+          structure: 1
+          element: 0
+      - name: position
+        type: 3
+        offset:
+          bucket: 160
+          structure: 4
+          element: 0
+      - name: alive
+        type: 17
+        offset:
+          bucket: 160
+          structure: 4
+          element: 3
+      capacity: 32
+      stride: 4
+    - type: 1
+      size: 288
+      layout:
+      - name: velocity
+        type: 3
+        offset:
+          bucket: 0
+          structure: 4
+          element: 0
+      - name: age
+        type: 1
+        offset:
+          bucket: 0
+          structure: 4
+          element: 3
+      - name: lifetime
+        type: 1
+        offset:
+          bucket: 128
+          structure: 1
+          element: 0
+      - name: position
+        type: 3
+        offset:
+          bucket: 160
+          structure: 4
+          element: 0
+      - name: alive
+        type: 17
+        offset:
+          bucket: 160
+          structure: 4
+          element: 3
+      capacity: 32
+      stride: 4
+    - type: 1
+      size: 1
+      layout:
+      - name: spawnCount
+        type: 1
+        offset:
+          bucket: 0
+          structure: 1
+          element: 0
+      capacity: 1
+      stride: 4
+    - type: 4
+      size: 32
+      layout: []
+      capacity: 0
+      stride: 4
+    - type: 1
+      size: 1
+      layout: []
+      capacity: 0
+      stride: 4
+    - type: 1
+      size: 288
+      layout:
+      - name: velocity
+        type: 3
+        offset:
+          bucket: 0
+          structure: 4
+          element: 0
+      - name: age
+        type: 1
+        offset:
+          bucket: 0
+          structure: 4
+          element: 3
+      - name: lifetime
+        type: 1
+        offset:
+          bucket: 128
+          structure: 1
+          element: 0
+      - name: position
+        type: 3
+        offset:
+          bucket: 160
+          structure: 4
+          element: 0
+      - name: alive
+        type: 17
+        offset:
+          bucket: 160
+          structure: 4
+          element: 3
+      capacity: 32
+      stride: 4
+    - type: 1
+      size: 1
+      layout:
+      - name: spawnCount
+        type: 1
+        offset:
+          bucket: 0
+          structure: 1
+          element: 0
+      capacity: 1
+      stride: 4
+    - type: 4
+      size: 32
+      layout: []
+      capacity: 0
+      stride: 4
+    - type: 1
+      size: 1
+      layout: []
+      capacity: 0
+      stride: 4
+    - type: 1
+      size: 288
+      layout:
+      - name: velocity
+        type: 3
+        offset:
+          bucket: 0
+          structure: 4
+          element: 0
+      - name: age
+        type: 1
+        offset:
+          bucket: 0
+          structure: 4
+          element: 3
+      - name: lifetime
+        type: 1
+        offset:
+          bucket: 128
+          structure: 1
+          element: 0
+      - name: position
+        type: 3
+        offset:
+          bucket: 160
+          structure: 4
+          element: 0
+      - name: alive
+        type: 17
+        offset:
+          bucket: 160
+          structure: 4
+          element: 3
+      capacity: 32
+      stride: 4
+    - type: 1
+      size: 1
+      layout:
+      - name: spawnCount
+        type: 1
+        offset:
+          bucket: 0
+          structure: 1
+          element: 0
+      capacity: 1
+      stride: 4
+    - type: 4
+      size: 32
+      layout: []
+      capacity: 0
+      stride: 4
+    - type: 1
+      size: 1
+      layout: []
+      capacity: 0
+      stride: 4
+    - type: 1
+      size: 288
+      layout:
+      - name: velocity
+        type: 3
+        offset:
+          bucket: 0
+          structure: 4
+          element: 0
+      - name: age
+        type: 1
+        offset:
+          bucket: 0
+          structure: 4
+          element: 3
+      - name: lifetime
+        type: 1
+        offset:
+          bucket: 128
+          structure: 1
+          element: 0
+      - name: position
+        type: 3
+        offset:
+          bucket: 160
+          structure: 4
+          element: 0
+      - name: alive
+        type: 17
+        offset:
+          bucket: 160
+          structure: 4
+          element: 3
+      capacity: 32
+      stride: 4
+    - type: 1
+      size: 1
+      layout:
+      - name: spawnCount
+        type: 1
+        offset:
+          bucket: 0
+          structure: 1
+          element: 0
+      capacity: 1
+      stride: 4
+    - type: 4
+      size: 32
+      layout: []
+      capacity: 0
+      stride: 4
+    - type: 1
+      size: 1
+      layout: []
+      capacity: 0
+      stride: 4
     m_TemporaryBuffers: []
-    m_CPUBuffers: []
-    m_Events: []
+    m_CPUBuffers:
+    - capacity: 1
+      stride: 1
+      layout:
+      - name: spawnCount
+        type: 1
+        offset:
+          bucket: 0
+          structure: 1
+          element: 0
+      initialData:
+        data: 00000000
+    - capacity: 1
+      stride: 1
+      layout:
+      - name: spawnCount
+        type: 1
+        offset:
+          bucket: 0
+          structure: 1
+          element: 0
+      initialData:
+        data: 00000000
+    - capacity: 1
+      stride: 1
+      layout:
+      - name: spawnCount
+        type: 1
+        offset:
+          bucket: 0
+          structure: 1
+          element: 0
+      initialData:
+        data: 00000000
+    - capacity: 1
+      stride: 1
+      layout:
+      - name: spawnCount
+        type: 1
+        offset:
+          bucket: 0
+          structure: 1
+          element: 0
+      initialData:
+        data: 00000000
+    - capacity: 1
+      stride: 1
+      layout:
+      - name: spawnCount
+        type: 1
+        offset:
+          bucket: 0
+          structure: 1
+          element: 0
+      initialData:
+        data: 00000000
+    m_Events:
+    - name: OnPlay
+      playSystems: 00000000010000000200000003000000
+      stopSystems: 
+    - name: OnStop
+      playSystems: 
+      stopSystems: 00000000010000000200000003000000
     m_RuntimeVersion: 10
     m_RendererSettings:
       motionVectorGenerationMode: 0
@@ -9691,7 +10292,351 @@
     m_UpdateMode: 0
     m_PreWarmDeltaTime: 0.05
     m_PreWarmStepCount: 0
-  m_Systems: []
+  m_Systems:
+  - type: 0
+    flags: 0
+    capacity: 0
+    layer: 4294967295
+    buffers:
+    - nameId: spawner_output
+      index: 1
+    values: []
+    tasks:
+    - type: 268435456
+      buffers: []
+      temporaryBuffers: []
+      values:
+      - nameId: Rate
+        index: 4
+      params: []
+      processor: {fileID: 0}
+      shaderSourceIndex: -1
+  - type: 0
+    flags: 0
+    capacity: 0
+    layer: 4294967295
+    buffers:
+    - nameId: spawner_output
+      index: 2
+    values: []
+    tasks:
+    - type: 268435456
+      buffers: []
+      temporaryBuffers: []
+      values:
+      - nameId: Rate
+        index: 4
+      params: []
+      processor: {fileID: 0}
+      shaderSourceIndex: -1
+  - type: 0
+    flags: 0
+    capacity: 0
+    layer: 4294967295
+    buffers:
+    - nameId: spawner_output
+      index: 3
+    values: []
+    tasks:
+    - type: 268435456
+      buffers: []
+      temporaryBuffers: []
+      values:
+      - nameId: Rate
+        index: 4
+      params: []
+      processor: {fileID: 0}
+      shaderSourceIndex: -1
+  - type: 0
+    flags: 0
+    capacity: 0
+    layer: 4294967295
+    buffers:
+    - nameId: spawner_output
+      index: 4
+    values: []
+    tasks:
+    - type: 268435456
+      buffers: []
+      temporaryBuffers: []
+      values:
+      - nameId: Rate
+        index: 4
+      params: []
+      processor: {fileID: 0}
+      shaderSourceIndex: -1
+  - type: 1
+    flags: 1
+    capacity: 32
+    layer: 4294967295
+    buffers:
+    - nameId: attributeBuffer
+      index: 0
+    - nameId: sourceAttributeBuffer
+      index: 5
+    - nameId: deadList
+      index: 6
+    - nameId: deadListCount
+      index: 7
+    - nameId: spawner_input
+      index: 4
+    values:
+    - nameId: bounds_center
+      index: 0
+    - nameId: bounds_size
+      index: 21
+    tasks:
+    - type: 536870912
+      buffers:
+      - nameId: attributeBuffer
+        index: 0
+      - nameId: deadListIn
+        index: 6
+      - nameId: deadListCount
+        index: 7
+      - nameId: sourceAttributeBuffer
+        index: 5
+      temporaryBuffers: []
+      values: []
+      params:
+      - nameId: bounds_center
+        index: 0
+      - nameId: bounds_size
+        index: 21
+      processor: {fileID: 0}
+      shaderSourceIndex: 0
+    - type: 805306368
+      buffers:
+      - nameId: attributeBuffer
+        index: 0
+      - nameId: deadListOut
+        index: 6
+      temporaryBuffers: []
+      values:
+      - nameId: deltaTime_a
+        index: 15
+      params: []
+      processor: {fileID: 0}
+      shaderSourceIndex: 1
+    - type: 1073741826
+      buffers:
+      - nameId: attributeBuffer
+        index: 0
+      temporaryBuffers: []
+      values:
+      - nameId: mainTexture
+        index: 22
+      params:
+      - nameId: sortPriority
+        index: 0
+      processor: {fileID: 0}
+      shaderSourceIndex: 2
+  - type: 1
+    flags: 1
+    capacity: 32
+    layer: 4294967295
+    buffers:
+    - nameId: attributeBuffer
+      index: 1
+    - nameId: sourceAttributeBuffer
+      index: 9
+    - nameId: deadList
+      index: 10
+    - nameId: deadListCount
+      index: 11
+    - nameId: spawner_input
+      index: 3
+    values:
+    - nameId: bounds_center
+      index: 0
+    - nameId: bounds_size
+      index: 21
+    tasks:
+    - type: 536870912
+      buffers:
+      - nameId: attributeBuffer
+        index: 1
+      - nameId: deadListIn
+        index: 10
+      - nameId: deadListCount
+        index: 11
+      - nameId: sourceAttributeBuffer
+        index: 9
+      temporaryBuffers: []
+      values:
+      - nameId: ArcSphere_sphere_center_c
+        index: 11
+      params:
+      - nameId: bounds_center
+        index: 0
+      - nameId: bounds_size
+        index: 21
+      processor: {fileID: 0}
+      shaderSourceIndex: 3
+    - type: 805306368
+      buffers:
+      - nameId: attributeBuffer
+        index: 1
+      - nameId: deadListOut
+        index: 10
+      temporaryBuffers: []
+      values:
+      - nameId: Force_a
+        index: 8
+      - nameId: deltaTime_a
+        index: 15
+      params: []
+      processor: {fileID: 0}
+      shaderSourceIndex: 5
+    - type: 1073741826
+      buffers:
+      - nameId: attributeBuffer
+        index: 1
+      temporaryBuffers: []
+      values:
+      - nameId: mainTexture
+        index: 22
+      params:
+      - nameId: sortPriority
+        index: 0
+      processor: {fileID: 0}
+      shaderSourceIndex: 4
+  - type: 1
+    flags: 1
+    capacity: 32
+    layer: 4294967295
+    buffers:
+    - nameId: attributeBuffer
+      index: 2
+    - nameId: sourceAttributeBuffer
+      index: 13
+    - nameId: deadList
+      index: 14
+    - nameId: deadListCount
+      index: 15
+    - nameId: spawner_input
+      index: 2
+    values:
+    - nameId: bounds_center
+      index: 0
+    - nameId: bounds_size
+      index: 21
+    tasks:
+    - type: 536870912
+      buffers:
+      - nameId: attributeBuffer
+        index: 2
+      - nameId: deadListIn
+        index: 14
+      - nameId: deadListCount
+        index: 15
+      - nameId: sourceAttributeBuffer
+        index: 13
+      temporaryBuffers: []
+      values: []
+      params:
+      - nameId: bounds_center
+        index: 0
+      - nameId: bounds_size
+        index: 21
+      processor: {fileID: 0}
+      shaderSourceIndex: 6
+    - type: 805306368
+      buffers:
+      - nameId: attributeBuffer
+        index: 2
+      - nameId: deadListOut
+        index: 14
+      temporaryBuffers: []
+      values:
+      - nameId: Force_a
+        index: 8
+      - nameId: deltaTime_a
+        index: 15
+      params: []
+      processor: {fileID: 0}
+      shaderSourceIndex: 8
+    - type: 1073741826
+      buffers:
+      - nameId: attributeBuffer
+        index: 2
+      temporaryBuffers: []
+      values:
+      - nameId: mainTexture
+        index: 22
+      params:
+      - nameId: sortPriority
+        index: 0
+      processor: {fileID: 0}
+      shaderSourceIndex: 7
+  - type: 1
+    flags: 1
+    capacity: 32
+    layer: 4294967295
+    buffers:
+    - nameId: attributeBuffer
+      index: 3
+    - nameId: sourceAttributeBuffer
+      index: 17
+    - nameId: deadList
+      index: 18
+    - nameId: deadListCount
+      index: 19
+    - nameId: spawner_input
+      index: 1
+    values:
+    - nameId: bounds_center
+      index: 0
+    - nameId: bounds_size
+      index: 21
+    tasks:
+    - type: 536870912
+      buffers:
+      - nameId: attributeBuffer
+        index: 3
+      - nameId: deadListIn
+        index: 18
+      - nameId: deadListCount
+        index: 19
+      - nameId: sourceAttributeBuffer
+        index: 17
+      temporaryBuffers: []
+      values:
+      - nameId: ArcSphere_sphere_center_c
+        index: 5
+      params:
+      - nameId: bounds_center
+        index: 0
+      - nameId: bounds_size
+        index: 21
+      processor: {fileID: 0}
+      shaderSourceIndex: 9
+    - type: 805306368
+      buffers:
+      - nameId: attributeBuffer
+        index: 3
+      - nameId: deadListOut
+        index: 18
+      temporaryBuffers: []
+      values:
+      - nameId: deltaTime_a
+        index: 15
+      params: []
+      processor: {fileID: 0}
+      shaderSourceIndex: 11
+    - type: 1073741826
+      buffers:
+      - nameId: attributeBuffer
+        index: 3
+      temporaryBuffers: []
+      values:
+      - nameId: mainTexture
+        index: 22
+      params:
+      - nameId: sortPriority
+        index: 0
+      processor: {fileID: 0}
+      shaderSourceIndex: 10
 --- !u!114 &8926484042661614528
 MonoBehaviour:
   m_ObjectHideFlags: 0
