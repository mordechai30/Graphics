--- conflicted
+++ resolved
@@ -939,22 +939,14 @@
       VFX_OPTIONAL_INTERPOLATION nointerpolation\n\t\t#endif\n\t\t\n\t\tByteAddressBuffer
       attributeBuffer;\t\n\t\t\n\t\t#if VFX_HAS_INDIRECT_DRAW\n\t\tStructuredBuffer<uint>
       indirectBuffer;\t\n\t\t#endif\t\n\t\t\n\t\t#if USE_DEAD_LIST_COUNT\n\t\tByteAddressBuffer
-<<<<<<< HEAD
-      deadListCount;\n\t\t#endif\n\t\t\n\t\tCBUFFER_START(outputParams)\n\t\t\tfloat
-=======
       deadListCount;\n\t\t#endif\n\t\t\n\t\t#if HAS_STRIPS\n\t\tBuffer<uint> stripData;\n\t\t#endif\n\t\t\n\t\t#if
       WRITE_MOTION_VECTOR_IN_FORWARD || USE_MOTION_VECTORS_PASS\n\t\tByteAddressBuffer
       elementToVFXBufferPrevious;\n\t\t#endif\n\t\t\n\t\tCBUFFER_START(outputParams)\n\t\t\tfloat
->>>>>>> b3ee81d9
       nbMax;\n\t\t\tfloat systemSeed;\n\t\tCBUFFER_END\n\t\t\n\t\t// Helper macros
       to always use a valid instanceID\n\t\t#if defined(UNITY_STEREO_INSTANCING_ENABLED)\n\t\t\t#define
       VFX_DECLARE_INSTANCE_ID     UNITY_VERTEX_INPUT_INSTANCE_ID\n\t\t\t#define VFX_GET_INSTANCE_ID(i)     
       unity_InstanceID\n\t\t#else\n\t\t\t#define VFX_DECLARE_INSTANCE_ID     uint
-<<<<<<< HEAD
-      instanceID : SV_InstanceID;\n\t\t\t#define VFX_GET_INSTANCE_ID(i)      i.instanceID\n\t\t#endif\n\t\t\n\t\tENDHLSL\n\t\t\n\n\t\t\n\t\t//
-=======
       instanceID : SV_InstanceID;\n\t\t\t#define VFX_GET_INSTANCE_ID(i)      i.instanceID\n\t\t#endif\n\t\t\n\t\tENDHLSL\n\t\t\n\n\t\t\n\t\t\n\t\t//
->>>>>>> b3ee81d9
       Forward pass\n\t\tPass\n\t\t{\t\t\n\t\t\tTags { \"LightMode\"=\"ForwardOnly\"
       }\n\t\t\t\n\t\t\tHLSLPROGRAM\n\t\t\t#pragma target 4.5\n\t\t\t\n\t\t\n\t\t\tstruct
       ps_input\n\t\t\t{\n\t\t\t\tfloat4 pos : SV_POSITION;\n\t\t\t\t#if USE_FLIPBOOK_INTERPOLATION\n\t\t\t\tfloat4
@@ -967,18 +959,6 @@
       float4 builtInInterpolants : TEXCOORD1;\n\t\t\t\t#endif\n\t\t\t\t#if USE_FLIPBOOK_MOTIONVECTORS\n\t\t\t\t//
       x: motion vectors scale X\n\t\t\t\t// y: motion vectors scale Y\n\t\t\t\tVFX_OPTIONAL_INTERPOLATION
       float2 builtInInterpolants2 : TEXCOORD2;\n\t\t\t\t#endif\n\t\t\t\t#if VFX_NEEDS_POSWS_INTERPOLATOR\n\t\t\t\tfloat3
-<<<<<<< HEAD
-      posWS : TEXCOORD3;\n\t\t\t\t#endif\n\t\t\n\t\t\t\tUNITY_VERTEX_OUTPUT_STEREO\n\t\t\t};\n\t\t\t\n\t\t\tstruct
-      ps_output\n\t\t\t{\n\t\t\t\tfloat4 color : SV_Target0;\n\t\t\t};\n\t\t\n\t\t#define
-      VFX_VARYING_PS_INPUTS ps_input\n\t\t#define VFX_VARYING_POSCS pos\n\t\t#define
-      VFX_VARYING_COLOR color.rgb\n\t\t#define VFX_VARYING_ALPHA color.a\n\t\t#define
-      VFX_VARYING_INVSOFTPARTICLEFADEDISTANCE builtInInterpolants.x\n\t\t#define
-      VFX_VARYING_ALPHATHRESHOLD builtInInterpolants.y\n\t\t#define VFX_VARYING_FRAMEBLEND
-      builtInInterpolants.z\n\t\t#define VFX_VARYING_MOTIONVECTORSCALE builtInInterpolants2.xy\n\t\t#define
-      VFX_VARYING_UV uv\n\t\t#if VFX_NEEDS_POSWS_INTERPOLATOR\n\t\t#define VFX_VARYING_POSWS
-      posWS\n\t\t#endif\n\t\t#if USE_EXPOSURE_WEIGHT\n\t\t#define VFX_VARYING_EXPOSUREWEIGHT
-      builtInInterpolants.w\n\t\t#endif\n\t\t\t\t\n\t\t\t#if !(defined(VFX_VARYING_PS_INPUTS)
-=======
       posWS : TEXCOORD3;\n\t\t\t\t#endif\n\t\t\t\t\n\t\t\t\t#if WRITE_MOTION_VECTOR_IN_FORWARD\n\t\t\t\tfloat4
       cPosPrevious : TEXCOORD4;\n\t\t\t\tfloat4 cPosNonJiterred : TEXCOORD5;\n\t\t\t\t#endif\n\t\t\t\t\n\t\t\t\tUNITY_VERTEX_OUTPUT_STEREO\n\t\t\t};\n\t\t\t\n\t\t\tstruct
       ps_output\n\t\t\t{\n\t\t\t\tfloat4 color : SV_Target0;\n\t\t#if WRITE_MOTION_VECTOR_IN_FORWARD\n\t\t\t\tfloat4
@@ -992,7 +972,6 @@
       VFX_VARYING_EXPOSUREWEIGHT builtInInterpolants.w\n\t\t#endif\n\t\t#if WRITE_MOTION_VECTOR_IN_FORWARD\n\t\t#define
       VFX_VARYING_VELOCITY_CPOS cPosNonJiterred\n\t\t#define VFX_VARYING_VELOCITY_CPOS_PREVIOUS
       cPosPrevious\n\t\t#endif\n\t\t\t\t\n\t\t\t#if !(defined(VFX_VARYING_PS_INPUTS)
->>>>>>> b3ee81d9
       && defined(VFX_VARYING_POSCS))\n\t\t\t#error VFX_VARYING_PS_INPUTS, VFX_VARYING_POSCS
       and VFX_VARYING_UV must be defined.\n\t\t\t#endif\n\t\t\t\n\t\t\t#include \"Packages/com.unity.visualeffectgraph/Shaders/RenderPipeline/HDRP/VFXCommon.cginc\"\n\t\t\t#include
       \"Packages/com.unity.visualeffectgraph/Shaders/VFXCommon.cginc\"\n\t\t\t\n\n\t\t\tvoid
@@ -1008,18 +987,6 @@
       age/lifetime);\n\t\t\t    color *= sampledColor.rgb;\n\t\t\t    alpha *= sampledColor.a;\n\t\t\t   
       \n\t\t\t}\n\t\t\tvoid SetAttribute_3278B22F(inout float size, float Size) /*attribute:size
       Composition:Overwrite Source:Slot Random:Off channels:XYZ */\n\t\t\t{\n\t\t\t   
-<<<<<<< HEAD
-      size = Size;\n\t\t\t}\n\t\t\t\n\n\t\t\t\n\t\t\tstruct vs_input\n\t\t\t{\n\t\t\t\tVFX_DECLARE_INSTANCE_ID\n\t\t\t};\n\t\t\t\n\t\t\t#pragma
-      vertex vert\n\t\t\tVFX_VARYING_PS_INPUTS vert(uint id : SV_VertexID, vs_input
-      i)\n\t\t\t{\n\t\t\t\tVFX_VARYING_PS_INPUTS o = (VFX_VARYING_PS_INPUTS)0;\n\t\t\t\n\t\t\t\tUNITY_SETUP_INSTANCE_ID(i);\n\t\t\t\tUNITY_INITIALIZE_VERTEX_OUTPUT_STEREO(o);\n\t\t\t\n\t\t\t#if
-      VFX_PRIMITIVE_TRIANGLE\n\t\t\t\tuint index = id / 3;\n\t\t\t#elif VFX_PRIMITIVE_QUAD\n\t\t\t\tuint
-      index = (id >> 2) + VFX_GET_INSTANCE_ID(i) * 2048;\n\t\t\t#elif VFX_PRIMITIVE_OCTAGON\n\t\t\t\tuint
-      index = (id >> 3) + VFX_GET_INSTANCE_ID(i) * 1024;\n\t\t\t#endif\n\t\t\t\n\t\t\t\t\n\t\t\t\t\t\tuint
-      deadCount = 0;\n\t\t\t\t\t\t#if USE_DEAD_LIST_COUNT\n\t\t\t\t\t\tdeadCount
-      = deadListCount.Load(0);\n\t\t\t\t\t\t#endif\t\n\t\t\t\t\t\tif (index >= asuint(nbMax)
-      - deadCount)\n\t\t\t\t\t\t#if USE_GEOMETRY_SHADER\n\t\t\t\t\t\t\treturn; //
-      cull\n\t\t\t\t\t\t#else\n\t\t\t\t\t\t\treturn o; // cull\n\t\t\t\t\t\t#endif\n\t\t\t\t\t\t\n\t\t\t\t\t\t#if
-=======
       size = Size;\n\t\t\t}\n\t\t\t\n\n\t\t\t\n\t\t\t#if defined(HAS_STRIPS) && !defined(VFX_PRIMITIVE_QUAD)\n\t\t\t#error
       VFX_PRIMITIVE_QUAD must be defined when HAS_STRIPS is.\n\t\t\t#endif\n\t\t\t\n\t\t\tstruct
       vs_input\n\t\t\t{\n\t\t\t\tVFX_DECLARE_INSTANCE_ID\n\t\t\t};\n\t\t\t\n\t\t\t#if
@@ -1052,7 +1019,6 @@
       USE_DEAD_LIST_COUNT\n\t\t\t\t\t\tdeadCount = deadListCount.Load(0);\n\t\t\t\t\t\t#endif\t\n\t\t\t\t\t\tif
       (index >= asuint(nbMax) - deadCount)\n\t\t\t\t\t\t#if USE_GEOMETRY_SHADER\n\t\t\t\t\t\t\treturn;
       // cull\n\t\t\t\t\t\t#else\n\t\t\t\t\t\t\treturn o; // cull\n\t\t\t\t\t\t#endif\n\t\t\t\t\t\t\n\t\t\t\t\t\t#if
->>>>>>> b3ee81d9
       VFX_HAS_INDIRECT_DRAW\n\t\t\t\t\t\tindex = indirectBuffer[index];\n\t\t\t\t\t\tfloat
       lifetime = asfloat(attributeBuffer.Load((index * 0x1 + 0x500) << 2));\n\t\t\t\t\t\tfloat
       size = asfloat(attributeBuffer.Load((index * 0x8 + 0x643) << 2));\n\t\t\t\t\t\tfloat
