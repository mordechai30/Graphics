--- conflicted
+++ resolved
@@ -3129,11 +3129,7 @@
     m_serializedType:
       m_SerializableType: UnityEngine.Vector3, UnityEngine.CoreModule, Version=0.0.0.0,
         Culture=neutral, PublicKeyToken=null
-    attributes:
-    - m_Type: 3
-      m_Min: -Infinity
-      m_Max: Infinity
-      m_Tooltip: The size of the box along each axis.
+    attributes: []
   m_Direction: 0
   m_LinkedSlots: []
 --- !u!114 &114748446854562552
@@ -3186,11 +3182,7 @@
     m_serializedType:
       m_SerializableType: System.Single, mscorlib, Version=2.0.0.0, Culture=neutral,
         PublicKeyToken=b77a5c561934e089
-    attributes:
-    - m_Type: 1
-      m_Min: 0
-      m_Max: Infinity
-      m_Tooltip: 
+    attributes: []
   m_Direction: 0
   m_LinkedSlots: []
 --- !u!114 &114764487966080938
@@ -4093,11 +4085,7 @@
     m_serializedType:
       m_SerializableType: UnityEngine.Vector3, UnityEngine.CoreModule, Version=0.0.0.0,
         Culture=neutral, PublicKeyToken=null
-    attributes:
-    - m_Type: 3
-      m_Min: -Infinity
-      m_Max: Infinity
-      m_Tooltip: The centre of the box.
+    attributes: []
   m_Direction: 0
   m_LinkedSlots: []
 --- !u!114 &114948797438858254
@@ -4427,18 +4415,18 @@
       data[1]: -1
       data[2]: -1
       data[3]: 1
+    - op: 32
+      valueIndex: 3
+      data[0]: 0
+      data[1]: 1
+      data[2]: -1
+      data[3]: 1
     - op: 14
-      valueIndex: 3
+      valueIndex: 4
       data[0]: -1
       data[1]: -1
       data[2]: -1
       data[3]: -1
-    - op: 32
-      valueIndex: 4
-      data[0]: 0
-      data[1]: 1
-      data[2]: -1
-      data[3]: 1
     - op: 0
       valueIndex: 5
       data[0]: -1
@@ -4451,10 +4439,10 @@
       data[1]: -1
       data[2]: -1
       data[3]: 1
-    - op: 32
+    - op: 0
       valueIndex: 7
-      data[0]: 4
-      data[1]: 1
+      data[0]: -1
+      data[1]: -1
       data[2]: -1
       data[3]: 1
     - op: 0
@@ -4463,10 +4451,10 @@
       data[1]: -1
       data[2]: -1
       data[3]: 1
-    - op: 0
+    - op: 32
       valueIndex: 9
-      data[0]: -1
-      data[1]: -1
+      data[0]: 3
+      data[1]: 1
       data[2]: -1
       data[3]: 1
     - op: 0
@@ -4493,16 +4481,16 @@
       data[1]: -1
       data[2]: -1
       data[3]: 1
+    - op: 27
+      valueIndex: 14
+      data[0]: 4
+      data[1]: 2
+      data[2]: -1
+      data[3]: 1
     - op: 0
-      valueIndex: 14
+      valueIndex: 15
       data[0]: -1
       data[1]: -1
-      data[2]: -1
-      data[3]: 1
-    - op: 27
-      valueIndex: 15
-      data[0]: 3
-      data[1]: 2
       data[2]: -1
       data[3]: 1
     - op: 0
@@ -4517,42 +4505,42 @@
       data[1]: -1
       data[2]: -1
       data[3]: 1
+    - op: 28
+      valueIndex: 18
+      data[0]: 17
+      data[1]: 16
+      data[2]: -1
+      data[3]: 1
     - op: 0
-      valueIndex: 18
+      valueIndex: 19
       data[0]: -1
       data[1]: -1
       data[2]: -1
       data[3]: 1
-    - op: 31
-      valueIndex: 19
-      data[0]: 7
-      data[1]: 5
-      data[2]: -1
-      data[3]: 1
-    - op: 28
+    - op: 2
       valueIndex: 20
-      data[0]: 16
-      data[1]: 17
-      data[2]: -1
-      data[3]: 1
-    - op: 2
-      valueIndex: 21
-      data[0]: 14
-      data[1]: 15
+      data[0]: 13
+      data[1]: 11
       data[2]: 12
       data[3]: -1
     - op: 2
-      valueIndex: 24
-      data[0]: 9
-      data[1]: 10
-      data[2]: 11
+      valueIndex: 23
+      data[0]: 10
+      data[1]: 14
+      data[2]: 15
       data[3]: -1
     - op: 2
-      valueIndex: 27
-      data[0]: 8
-      data[1]: 6
-      data[2]: 13
+      valueIndex: 26
+      data[0]: 7
+      data[1]: 5
+      data[2]: 6
       data[3]: -1
+    - op: 31
+      valueIndex: 29
+      data[0]: 9
+      data[1]: 8
+      data[2]: -1
+      data[3]: 1
     - op: 0
       valueIndex: 30
       data[0]: -1
@@ -4600,13 +4588,13 @@
       data[0]: -1
       data[1]: -1
       data[2]: -1
-      data[3]: 14
+      data[3]: 1
     - op: 0
       valueIndex: 38
       data[0]: -1
       data[1]: -1
       data[2]: -1
-      data[3]: 1
+      data[3]: 14
     - op: 0
       valueIndex: 39
       data[0]: -1
@@ -4621,7 +4609,7 @@
       data[3]: 1
     - op: 32
       valueIndex: 41
-      data[0]: 25
+      data[0]: 19
       data[1]: 1
       data[2]: -1
       data[3]: 1
@@ -4637,28 +4625,28 @@
       data[1]: -1
       data[2]: -1
       data[3]: 1
+    - op: 32
+      valueIndex: 44
+      data[0]: 24
+      data[1]: 1
+      data[2]: -1
+      data[3]: 1
     - op: 0
-      valueIndex: 44
+      valueIndex: 45
       data[0]: -1
       data[1]: -1
       data[2]: -1
       data[3]: 1
-    - op: 32
-      valueIndex: 45
-      data[0]: 18
-      data[1]: 1
-      data[2]: -1
-      data[3]: 1
-    - op: 30
+    - op: 0
       valueIndex: 46
-      data[0]: 5
-      data[1]: 19
-      data[2]: -1
-      data[3]: 1
-    - op: 32
+      data[0]: -1
+      data[1]: -1
+      data[2]: -1
+      data[3]: 1
+    - op: 0
       valueIndex: 47
-      data[0]: 20
-      data[1]: 1
+      data[0]: -1
+      data[1]: -1
       data[2]: -1
       data[3]: 1
     - op: 0
@@ -4667,42 +4655,42 @@
       data[1]: -1
       data[2]: -1
       data[3]: 1
-    - op: 4
+    - op: 0
       valueIndex: 49
-      data[0]: 23
-      data[1]: 21
-      data[2]: 22
-      data[3]: -1
-    - op: 0
-      valueIndex: 65
       data[0]: -1
       data[1]: -1
       data[2]: -1
       data[3]: 1
     - op: 0
-      valueIndex: 66
+      valueIndex: 50
       data[0]: -1
       data[1]: -1
       data[2]: -1
       data[3]: 1
-    - op: 32
-      valueIndex: 67
-      data[0]: 24
-      data[1]: 1
-      data[2]: -1
-      data[3]: 1
     - op: 0
-      valueIndex: 68
+      valueIndex: 51
       data[0]: -1
       data[1]: -1
       data[2]: -1
       data[3]: 1
+    - op: 32
+      valueIndex: 52
+      data[0]: 18
+      data[1]: 1
+      data[2]: -1
+      data[3]: 1
     - op: 0
-      valueIndex: 69
+      valueIndex: 53
       data[0]: -1
       data[1]: -1
       data[2]: -1
       data[3]: 1
+    - op: 4
+      valueIndex: 54
+      data[0]: 22
+      data[1]: 21
+      data[2]: 20
+      data[3]: -1
     - op: 0
       valueIndex: 70
       data[0]: -1
@@ -4723,26 +4711,26 @@
       data[3]: 1
     - op: 32
       valueIndex: 73
-      data[0]: 33
+      data[0]: 25
       data[1]: 1
       data[2]: -1
       data[3]: 1
-    - op: 32
+    - op: 30
       valueIndex: 74
-      data[0]: 34
-      data[1]: 1
-      data[2]: -1
-      data[3]: 1
-    - op: 39
+      data[0]: 8
+      data[1]: 23
+      data[2]: -1
+      data[3]: 1
+    - op: 0
       valueIndex: 75
-      data[0]: 31
+      data[0]: -1
       data[1]: -1
       data[2]: -1
-      data[3]: 0
-    - op: 31
+      data[3]: 1
+    - op: 0
       valueIndex: 76
-      data[0]: 46
-      data[1]: 42
+      data[0]: -1
+      data[1]: -1
       data[2]: -1
       data[3]: 1
     - op: 0
@@ -4751,108 +4739,156 @@
       data[1]: -1
       data[2]: -1
       data[3]: 1
-    - op: 31
+    - op: 0
       valueIndex: 78
-      data[0]: 35
-      data[1]: 5
-      data[2]: -1
-      data[3]: 1
-    - op: 2
-      valueIndex: 79
-      data[0]: 36
-      data[1]: 37
-      data[2]: 28
-      data[3]: -1
-    - op: 33
-      valueIndex: 82
-      data[0]: 40
-      data[1]: 47
-      data[2]: -1
-      data[3]: 1
-    - op: 0
-      valueIndex: 83
       data[0]: -1
       data[1]: -1
       data[2]: -1
       data[3]: 1
     - op: 0
-      valueIndex: 84
+      valueIndex: 79
       data[0]: -1
       data[1]: -1
       data[2]: -1
-      data[3]: 3
+      data[3]: 1
     - op: 0
-      valueIndex: 87
+      valueIndex: 80
       data[0]: -1
       data[1]: -1
       data[2]: -1
-      data[3]: 3
+      data[3]: 1
     - op: 2
+      valueIndex: 81
+      data[0]: 43
+      data[1]: 42
+      data[2]: 40
+      data[3]: -1
+    - op: 32
+      valueIndex: 84
+      data[0]: 39
+      data[1]: 1
+      data[2]: -1
+      data[3]: 1
+    - op: 31
+      valueIndex: 85
+      data[0]: 38
+      data[1]: 8
+      data[2]: -1
+      data[3]: 1
+    - op: 31
+      valueIndex: 86
+      data[0]: 52
+      data[1]: 51
+      data[2]: -1
+      data[3]: 1
+    - op: 39
+      valueIndex: 87
+      data[0]: 32
+      data[1]: -1
+      data[2]: -1
+      data[3]: 0
+    - op: 0
+      valueIndex: 88
+      data[0]: -1
+      data[1]: -1
+      data[2]: -1
+      data[3]: 1
+    - op: 0
+      valueIndex: 89
+      data[0]: -1
+      data[1]: -1
+      data[2]: -1
+      data[3]: 1
+    - op: 33
       valueIndex: 90
-      data[0]: 27
-      data[1]: 26
-      data[2]: 30
+      data[0]: 53
+      data[1]: 47
+      data[2]: -1
+      data[3]: 1
+    - op: 2
+      valueIndex: 91
+      data[0]: 31
+      data[1]: 30
+      data[2]: 34
       data[3]: -1
     - op: 2
-      valueIndex: 93
-      data[0]: 29
-      data[1]: 49
-      data[2]: 48
+      valueIndex: 94
+      data[0]: 45
+      data[1]: 57
+      data[2]: 59
       data[3]: -1
     - op: 32
-      valueIndex: 96
-      data[0]: 51
+      valueIndex: 97
+      data[0]: 44
       data[1]: 1
       data[2]: -1
       data[3]: 1
+    - op: 32
+      valueIndex: 98
+      data[0]: 36
+      data[1]: 1
+      data[2]: -1
+      data[3]: 1
     - op: 2
-      valueIndex: 97
-      data[0]: 50
-      data[1]: 44
-      data[2]: 45
+      valueIndex: 99
+      data[0]: 58
+      data[1]: 54
+      data[2]: 55
       data[3]: -1
-    - op: 31
-      valueIndex: 100
-      data[0]: 39
-      data[1]: 5
-      data[2]: -1
-      data[3]: 1
-    - op: 31
-      valueIndex: 101
-      data[0]: 41
-      data[1]: 5
-      data[2]: -1
-      data[3]: 1
-    - op: 13
+    - op: 2
       valueIndex: 102
+      data[0]: 29
+      data[1]: 28
+      data[2]: 41
+      data[3]: -1
+    - op: 2
+      valueIndex: 105
+      data[0]: 56
+      data[1]: 49
+      data[2]: 50
+      data[3]: -1
+    - op: 0
+      valueIndex: 108
       data[0]: -1
       data[1]: -1
       data[2]: -1
+      data[3]: 1
+    - op: 13
+      valueIndex: 109
+      data[0]: -1
+      data[1]: -1
+      data[2]: -1
       data[3]: -1
     - op: 32
-      valueIndex: 103
-      data[0]: 38
+      valueIndex: 110
+      data[0]: 37
       data[1]: 1
       data[2]: -1
       data[3]: 1
     - op: 0
-      valueIndex: 104
+      valueIndex: 111
       data[0]: -1
       data[1]: -1
       data[2]: -1
-      data[3]: 3
-    - op: 0
-      valueIndex: 107
-      data[0]: -1
-      data[1]: -1
-      data[2]: -1
-      data[3]: 1
-    - op: 32
-      valueIndex: 108
-      data[0]: 32
-      data[1]: 1
-      data[2]: -1
-      data[3]: 1
+      data[3]: 1
+    - op: 31
+      valueIndex: 112
+      data[0]: 35
+      data[1]: 8
+      data[2]: -1
+      data[3]: 1
+    - op: 31
+      valueIndex: 113
+      data[0]: 46
+      data[1]: 8
+      data[2]: -1
+      data[3]: 1
+    - op: 2
+      valueIndex: 114
+      data[0]: 33
+      data[1]: 26
+      data[2]: 27
+      data[3]: -1
     m_NeedsLocalToWorld: 0
     m_NeedsWorldToLocal: 0
   m_ExposedExpressions: []
@@ -4866,87 +4902,99 @@
       - m_ExpressionIndex: 2
         m_Value: 100
       - m_ExpressionIndex: 5
-        m_Value: 1
+        m_Value: 0
       - m_ExpressionIndex: 6
         m_Value: 0
+      - m_ExpressionIndex: 7
+        m_Value: 0
       - m_ExpressionIndex: 8
-        m_Value: 0
-      - m_ExpressionIndex: 9
         m_Value: 1
       - m_ExpressionIndex: 10
-        m_Value: 1
+        m_Value: 0
       - m_ExpressionIndex: 11
         m_Value: 1
       - m_ExpressionIndex: 12
-        m_Value: 0
+        m_Value: 1
       - m_ExpressionIndex: 13
-        m_Value: 0
-      - m_ExpressionIndex: 14
+        m_Value: 1
+      - m_ExpressionIndex: 15
         m_Value: 0
       - m_ExpressionIndex: 16
+        m_Value: 1.5
+      - m_ExpressionIndex: 17
         m_Value: 0.5
-      - m_ExpressionIndex: 17
-        m_Value: 1.5
-      - m_ExpressionIndex: 18
+      - m_ExpressionIndex: 19
         m_Value: 0
       - m_ExpressionIndex: 24
+        m_Value: 0
+      - m_ExpressionIndex: 25
         m_Value: 6.2831855
-      - m_ExpressionIndex: 25
-        m_Value: 0
       - m_ExpressionIndex: 26
-        m_Value: -0.740448
+        m_Value: 1.5
       - m_ExpressionIndex: 27
-        m_Value: 0.19108272
+        m_Value: 1.5
       - m_ExpressionIndex: 28
         m_Value: 0
       - m_ExpressionIndex: 29
-        m_Value: 5.1082807
+        m_Value: 1.5
       - m_ExpressionIndex: 30
-        m_Value: 0
-      - m_ExpressionIndex: 32
-        m_Value: 0.8
+        m_Value: -0.5
+      - m_ExpressionIndex: 31
+        m_Value: -1.5
       - m_ExpressionIndex: 33
-        m_Value: 0.8
+        m_Value: 1.5
       - m_ExpressionIndex: 34
         m_Value: 0
       - m_ExpressionIndex: 36
         m_Value: 0
       - m_ExpressionIndex: 37
-        m_Value: -3
-      - m_ExpressionIndex: 38
+        m_Value: 0.8
+      - m_ExpressionIndex: 39
+        m_Value: 0
+      - m_ExpressionIndex: 40
+        m_Value: 0
+      - m_ExpressionIndex: 41
         m_Value: 0
       - m_ExpressionIndex: 42
-        m_Value: 6.2831855
+        m_Value: -3
+      - m_ExpressionIndex: 43
+        m_Value: 0
       - m_ExpressionIndex: 44
-        m_Value: 0
+        m_Value: 0.8
       - m_ExpressionIndex: 45
-        m_Value: 0
+        m_Value: 5.1082807
       - m_ExpressionIndex: 47
         m_Value: 2
-      - m_ExpressionIndex: 48
-        m_Value: 4.6305723
       - m_ExpressionIndex: 49
-        m_Value: 6.151472
+        m_Value: 0
       - m_ExpressionIndex: 50
         m_Value: 0
       - m_ExpressionIndex: 51
+        m_Value: 6.2831855
+      - m_ExpressionIndex: 54
+        m_Value: -0.740448
+      - m_ExpressionIndex: 55
+        m_Value: 0
+      - m_ExpressionIndex: 56
+        m_Value: 0
+      - m_ExpressionIndex: 57
+        m_Value: 6.151472
+      - m_ExpressionIndex: 58
+        m_Value: 0.19108272
+      - m_ExpressionIndex: 59
+        m_Value: 4.6305723
+      - m_ExpressionIndex: 65
+        m_Value: 1
+      - m_ExpressionIndex: 66
+        m_Value: 0.5
+      - m_ExpressionIndex: 75
+        m_Value: 1
+      - m_ExpressionIndex: 78
         m_Value: 1000000
-      - m_ExpressionIndex: 56
-        m_Value: 0.5
-      - m_ExpressionIndex: 60
-        m_Value: 1
-      - m_ExpressionIndex: 72
-        m_Value: 1
     m_Vector2f:
       m_Array: []
     m_Vector3f:
-      m_Array:
-      - m_ExpressionIndex: 61
-        m_Value: {x: -1.5, y: -0.5, z: 0}
-      - m_ExpressionIndex: 62
-        m_Value: {x: 1.5, y: 1.5, z: 1.5}
-      - m_ExpressionIndex: 71
-        m_Value: {x: 1.5, y: 0, z: 0}
+      m_Array: []
     m_Vector4f:
       m_Array: []
     m_Uint:
@@ -4959,7 +5007,7 @@
       m_Array: []
     m_Gradient:
       m_Array:
-      - m_ExpressionIndex: 31
+      - m_ExpressionIndex: 32
         m_Value:
           serializedVersion: 2
           key0: {r: 1, g: 0, b: 0, a: 1}
@@ -5087,7 +5135,7 @@
     - type: 268435456
       buffers: []
       values:
-      - index: 65
+      - index: 78
         nameId: Rate
       params: []
       processor: {fileID: 0}
@@ -5106,9 +5154,9 @@
     - index: 1
       nameId: spawner_input
     values:
-    - index: 63
+    - index: 72
       nameId: bounds_center
-    - index: 64
+    - index: 69
       nameId: bounds_size
     tasks:
     - type: 536870912
@@ -5122,41 +5170,36 @@
       - index: 1
         nameId: sourceAttributeBuffer
       values:
-      - index: 66
+      - index: 74
         nameId: Torus_center_b
+      - index: 16
+        nameId: Torus_majorRadius_b
       - index: 17
-        nameId: Torus_majorRadius_b
-      - index: 16
         nameId: Torus_minorRadius_b
-      - index: 55
+      - index: 63
         nameId: Torus_arc_b
-      - index: 59
+      - index: 67
         nameId: volumeFactor_b
+      - index: 80
+        nameId: r_b
+      - index: 48
+        nameId: uniform_h
+      - index: 65
+        nameId: Lifetime_d
       - index: 68
-        nameId: r_b
-      - index: 43
-        nameId: uniform_h
-      - index: 60
-        nameId: Lifetime_d
-      - index: 61
         nameId: box_center_e
-      - index: 62
+      - index: 81
         nameId: box_size_e
-      - index: 71
+      - index: 73
         nameId: Sphere_center_f
-      - index: 72
+      - index: 75
         nameId: Sphere_radius_f
-<<<<<<< HEAD
       params:
       - index: 72
         nameId: bounds_center
       - index: 69
         nameId: bounds_size
       processor: {fileID: 7200000, guid: 5772e0545cbde3d46ba92cd5942519dc, type: 3}
-=======
-      params: []
-      processor: {fileID: 7200000, guid: 73f7f9fe401bc5b4880f58e589f05554, type: 3}
->>>>>>> 9c7d008d
     - type: 805306368
       buffers:
       - index: 0
@@ -5164,53 +5207,45 @@
       - index: 2
         nameId: deadListOut
       values:
+      - index: 68
+        nameId: box_center_b
+      - index: 81
+        nameId: box_size_b
+      - index: 70
+        nameId: Elasticity_b
+      - index: 71
+        nameId: Friction_b
+      - index: 79
+        nameId: LifetimeLoss_b
+      - index: 76
+        nameId: deltaTime_b
+      - index: 73
+        nameId: Sphere_center_c
+      - index: 75
+        nameId: Sphere_radius_c
+      - index: 77
+        nameId: Elasticity_c
       - index: 61
-        nameId: box_center_b
+        nameId: Friction_c
       - index: 62
-        nameId: box_size_b
-      - index: 73
-        nameId: Elasticity_b
-      - index: 70
-        nameId: Friction_b
-      - index: 67
-        nameId: LifetimeLoss_b
-      - index: 69
-        nameId: deltaTime_b
-      - index: 71
-        nameId: Sphere_center_c
-      - index: 72
-        nameId: Sphere_radius_c
-      - index: 52
-        nameId: Elasticity_c
-      - index: 53
-        nameId: Friction_c
-      - index: 57
         nameId: LifetimeLoss_c
-      - index: 58
+      - index: 60
         nameId: Force_d
       params: []
-<<<<<<< HEAD
       processor: {fileID: 7200000, guid: 93008879702e9ea40a699c3857557daa, type: 3}
-=======
-      processor: {fileID: 7200000, guid: ae8372709d265c641bfdc3851be47a27, type: 3}
->>>>>>> 9c7d008d
     - type: 1073741824
       buffers:
       - index: 0
         nameId: attributeBuffer
       values:
-      - index: 54
+      - index: 64
         nameId: gradient_b
-      - index: 56
+      - index: 66
         nameId: alphaThreshold
       params:
       - index: 0
         nameId: sortPriority
-<<<<<<< HEAD
       processor: {fileID: 4800000, guid: 6186da915699f7a4296b26cc2728f301, type: 3}
-=======
-      processor: {fileID: 4800000, guid: 202c840ccb7de034883563a17b101223, type: 3}
->>>>>>> 9c7d008d
   m_Events:
   - name: OnPlay
     playSystems: 00000000
