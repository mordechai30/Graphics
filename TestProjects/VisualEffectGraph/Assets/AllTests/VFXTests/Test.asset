%YAML 1.1
%TAG !u! tag:unity3d.com,2011:
--- !u!114 &114000125936302766
MonoBehaviour:
  m_ObjectHideFlags: 0
  m_PrefabParentObject: {fileID: 0}
  m_PrefabInternal: {fileID: 0}
  m_GameObject: {fileID: 0}
  m_Enabled: 1
  m_EditorHideFlags: 0
  m_Script: {fileID: 11500000, guid: d4ac1f07508084c48ac69b16a1764ee0, type: 3}
  m_Name: VFXOperatorCosine
  m_EditorClassIdentifier: 
  m_Parent: {fileID: 114414263575358230}
  m_Children: []
  m_UIPosition: {x: -1949.6503, y: -293.02594}
  m_UICollapsed: 1
  m_InputSlots:
  - {fileID: 114438645805515956}
  m_OutputSlots:
  - {fileID: 114581509904719528}
--- !u!114 &114001925776430526
MonoBehaviour:
  m_ObjectHideFlags: 0
  m_PrefabParentObject: {fileID: 0}
  m_PrefabInternal: {fileID: 0}
  m_GameObject: {fileID: 0}
  m_Enabled: 1
  m_EditorHideFlags: 0
  m_Script: {fileID: 11500000, guid: f780aa281814f9842a7c076d436932e7, type: 3}
  m_Name: VFXSlotFloat
  m_EditorClassIdentifier: 
  m_Parent: {fileID: 114898697052014012}
  m_Children: []
  m_UIPosition: {x: 0, y: 0}
  m_UICollapsed: 1
  m_MasterSlot: {fileID: 114898697052014012}
  m_MasterData:
    m_Owner: {fileID: 0}
    m_Value:
      m_Type:
        m_SerializableType: 
      m_SerializableObject: 
  m_Property:
    name: y
    m_serializedType:
      m_SerializableType: System.Single, mscorlib, Version=2.0.0.0, Culture=neutral,
        PublicKeyToken=b77a5c561934e089
    attributes: []
  m_Direction: 1
  m_LinkedSlots:
  - {fileID: 114098090939017430}
  - {fileID: 114666273344004874}
--- !u!114 &114007922909029990
MonoBehaviour:
  m_ObjectHideFlags: 0
  m_PrefabParentObject: {fileID: 0}
  m_PrefabInternal: {fileID: 0}
  m_GameObject: {fileID: 0}
  m_Enabled: 1
  m_EditorHideFlags: 0
  m_Script: {fileID: 11500000, guid: a971fa2e110a0ac42ac1d8dae408704b, type: 3}
  m_Name: SetAttribute
  m_EditorClassIdentifier: 
  m_Parent: {fileID: 114100529078072208}
  m_Children: []
  m_UIPosition: {x: 0, y: 0}
  m_UICollapsed: 0
  m_InputSlots:
  - {fileID: 114087972258223006}
  m_OutputSlots: []
  m_Disabled: 0
  attribute: color
--- !u!114 &114020530663526486
MonoBehaviour:
  m_ObjectHideFlags: 0
  m_PrefabParentObject: {fileID: 0}
  m_PrefabInternal: {fileID: 0}
  m_GameObject: {fileID: 0}
  m_Enabled: 1
  m_EditorHideFlags: 0
  m_Script: {fileID: 11500000, guid: 87c154e0feeee864da39ba7591cf27e7, type: 3}
  m_Name: VFXSlotFloatN
  m_EditorClassIdentifier: 
  m_Parent: {fileID: 0}
  m_Children: []
  m_UIPosition: {x: 0, y: 0}
  m_UICollapsed: 1
  m_MasterSlot: {fileID: 114020530663526486}
  m_MasterData:
    m_Owner: {fileID: 114182437641710718}
    m_Value:
      m_Type:
        m_SerializableType: UnityEditor.VFX.FloatN, Assembly-CSharp-Editor-testable,
          Version=0.0.0.0, Culture=neutral, PublicKeyToken=null
      m_SerializableObject: '{"m_Components":[1.0]}'
  m_Property:
    name: newRangeMax
    m_serializedType:
      m_SerializableType: UnityEditor.VFX.FloatN, Assembly-CSharp-Editor-testable,
        Version=0.0.0.0, Culture=neutral, PublicKeyToken=null
    attributes:
    - m_Type: 3
      m_Min: -Infinity
      m_Max: Infinity
      m_Tooltip: The end of the new range.
  m_Direction: 0
  m_LinkedSlots: []
--- !u!114 &114023012588542768
MonoBehaviour:
  m_ObjectHideFlags: 0
  m_PrefabParentObject: {fileID: 0}
  m_PrefabInternal: {fileID: 0}
  m_GameObject: {fileID: 0}
  m_Enabled: 1
  m_EditorHideFlags: 0
  m_Script: {fileID: 11500000, guid: 87c154e0feeee864da39ba7591cf27e7, type: 3}
  m_Name: VFXSlotFloatN
  m_EditorClassIdentifier: 
  m_Parent: {fileID: 0}
  m_Children: []
  m_UIPosition: {x: 0, y: 0}
  m_UICollapsed: 0
  m_MasterSlot: {fileID: 114023012588542768}
  m_MasterData:
    m_Owner: {fileID: 114989456039844676}
    m_Value:
      m_Type:
        m_SerializableType: UnityEditor.VFX.FloatN, Assembly-CSharp-Editor-testable,
          Version=0.0.0.0, Culture=neutral, PublicKeyToken=null
      m_SerializableObject: '{"m_Components":[0.0]}'
  m_Property:
    name: a
    m_serializedType:
      m_SerializableType: UnityEditor.VFX.FloatN, Assembly-CSharp-Editor-testable,
        Version=0.0.0.0, Culture=neutral, PublicKeyToken=null
    attributes: []
  m_Direction: 0
  m_LinkedSlots:
  - {fileID: 114401068537687094}
--- !u!114 &114026855674945462
MonoBehaviour:
  m_ObjectHideFlags: 0
  m_PrefabParentObject: {fileID: 0}
  m_PrefabInternal: {fileID: 0}
  m_GameObject: {fileID: 0}
  m_Enabled: 1
  m_EditorHideFlags: 0
  m_Script: {fileID: 11500000, guid: 87c154e0feeee864da39ba7591cf27e7, type: 3}
  m_Name: VFXSlotFloatN
  m_EditorClassIdentifier: 
  m_Parent: {fileID: 0}
  m_Children: []
  m_UIPosition: {x: 0, y: 0}
  m_UICollapsed: 1
  m_MasterSlot: {fileID: 114026855674945462}
  m_MasterData:
    m_Owner: {fileID: 114364075504055620}
    m_Value:
      m_Type:
        m_SerializableType: UnityEditor.VFX.FloatN, Assembly-CSharp-Editor-testable,
          Version=0.0.0.0, Culture=neutral, PublicKeyToken=null
      m_SerializableObject: '{"m_Components":[0.0]}'
  m_Property:
    name: newRangeMin
    m_serializedType:
      m_SerializableType: UnityEditor.VFX.FloatN, Assembly-CSharp-Editor-testable,
        Version=0.0.0.0, Culture=neutral, PublicKeyToken=null
    attributes:
    - m_Type: 3
      m_Min: -Infinity
      m_Max: Infinity
      m_Tooltip: The start of the new range.
  m_Direction: 0
  m_LinkedSlots: []
--- !u!114 &114026878800748308
MonoBehaviour:
  m_ObjectHideFlags: 0
  m_PrefabParentObject: {fileID: 0}
  m_PrefabInternal: {fileID: 0}
  m_GameObject: {fileID: 0}
  m_Enabled: 1
  m_EditorHideFlags: 0
  m_Script: {fileID: 11500000, guid: f780aa281814f9842a7c076d436932e7, type: 3}
  m_Name: VFXSlotFloat
  m_EditorClassIdentifier: 
  m_Parent: {fileID: 114491834017298356}
  m_Children: []
  m_UIPosition: {x: 0, y: 0}
  m_UICollapsed: 1
  m_MasterSlot: {fileID: 114491834017298356}
  m_MasterData:
    m_Owner: {fileID: 0}
    m_Value:
      m_Type:
        m_SerializableType: 
      m_SerializableObject: 
  m_Property:
    name: y
    m_serializedType:
      m_SerializableType: System.Single, mscorlib, Version=2.0.0.0, Culture=neutral,
        PublicKeyToken=b77a5c561934e089
    attributes: []
  m_Direction: 0
  m_LinkedSlots:
  - {fileID: 114544535645131948}
--- !u!114 &114031928769855142
MonoBehaviour:
  m_ObjectHideFlags: 0
  m_PrefabParentObject: {fileID: 0}
  m_PrefabInternal: {fileID: 0}
  m_GameObject: {fileID: 0}
  m_Enabled: 1
  m_EditorHideFlags: 0
  m_Script: {fileID: 11500000, guid: f780aa281814f9842a7c076d436932e7, type: 3}
  m_Name: VFXSlotFloat
  m_EditorClassIdentifier: 
  m_Parent: {fileID: 114908163741263762}
  m_Children: []
  m_UIPosition: {x: 0, y: 0}
  m_UICollapsed: 1
  m_MasterSlot: {fileID: 114908163741263762}
  m_MasterData:
    m_Owner: {fileID: 0}
    m_Value:
      m_Type:
        m_SerializableType: 
      m_SerializableObject: 
  m_Property:
    name: z
    m_serializedType:
      m_SerializableType: System.Single, mscorlib, Version=2.0.0.0, Culture=neutral,
        PublicKeyToken=b77a5c561934e089
    attributes: []
  m_Direction: 0
  m_LinkedSlots:
  - {fileID: 114733166674405414}
--- !u!114 &114032294218627522
MonoBehaviour:
  m_ObjectHideFlags: 0
  m_PrefabParentObject: {fileID: 0}
  m_PrefabInternal: {fileID: 0}
  m_GameObject: {fileID: 0}
  m_Enabled: 1
  m_EditorHideFlags: 0
  m_Script: {fileID: 11500000, guid: f780aa281814f9842a7c076d436932e7, type: 3}
  m_Name: VFXSlotFloat
  m_EditorClassIdentifier: 
  m_Parent: {fileID: 0}
  m_Children: []
  m_UIPosition: {x: 0, y: 0}
  m_UICollapsed: 1
  m_MasterSlot: {fileID: 114032294218627522}
  m_MasterData:
    m_Owner: {fileID: 114187499851183894}
    m_Value:
      m_Type:
        m_SerializableType: System.Single, mscorlib, Version=2.0.0.0, Culture=neutral,
          PublicKeyToken=b77a5c561934e089
      m_SerializableObject: 0
  m_Property:
    name: o
    m_serializedType:
      m_SerializableType: System.Single, mscorlib, Version=2.0.0.0, Culture=neutral,
        PublicKeyToken=b77a5c561934e089
    attributes: []
  m_Direction: 1
  m_LinkedSlots:
  - {fileID: 114809766207898670}
--- !u!114 &114032665374842790
MonoBehaviour:
  m_ObjectHideFlags: 0
  m_PrefabParentObject: {fileID: 0}
  m_PrefabInternal: {fileID: 0}
  m_GameObject: {fileID: 0}
  m_Enabled: 1
  m_EditorHideFlags: 0
  m_Script: {fileID: 11500000, guid: f780aa281814f9842a7c076d436932e7, type: 3}
  m_Name: VFXSlotFloat
  m_EditorClassIdentifier: 
  m_Parent: {fileID: 114355708381687966}
  m_Children: []
  m_UIPosition: {x: 0, y: 0}
  m_UICollapsed: 0
  m_MasterSlot: {fileID: 114355708381687966}
  m_MasterData:
    m_Owner: {fileID: 0}
    m_Value:
      m_Type:
        m_SerializableType: 
      m_SerializableObject: 
  m_Property:
    name: x
    m_serializedType:
      m_SerializableType: System.Single, mscorlib, Version=2.0.0.0, Culture=neutral,
        PublicKeyToken=b77a5c561934e089
    attributes: []
  m_Direction: 1
  m_LinkedSlots: []
--- !u!114 &114033435197492354
MonoBehaviour:
  m_ObjectHideFlags: 0
  m_PrefabParentObject: {fileID: 0}
  m_PrefabInternal: {fileID: 0}
  m_GameObject: {fileID: 0}
  m_Enabled: 1
  m_EditorHideFlags: 0
  m_Script: {fileID: 11500000, guid: 76f778ff57c4e8145b9681fe3268d8e9, type: 3}
  m_Name: VFXSlotGradient
  m_EditorClassIdentifier: 
  m_Parent: {fileID: 0}
  m_Children: []
  m_UIPosition: {x: 0, y: 0}
  m_UICollapsed: 1
  m_MasterSlot: {fileID: 114033435197492354}
  m_MasterData:
    m_Owner: {fileID: 114117981000198772}
    m_Value:
      m_Type:
        m_SerializableType: UnityEngine.Gradient, UnityEngine.CoreModule, Version=0.0.0.0,
          Culture=neutral, PublicKeyToken=null
      m_SerializableObject: '{"colorKeys":[{"color":{"r":1.0,"g":0.0,"b":0.0,"a":1.0},"time":0.0},{"color":{"r":1.0,"g":0.0,"b":0.8901960849761963,"a":1.0},"time":0.18181124329566956},{"color":{"r":0.24313725531101228,"g":0.0,"b":1.0,"a":1.0},"time":0.3466697037220001},{"color":{"r":0.0,"g":0.8352941274642944,"b":1.0,"a":1.0},"time":0.48148319125175478},{"color":{"r":0.0,"g":1.0,"b":0.09019608050584793,"a":1.0},"time":0.6444495320320129},{"color":{"r":0.9450980424880981,"g":1.0,"b":0.0,"a":1.0},"time":0.808896005153656},{"color":{"r":1.0,"g":0.0,"b":0.0,"a":1.0},"time":1.0}],"alphaKeys":[{"alpha":1.0,"time":0.0},{"alpha":1.0,"time":1.0}],"gradientMode":0}'
  m_Property:
    name: gradient
    m_serializedType:
      m_SerializableType: UnityEngine.Gradient, UnityEngine.CoreModule, Version=0.0.0.0,
        Culture=neutral, PublicKeyToken=null
    attributes:
    - m_Type: 3
      m_Min: -Infinity
      m_Max: Infinity
      m_Tooltip: The gradient to sample from.
  m_Direction: 0
  m_LinkedSlots: []
--- !u!114 &114035232323013704
MonoBehaviour:
  m_ObjectHideFlags: 0
  m_PrefabParentObject: {fileID: 0}
  m_PrefabInternal: {fileID: 0}
  m_GameObject: {fileID: 0}
  m_Enabled: 1
  m_EditorHideFlags: 0
  m_Script: {fileID: 11500000, guid: f780aa281814f9842a7c076d436932e7, type: 3}
  m_Name: VFXSlotFloat
  m_EditorClassIdentifier: 
  m_Parent: {fileID: 114862127487979984}
  m_Children: []
  m_UIPosition: {x: 0, y: 0}
  m_UICollapsed: 1
  m_MasterSlot: {fileID: 114862127487979984}
  m_MasterData:
    m_Owner: {fileID: 0}
    m_Value:
      m_Type:
        m_SerializableType: 
      m_SerializableObject: 
  m_Property:
    name: z
    m_serializedType:
      m_SerializableType: System.Single, mscorlib, Version=2.0.0.0, Culture=neutral,
        PublicKeyToken=b77a5c561934e089
    attributes: []
  m_Direction: 1
  m_LinkedSlots:
  - {fileID: 114404664162025272}
--- !u!114 &114036607495235552
MonoBehaviour:
  m_ObjectHideFlags: 0
  m_PrefabParentObject: {fileID: 0}
  m_PrefabInternal: {fileID: 0}
  m_GameObject: {fileID: 0}
  m_Enabled: 1
  m_EditorHideFlags: 0
  m_Script: {fileID: 11500000, guid: 889be8bf1ed0c954a9ed096ce41655ea, type: 3}
  m_Name: VFXOperatorMultiply
  m_EditorClassIdentifier: 
  m_Parent: {fileID: 114414263575358230}
  m_Children: []
  m_UIPosition: {x: -569.0945, y: -295.50348}
  m_UICollapsed: 1
  m_InputSlots:
  - {fileID: 114146035953886184}
  - {fileID: 114705499613390796}
  m_OutputSlots:
  - {fileID: 114862127487979984}
--- !u!114 &114040861623959242
MonoBehaviour:
  m_ObjectHideFlags: 0
  m_PrefabParentObject: {fileID: 0}
  m_PrefabInternal: {fileID: 0}
  m_GameObject: {fileID: 0}
  m_Enabled: 1
  m_EditorHideFlags: 0
  m_Script: {fileID: 11500000, guid: 889be8bf1ed0c954a9ed096ce41655ea, type: 3}
  m_Name: VFXOperatorMultiply
  m_EditorClassIdentifier: 
  m_Parent: {fileID: 114414263575358230}
  m_Children: []
  m_UIPosition: {x: -1128.7045, y: -372.3994}
  m_UICollapsed: 0
  m_InputSlots:
  - {fileID: 114895539627855386}
  - {fileID: 114569461610233132}
  m_OutputSlots:
  - {fileID: 114761490480994466}
--- !u!114 &114048917430064616
MonoBehaviour:
  m_ObjectHideFlags: 0
  m_PrefabParentObject: {fileID: 0}
  m_PrefabInternal: {fileID: 0}
  m_GameObject: {fileID: 0}
  m_Enabled: 1
  m_EditorHideFlags: 0
  m_Script: {fileID: 11500000, guid: 6a4fafe57d357aa45a701ba22aa6a49e, type: 3}
  m_Name: VFXOperatorAdd
  m_EditorClassIdentifier: 
  m_Parent: {fileID: 114414263575358230}
  m_Children: []
  m_UIPosition: {x: -2237.5122, y: 467.89224}
  m_UICollapsed: 1
  m_InputSlots:
  - {fileID: 114809766207898670}
  - {fileID: 114781476254364796}
  - {fileID: 114917621775104180}
  m_OutputSlots:
  - {fileID: 114783504303705432}
--- !u!114 &114063684953599796
MonoBehaviour:
  m_ObjectHideFlags: 0
  m_PrefabParentObject: {fileID: 0}
  m_PrefabInternal: {fileID: 0}
  m_GameObject: {fileID: 0}
  m_Enabled: 1
  m_EditorHideFlags: 0
  m_Script: {fileID: 11500000, guid: f780aa281814f9842a7c076d436932e7, type: 3}
  m_Name: VFXSlotFloat
  m_EditorClassIdentifier: 
  m_Parent: {fileID: 0}
  m_Children: []
  m_UIPosition: {x: 0, y: 0}
  m_UICollapsed: 1
  m_MasterSlot: {fileID: 114063684953599796}
  m_MasterData:
    m_Owner: {fileID: 114218811405179744}
    m_Value:
      m_Type:
        m_SerializableType: System.Single, mscorlib, Version=2.0.0.0, Culture=neutral,
          PublicKeyToken=b77a5c561934e089
      m_SerializableObject: 0
  m_Property:
    name: Lifetime
    m_serializedType:
      m_SerializableType: System.Single, mscorlib, Version=2.0.0.0, Culture=neutral,
        PublicKeyToken=b77a5c561934e089
    attributes: []
  m_Direction: 0
  m_LinkedSlots: []
--- !u!114 &114087972258223006
MonoBehaviour:
  m_ObjectHideFlags: 0
  m_PrefabParentObject: {fileID: 0}
  m_PrefabInternal: {fileID: 0}
  m_GameObject: {fileID: 0}
  m_Enabled: 1
  m_EditorHideFlags: 0
  m_Script: {fileID: 11500000, guid: ac39bd03fca81b849929b9c966f1836a, type: 3}
  m_Name: VFXSlotFloat3
  m_EditorClassIdentifier: 
  m_Parent: {fileID: 0}
  m_Children:
  - {fileID: 114595367243902362}
  - {fileID: 114810697657985030}
  - {fileID: 114996230262829874}
  m_UIPosition: {x: 0, y: 0}
  m_UICollapsed: 1
  m_MasterSlot: {fileID: 114087972258223006}
  m_MasterData:
    m_Owner: {fileID: 114007922909029990}
    m_Value:
      m_Type:
        m_SerializableType: UnityEngine.Vector3, UnityEngine.CoreModule, Version=0.0.0.0,
          Culture=neutral, PublicKeyToken=null
      m_SerializableObject: '{"x":0.0,"y":0.0,"z":0.0}'
  m_Property:
    name: Color
    m_serializedType:
      m_SerializableType: UnityEngine.Vector3, UnityEngine.CoreModule, Version=0.0.0.0,
        Culture=neutral, PublicKeyToken=null
    attributes: []
  m_Direction: 0
  m_LinkedSlots:
  - {fileID: 114331374254956662}
--- !u!114 &114098090939017430
MonoBehaviour:
  m_ObjectHideFlags: 0
  m_PrefabParentObject: {fileID: 0}
  m_PrefabInternal: {fileID: 0}
  m_GameObject: {fileID: 0}
  m_Enabled: 1
  m_EditorHideFlags: 0
  m_Script: {fileID: 11500000, guid: 87c154e0feeee864da39ba7591cf27e7, type: 3}
  m_Name: VFXSlotFloatN
  m_EditorClassIdentifier: 
  m_Parent: {fileID: 0}
  m_Children: []
  m_UIPosition: {x: 0, y: 0}
  m_UICollapsed: 1
  m_MasterSlot: {fileID: 114098090939017430}
  m_MasterData:
    m_Owner: {fileID: 114768197886546126}
    m_Value:
      m_Type:
        m_SerializableType: UnityEditor.VFX.FloatN, Assembly-CSharp-Editor-testable,
          Version=0.0.0.0, Culture=neutral, PublicKeyToken=null
      m_SerializableObject: '{"m_Components":[0.10000000149011612]}'
  m_Property:
    name: b
    m_serializedType:
      m_SerializableType: UnityEditor.VFX.FloatN, Assembly-CSharp-Editor-testable,
        Version=0.0.0.0, Culture=neutral, PublicKeyToken=null
    attributes:
    - m_Type: 3
      m_Min: -Infinity
      m_Max: Infinity
      m_Tooltip: The second operand.
  m_Direction: 0
  m_LinkedSlots:
  - {fileID: 114001925776430526}
--- !u!114 &114100529078072208
MonoBehaviour:
  m_ObjectHideFlags: 0
  m_PrefabParentObject: {fileID: 0}
  m_PrefabInternal: {fileID: 0}
  m_GameObject: {fileID: 0}
  m_Enabled: 1
  m_EditorHideFlags: 0
  m_Script: {fileID: 11500000, guid: 9dfea48843f53fc438eabc12a3a30abc, type: 3}
  m_Name: VFXBasicInitialize
  m_EditorClassIdentifier: 
  m_Parent: {fileID: 114414263575358230}
  m_Children:
  - {fileID: 114218811405179744}
  - {fileID: 114163703283678912}
  - {fileID: 114007922909029990}
  - {fileID: 114792356619344480}
  - {fileID: 114784972449069996}
  - {fileID: 114851485573060168}
  m_UIPosition: {x: 126.739845, y: -955.8863}
  m_UICollapsed: 0
  m_InputSlots: []
  m_OutputSlots: []
  m_Data: {fileID: 114564655996645712}
  m_Space: 0
  m_InputFlowSlot:
  - link:
    - context: {fileID: 114887803095184970}
      slotIndex: 0
  m_OutputFlowSlot:
  - link:
    - context: {fileID: 114116801909999344}
      slotIndex: 0
--- !u!114 &114103826708468044
MonoBehaviour:
  m_ObjectHideFlags: 0
  m_PrefabParentObject: {fileID: 0}
  m_PrefabInternal: {fileID: 0}
  m_GameObject: {fileID: 0}
  m_Enabled: 1
  m_EditorHideFlags: 0
  m_Script: {fileID: 11500000, guid: f780aa281814f9842a7c076d436932e7, type: 3}
  m_Name: VFXSlotFloat
  m_EditorClassIdentifier: 
  m_Parent: {fileID: 114862127487979984}
  m_Children: []
  m_UIPosition: {x: 0, y: 0}
  m_UICollapsed: 1
  m_MasterSlot: {fileID: 114862127487979984}
  m_MasterData:
    m_Owner: {fileID: 0}
    m_Value:
      m_Type:
        m_SerializableType: 
      m_SerializableObject: 
  m_Property:
    name: x
    m_serializedType:
      m_SerializableType: System.Single, mscorlib, Version=2.0.0.0, Culture=neutral,
        PublicKeyToken=b77a5c561934e089
    attributes: []
  m_Direction: 1
  m_LinkedSlots:
  - {fileID: 114721613529325444}
--- !u!114 &114104651817173266
MonoBehaviour:
  m_ObjectHideFlags: 0
  m_PrefabParentObject: {fileID: 0}
  m_PrefabInternal: {fileID: 0}
  m_GameObject: {fileID: 0}
  m_Enabled: 1
  m_EditorHideFlags: 0
  m_Script: {fileID: 11500000, guid: f780aa281814f9842a7c076d436932e7, type: 3}
  m_Name: VFXSlotFloat
  m_EditorClassIdentifier: 
  m_Parent: {fileID: 114862127487979984}
  m_Children: []
  m_UIPosition: {x: 0, y: 0}
  m_UICollapsed: 1
  m_MasterSlot: {fileID: 114862127487979984}
  m_MasterData:
    m_Owner: {fileID: 0}
    m_Value:
      m_Type:
        m_SerializableType: 
      m_SerializableObject: 
  m_Property:
    name: y
    m_serializedType:
      m_SerializableType: System.Single, mscorlib, Version=2.0.0.0, Culture=neutral,
        PublicKeyToken=b77a5c561934e089
    attributes: []
  m_Direction: 1
  m_LinkedSlots: []
--- !u!114 &114109853502259886
MonoBehaviour:
  m_ObjectHideFlags: 0
  m_PrefabParentObject: {fileID: 0}
  m_PrefabInternal: {fileID: 0}
  m_GameObject: {fileID: 0}
  m_Enabled: 1
  m_EditorHideFlags: 0
  m_Script: {fileID: 11500000, guid: f780aa281814f9842a7c076d436932e7, type: 3}
  m_Name: VFXSlotFloat
  m_EditorClassIdentifier: 
  m_Parent: {fileID: 114491834017298356}
  m_Children: []
  m_UIPosition: {x: 0, y: 0}
  m_UICollapsed: 1
  m_MasterSlot: {fileID: 114491834017298356}
  m_MasterData:
    m_Owner: {fileID: 0}
    m_Value:
      m_Type:
        m_SerializableType: 
      m_SerializableObject: 
  m_Property:
    name: x
    m_serializedType:
      m_SerializableType: System.Single, mscorlib, Version=2.0.0.0, Culture=neutral,
        PublicKeyToken=b77a5c561934e089
    attributes: []
  m_Direction: 0
  m_LinkedSlots:
  - {fileID: 114733166674405414}
--- !u!114 &114116801909999344
MonoBehaviour:
  m_ObjectHideFlags: 0
  m_PrefabParentObject: {fileID: 0}
  m_PrefabInternal: {fileID: 0}
  m_GameObject: {fileID: 0}
  m_Enabled: 1
  m_EditorHideFlags: 0
  m_Script: {fileID: 11500000, guid: 2dc095764ededfa4bb32fa602511ea4b, type: 3}
  m_Name: VFXBasicUpdate
  m_EditorClassIdentifier: 
  m_Parent: {fileID: 114414263575358230}
  m_Children: []
  m_UIPosition: {x: -209.72122, y: -105.587845}
  m_UICollapsed: 0
  m_InputSlots: []
  m_OutputSlots: []
  m_Data: {fileID: 114564655996645712}
  m_Space: 0
  m_InputFlowSlot:
  - link:
    - context: {fileID: 114100529078072208}
      slotIndex: 0
  m_OutputFlowSlot:
  - link:
    - context: {fileID: 114363922546830494}
      slotIndex: 0
    - context: {fileID: 114398040047341524}
      slotIndex: 0
  integration: 0
--- !u!114 &114117981000198772
MonoBehaviour:
  m_ObjectHideFlags: 0
  m_PrefabParentObject: {fileID: 0}
  m_PrefabInternal: {fileID: 0}
  m_GameObject: {fileID: 0}
  m_Enabled: 1
  m_EditorHideFlags: 0
  m_Script: {fileID: 11500000, guid: a07d13b909432284193a1aeec3c9f533, type: 3}
  m_Name: VFXOperatorSampleGradient
  m_EditorClassIdentifier: 
  m_Parent: {fileID: 114414263575358230}
  m_Children: []
  m_UIPosition: {x: -1065.0753, y: -672.2798}
  m_UICollapsed: 0
  m_InputSlots:
  - {fileID: 114033435197492354}
  - {fileID: 114850136012248898}
  m_OutputSlots:
  - {fileID: 114331374254956662}
--- !u!114 &114122731777140502
MonoBehaviour:
  m_ObjectHideFlags: 0
  m_PrefabParentObject: {fileID: 0}
  m_PrefabInternal: {fileID: 0}
  m_GameObject: {fileID: 0}
  m_Enabled: 1
  m_EditorHideFlags: 0
  m_Script: {fileID: 11500000, guid: ac39bd03fca81b849929b9c966f1836a, type: 3}
  m_Name: VFXSlotFloat3
  m_EditorClassIdentifier: 
  m_Parent: {fileID: 0}
  m_Children:
  - {fileID: 114721613529325444}
  - {fileID: 114742905688506452}
  - {fileID: 114404664162025272}
  m_UIPosition: {x: 0, y: 0}
  m_UICollapsed: 0
  m_MasterSlot: {fileID: 114122731777140502}
  m_MasterData:
    m_Owner: {fileID: 114784972449069996}
    m_Value:
      m_Type:
        m_SerializableType: UnityEngine.Vector3, UnityEngine.CoreModule, Version=0.0.0.0,
          Culture=neutral, PublicKeyToken=null
      m_SerializableObject: '{"x":0.0,"y":0.0,"z":0.0}'
  m_Property:
    name: Velocity
    m_serializedType:
      m_SerializableType: UnityEngine.Vector3, UnityEngine.CoreModule, Version=0.0.0.0,
        Culture=neutral, PublicKeyToken=null
    attributes: []
  m_Direction: 0
  m_LinkedSlots: []
--- !u!114 &114128281748416650
MonoBehaviour:
  m_ObjectHideFlags: 0
  m_PrefabParentObject: {fileID: 0}
  m_PrefabInternal: {fileID: 0}
  m_GameObject: {fileID: 0}
  m_Enabled: 1
  m_EditorHideFlags: 0
  m_Script: {fileID: 11500000, guid: 87c154e0feeee864da39ba7591cf27e7, type: 3}
  m_Name: VFXSlotFloatN
  m_EditorClassIdentifier: 
  m_Parent: {fileID: 0}
  m_Children: []
  m_UIPosition: {x: 0, y: 0}
  m_UICollapsed: 1
  m_MasterSlot: {fileID: 114128281748416650}
  m_MasterData:
    m_Owner: {fileID: 114182437641710718}
    m_Value:
      m_Type:
        m_SerializableType: UnityEditor.VFX.FloatN, Assembly-CSharp-Editor-testable,
          Version=0.0.0.0, Culture=neutral, PublicKeyToken=null
      m_SerializableObject: '{"m_Components":[0.5]}'
  m_Property:
    name: input
    m_serializedType:
      m_SerializableType: UnityEditor.VFX.FloatN, Assembly-CSharp-Editor-testable,
        Version=0.0.0.0, Culture=neutral, PublicKeyToken=null
    attributes:
    - m_Type: 3
      m_Min: -Infinity
      m_Max: Infinity
      m_Tooltip: The value to be remapped into the new range.
  m_Direction: 0
  m_LinkedSlots:
  - {fileID: 114238292742788946}
--- !u!114 &114135086283545914
MonoBehaviour:
  m_ObjectHideFlags: 0
  m_PrefabParentObject: {fileID: 0}
  m_PrefabInternal: {fileID: 0}
  m_GameObject: {fileID: 0}
  m_Enabled: 1
  m_EditorHideFlags: 0
  m_Script: {fileID: 11500000, guid: f780aa281814f9842a7c076d436932e7, type: 3}
  m_Name: VFXSlotFloat
  m_EditorClassIdentifier: 
  m_Parent: {fileID: 0}
  m_Children: []
  m_UIPosition: {x: 0, y: 0}
  m_UICollapsed: 1
  m_MasterSlot: {fileID: 114135086283545914}
  m_MasterData:
    m_Owner: {fileID: 114353812460326728}
    m_Value:
      m_Type:
        m_SerializableType: System.Single, mscorlib, Version=2.0.0.0, Culture=neutral,
          PublicKeyToken=b77a5c561934e089
      m_SerializableObject: 10
  m_Property:
    name: Rate
    m_serializedType:
      m_SerializableType: System.Single, mscorlib, Version=2.0.0.0, Culture=neutral,
        PublicKeyToken=b77a5c561934e089
    attributes: []
  m_Direction: 0
  m_LinkedSlots:
  - {fileID: 114909814869092654}
--- !u!114 &114142851307971876
MonoBehaviour:
  m_ObjectHideFlags: 0
  m_PrefabParentObject: {fileID: 0}
  m_PrefabInternal: {fileID: 0}
  m_GameObject: {fileID: 0}
  m_Enabled: 1
  m_EditorHideFlags: 0
  m_Script: {fileID: 11500000, guid: f780aa281814f9842a7c076d436932e7, type: 3}
  m_Name: VFXSlotFloat
  m_EditorClassIdentifier: 
  m_Parent: {fileID: 114908163741263762}
  m_Children: []
  m_UIPosition: {x: 0, y: 0}
  m_UICollapsed: 1
  m_MasterSlot: {fileID: 114908163741263762}
  m_MasterData:
    m_Owner: {fileID: 0}
    m_Value:
      m_Type:
        m_SerializableType: 
      m_SerializableObject: 
  m_Property:
    name: y
    m_serializedType:
      m_SerializableType: System.Single, mscorlib, Version=2.0.0.0, Culture=neutral,
        PublicKeyToken=b77a5c561934e089
    attributes: []
  m_Direction: 0
  m_LinkedSlots:
  - {fileID: 114315067114992956}
--- !u!114 &114146035953886184
MonoBehaviour:
  m_ObjectHideFlags: 0
  m_PrefabParentObject: {fileID: 0}
  m_PrefabInternal: {fileID: 0}
  m_GameObject: {fileID: 0}
  m_Enabled: 1
  m_EditorHideFlags: 0
  m_Script: {fileID: 11500000, guid: 87c154e0feeee864da39ba7591cf27e7, type: 3}
  m_Name: VFXSlotFloatN
  m_EditorClassIdentifier: 
  m_Parent: {fileID: 0}
  m_Children: []
  m_UIPosition: {x: 0, y: 0}
  m_UICollapsed: 1
  m_MasterSlot: {fileID: 114146035953886184}
  m_MasterData:
    m_Owner: {fileID: 114036607495235552}
    m_Value:
      m_Type:
        m_SerializableType: UnityEditor.VFX.FloatN, Assembly-CSharp-Editor-testable,
          Version=0.0.0.0, Culture=neutral, PublicKeyToken=null
      m_SerializableObject: '{"m_Components":[1.0]}'
  m_Property:
    name: a
    m_serializedType:
      m_SerializableType: UnityEditor.VFX.FloatN, Assembly-CSharp-Editor-testable,
        Version=0.0.0.0, Culture=neutral, PublicKeyToken=null
    attributes:
    - m_Type: 3
      m_Min: -Infinity
      m_Max: Infinity
      m_Tooltip: The first operand.
  m_Direction: 0
  m_LinkedSlots:
  - {fileID: 114521657571238194}
--- !u!114 &114153800943038964
MonoBehaviour:
  m_ObjectHideFlags: 0
  m_PrefabParentObject: {fileID: 0}
  m_PrefabInternal: {fileID: 0}
  m_GameObject: {fileID: 0}
  m_Enabled: 1
  m_EditorHideFlags: 0
  m_Script: {fileID: 11500000, guid: f780aa281814f9842a7c076d436932e7, type: 3}
  m_Name: VFXSlotFloat
  m_EditorClassIdentifier: 
  m_Parent: {fileID: 0}
  m_Children: []
  m_UIPosition: {x: 0, y: 0}
  m_UICollapsed: 1
  m_MasterSlot: {fileID: 114153800943038964}
  m_MasterData:
    m_Owner: {fileID: 114712978532628674}
    m_Value:
      m_Type:
        m_SerializableType: System.Single, mscorlib, Version=2.0.0.0, Culture=neutral,
          PublicKeyToken=b77a5c561934e089
      m_SerializableObject: 0
  m_Property:
    name: o
    m_serializedType:
      m_SerializableType: System.Single, mscorlib, Version=2.0.0.0, Culture=neutral,
        PublicKeyToken=b77a5c561934e089
    attributes: []
  m_Direction: 1
  m_LinkedSlots:
  - {fileID: 114578389635446646}
  - {fileID: 114438645805515956}
--- !u!114 &114163703283678912
MonoBehaviour:
  m_ObjectHideFlags: 0
  m_PrefabParentObject: {fileID: 0}
  m_PrefabInternal: {fileID: 0}
  m_GameObject: {fileID: 0}
  m_Enabled: 1
  m_EditorHideFlags: 0
  m_Script: {fileID: 11500000, guid: a971fa2e110a0ac42ac1d8dae408704b, type: 3}
  m_Name: SetAttribute
  m_EditorClassIdentifier: 
  m_Parent: {fileID: 114100529078072208}
  m_Children: []
  m_UIPosition: {x: 0, y: 0}
  m_UICollapsed: 0
  m_InputSlots:
  - {fileID: 114886499455082106}
  m_OutputSlots: []
  m_Disabled: 0
  attribute: phase
--- !u!114 &114164262439558288
MonoBehaviour:
  m_ObjectHideFlags: 0
  m_PrefabParentObject: {fileID: 0}
  m_PrefabInternal: {fileID: 0}
  m_GameObject: {fileID: 0}
  m_Enabled: 1
  m_EditorHideFlags: 0
  m_Script: {fileID: 11500000, guid: 70a331b1d86cc8d4aa106ccbe0da5852, type: 3}
  m_Name: VFXSlotTexture2D
  m_EditorClassIdentifier: 
  m_Parent: {fileID: 0}
  m_Children: []
  m_UIPosition: {x: 0, y: 0}
  m_UICollapsed: 1
  m_MasterSlot: {fileID: 114164262439558288}
  m_MasterData:
    m_Owner: {fileID: 114398040047341524}
    m_Value:
      m_Type:
        m_SerializableType: UnityEngine.Texture2D, UnityEngine.CoreModule, Version=0.0.0.0,
          Culture=neutral, PublicKeyToken=null
      m_SerializableObject: '{"obj":{"fileID":2800000,"guid":"d01d8874889eebc4ab0cde7f2b3309de","type":3}}'
  m_Property:
    name: texture
    m_serializedType:
      m_SerializableType: UnityEngine.Texture2D, UnityEngine.CoreModule, Version=0.0.0.0,
        Culture=neutral, PublicKeyToken=null
    attributes: []
  m_Direction: 0
  m_LinkedSlots:
  - {fileID: 114784839032580320}
--- !u!114 &114182437641710718
MonoBehaviour:
  m_ObjectHideFlags: 0
  m_PrefabParentObject: {fileID: 0}
  m_PrefabInternal: {fileID: 0}
  m_GameObject: {fileID: 0}
  m_Enabled: 1
  m_EditorHideFlags: 0
  m_Script: {fileID: 11500000, guid: 198a1b97523b7284c9029248e55f4a2d, type: 3}
  m_Name: VFXOperatorFit
  m_EditorClassIdentifier: 
  m_Parent: {fileID: 114414263575358230}
  m_Children: []
  m_UIPosition: {x: -1555.645, y: 369.0536}
  m_UICollapsed: 0
  m_InputSlots:
  - {fileID: 114128281748416650}
  - {fileID: 114552698365791980}
  - {fileID: 114927160708045336}
  - {fileID: 114872387666964094}
  - {fileID: 114020530663526486}
  m_OutputSlots:
  - {fileID: 114517214042475034}
--- !u!114 &114187499851183894
MonoBehaviour:
  m_ObjectHideFlags: 0
  m_PrefabParentObject: {fileID: 0}
  m_PrefabInternal: {fileID: 0}
  m_GameObject: {fileID: 0}
  m_Enabled: 1
  m_EditorHideFlags: 0
  m_Script: {fileID: 11500000, guid: 7d33fb94df928ef4c986f97607706b82, type: 3}
  m_Name: VFXBuiltInParameter
  m_EditorClassIdentifier: 
  m_Parent: {fileID: 114414263575358230}
  m_Children: []
  m_UIPosition: {x: -2520.5186, y: 432.62634}
  m_UICollapsed: 1
  m_InputSlots: []
  m_OutputSlots:
  - {fileID: 114032294218627522}
  m_expressionOp: 14
--- !u!114 &114191020827238168
MonoBehaviour:
  m_ObjectHideFlags: 0
  m_PrefabParentObject: {fileID: 0}
  m_PrefabInternal: {fileID: 0}
  m_GameObject: {fileID: 0}
  m_Enabled: 1
  m_EditorHideFlags: 0
  m_Script: {fileID: 11500000, guid: f780aa281814f9842a7c076d436932e7, type: 3}
  m_Name: VFXSlotFloat
  m_EditorClassIdentifier: 
  m_Parent: {fileID: 0}
  m_Children: []
  m_UIPosition: {x: 0, y: 0}
  m_UICollapsed: 1
  m_MasterSlot: {fileID: 114191020827238168}
  m_MasterData:
    m_Owner: {fileID: 114375720940298612}
    m_Value:
      m_Type:
        m_SerializableType: System.Single, mscorlib, Version=2.0.0.0, Culture=neutral,
          PublicKeyToken=b77a5c561934e089
      m_SerializableObject: 5
  m_Property:
    name: o
    m_serializedType:
      m_SerializableType: System.Single, mscorlib, Version=2.0.0.0, Culture=neutral,
        PublicKeyToken=b77a5c561934e089
    attributes: []
  m_Direction: 1
  m_LinkedSlots:
  - {fileID: 114411452540750500}
  - {fileID: 114237047123036786}
  - {fileID: 114917735260045088}
--- !u!114 &114193214965490518
MonoBehaviour:
  m_ObjectHideFlags: 0
  m_PrefabParentObject: {fileID: 0}
  m_PrefabInternal: {fileID: 0}
  m_GameObject: {fileID: 0}
  m_Enabled: 1
  m_EditorHideFlags: 0
  m_Script: {fileID: 11500000, guid: f780aa281814f9842a7c076d436932e7, type: 3}
  m_Name: VFXSlotFloat
  m_EditorClassIdentifier: 
  m_Parent: {fileID: 114908163741263762}
  m_Children: []
  m_UIPosition: {x: 0, y: 0}
  m_UICollapsed: 1
  m_MasterSlot: {fileID: 114908163741263762}
  m_MasterData:
    m_Owner: {fileID: 0}
    m_Value:
      m_Type:
        m_SerializableType: 
      m_SerializableObject: 
  m_Property:
    name: x
    m_serializedType:
      m_SerializableType: System.Single, mscorlib, Version=2.0.0.0, Culture=neutral,
        PublicKeyToken=b77a5c561934e089
    attributes: []
  m_Direction: 0
  m_LinkedSlots:
  - {fileID: 114968689625355332}
--- !u!114 &114205615485776558
MonoBehaviour:
  m_ObjectHideFlags: 0
  m_PrefabParentObject: {fileID: 0}
  m_PrefabInternal: {fileID: 0}
  m_GameObject: {fileID: 0}
  m_Enabled: 1
  m_EditorHideFlags: 0
  m_Script: {fileID: 11500000, guid: 87c154e0feeee864da39ba7591cf27e7, type: 3}
  m_Name: VFXSlotFloatN
  m_EditorClassIdentifier: 
  m_Parent: {fileID: 0}
  m_Children: []
  m_UIPosition: {x: 0, y: 0}
  m_UICollapsed: 0
  m_MasterSlot: {fileID: 114205615485776558}
  m_MasterData:
    m_Owner: {fileID: 114989456039844676}
    m_Value:
      m_Type:
        m_SerializableType: UnityEditor.VFX.FloatN, Assembly-CSharp-Editor-testable,
          Version=0.0.0.0, Culture=neutral, PublicKeyToken=null
      m_SerializableObject: '{"m_Components":[0.0]}'
  m_Property:
    name: b
    m_serializedType:
      m_SerializableType: UnityEditor.VFX.FloatN, Assembly-CSharp-Editor-testable,
        Version=0.0.0.0, Culture=neutral, PublicKeyToken=null
    attributes: []
  m_Direction: 0
  m_LinkedSlots:
  - {fileID: 114581509904719528}
--- !u!114 &114213660948593580
MonoBehaviour:
  m_ObjectHideFlags: 0
  m_PrefabParentObject: {fileID: 0}
  m_PrefabInternal: {fileID: 0}
  m_GameObject: {fileID: 0}
  m_Enabled: 1
  m_EditorHideFlags: 0
  m_Script: {fileID: 11500000, guid: 87c154e0feeee864da39ba7591cf27e7, type: 3}
  m_Name: VFXSlotFloatN
  m_EditorClassIdentifier: 
  m_Parent: {fileID: 0}
  m_Children: []
  m_UIPosition: {x: 0, y: 0}
  m_UICollapsed: 1
  m_MasterSlot: {fileID: 114213660948593580}
  m_MasterData:
    m_Owner: {fileID: 114565439697697792}
    m_Value:
      m_Type:
        m_SerializableType: UnityEditor.VFX.FloatN, Assembly-CSharp-Editor-testable,
          Version=0.0.0.0, Culture=neutral, PublicKeyToken=null
      m_SerializableObject: '{"m_Components":[0.0]}'
  m_Property:
    name: x
    m_serializedType:
      m_SerializableType: UnityEditor.VFX.FloatN, Assembly-CSharp-Editor-testable,
        Version=0.0.0.0, Culture=neutral, PublicKeyToken=null
    attributes:
    - m_Type: 3
      m_Min: -Infinity
      m_Max: Infinity
      m_Tooltip: The operand.
  m_Direction: 0
  m_LinkedSlots:
  - {fileID: 114773576125857526}
--- !u!114 &114218811405179744
MonoBehaviour:
  m_ObjectHideFlags: 0
  m_PrefabParentObject: {fileID: 0}
  m_PrefabInternal: {fileID: 0}
  m_GameObject: {fileID: 0}
  m_Enabled: 1
  m_EditorHideFlags: 0
  m_Script: {fileID: 11500000, guid: a971fa2e110a0ac42ac1d8dae408704b, type: 3}
  m_Name: SetAttribute
  m_EditorClassIdentifier: 
  m_Parent: {fileID: 114100529078072208}
  m_Children: []
  m_UIPosition: {x: 0, y: 0}
  m_UICollapsed: 0
  m_InputSlots:
  - {fileID: 114063684953599796}
  m_OutputSlots: []
  m_Disabled: 0
  attribute: lifetime
--- !u!114 &114237047123036786
MonoBehaviour:
  m_ObjectHideFlags: 0
  m_PrefabParentObject: {fileID: 0}
  m_PrefabInternal: {fileID: 0}
  m_GameObject: {fileID: 0}
  m_Enabled: 1
  m_EditorHideFlags: 0
  m_Script: {fileID: 11500000, guid: 87c154e0feeee864da39ba7591cf27e7, type: 3}
  m_Name: VFXSlotFloatN
  m_EditorClassIdentifier: 
  m_Parent: {fileID: 0}
  m_Children: []
  m_UIPosition: {x: 0, y: 0}
  m_UICollapsed: 1
  m_MasterSlot: {fileID: 114237047123036786}
  m_MasterData:
    m_Owner: {fileID: 114379872004823054}
    m_Value:
      m_Type:
        m_SerializableType: UnityEditor.VFX.FloatN, Assembly-CSharp-Editor-testable,
          Version=0.0.0.0, Culture=neutral, PublicKeyToken=null
      m_SerializableObject: '{"m_Components":[1.0]}'
  m_Property:
    name: a
    m_serializedType:
      m_SerializableType: UnityEditor.VFX.FloatN, Assembly-CSharp-Editor-testable,
        Version=0.0.0.0, Culture=neutral, PublicKeyToken=null
    attributes:
    - m_Type: 3
      m_Min: -Infinity
      m_Max: Infinity
      m_Tooltip: The first operand.
  m_Direction: 0
  m_LinkedSlots:
  - {fileID: 114191020827238168}
--- !u!114 &114237133946754728
MonoBehaviour:
  m_ObjectHideFlags: 0
  m_PrefabParentObject: {fileID: 0}
  m_PrefabInternal: {fileID: 0}
  m_GameObject: {fileID: 0}
  m_Enabled: 1
  m_EditorHideFlags: 0
  m_Script: {fileID: 11500000, guid: d16c6aeaef944094b9a1633041804207, type: 3}
  m_Name: Orient
  m_EditorClassIdentifier: 
  m_Parent: {fileID: 114398040047341524}
  m_Children: []
  m_UIPosition: {x: 0, y: 0}
  m_UICollapsed: 1
  m_InputSlots: []
  m_OutputSlots: []
  m_Disabled: 0
  mode: 0
--- !u!114 &114238292742788946
MonoBehaviour:
  m_ObjectHideFlags: 0
  m_PrefabParentObject: {fileID: 0}
  m_PrefabInternal: {fileID: 0}
  m_GameObject: {fileID: 0}
  m_Enabled: 1
  m_EditorHideFlags: 0
  m_Script: {fileID: 11500000, guid: f780aa281814f9842a7c076d436932e7, type: 3}
  m_Name: VFXSlotFloat
  m_EditorClassIdentifier: 
  m_Parent: {fileID: 0}
  m_Children: []
  m_UIPosition: {x: 0, y: 0}
  m_UICollapsed: 1
  m_MasterSlot: {fileID: 114238292742788946}
  m_MasterData:
    m_Owner: {fileID: 114565439697697792}
    m_Value:
      m_Type:
        m_SerializableType: System.Single, mscorlib, Version=2.0.0.0, Culture=neutral,
          PublicKeyToken=b77a5c561934e089
      m_SerializableObject: 0
  m_Property:
    name: o
    m_serializedType:
      m_SerializableType: System.Single, mscorlib, Version=2.0.0.0, Culture=neutral,
        PublicKeyToken=b77a5c561934e089
    attributes: []
  m_Direction: 1
  m_LinkedSlots:
  - {fileID: 114128281748416650}
  - {fileID: 114424394137299958}
--- !u!114 &114247750136622896
MonoBehaviour:
  m_ObjectHideFlags: 0
  m_PrefabParentObject: {fileID: 0}
  m_PrefabInternal: {fileID: 0}
  m_GameObject: {fileID: 0}
  m_Enabled: 1
  m_EditorHideFlags: 0
  m_Script: {fileID: 11500000, guid: 3f0e993a2dd96014f97909d38604e9b9, type: 3}
  m_Name: VFXCurrentAttributeParameter
  m_EditorClassIdentifier: 
  m_Parent: {fileID: 114414263575358230}
  m_Children: []
  m_UIPosition: {x: -1635.7927, y: 662.104}
  m_UICollapsed: 0
  m_InputSlots: []
  m_OutputSlots:
  - {fileID: 114898697052014012}
  attribute: position
--- !u!114 &114258062772385508
MonoBehaviour:
  m_ObjectHideFlags: 0
  m_PrefabParentObject: {fileID: 0}
  m_PrefabInternal: {fileID: 0}
  m_GameObject: {fileID: 0}
  m_Enabled: 1
  m_EditorHideFlags: 0
  m_Script: {fileID: 11500000, guid: f780aa281814f9842a7c076d436932e7, type: 3}
  m_Name: VFXSlotFloat
  m_EditorClassIdentifier: 
  m_Parent: {fileID: 114425907219911318}
  m_Children: []
  m_UIPosition: {x: 0, y: 0}
  m_UICollapsed: 1
  m_MasterSlot: {fileID: 114425907219911318}
  m_MasterData:
    m_Owner: {fileID: 0}
    m_Value:
      m_Type:
        m_SerializableType: 
      m_SerializableObject: 
  m_Property:
    name: x
    m_serializedType:
      m_SerializableType: System.Single, mscorlib, Version=2.0.0.0, Culture=neutral,
        PublicKeyToken=b77a5c561934e089
    attributes: []
  m_Direction: 0
  m_LinkedSlots:
  - {fileID: 114390585918905140}
--- !u!114 &114259561186272922
MonoBehaviour:
  m_ObjectHideFlags: 0
  m_PrefabParentObject: {fileID: 0}
  m_PrefabInternal: {fileID: 0}
  m_GameObject: {fileID: 0}
  m_Enabled: 1
  m_EditorHideFlags: 0
  m_Script: {fileID: 11500000, guid: f780aa281814f9842a7c076d436932e7, type: 3}
  m_Name: VFXSlotFloat
  m_EditorClassIdentifier: 
  m_Parent: {fileID: 114331374254956662}
  m_Children: []
  m_UIPosition: {x: 0, y: 0}
  m_UICollapsed: 1
  m_MasterSlot: {fileID: 114331374254956662}
  m_MasterData:
    m_Owner: {fileID: 0}
    m_Value:
      m_Type:
        m_SerializableType: 
      m_SerializableObject: 
  m_Property:
    name: x
    m_serializedType:
      m_SerializableType: System.Single, mscorlib, Version=2.0.0.0, Culture=neutral,
        PublicKeyToken=b77a5c561934e089
    attributes: []
  m_Direction: 1
  m_LinkedSlots: []
--- !u!114 &114279253086551422
MonoBehaviour:
  m_ObjectHideFlags: 0
  m_PrefabParentObject: {fileID: 0}
  m_PrefabInternal: {fileID: 0}
  m_GameObject: {fileID: 0}
  m_Enabled: 1
  m_EditorHideFlags: 0
  m_Script: {fileID: 11500000, guid: f780aa281814f9842a7c076d436932e7, type: 3}
  m_Name: VFXSlotFloat
  m_EditorClassIdentifier: 
  m_Parent: {fileID: 114491834017298356}
  m_Children: []
  m_UIPosition: {x: 0, y: 0}
  m_UICollapsed: 1
  m_MasterSlot: {fileID: 114491834017298356}
  m_MasterData:
    m_Owner: {fileID: 0}
    m_Value:
      m_Type:
        m_SerializableType: 
      m_SerializableObject: 
  m_Property:
    name: z
    m_serializedType:
      m_SerializableType: System.Single, mscorlib, Version=2.0.0.0, Culture=neutral,
        PublicKeyToken=b77a5c561934e089
    attributes: []
  m_Direction: 0
  m_LinkedSlots:
  - {fileID: 114968689625355332}
--- !u!114 &114283603288583936
MonoBehaviour:
  m_ObjectHideFlags: 0
  m_PrefabParentObject: {fileID: 0}
  m_PrefabInternal: {fileID: 0}
  m_GameObject: {fileID: 0}
  m_Enabled: 1
  m_EditorHideFlags: 0
  m_Script: {fileID: 11500000, guid: f780aa281814f9842a7c076d436932e7, type: 3}
  m_Name: VFXSlotFloat
  m_EditorClassIdentifier: 
  m_Parent: {fileID: 114425907219911318}
  m_Children: []
  m_UIPosition: {x: 0, y: 0}
  m_UICollapsed: 1
  m_MasterSlot: {fileID: 114425907219911318}
  m_MasterData:
    m_Owner: {fileID: 0}
    m_Value:
      m_Type:
        m_SerializableType: 
      m_SerializableObject: 
  m_Property:
    name: y
    m_serializedType:
      m_SerializableType: System.Single, mscorlib, Version=2.0.0.0, Culture=neutral,
        PublicKeyToken=b77a5c561934e089
    attributes: []
  m_Direction: 0
  m_LinkedSlots: []
--- !u!114 &114288287338306954
MonoBehaviour:
  m_ObjectHideFlags: 0
  m_PrefabParentObject: {fileID: 0}
  m_PrefabInternal: {fileID: 0}
  m_GameObject: {fileID: 0}
  m_Enabled: 1
  m_EditorHideFlags: 0
  m_Script: {fileID: 11500000, guid: 87c154e0feeee864da39ba7591cf27e7, type: 3}
  m_Name: VFXSlotFloatN
  m_EditorClassIdentifier: 
  m_Parent: {fileID: 0}
  m_Children: []
  m_UIPosition: {x: 0, y: 0}
  m_UICollapsed: 1
  m_MasterSlot: {fileID: 114288287338306954}
  m_MasterData:
    m_Owner: {fileID: 114364075504055620}
    m_Value:
      m_Type:
        m_SerializableType: UnityEditor.VFX.FloatN, Assembly-CSharp-Editor-testable,
          Version=0.0.0.0, Culture=neutral, PublicKeyToken=null
      m_SerializableObject: '{"m_Components":[1.0]}'
  m_Property:
    name: oldRangeMax
    m_serializedType:
      m_SerializableType: UnityEditor.VFX.FloatN, Assembly-CSharp-Editor-testable,
        Version=0.0.0.0, Culture=neutral, PublicKeyToken=null
    attributes:
    - m_Type: 3
      m_Min: -Infinity
      m_Max: Infinity
      m_Tooltip: The end of the old range.
  m_Direction: 0
  m_LinkedSlots: []
--- !u!114 &114296156119489096
MonoBehaviour:
  m_ObjectHideFlags: 0
  m_PrefabParentObject: {fileID: 0}
  m_PrefabInternal: {fileID: 0}
  m_GameObject: {fileID: 0}
  m_Enabled: 1
  m_EditorHideFlags: 0
  m_Script: {fileID: 11500000, guid: 87c154e0feeee864da39ba7591cf27e7, type: 3}
  m_Name: VFXSlotFloatN
  m_EditorClassIdentifier: 
  m_Parent: {fileID: 0}
  m_Children: []
  m_UIPosition: {x: 0, y: 0}
  m_UICollapsed: 1
  m_MasterSlot: {fileID: 114296156119489096}
  m_MasterData:
    m_Owner: {fileID: 114813440514583168}
    m_Value:
      m_Type:
        m_SerializableType: UnityEditor.VFX.FloatN, Assembly-CSharp-Editor-testable,
          Version=0.0.0.0, Culture=neutral, PublicKeyToken=null
      m_SerializableObject: '{"m_Components":[5.0]}'
  m_Property:
    name: b
    m_serializedType:
      m_SerializableType: UnityEditor.VFX.FloatN, Assembly-CSharp-Editor-testable,
        Version=0.0.0.0, Culture=neutral, PublicKeyToken=null
    attributes:
    - m_Type: 3
      m_Min: -Infinity
      m_Max: Infinity
      m_Tooltip: The second operand.
  m_Direction: 0
  m_LinkedSlots: []
--- !u!114 &114297339446947070
MonoBehaviour:
  m_ObjectHideFlags: 0
  m_PrefabParentObject: {fileID: 0}
  m_PrefabInternal: {fileID: 0}
  m_GameObject: {fileID: 0}
  m_Enabled: 1
  m_EditorHideFlags: 0
  m_Script: {fileID: 11500000, guid: 87c154e0feeee864da39ba7591cf27e7, type: 3}
  m_Name: VFXSlotFloatN
  m_EditorClassIdentifier: 
  m_Parent: {fileID: 0}
  m_Children: []
  m_UIPosition: {x: 0, y: 0}
  m_UICollapsed: 1
  m_MasterSlot: {fileID: 114297339446947070}
  m_MasterData:
    m_Owner: {fileID: 114768197886546126}
    m_Value:
      m_Type:
        m_SerializableType: UnityEditor.VFX.FloatN, Assembly-CSharp-Editor-testable,
          Version=0.0.0.0, Culture=neutral, PublicKeyToken=null
      m_SerializableObject: '{"m_Components":[0.0]}'
  m_Property:
    name: c
    m_serializedType:
      m_SerializableType: UnityEditor.VFX.FloatN, Assembly-CSharp-Editor-testable,
        Version=0.0.0.0, Culture=neutral, PublicKeyToken=null
    attributes: []
  m_Direction: 0
  m_LinkedSlots: []
--- !u!114 &114303084479010258
MonoBehaviour:
  m_ObjectHideFlags: 0
  m_PrefabParentObject: {fileID: 0}
  m_PrefabInternal: {fileID: 0}
  m_GameObject: {fileID: 0}
  m_Enabled: 1
  m_EditorHideFlags: 0
  m_Script: {fileID: 11500000, guid: f780aa281814f9842a7c076d436932e7, type: 3}
  m_Name: VFXSlotFloat
  m_EditorClassIdentifier: 
  m_Parent: {fileID: 114425907219911318}
  m_Children: []
  m_UIPosition: {x: 0, y: 0}
  m_UICollapsed: 1
  m_MasterSlot: {fileID: 114425907219911318}
  m_MasterData:
    m_Owner: {fileID: 0}
    m_Value:
      m_Type:
        m_SerializableType: 
      m_SerializableObject: 
  m_Property:
    name: z
    m_serializedType:
      m_SerializableType: System.Single, mscorlib, Version=2.0.0.0, Culture=neutral,
        PublicKeyToken=b77a5c561934e089
    attributes: []
  m_Direction: 0
  m_LinkedSlots:
  - {fileID: 114623514861629484}
--- !u!114 &114315067114992956
MonoBehaviour:
  m_ObjectHideFlags: 0
  m_PrefabParentObject: {fileID: 0}
  m_PrefabInternal: {fileID: 0}
  m_GameObject: {fileID: 0}
  m_Enabled: 1
  m_EditorHideFlags: 0
  m_Script: {fileID: 11500000, guid: f780aa281814f9842a7c076d436932e7, type: 3}
  m_Name: VFXSlotFloat
  m_EditorClassIdentifier: 
  m_Parent: {fileID: 0}
  m_Children: []
  m_UIPosition: {x: 0, y: 0}
  m_UICollapsed: 1
  m_MasterSlot: {fileID: 114315067114992956}
  m_MasterData:
    m_Owner: {fileID: 114768197886546126}
    m_Value:
      m_Type:
        m_SerializableType: System.Single, mscorlib, Version=2.0.0.0, Culture=neutral,
          PublicKeyToken=b77a5c561934e089
      m_SerializableObject: 0
  m_Property:
    name: o
    m_serializedType:
      m_SerializableType: System.Single, mscorlib, Version=2.0.0.0, Culture=neutral,
        PublicKeyToken=b77a5c561934e089
    attributes: []
  m_Direction: 1
  m_LinkedSlots:
  - {fileID: 114142851307971876}
--- !u!114 &114319502582359084
MonoBehaviour:
  m_ObjectHideFlags: 0
  m_PrefabParentObject: {fileID: 0}
  m_PrefabInternal: {fileID: 0}
  m_GameObject: {fileID: 0}
  m_Enabled: 1
  m_EditorHideFlags: 0
  m_Script: {fileID: 11500000, guid: 87c154e0feeee864da39ba7591cf27e7, type: 3}
  m_Name: VFXSlotFloatN
  m_EditorClassIdentifier: 
  m_Parent: {fileID: 0}
  m_Children: []
  m_UIPosition: {x: 0, y: 0}
  m_UICollapsed: 1
  m_MasterSlot: {fileID: 114319502582359084}
  m_MasterData:
    m_Owner: {fileID: 114364075504055620}
    m_Value:
      m_Type:
        m_SerializableType: UnityEditor.VFX.FloatN, Assembly-CSharp-Editor-testable,
          Version=0.0.0.0, Culture=neutral, PublicKeyToken=null
      m_SerializableObject: '{"m_Components":[0.5]}'
  m_Property:
    name: input
    m_serializedType:
      m_SerializableType: UnityEditor.VFX.FloatN, Assembly-CSharp-Editor-testable,
        Version=0.0.0.0, Culture=neutral, PublicKeyToken=null
    attributes:
    - m_Type: 3
      m_Min: -Infinity
      m_Max: Infinity
      m_Tooltip: The value to be remapped into the new range.
  m_Direction: 0
  m_LinkedSlots:
  - {fileID: 114401068537687094}
--- !u!114 &114331374254956662
MonoBehaviour:
  m_ObjectHideFlags: 0
  m_PrefabParentObject: {fileID: 0}
  m_PrefabInternal: {fileID: 0}
  m_GameObject: {fileID: 0}
  m_Enabled: 1
  m_EditorHideFlags: 0
  m_Script: {fileID: 11500000, guid: c499060cea9bbb24b8d723eafa343303, type: 3}
  m_Name: VFXSlotFloat4
  m_EditorClassIdentifier: 
  m_Parent: {fileID: 0}
  m_Children:
  - {fileID: 114259561186272922}
  - {fileID: 114470663661066184}
  - {fileID: 114518282195064632}
  - {fileID: 114388007971168576}
  m_UIPosition: {x: 0, y: 0}
  m_UICollapsed: 1
  m_MasterSlot: {fileID: 114331374254956662}
  m_MasterData:
    m_Owner: {fileID: 114117981000198772}
    m_Value:
      m_Type:
        m_SerializableType: UnityEngine.Vector4, UnityEngine.CoreModule, Version=0.0.0.0,
          Culture=neutral, PublicKeyToken=null
      m_SerializableObject: '{"x":0.0,"y":0.0,"z":0.0,"w":0.0}'
  m_Property:
    name: o
    m_serializedType:
      m_SerializableType: UnityEngine.Vector4, UnityEngine.CoreModule, Version=0.0.0.0,
        Culture=neutral, PublicKeyToken=null
    attributes: []
  m_Direction: 1
  m_LinkedSlots:
  - {fileID: 114087972258223006}
--- !u!114 &114333767552223430
MonoBehaviour:
  m_ObjectHideFlags: 0
  m_PrefabParentObject: {fileID: 0}
  m_PrefabInternal: {fileID: 0}
  m_GameObject: {fileID: 0}
  m_Enabled: 1
  m_EditorHideFlags: 0
  m_Script: {fileID: 11500000, guid: f780aa281814f9842a7c076d436932e7, type: 3}
  m_Name: VFXSlotFloat
  m_EditorClassIdentifier: 
  m_Parent: {fileID: 0}
  m_Children: []
  m_UIPosition: {x: 0, y: 0}
  m_UICollapsed: 1
  m_MasterSlot: {fileID: 114333767552223430}
  m_MasterData:
    m_Owner: {fileID: 114364075504055620}
    m_Value:
      m_Type:
        m_SerializableType: System.Single, mscorlib, Version=2.0.0.0, Culture=neutral,
          PublicKeyToken=b77a5c561934e089
      m_SerializableObject: 0
  m_Property:
    name: o
    m_serializedType:
      m_SerializableType: System.Single, mscorlib, Version=2.0.0.0, Culture=neutral,
        PublicKeyToken=b77a5c561934e089
    attributes: []
  m_Direction: 1
  m_LinkedSlots:
  - {fileID: 114850136012248898}
--- !u!114 &114337414025442432
MonoBehaviour:
  m_ObjectHideFlags: 0
  m_PrefabParentObject: {fileID: 0}
  m_PrefabInternal: {fileID: 0}
  m_GameObject: {fileID: 0}
  m_Enabled: 1
  m_EditorHideFlags: 0
  m_Script: {fileID: 11500000, guid: 3f0e993a2dd96014f97909d38604e9b9, type: 3}
  m_Name: VFXCurrentAttributeParameter
  m_EditorClassIdentifier: 
  m_Parent: {fileID: 114414263575358230}
  m_Children: []
  m_UIPosition: {x: -1194.9442, y: -193.68745}
  m_UICollapsed: 0
  m_InputSlots: []
  m_OutputSlots:
  - {fileID: 114521657571238194}
  attribute: position
--- !u!114 &114339693851195336
MonoBehaviour:
  m_ObjectHideFlags: 0
  m_PrefabParentObject: {fileID: 0}
  m_PrefabInternal: {fileID: 0}
  m_GameObject: {fileID: 0}
  m_Enabled: 1
  m_EditorHideFlags: 0
  m_Script: {fileID: 11500000, guid: 87c154e0feeee864da39ba7591cf27e7, type: 3}
  m_Name: VFXSlotFloatN
  m_EditorClassIdentifier: 
  m_Parent: {fileID: 0}
  m_Children: []
  m_UIPosition: {x: 0, y: 0}
  m_UICollapsed: 1
  m_MasterSlot: {fileID: 114339693851195336}
  m_MasterData:
    m_Owner: {fileID: 114768197886546126}
    m_Value:
      m_Type:
        m_SerializableType: UnityEditor.VFX.FloatN, Assembly-CSharp-Editor-testable,
          Version=0.0.0.0, Culture=neutral, PublicKeyToken=null
      m_SerializableObject: '{"m_Components":[0.0]}'
  m_Property:
    name: a
    m_serializedType:
      m_SerializableType: UnityEditor.VFX.FloatN, Assembly-CSharp-Editor-testable,
        Version=0.0.0.0, Culture=neutral, PublicKeyToken=null
    attributes:
    - m_Type: 3
      m_Min: -Infinity
      m_Max: Infinity
      m_Tooltip: The first operand.
  m_Direction: 0
  m_LinkedSlots:
  - {fileID: 114842560278308814}
--- !u!114 &114353160091965562
MonoBehaviour:
  m_ObjectHideFlags: 0
  m_PrefabParentObject: {fileID: 0}
  m_PrefabInternal: {fileID: 0}
  m_GameObject: {fileID: 0}
  m_Enabled: 1
  m_EditorHideFlags: 0
  m_Script: {fileID: 11500000, guid: 70a331b1d86cc8d4aa106ccbe0da5852, type: 3}
  m_Name: VFXSlotTexture2D
  m_EditorClassIdentifier: 
  m_Parent: {fileID: 0}
  m_Children: []
  m_UIPosition: {x: 0, y: 0}
  m_UICollapsed: 1
  m_MasterSlot: {fileID: 114353160091965562}
  m_MasterData:
    m_Owner: {fileID: 114363922546830494}
    m_Value:
      m_Type:
        m_SerializableType: UnityEngine.Texture2D, UnityEngine.CoreModule, Version=0.0.0.0,
          Culture=neutral, PublicKeyToken=null
      m_SerializableObject: '{"obj":{"fileID":2800000,"guid":"d01d8874889eebc4ab0cde7f2b3309de","type":3}}'
  m_Property:
    name: texture
    m_serializedType:
      m_SerializableType: UnityEngine.Texture2D, UnityEngine.CoreModule, Version=0.0.0.0,
        Culture=neutral, PublicKeyToken=null
    attributes: []
  m_Direction: 0
  m_LinkedSlots:
  - {fileID: 114784839032580320}
--- !u!114 &114353812460326728
MonoBehaviour:
  m_ObjectHideFlags: 0
  m_PrefabParentObject: {fileID: 0}
  m_PrefabInternal: {fileID: 0}
  m_GameObject: {fileID: 0}
  m_Enabled: 1
  m_EditorHideFlags: 0
  m_Script: {fileID: 11500000, guid: f05c6884b705ce14d82ae720f0ec209f, type: 3}
  m_Name: VFXSpawnerConstantRate
  m_EditorClassIdentifier: 
  m_Parent: {fileID: 114887803095184970}
  m_Children: []
  m_UIPosition: {x: 0, y: 0}
  m_UICollapsed: 0
  m_InputSlots:
  - {fileID: 114135086283545914}
  m_OutputSlots: []
  m_Disabled: 0
--- !u!114 &114355708381687966
MonoBehaviour:
  m_ObjectHideFlags: 0
  m_PrefabParentObject: {fileID: 0}
  m_PrefabInternal: {fileID: 0}
  m_GameObject: {fileID: 0}
  m_Enabled: 1
  m_EditorHideFlags: 0
  m_Script: {fileID: 11500000, guid: 1b2b751071c7fc14f9fa503163991826, type: 3}
  m_Name: VFXSlotFloat2
  m_EditorClassIdentifier: 
  m_Parent: {fileID: 0}
  m_Children:
  - {fileID: 114032665374842790}
  - {fileID: 114532859771965668}
  m_UIPosition: {x: 0, y: 0}
  m_UICollapsed: 0
  m_MasterSlot: {fileID: 114355708381687966}
  m_MasterData:
    m_Owner: {fileID: 114989456039844676}
    m_Value:
      m_Type:
        m_SerializableType: UnityEngine.Vector2, UnityEngine.CoreModule, Version=0.0.0.0,
          Culture=neutral, PublicKeyToken=null
      m_SerializableObject: '{"x":0.0,"y":0.0}'
  m_Property:
    name: o
    m_serializedType:
      m_SerializableType: UnityEngine.Vector2, UnityEngine.CoreModule, Version=0.0.0.0,
        Culture=neutral, PublicKeyToken=null
    attributes: []
  m_Direction: 1
  m_LinkedSlots:
  - {fileID: 114895539627855386}
--- !u!114 &114358906547380836
MonoBehaviour:
  m_ObjectHideFlags: 0
  m_PrefabParentObject: {fileID: 0}
  m_PrefabInternal: {fileID: 0}
  m_GameObject: {fileID: 0}
  m_Enabled: 1
  m_EditorHideFlags: 0
  m_Script: {fileID: 11500000, guid: 330e0fca1717dde4aaa144f48232aa64, type: 3}
  m_Name: VFXParameter
  m_EditorClassIdentifier: 
  m_Parent: {fileID: 114414263575358230}
  m_Children: []
  m_UIPosition: {x: -916.64417, y: 199.37437}
  m_UICollapsed: 0
  m_InputSlots: []
  m_OutputSlots:
  - {fileID: 114784839032580320}
  m_exposedName: exposedName
  m_exposed: 0
  order: 0
  m_Min:
    m_Type:
      m_SerializableType: 
    m_SerializableObject: 
  m_Max:
    m_Type:
      m_SerializableType: 
    m_SerializableObject: 
--- !u!114 &114363922546830494
MonoBehaviour:
  m_ObjectHideFlags: 0
  m_PrefabParentObject: {fileID: 0}
  m_PrefabInternal: {fileID: 0}
  m_GameObject: {fileID: 0}
  m_Enabled: 1
  m_EditorHideFlags: 0
  m_Script: {fileID: 11500000, guid: a0b9e6b9139e58d4c957ec54595da7d3, type: 3}
  m_Name: VFXQuadOutput
  m_EditorClassIdentifier: 
  m_Parent: {fileID: 114414263575358230}
  m_Children:
  - {fileID: 114907525970966856}
  - {fileID: 114681695356396342}
  m_UIPosition: {x: -407.09174, y: 246.05034}
  m_UICollapsed: 0
  m_InputSlots:
  - {fileID: 114353160091965562}
  m_OutputSlots: []
  m_Data: {fileID: 114564655996645712}
  m_Space: 0
  m_InputFlowSlot:
  - link:
    - context: {fileID: 114116801909999344}
      slotIndex: 0
  m_OutputFlowSlot:
  - link: []
  blendMode: 1
  useSoftParticle: 0
--- !u!114 &114364075504055620
MonoBehaviour:
  m_ObjectHideFlags: 0
  m_PrefabParentObject: {fileID: 0}
  m_PrefabInternal: {fileID: 0}
  m_GameObject: {fileID: 0}
  m_Enabled: 1
  m_EditorHideFlags: 0
  m_Script: {fileID: 11500000, guid: 198a1b97523b7284c9029248e55f4a2d, type: 3}
  m_Name: VFXOperatorFit
  m_EditorClassIdentifier: 
  m_Parent: {fileID: 114414263575358230}
  m_Children: []
  m_UIPosition: {x: -1695.5046, y: -612.92957}
  m_UICollapsed: 0
  m_InputSlots:
  - {fileID: 114319502582359084}
  - {fileID: 114710281657043610}
  - {fileID: 114288287338306954}
  - {fileID: 114026855674945462}
  - {fileID: 114788745523932114}
  m_OutputSlots:
  - {fileID: 114333767552223430}
--- !u!114 &114364604839811116
MonoBehaviour:
  m_ObjectHideFlags: 0
  m_PrefabParentObject: {fileID: 0}
  m_PrefabInternal: {fileID: 0}
  m_GameObject: {fileID: 0}
  m_Enabled: 1
  m_EditorHideFlags: 0
  m_Script: {fileID: 11500000, guid: f780aa281814f9842a7c076d436932e7, type: 3}
  m_Name: VFXSlotFloat
  m_EditorClassIdentifier: 
  m_Parent: {fileID: 0}
  m_Children: []
  m_UIPosition: {x: 0, y: 0}
  m_UICollapsed: 1
  m_MasterSlot: {fileID: 114364604839811116}
  m_MasterData:
    m_Owner: {fileID: 114851485573060168}
    m_Value:
      m_Type:
        m_SerializableType: System.Single, mscorlib, Version=2.0.0.0, Culture=neutral,
          PublicKeyToken=b77a5c561934e089
      m_SerializableObject: 15
  m_Property:
    name: Lifetime
    m_serializedType:
      m_SerializableType: System.Single, mscorlib, Version=2.0.0.0, Culture=neutral,
        PublicKeyToken=b77a5c561934e089
    attributes: []
  m_Direction: 0
  m_LinkedSlots: []
--- !u!114 &114375720940298612
MonoBehaviour:
  m_ObjectHideFlags: 0
  m_PrefabParentObject: {fileID: 0}
  m_PrefabInternal: {fileID: 0}
  m_GameObject: {fileID: 0}
  m_Enabled: 1
  m_EditorHideFlags: 0
  m_Script: {fileID: 11500000, guid: 330e0fca1717dde4aaa144f48232aa64, type: 3}
  m_Name: VFXParameter
  m_EditorClassIdentifier: 
  m_Parent: {fileID: 114414263575358230}
  m_Children: []
  m_UIPosition: {x: -2883.9426, y: -486.42456}
  m_UICollapsed: 0
  m_InputSlots: []
  m_OutputSlots:
  - {fileID: 114191020827238168}
  m_exposedName: exposedName
  m_exposed: 0
  order: 0
  m_Min:
    m_Type:
      m_SerializableType: 
    m_SerializableObject: 
  m_Max:
    m_Type:
      m_SerializableType: 
    m_SerializableObject: 
--- !u!114 &114379872004823054
MonoBehaviour:
  m_ObjectHideFlags: 0
  m_PrefabParentObject: {fileID: 0}
  m_PrefabInternal: {fileID: 0}
  m_GameObject: {fileID: 0}
  m_Enabled: 1
  m_EditorHideFlags: 0
  m_Script: {fileID: 11500000, guid: 889be8bf1ed0c954a9ed096ce41655ea, type: 3}
  m_Name: VFXOperatorMultiply
  m_EditorClassIdentifier: 
  m_Parent: {fileID: 114414263575358230}
  m_Children: []
  m_UIPosition: {x: -1039.2435, y: -886.5055}
  m_UICollapsed: 0
  m_InputSlots:
  - {fileID: 114237047123036786}
  - {fileID: 114711689260163476}
  m_OutputSlots:
  - {fileID: 114909814869092654}
--- !u!114 &114380663127122112
MonoBehaviour:
  m_ObjectHideFlags: 0
  m_PrefabParentObject: {fileID: 0}
  m_PrefabInternal: {fileID: 0}
  m_GameObject: {fileID: 0}
  m_Enabled: 1
  m_EditorHideFlags: 0
  m_Script: {fileID: 11500000, guid: 3f0e993a2dd96014f97909d38604e9b9, type: 3}
  m_Name: VFXCurrentAttributeParameter
  m_EditorClassIdentifier: 
  m_Parent: {fileID: 114414263575358230}
  m_Children: []
  m_UIPosition: {x: -2749.8198, y: 485.22208}
  m_UICollapsed: 0
  m_InputSlots: []
  m_OutputSlots:
  - {fileID: 114485989413997818}
  attribute: position
--- !u!114 &114388007971168576
MonoBehaviour:
  m_ObjectHideFlags: 0
  m_PrefabParentObject: {fileID: 0}
  m_PrefabInternal: {fileID: 0}
  m_GameObject: {fileID: 0}
  m_Enabled: 1
  m_EditorHideFlags: 0
  m_Script: {fileID: 11500000, guid: f780aa281814f9842a7c076d436932e7, type: 3}
  m_Name: VFXSlotFloat
  m_EditorClassIdentifier: 
  m_Parent: {fileID: 114331374254956662}
  m_Children: []
  m_UIPosition: {x: 0, y: 0}
  m_UICollapsed: 1
  m_MasterSlot: {fileID: 114331374254956662}
  m_MasterData:
    m_Owner: {fileID: 0}
    m_Value:
      m_Type:
        m_SerializableType: 
      m_SerializableObject: 
  m_Property:
    name: w
    m_serializedType:
      m_SerializableType: System.Single, mscorlib, Version=2.0.0.0, Culture=neutral,
        PublicKeyToken=b77a5c561934e089
    attributes: []
  m_Direction: 1
  m_LinkedSlots: []
--- !u!114 &114390585918905140
MonoBehaviour:
  m_ObjectHideFlags: 0
  m_PrefabParentObject: {fileID: 0}
  m_PrefabInternal: {fileID: 0}
  m_GameObject: {fileID: 0}
  m_Enabled: 1
  m_EditorHideFlags: 0
  m_Script: {fileID: 11500000, guid: f780aa281814f9842a7c076d436932e7, type: 3}
  m_Name: VFXSlotFloat
  m_EditorClassIdentifier: 
  m_Parent: {fileID: 114761490480994466}
  m_Children: []
  m_UIPosition: {x: 0, y: 0}
  m_UICollapsed: 0
  m_MasterSlot: {fileID: 114761490480994466}
  m_MasterData:
    m_Owner: {fileID: 0}
    m_Value:
      m_Type:
        m_SerializableType: 
      m_SerializableObject: 
  m_Property:
    name: x
    m_serializedType:
      m_SerializableType: System.Single, mscorlib, Version=2.0.0.0, Culture=neutral,
        PublicKeyToken=b77a5c561934e089
    attributes: []
  m_Direction: 1
  m_LinkedSlots:
  - {fileID: 114258062772385508}
--- !u!114 &114398040047341524
MonoBehaviour:
  m_ObjectHideFlags: 0
  m_PrefabParentObject: {fileID: 0}
  m_PrefabInternal: {fileID: 0}
  m_GameObject: {fileID: 0}
  m_Enabled: 1
  m_EditorHideFlags: 0
  m_Script: {fileID: 11500000, guid: a0b9e6b9139e58d4c957ec54595da7d3, type: 3}
  m_Name: VFXQuadOutput
  m_EditorClassIdentifier: 
  m_Parent: {fileID: 114414263575358230}
  m_Children:
  - {fileID: 114574505639189502}
  - {fileID: 114237133946754728}
  m_UIPosition: {x: 80.60685, y: 438.989}
  m_UICollapsed: 0
  m_InputSlots:
  - {fileID: 114164262439558288}
  m_OutputSlots: []
  m_Data: {fileID: 114564655996645712}
  m_Space: 0
  m_InputFlowSlot:
  - link:
    - context: {fileID: 114116801909999344}
      slotIndex: 0
  m_OutputFlowSlot:
  - link: []
  blendMode: 1
  useSoftParticle: 0
--- !u!114 &114401068537687094
MonoBehaviour:
  m_ObjectHideFlags: 0
  m_PrefabParentObject: {fileID: 0}
  m_PrefabInternal: {fileID: 0}
  m_GameObject: {fileID: 0}
  m_Enabled: 1
  m_EditorHideFlags: 0
  m_Script: {fileID: 11500000, guid: f780aa281814f9842a7c076d436932e7, type: 3}
  m_Name: VFXSlotFloat
  m_EditorClassIdentifier: 
  m_Parent: {fileID: 0}
  m_Children: []
  m_UIPosition: {x: 0, y: 0}
  m_UICollapsed: 0
  m_MasterSlot: {fileID: 114401068537687094}
  m_MasterData:
    m_Owner: {fileID: 114476131532333764}
    m_Value:
      m_Type:
        m_SerializableType: System.Single, mscorlib, Version=2.0.0.0, Culture=neutral,
          PublicKeyToken=b77a5c561934e089
      m_SerializableObject: 0
  m_Property:
    name: o
    m_serializedType:
      m_SerializableType: System.Single, mscorlib, Version=2.0.0.0, Culture=neutral,
        PublicKeyToken=b77a5c561934e089
    attributes: []
  m_Direction: 1
  m_LinkedSlots:
  - {fileID: 114023012588542768}
  - {fileID: 114319502582359084}
--- !u!114 &114404664162025272
MonoBehaviour:
  m_ObjectHideFlags: 0
  m_PrefabParentObject: {fileID: 0}
  m_PrefabInternal: {fileID: 0}
  m_GameObject: {fileID: 0}
  m_Enabled: 1
  m_EditorHideFlags: 0
  m_Script: {fileID: 11500000, guid: f780aa281814f9842a7c076d436932e7, type: 3}
  m_Name: VFXSlotFloat
  m_EditorClassIdentifier: 
  m_Parent: {fileID: 114122731777140502}
  m_Children: []
  m_UIPosition: {x: 0, y: 0}
  m_UICollapsed: 1
  m_MasterSlot: {fileID: 114122731777140502}
  m_MasterData:
    m_Owner: {fileID: 0}
    m_Value:
      m_Type:
        m_SerializableType: 
      m_SerializableObject: 
  m_Property:
    name: z
    m_serializedType:
      m_SerializableType: System.Single, mscorlib, Version=2.0.0.0, Culture=neutral,
        PublicKeyToken=b77a5c561934e089
    attributes: []
  m_Direction: 0
  m_LinkedSlots:
  - {fileID: 114035232323013704}
--- !u!114 &114411452540750500
MonoBehaviour:
  m_ObjectHideFlags: 0
  m_PrefabParentObject: {fileID: 0}
  m_PrefabInternal: {fileID: 0}
  m_GameObject: {fileID: 0}
  m_Enabled: 1
  m_EditorHideFlags: 0
  m_Script: {fileID: 11500000, guid: 87c154e0feeee864da39ba7591cf27e7, type: 3}
  m_Name: VFXSlotFloatN
  m_EditorClassIdentifier: 
  m_Parent: {fileID: 0}
  m_Children: []
  m_UIPosition: {x: 0, y: 0}
  m_UICollapsed: 1
  m_MasterSlot: {fileID: 114411452540750500}
  m_MasterData:
    m_Owner: {fileID: 114708006437046214}
    m_Value:
      m_Type:
        m_SerializableType: UnityEditor.VFX.FloatN, Assembly-CSharp-Editor-testable,
          Version=0.0.0.0, Culture=neutral, PublicKeyToken=null
      m_SerializableObject: '{"m_Components":[1.0]}'
  m_Property:
    name: a
    m_serializedType:
      m_SerializableType: UnityEditor.VFX.FloatN, Assembly-CSharp-Editor-testable,
        Version=0.0.0.0, Culture=neutral, PublicKeyToken=null
    attributes:
    - m_Type: 3
      m_Min: -Infinity
      m_Max: Infinity
      m_Tooltip: The first operand.
  m_Direction: 0
  m_LinkedSlots:
  - {fileID: 114191020827238168}
--- !u!114 &114414263575358230
MonoBehaviour:
  m_ObjectHideFlags: 0
  m_PrefabParentObject: {fileID: 0}
  m_PrefabInternal: {fileID: 0}
  m_GameObject: {fileID: 0}
  m_Enabled: 1
  m_EditorHideFlags: 0
  m_Script: {fileID: 11500000, guid: 7d4c867f6b72b714dbb5fd1780afe208, type: 3}
  m_Name: 
  m_EditorClassIdentifier: 
  m_Parent: {fileID: 0}
  m_Children:
  - {fileID: 114116801909999344}
  - {fileID: 114476131532333764}
  - {fileID: 114000125936302766}
  - {fileID: 114040861623959242}
  - {fileID: 114989456039844676}
  - {fileID: 114712978532628674}
  - {fileID: 114363922546830494}
  - {fileID: 114375720940298612}
  - {fileID: 114708006437046214}
  - {fileID: 114379872004823054}
  - {fileID: 114187499851183894}
  - {fileID: 114337414025442432}
  - {fileID: 114036607495235552}
  - {fileID: 114380663127122112}
  - {fileID: 114583896419207874}
  - {fileID: 114565439697697792}
  - {fileID: 114182437641710718}
  - {fileID: 114048917430064616}
  - {fileID: 114813440514583168}
  - {fileID: 114117981000198772}
  - {fileID: 114364075504055620}
  - {fileID: 114495465066494062}
  - {fileID: 114768197886546126}
  - {fileID: 114398040047341524}
  - {fileID: 114746219024900270}
  - {fileID: 114945910040316780}
  - {fileID: 114526118904332348}
  - {fileID: 114247750136622896}
  - {fileID: 114358906547380836}
  - {fileID: 114887803095184970}
  - {fileID: 114100529078072208}
  m_UIPosition: {x: 0, y: 0}
  m_UICollapsed: 1
  m_saved: 1
--- !u!114 &114424394137299958
MonoBehaviour:
  m_ObjectHideFlags: 0
  m_PrefabParentObject: {fileID: 0}
  m_PrefabInternal: {fileID: 0}
  m_GameObject: {fileID: 0}
  m_Enabled: 1
  m_EditorHideFlags: 0
  m_Script: {fileID: 11500000, guid: 87c154e0feeee864da39ba7591cf27e7, type: 3}
  m_Name: VFXSlotFloatN
  m_EditorClassIdentifier: 
  m_Parent: {fileID: 0}
  m_Children: []
  m_UIPosition: {x: 0, y: 0}
  m_UICollapsed: 1
  m_MasterSlot: {fileID: 114424394137299958}
  m_MasterData:
    m_Owner: {fileID: 114495465066494062}
    m_Value:
      m_Type:
        m_SerializableType: UnityEditor.VFX.FloatN, Assembly-CSharp-Editor-testable,
          Version=0.0.0.0, Culture=neutral, PublicKeyToken=null
      m_SerializableObject: '{"m_Components":[1.0]}'
  m_Property:
    name: a
    m_serializedType:
      m_SerializableType: UnityEditor.VFX.FloatN, Assembly-CSharp-Editor-testable,
        Version=0.0.0.0, Culture=neutral, PublicKeyToken=null
    attributes:
    - m_Type: 3
      m_Min: -Infinity
      m_Max: Infinity
      m_Tooltip: The first operand.
  m_Direction: 0
  m_LinkedSlots:
  - {fileID: 114238292742788946}
--- !u!114 &114425907219911318
MonoBehaviour:
  m_ObjectHideFlags: 0
  m_PrefabParentObject: {fileID: 0}
  m_PrefabInternal: {fileID: 0}
  m_GameObject: {fileID: 0}
  m_Enabled: 1
  m_EditorHideFlags: 0
  m_Script: {fileID: 11500000, guid: ac39bd03fca81b849929b9c966f1836a, type: 3}
  m_Name: VFXSlotFloat3
  m_EditorClassIdentifier: 
  m_Parent: {fileID: 0}
  m_Children:
  - {fileID: 114258062772385508}
  - {fileID: 114283603288583936}
  - {fileID: 114303084479010258}
  m_UIPosition: {x: 0, y: 0}
  m_UICollapsed: 0
  m_MasterSlot: {fileID: 114425907219911318}
  m_MasterData:
    m_Owner: {fileID: 114792356619344480}
    m_Value:
      m_Type:
        m_SerializableType: UnityEngine.Vector3, UnityEngine.CoreModule, Version=0.0.0.0,
          Culture=neutral, PublicKeyToken=null
      m_SerializableObject: '{"x":0.0,"y":0.0,"z":0.0}'
  m_Property:
    name: Position
    m_serializedType:
      m_SerializableType: UnityEngine.Vector3, UnityEngine.CoreModule, Version=0.0.0.0,
        Culture=neutral, PublicKeyToken=null
    attributes: []
  m_Direction: 0
  m_LinkedSlots: []
--- !u!114 &114430357222443368
MonoBehaviour:
  m_ObjectHideFlags: 0
  m_PrefabParentObject: {fileID: 0}
  m_PrefabInternal: {fileID: 0}
  m_GameObject: {fileID: 0}
  m_Enabled: 1
  m_EditorHideFlags: 0
  m_Script: {fileID: 11500000, guid: 87c154e0feeee864da39ba7591cf27e7, type: 3}
  m_Name: VFXSlotFloatN
  m_EditorClassIdentifier: 
  m_Parent: {fileID: 0}
  m_Children: []
  m_UIPosition: {x: 0, y: 0}
  m_UICollapsed: 1
  m_MasterSlot: {fileID: 114430357222443368}
  m_MasterData:
    m_Owner: {fileID: 114583896419207874}
    m_Value:
      m_Type:
        m_SerializableType: UnityEditor.VFX.FloatN, Assembly-CSharp-Editor-testable,
          Version=0.0.0.0, Culture=neutral, PublicKeyToken=null
      m_SerializableObject: '{"m_Components":[1.0]}'
  m_Property:
    name: b
    m_serializedType:
      m_SerializableType: UnityEditor.VFX.FloatN, Assembly-CSharp-Editor-testable,
        Version=0.0.0.0, Culture=neutral, PublicKeyToken=null
    attributes:
    - m_Type: 3
      m_Min: -Infinity
      m_Max: Infinity
      m_Tooltip: The second operand.
  m_Direction: 0
  m_LinkedSlots:
  - {fileID: 114929778473150410}
--- !u!114 &114438645805515956
MonoBehaviour:
  m_ObjectHideFlags: 0
  m_PrefabParentObject: {fileID: 0}
  m_PrefabInternal: {fileID: 0}
  m_GameObject: {fileID: 0}
  m_Enabled: 1
  m_EditorHideFlags: 0
  m_Script: {fileID: 11500000, guid: 87c154e0feeee864da39ba7591cf27e7, type: 3}
  m_Name: VFXSlotFloatN
  m_EditorClassIdentifier: 
  m_Parent: {fileID: 0}
  m_Children: []
  m_UIPosition: {x: 0, y: 0}
  m_UICollapsed: 0
  m_MasterSlot: {fileID: 114438645805515956}
  m_MasterData:
    m_Owner: {fileID: 114000125936302766}
    m_Value:
      m_Type:
        m_SerializableType: UnityEditor.VFX.FloatN, Assembly-CSharp-Editor-testable,
          Version=0.0.0.0, Culture=neutral, PublicKeyToken=null
      m_SerializableObject: '{"m_Components":[0.0]}'
  m_Property:
    name: x
    m_serializedType:
      m_SerializableType: UnityEditor.VFX.FloatN, Assembly-CSharp-Editor-testable,
        Version=0.0.0.0, Culture=neutral, PublicKeyToken=null
    attributes:
    - m_Type: 3
      m_Min: -Infinity
      m_Max: Infinity
      m_Tooltip: The operand.
  m_Direction: 0
  m_LinkedSlots:
  - {fileID: 114153800943038964}
--- !u!114 &114442313257116642
MonoBehaviour:
  m_ObjectHideFlags: 0
  m_PrefabParentObject: {fileID: 0}
  m_PrefabInternal: {fileID: 0}
  m_GameObject: {fileID: 0}
  m_Enabled: 1
  m_EditorHideFlags: 0
  m_Script: {fileID: 11500000, guid: f780aa281814f9842a7c076d436932e7, type: 3}
  m_Name: VFXSlotFloat
  m_EditorClassIdentifier: 
  m_Parent: {fileID: 0}
  m_Children: []
  m_UIPosition: {x: 0, y: 0}
  m_UICollapsed: 1
  m_MasterSlot: {fileID: 114442313257116642}
  m_MasterData:
    m_Owner: {fileID: 114945910040316780}
    m_Value:
      m_Type:
        m_SerializableType: System.Single, mscorlib, Version=2.0.0.0, Culture=neutral,
          PublicKeyToken=b77a5c561934e089
      m_SerializableObject: 0
  m_Property:
    name: o
    m_serializedType:
      m_SerializableType: System.Single, mscorlib, Version=2.0.0.0, Culture=neutral,
        PublicKeyToken=b77a5c561934e089
    attributes: []
  m_Direction: 1
  m_LinkedSlots:
  - {fileID: 114460732090616334}
--- !u!114 &114460732090616334
MonoBehaviour:
  m_ObjectHideFlags: 0
  m_PrefabParentObject: {fileID: 0}
  m_PrefabInternal: {fileID: 0}
  m_GameObject: {fileID: 0}
  m_Enabled: 1
  m_EditorHideFlags: 0
  m_Script: {fileID: 11500000, guid: 87c154e0feeee864da39ba7591cf27e7, type: 3}
  m_Name: VFXSlotFloatN
  m_EditorClassIdentifier: 
  m_Parent: {fileID: 0}
  m_Children: []
  m_UIPosition: {x: 0, y: 0}
  m_UICollapsed: 1
  m_MasterSlot: {fileID: 114460732090616334}
  m_MasterData:
    m_Owner: {fileID: 114712978532628674}
    m_Value:
      m_Type:
        m_SerializableType: UnityEditor.VFX.FloatN, Assembly-CSharp-Editor-testable,
          Version=0.0.0.0, Culture=neutral, PublicKeyToken=null
      m_SerializableObject: '{"m_Components":[1.0]}'
  m_Property:
    name: b
    m_serializedType:
      m_SerializableType: UnityEditor.VFX.FloatN, Assembly-CSharp-Editor-testable,
        Version=0.0.0.0, Culture=neutral, PublicKeyToken=null
    attributes:
    - m_Type: 3
      m_Min: -Infinity
      m_Max: Infinity
      m_Tooltip: The second operand.
  m_Direction: 0
  m_LinkedSlots:
  - {fileID: 114442313257116642}
--- !u!114 &114463055531881344
MonoBehaviour:
  m_ObjectHideFlags: 0
  m_PrefabParentObject: {fileID: 0}
  m_PrefabInternal: {fileID: 0}
  m_GameObject: {fileID: 0}
  m_Enabled: 1
  m_EditorHideFlags: 0
  m_Script: {fileID: 11500000, guid: 87c154e0feeee864da39ba7591cf27e7, type: 3}
  m_Name: VFXSlotFloatN
  m_EditorClassIdentifier: 
  m_Parent: {fileID: 0}
  m_Children: []
  m_UIPosition: {x: 0, y: 0}
  m_UICollapsed: 0
  m_MasterSlot: {fileID: 114463055531881344}
  m_MasterData:
    m_Owner: {fileID: 114989456039844676}
    m_Value:
      m_Type:
        m_SerializableType: UnityEditor.VFX.FloatN, Assembly-CSharp-Editor-testable,
          Version=0.0.0.0, Culture=neutral, PublicKeyToken=null
      m_SerializableObject: '{"m_Components":[]}'
  m_Property:
    name: Empty
    m_serializedType:
      m_SerializableType: UnityEditor.VFX.FloatN, Assembly-CSharp-Editor-testable,
        Version=0.0.0.0, Culture=neutral, PublicKeyToken=null
    attributes: []
  m_Direction: 0
  m_LinkedSlots: []
--- !u!114 &114466612067628776
MonoBehaviour:
  m_ObjectHideFlags: 0
  m_PrefabParentObject: {fileID: 0}
  m_PrefabInternal: {fileID: 0}
  m_GameObject: {fileID: 0}
  m_Enabled: 1
  m_EditorHideFlags: 0
  m_Script: {fileID: 11500000, guid: f780aa281814f9842a7c076d436932e7, type: 3}
  m_Name: VFXSlotFloat
  m_EditorClassIdentifier: 
  m_Parent: {fileID: 114898697052014012}
  m_Children: []
  m_UIPosition: {x: 0, y: 0}
  m_UICollapsed: 1
  m_MasterSlot: {fileID: 114898697052014012}
  m_MasterData:
    m_Owner: {fileID: 0}
    m_Value:
      m_Type:
        m_SerializableType: 
      m_SerializableObject: 
  m_Property:
    name: x
    m_serializedType:
      m_SerializableType: System.Single, mscorlib, Version=2.0.0.0, Culture=neutral,
        PublicKeyToken=b77a5c561934e089
    attributes: []
  m_Direction: 1
  m_LinkedSlots: []
--- !u!114 &114470663661066184
MonoBehaviour:
  m_ObjectHideFlags: 0
  m_PrefabParentObject: {fileID: 0}
  m_PrefabInternal: {fileID: 0}
  m_GameObject: {fileID: 0}
  m_Enabled: 1
  m_EditorHideFlags: 0
  m_Script: {fileID: 11500000, guid: f780aa281814f9842a7c076d436932e7, type: 3}
  m_Name: VFXSlotFloat
  m_EditorClassIdentifier: 
  m_Parent: {fileID: 114331374254956662}
  m_Children: []
  m_UIPosition: {x: 0, y: 0}
  m_UICollapsed: 1
  m_MasterSlot: {fileID: 114331374254956662}
  m_MasterData:
    m_Owner: {fileID: 0}
    m_Value:
      m_Type:
        m_SerializableType: 
      m_SerializableObject: 
  m_Property:
    name: y
    m_serializedType:
      m_SerializableType: System.Single, mscorlib, Version=2.0.0.0, Culture=neutral,
        PublicKeyToken=b77a5c561934e089
    attributes: []
  m_Direction: 1
  m_LinkedSlots: []
--- !u!114 &114476131532333764
MonoBehaviour:
  m_ObjectHideFlags: 0
  m_PrefabParentObject: {fileID: 0}
  m_PrefabInternal: {fileID: 0}
  m_GameObject: {fileID: 0}
  m_Enabled: 1
  m_EditorHideFlags: 0
  m_Script: {fileID: 11500000, guid: ad25a54912d2a8f49be8b514e802c040, type: 3}
  m_Name: VFXOperatorSine
  m_EditorClassIdentifier: 
  m_Parent: {fileID: 114414263575358230}
  m_Children: []
  m_UIPosition: {x: -1948.195, y: -345.1191}
  m_UICollapsed: 1
  m_InputSlots:
  - {fileID: 114578389635446646}
  m_OutputSlots:
  - {fileID: 114401068537687094}
--- !u!114 &114485989413997818
MonoBehaviour:
  m_ObjectHideFlags: 0
  m_PrefabParentObject: {fileID: 0}
  m_PrefabInternal: {fileID: 0}
  m_GameObject: {fileID: 0}
  m_Enabled: 1
  m_EditorHideFlags: 0
  m_Script: {fileID: 11500000, guid: ac39bd03fca81b849929b9c966f1836a, type: 3}
  m_Name: VFXSlotFloat3
  m_EditorClassIdentifier: 
  m_Parent: {fileID: 0}
  m_Children:
  - {fileID: 114800685854858254}
  - {fileID: 114714293066053906}
  - {fileID: 114860196371842426}
  m_UIPosition: {x: 0, y: 0}
  m_UICollapsed: 0
  m_MasterSlot: {fileID: 114485989413997818}
  m_MasterData:
    m_Owner: {fileID: 114380663127122112}
    m_Value:
      m_Type:
        m_SerializableType: UnityEngine.Vector3, UnityEngine.CoreModule, Version=0.0.0.0,
          Culture=neutral, PublicKeyToken=null
      m_SerializableObject: '{"x":0.0,"y":0.0,"z":0.0}'
  m_Property:
    name: o
    m_serializedType:
      m_SerializableType: UnityEngine.Vector3, UnityEngine.CoreModule, Version=0.0.0.0,
        Culture=neutral, PublicKeyToken=null
    attributes: []
  m_Direction: 1
  m_LinkedSlots: []
--- !u!114 &114491834017298356
MonoBehaviour:
  m_ObjectHideFlags: 0
  m_PrefabParentObject: {fileID: 0}
  m_PrefabInternal: {fileID: 0}
  m_GameObject: {fileID: 0}
  m_Enabled: 1
  m_EditorHideFlags: 0
  m_Script: {fileID: 11500000, guid: ac39bd03fca81b849929b9c966f1836a, type: 3}
  m_Name: VFXSlotFloat3
  m_EditorClassIdentifier: 
  m_Parent: {fileID: 0}
  m_Children:
  - {fileID: 114109853502259886}
  - {fileID: 114026878800748308}
  - {fileID: 114279253086551422}
  m_UIPosition: {x: 0, y: 0}
  m_UICollapsed: 0
  m_MasterSlot: {fileID: 114491834017298356}
  m_MasterData:
    m_Owner: {fileID: 114574505639189502}
    m_Value:
      m_Type:
        m_SerializableType: UnityEngine.Vector3, UnityEngine.CoreModule, Version=0.0.0.0,
          Culture=neutral, PublicKeyToken=null
      m_SerializableObject: '{"x":0.0,"y":0.0,"z":0.0}'
  m_Property:
    name: Position
    m_serializedType:
      m_SerializableType: UnityEngine.Vector3, UnityEngine.CoreModule, Version=0.0.0.0,
        Culture=neutral, PublicKeyToken=null
    attributes: []
  m_Direction: 0
  m_LinkedSlots: []
--- !u!114 &114495465066494062
MonoBehaviour:
  m_ObjectHideFlags: 0
  m_PrefabParentObject: {fileID: 0}
  m_PrefabInternal: {fileID: 0}
  m_GameObject: {fileID: 0}
  m_Enabled: 1
  m_EditorHideFlags: 0
  m_Script: {fileID: 11500000, guid: 889be8bf1ed0c954a9ed096ce41655ea, type: 3}
  m_Name: VFXOperatorMultiply
  m_EditorClassIdentifier: 
  m_Parent: {fileID: 114414263575358230}
  m_Children: []
  m_UIPosition: {x: -1632.3733, y: 847.3405}
  m_UICollapsed: 0
  m_InputSlots:
  - {fileID: 114424394137299958}
  - {fileID: 114615857860725610}
  m_OutputSlots:
  - {fileID: 114842560278308814}
--- !u!114 &114515019530842716
MonoBehaviour:
  m_ObjectHideFlags: 0
  m_PrefabParentObject: {fileID: 0}
  m_PrefabInternal: {fileID: 0}
  m_GameObject: {fileID: 0}
  m_Enabled: 1
  m_EditorHideFlags: 0
  m_Script: {fileID: 11500000, guid: 1b2b751071c7fc14f9fa503163991826, type: 3}
  m_Name: VFXSlotFloat2
  m_EditorClassIdentifier: 
  m_Parent: {fileID: 0}
  m_Children:
  - {fileID: 114968689625355332}
  - {fileID: 114733166674405414}
  m_UIPosition: {x: 0, y: 0}
  m_UICollapsed: 0
  m_MasterSlot: {fileID: 114515019530842716}
  m_MasterData:
    m_Owner: {fileID: 114583896419207874}
    m_Value:
      m_Type:
        m_SerializableType: UnityEngine.Vector2, UnityEngine.CoreModule, Version=0.0.0.0,
          Culture=neutral, PublicKeyToken=null
      m_SerializableObject: '{"x":0.0,"y":0.0}'
  m_Property:
    name: o
    m_serializedType:
      m_SerializableType: UnityEngine.Vector2, UnityEngine.CoreModule, Version=0.0.0.0,
        Culture=neutral, PublicKeyToken=null
    attributes: []
  m_Direction: 1
  m_LinkedSlots: []
--- !u!114 &114517214042475034
MonoBehaviour:
  m_ObjectHideFlags: 0
  m_PrefabParentObject: {fileID: 0}
  m_PrefabInternal: {fileID: 0}
  m_GameObject: {fileID: 0}
  m_Enabled: 1
  m_EditorHideFlags: 0
  m_Script: {fileID: 11500000, guid: f780aa281814f9842a7c076d436932e7, type: 3}
  m_Name: VFXSlotFloat
  m_EditorClassIdentifier: 
  m_Parent: {fileID: 0}
  m_Children: []
  m_UIPosition: {x: 0, y: 0}
  m_UICollapsed: 1
  m_MasterSlot: {fileID: 114517214042475034}
  m_MasterData:
    m_Owner: {fileID: 114182437641710718}
    m_Value:
      m_Type:
        m_SerializableType: System.Single, mscorlib, Version=2.0.0.0, Culture=neutral,
          PublicKeyToken=b77a5c561934e089
      m_SerializableObject: 0
  m_Property:
    name: o
    m_serializedType:
      m_SerializableType: System.Single, mscorlib, Version=2.0.0.0, Culture=neutral,
        PublicKeyToken=b77a5c561934e089
    attributes: []
  m_Direction: 1
  m_LinkedSlots:
  - {fileID: 114529232524858846}
--- !u!114 &114518282195064632
MonoBehaviour:
  m_ObjectHideFlags: 0
  m_PrefabParentObject: {fileID: 0}
  m_PrefabInternal: {fileID: 0}
  m_GameObject: {fileID: 0}
  m_Enabled: 1
  m_EditorHideFlags: 0
  m_Script: {fileID: 11500000, guid: f780aa281814f9842a7c076d436932e7, type: 3}
  m_Name: VFXSlotFloat
  m_EditorClassIdentifier: 
  m_Parent: {fileID: 114331374254956662}
  m_Children: []
  m_UIPosition: {x: 0, y: 0}
  m_UICollapsed: 1
  m_MasterSlot: {fileID: 114331374254956662}
  m_MasterData:
    m_Owner: {fileID: 0}
    m_Value:
      m_Type:
        m_SerializableType: 
      m_SerializableObject: 
  m_Property:
    name: z
    m_serializedType:
      m_SerializableType: System.Single, mscorlib, Version=2.0.0.0, Culture=neutral,
        PublicKeyToken=b77a5c561934e089
    attributes: []
  m_Direction: 1
  m_LinkedSlots: []
--- !u!114 &114521657571238194
MonoBehaviour:
  m_ObjectHideFlags: 0
  m_PrefabParentObject: {fileID: 0}
  m_PrefabInternal: {fileID: 0}
  m_GameObject: {fileID: 0}
  m_Enabled: 1
  m_EditorHideFlags: 0
  m_Script: {fileID: 11500000, guid: ac39bd03fca81b849929b9c966f1836a, type: 3}
  m_Name: VFXSlotFloat3
  m_EditorClassIdentifier: 
  m_Parent: {fileID: 0}
  m_Children:
  - {fileID: 114951448925427610}
  - {fileID: 114806137717995962}
  - {fileID: 114771299352371688}
  m_UIPosition: {x: 0, y: 0}
  m_UICollapsed: 1
  m_MasterSlot: {fileID: 114521657571238194}
  m_MasterData:
    m_Owner: {fileID: 114337414025442432}
    m_Value:
      m_Type:
        m_SerializableType: UnityEngine.Vector3, UnityEngine.CoreModule, Version=0.0.0.0,
          Culture=neutral, PublicKeyToken=null
      m_SerializableObject: '{"x":0.0,"y":0.0,"z":0.0}'
  m_Property:
    name: o
    m_serializedType:
      m_SerializableType: UnityEngine.Vector3, UnityEngine.CoreModule, Version=0.0.0.0,
        Culture=neutral, PublicKeyToken=null
    attributes: []
  m_Direction: 1
  m_LinkedSlots:
  - {fileID: 114146035953886184}
--- !u!114 &114526118904332348
MonoBehaviour:
  m_ObjectHideFlags: 0
  m_PrefabParentObject: {fileID: 0}
  m_PrefabInternal: {fileID: 0}
  m_GameObject: {fileID: 0}
  m_Enabled: 1
  m_EditorHideFlags: 0
  m_Script: {fileID: 11500000, guid: 1367e0098c62d584c8edc51c28870849, type: 3}
  m_Name: VFXOperatorComponentMask
  m_EditorClassIdentifier: 
  m_Parent: {fileID: 114414263575358230}
  m_Children: []
  m_UIPosition: {x: -1164.5825, y: 627.2653}
  m_UICollapsed: 1
  m_InputSlots:
  - {fileID: 114788830834980474}
  m_OutputSlots:
  - {fileID: 114929778473150410}
  x: 0
  y: 2
  z: -1
  w: -1
--- !u!114 &114529232524858846
MonoBehaviour:
  m_ObjectHideFlags: 0
  m_PrefabParentObject: {fileID: 0}
  m_PrefabInternal: {fileID: 0}
  m_GameObject: {fileID: 0}
  m_Enabled: 1
  m_EditorHideFlags: 0
  m_Script: {fileID: 11500000, guid: 87c154e0feeee864da39ba7591cf27e7, type: 3}
  m_Name: VFXSlotFloatN
  m_EditorClassIdentifier: 
  m_Parent: {fileID: 0}
  m_Children: []
  m_UIPosition: {x: 0, y: 0}
  m_UICollapsed: 1
  m_MasterSlot: {fileID: 114529232524858846}
  m_MasterData:
    m_Owner: {fileID: 114583896419207874}
    m_Value:
      m_Type:
        m_SerializableType: UnityEditor.VFX.FloatN, Assembly-CSharp-Editor-testable,
          Version=0.0.0.0, Culture=neutral, PublicKeyToken=null
      m_SerializableObject: '{"m_Components":[1.0]}'
  m_Property:
    name: a
    m_serializedType:
      m_SerializableType: UnityEditor.VFX.FloatN, Assembly-CSharp-Editor-testable,
        Version=0.0.0.0, Culture=neutral, PublicKeyToken=null
    attributes:
    - m_Type: 3
      m_Min: -Infinity
      m_Max: Infinity
      m_Tooltip: The first operand.
  m_Direction: 0
  m_LinkedSlots:
  - {fileID: 114517214042475034}
--- !u!114 &114532859771965668
MonoBehaviour:
  m_ObjectHideFlags: 0
  m_PrefabParentObject: {fileID: 0}
  m_PrefabInternal: {fileID: 0}
  m_GameObject: {fileID: 0}
  m_Enabled: 1
  m_EditorHideFlags: 0
  m_Script: {fileID: 11500000, guid: f780aa281814f9842a7c076d436932e7, type: 3}
  m_Name: VFXSlotFloat
  m_EditorClassIdentifier: 
  m_Parent: {fileID: 114355708381687966}
  m_Children: []
  m_UIPosition: {x: 0, y: 0}
  m_UICollapsed: 0
  m_MasterSlot: {fileID: 114355708381687966}
  m_MasterData:
    m_Owner: {fileID: 0}
    m_Value:
      m_Type:
        m_SerializableType: 
      m_SerializableObject: 
  m_Property:
    name: y
    m_serializedType:
      m_SerializableType: System.Single, mscorlib, Version=2.0.0.0, Culture=neutral,
        PublicKeyToken=b77a5c561934e089
    attributes: []
  m_Direction: 1
  m_LinkedSlots: []
--- !u!114 &114544535645131948
MonoBehaviour:
  m_ObjectHideFlags: 0
  m_PrefabParentObject: {fileID: 0}
  m_PrefabInternal: {fileID: 0}
  m_GameObject: {fileID: 0}
  m_Enabled: 1
  m_EditorHideFlags: 0
  m_Script: {fileID: 11500000, guid: f780aa281814f9842a7c076d436932e7, type: 3}
  m_Name: VFXSlotFloat
  m_EditorClassIdentifier: 
  m_Parent: {fileID: 0}
  m_Children: []
  m_UIPosition: {x: 0, y: 0}
  m_UICollapsed: 1
  m_MasterSlot: {fileID: 114544535645131948}
  m_MasterData:
    m_Owner: {fileID: 114746219024900270}
    m_Value:
      m_Type:
        m_SerializableType: System.Single, mscorlib, Version=2.0.0.0, Culture=neutral,
          PublicKeyToken=b77a5c561934e089
      m_SerializableObject: 0
  m_Property:
    name: o
    m_serializedType:
      m_SerializableType: System.Single, mscorlib, Version=2.0.0.0, Culture=neutral,
        PublicKeyToken=b77a5c561934e089
    attributes: []
  m_Direction: 1
  m_LinkedSlots:
  - {fileID: 114026878800748308}
--- !u!114 &114552698365791980
MonoBehaviour:
  m_ObjectHideFlags: 0
  m_PrefabParentObject: {fileID: 0}
  m_PrefabInternal: {fileID: 0}
  m_GameObject: {fileID: 0}
  m_Enabled: 1
  m_EditorHideFlags: 0
  m_Script: {fileID: 11500000, guid: 87c154e0feeee864da39ba7591cf27e7, type: 3}
  m_Name: VFXSlotFloatN
  m_EditorClassIdentifier: 
  m_Parent: {fileID: 0}
  m_Children: []
  m_UIPosition: {x: 0, y: 0}
  m_UICollapsed: 1
  m_MasterSlot: {fileID: 114552698365791980}
  m_MasterData:
    m_Owner: {fileID: 114182437641710718}
    m_Value:
      m_Type:
        m_SerializableType: UnityEditor.VFX.FloatN, Assembly-CSharp-Editor-testable,
          Version=0.0.0.0, Culture=neutral, PublicKeyToken=null
      m_SerializableObject: '{"m_Components":[-1.0]}'
  m_Property:
    name: oldRangeMin
    m_serializedType:
      m_SerializableType: UnityEditor.VFX.FloatN, Assembly-CSharp-Editor-testable,
        Version=0.0.0.0, Culture=neutral, PublicKeyToken=null
    attributes:
    - m_Type: 3
      m_Min: -Infinity
      m_Max: Infinity
      m_Tooltip: The start of the old range.
  m_Direction: 0
  m_LinkedSlots: []
--- !u!114 &114555362238248876
MonoBehaviour:
  m_ObjectHideFlags: 0
  m_PrefabParentObject: {fileID: 0}
  m_PrefabInternal: {fileID: 0}
  m_GameObject: {fileID: 0}
  m_Enabled: 1
  m_EditorHideFlags: 0
  m_Script: {fileID: 11500000, guid: f780aa281814f9842a7c076d436932e7, type: 3}
  m_Name: VFXSlotFloat
  m_EditorClassIdentifier: 
  m_Parent: {fileID: 114898697052014012}
  m_Children: []
  m_UIPosition: {x: 0, y: 0}
  m_UICollapsed: 1
  m_MasterSlot: {fileID: 114898697052014012}
  m_MasterData:
    m_Owner: {fileID: 0}
    m_Value:
      m_Type:
        m_SerializableType: 
      m_SerializableObject: 
  m_Property:
    name: z
    m_serializedType:
      m_SerializableType: System.Single, mscorlib, Version=2.0.0.0, Culture=neutral,
        PublicKeyToken=b77a5c561934e089
    attributes: []
  m_Direction: 1
  m_LinkedSlots: []
--- !u!114 &114564655996645712
MonoBehaviour:
  m_ObjectHideFlags: 0
  m_PrefabParentObject: {fileID: 0}
  m_PrefabInternal: {fileID: 0}
  m_GameObject: {fileID: 0}
  m_Enabled: 1
  m_EditorHideFlags: 0
  m_Script: {fileID: 11500000, guid: d78581a96eae8bf4398c282eb0b098bd, type: 3}
  m_Name: VFXDataParticle
  m_EditorClassIdentifier: 
  m_Parent: {fileID: 0}
  m_Children: []
  m_UIPosition: {x: 0, y: 0}
  m_UICollapsed: 1
  m_Owners:
  - {fileID: 114100529078072208}
  - {fileID: 114116801909999344}
  - {fileID: 114363922546830494}
  - {fileID: 114398040047341524}
  m_TestId: 2133584971
  m_Capacity: 65536
  m_Bounds:
    m_Center: {x: 0, y: 0, z: 0}
    m_Extent: {x: 0, y: 0, z: 0}
  m_WorldSpace: 0
--- !u!114 &114564680550324756
MonoBehaviour:
  m_ObjectHideFlags: 0
  m_PrefabParentObject: {fileID: 0}
  m_PrefabInternal: {fileID: 0}
  m_GameObject: {fileID: 0}
  m_Enabled: 1
  m_EditorHideFlags: 0
  m_Script: {fileID: 11500000, guid: dd023f92c379f8b4daa3799f524ec9e6, type: 3}
  m_Name: VFXDataSpawnEvent
  m_EditorClassIdentifier: 
  m_Parent: {fileID: 0}
  m_Children: []
  m_UIPosition: {x: 0, y: 0}
  m_UICollapsed: 1
  m_Owners:
  - {fileID: 114887803095184970}
  m_TestId: 1097476115
--- !u!114 &114565439697697792
MonoBehaviour:
  m_ObjectHideFlags: 0
  m_PrefabParentObject: {fileID: 0}
  m_PrefabInternal: {fileID: 0}
  m_GameObject: {fileID: 0}
  m_Enabled: 1
  m_EditorHideFlags: 0
  m_Script: {fileID: 11500000, guid: ad25a54912d2a8f49be8b514e802c040, type: 3}
  m_Name: VFXOperatorSine
  m_EditorClassIdentifier: 
  m_Parent: {fileID: 114414263575358230}
  m_Children: []
  m_UIPosition: {x: -1862.9702, y: 534.8088}
  m_UICollapsed: 1
  m_InputSlots:
  - {fileID: 114213660948593580}
  m_OutputSlots:
  - {fileID: 114238292742788946}
--- !u!114 &114569461610233132
MonoBehaviour:
  m_ObjectHideFlags: 0
  m_PrefabParentObject: {fileID: 0}
  m_PrefabInternal: {fileID: 0}
  m_GameObject: {fileID: 0}
  m_Enabled: 1
  m_EditorHideFlags: 0
  m_Script: {fileID: 11500000, guid: 87c154e0feeee864da39ba7591cf27e7, type: 3}
  m_Name: VFXSlotFloatN
  m_EditorClassIdentifier: 
  m_Parent: {fileID: 0}
  m_Children: []
  m_UIPosition: {x: 0, y: 0}
  m_UICollapsed: 0
  m_MasterSlot: {fileID: 114569461610233132}
  m_MasterData:
    m_Owner: {fileID: 114040861623959242}
    m_Value:
      m_Type:
        m_SerializableType: UnityEditor.VFX.FloatN, Assembly-CSharp-Editor-testable,
          Version=0.0.0.0, Culture=neutral, PublicKeyToken=null
      m_SerializableObject: '{"m_Components":[0.10000000149011612]}'
  m_Property:
    name: b
    m_serializedType:
      m_SerializableType: UnityEditor.VFX.FloatN, Assembly-CSharp-Editor-testable,
        Version=0.0.0.0, Culture=neutral, PublicKeyToken=null
    attributes:
    - m_Type: 3
      m_Min: -Infinity
      m_Max: Infinity
      m_Tooltip: The second operand.
  m_Direction: 0
  m_LinkedSlots: []
--- !u!114 &114574505639189502
MonoBehaviour:
  m_ObjectHideFlags: 0
  m_PrefabParentObject: {fileID: 0}
  m_PrefabInternal: {fileID: 0}
  m_GameObject: {fileID: 0}
  m_Enabled: 1
  m_EditorHideFlags: 0
  m_Script: {fileID: 11500000, guid: a971fa2e110a0ac42ac1d8dae408704b, type: 3}
  m_Name: SetAttribute
  m_EditorClassIdentifier: 
  m_Parent: {fileID: 114398040047341524}
  m_Children: []
  m_UIPosition: {x: 0, y: 0}
  m_UICollapsed: 0
  m_InputSlots:
  - {fileID: 114491834017298356}
  m_OutputSlots: []
  m_Disabled: 0
  attribute: position
--- !u!114 &114578389635446646
MonoBehaviour:
  m_ObjectHideFlags: 0
  m_PrefabParentObject: {fileID: 0}
  m_PrefabInternal: {fileID: 0}
  m_GameObject: {fileID: 0}
  m_Enabled: 1
  m_EditorHideFlags: 0
  m_Script: {fileID: 11500000, guid: 87c154e0feeee864da39ba7591cf27e7, type: 3}
  m_Name: VFXSlotFloatN
  m_EditorClassIdentifier: 
  m_Parent: {fileID: 0}
  m_Children: []
  m_UIPosition: {x: 0, y: 0}
  m_UICollapsed: 0
  m_MasterSlot: {fileID: 114578389635446646}
  m_MasterData:
    m_Owner: {fileID: 114476131532333764}
    m_Value:
      m_Type:
        m_SerializableType: UnityEditor.VFX.FloatN, Assembly-CSharp-Editor-testable,
          Version=0.0.0.0, Culture=neutral, PublicKeyToken=null
      m_SerializableObject: '{"m_Components":[0.0]}'
  m_Property:
    name: x
    m_serializedType:
      m_SerializableType: UnityEditor.VFX.FloatN, Assembly-CSharp-Editor-testable,
        Version=0.0.0.0, Culture=neutral, PublicKeyToken=null
    attributes:
    - m_Type: 3
      m_Min: -Infinity
      m_Max: Infinity
      m_Tooltip: The operand.
  m_Direction: 0
  m_LinkedSlots:
  - {fileID: 114153800943038964}
--- !u!114 &114581509904719528
MonoBehaviour:
  m_ObjectHideFlags: 0
  m_PrefabParentObject: {fileID: 0}
  m_PrefabInternal: {fileID: 0}
  m_GameObject: {fileID: 0}
  m_Enabled: 1
  m_EditorHideFlags: 0
  m_Script: {fileID: 11500000, guid: f780aa281814f9842a7c076d436932e7, type: 3}
  m_Name: VFXSlotFloat
  m_EditorClassIdentifier: 
  m_Parent: {fileID: 0}
  m_Children: []
  m_UIPosition: {x: 0, y: 0}
  m_UICollapsed: 0
  m_MasterSlot: {fileID: 114581509904719528}
  m_MasterData:
    m_Owner: {fileID: 114000125936302766}
    m_Value:
      m_Type:
        m_SerializableType: System.Single, mscorlib, Version=2.0.0.0, Culture=neutral,
          PublicKeyToken=b77a5c561934e089
      m_SerializableObject: 0
  m_Property:
    name: o
    m_serializedType:
      m_SerializableType: System.Single, mscorlib, Version=2.0.0.0, Culture=neutral,
        PublicKeyToken=b77a5c561934e089
    attributes: []
  m_Direction: 1
  m_LinkedSlots:
  - {fileID: 114205615485776558}
--- !u!114 &114583896419207874
MonoBehaviour:
  m_ObjectHideFlags: 0
  m_PrefabParentObject: {fileID: 0}
  m_PrefabInternal: {fileID: 0}
  m_GameObject: {fileID: 0}
  m_Enabled: 1
  m_EditorHideFlags: 0
  m_Script: {fileID: 11500000, guid: 889be8bf1ed0c954a9ed096ce41655ea, type: 3}
  m_Name: VFXOperatorMultiply
  m_EditorClassIdentifier: 
  m_Parent: {fileID: 114414263575358230}
  m_Children: []
  m_UIPosition: {x: -947.48615, y: 423.01624}
  m_UICollapsed: 0
  m_InputSlots:
  - {fileID: 114529232524858846}
  - {fileID: 114430357222443368}
  - {fileID: 114731429285579502}
  m_OutputSlots:
  - {fileID: 114515019530842716}
--- !u!114 &114594759001724336
MonoBehaviour:
  m_ObjectHideFlags: 0
  m_PrefabParentObject: {fileID: 0}
  m_PrefabInternal: {fileID: 0}
  m_GameObject: {fileID: 0}
  m_Enabled: 1
  m_EditorHideFlags: 0
  m_Script: {fileID: 11500000, guid: 87c154e0feeee864da39ba7591cf27e7, type: 3}
  m_Name: VFXSlotFloatN
  m_EditorClassIdentifier: 
  m_Parent: {fileID: 0}
  m_Children: []
  m_UIPosition: {x: 0, y: 0}
  m_UICollapsed: 1
  m_MasterSlot: {fileID: 114594759001724336}
  m_MasterData:
    m_Owner: {fileID: 114813440514583168}
    m_Value:
      m_Type:
        m_SerializableType: UnityEditor.VFX.FloatN, Assembly-CSharp-Editor-testable,
          Version=0.0.0.0, Culture=neutral, PublicKeyToken=null
      m_SerializableObject: '{"m_Components":[1.0]}'
  m_Property:
    name: a
    m_serializedType:
      m_SerializableType: UnityEditor.VFX.FloatN, Assembly-CSharp-Editor-testable,
        Version=0.0.0.0, Culture=neutral, PublicKeyToken=null
    attributes:
    - m_Type: 3
      m_Min: -Infinity
      m_Max: Infinity
      m_Tooltip: The first operand.
  m_Direction: 0
  m_LinkedSlots:
  - {fileID: 114783504303705432}
--- !u!114 &114595367243902362
MonoBehaviour:
  m_ObjectHideFlags: 0
  m_PrefabParentObject: {fileID: 0}
  m_PrefabInternal: {fileID: 0}
  m_GameObject: {fileID: 0}
  m_Enabled: 1
  m_EditorHideFlags: 0
  m_Script: {fileID: 11500000, guid: f780aa281814f9842a7c076d436932e7, type: 3}
  m_Name: VFXSlotFloat
  m_EditorClassIdentifier: 
  m_Parent: {fileID: 114087972258223006}
  m_Children: []
  m_UIPosition: {x: 0, y: 0}
  m_UICollapsed: 1
  m_MasterSlot: {fileID: 114087972258223006}
  m_MasterData:
    m_Owner: {fileID: 0}
    m_Value:
      m_Type:
        m_SerializableType: 
      m_SerializableObject: 
  m_Property:
    name: x
    m_serializedType:
      m_SerializableType: System.Single, mscorlib, Version=2.0.0.0, Culture=neutral,
        PublicKeyToken=b77a5c561934e089
    attributes: []
  m_Direction: 0
  m_LinkedSlots: []
--- !u!114 &114615857860725610
MonoBehaviour:
  m_ObjectHideFlags: 0
  m_PrefabParentObject: {fileID: 0}
  m_PrefabInternal: {fileID: 0}
  m_GameObject: {fileID: 0}
  m_Enabled: 1
  m_EditorHideFlags: 0
  m_Script: {fileID: 11500000, guid: 87c154e0feeee864da39ba7591cf27e7, type: 3}
  m_Name: VFXSlotFloatN
  m_EditorClassIdentifier: 
  m_Parent: {fileID: 0}
  m_Children: []
  m_UIPosition: {x: 0, y: 0}
  m_UICollapsed: 1
  m_MasterSlot: {fileID: 114615857860725610}
  m_MasterData:
    m_Owner: {fileID: 114495465066494062}
    m_Value:
      m_Type:
        m_SerializableType: UnityEditor.VFX.FloatN, Assembly-CSharp-Editor-testable,
          Version=0.0.0.0, Culture=neutral, PublicKeyToken=null
      m_SerializableObject: '{"m_Components":[0.15000000596046449]}'
  m_Property:
    name: b
    m_serializedType:
      m_SerializableType: UnityEditor.VFX.FloatN, Assembly-CSharp-Editor-testable,
        Version=0.0.0.0, Culture=neutral, PublicKeyToken=null
    attributes:
    - m_Type: 3
      m_Min: -Infinity
      m_Max: Infinity
      m_Tooltip: The second operand.
  m_Direction: 0
  m_LinkedSlots: []
--- !u!114 &114618263143087538
MonoBehaviour:
  m_ObjectHideFlags: 0
  m_PrefabParentObject: {fileID: 0}
  m_PrefabInternal: {fileID: 0}
  m_GameObject: {fileID: 0}
  m_Enabled: 1
  m_EditorHideFlags: 0
  m_Script: {fileID: 11500000, guid: f780aa281814f9842a7c076d436932e7, type: 3}
  m_Name: VFXSlotFloat
  m_EditorClassIdentifier: 
  m_Parent: {fileID: 114929778473150410}
  m_Children: []
  m_UIPosition: {x: 0, y: 0}
  m_UICollapsed: 1
  m_MasterSlot: {fileID: 114929778473150410}
  m_MasterData:
    m_Owner: {fileID: 0}
    m_Value:
      m_Type:
        m_SerializableType: 
      m_SerializableObject: 
  m_Property:
    name: x
    m_serializedType:
      m_SerializableType: System.Single, mscorlib, Version=2.0.0.0, Culture=neutral,
        PublicKeyToken=b77a5c561934e089
    attributes: []
  m_Direction: 1
  m_LinkedSlots: []
--- !u!114 &114623514861629484
MonoBehaviour:
  m_ObjectHideFlags: 0
  m_PrefabParentObject: {fileID: 0}
  m_PrefabInternal: {fileID: 0}
  m_GameObject: {fileID: 0}
  m_Enabled: 1
  m_EditorHideFlags: 0
  m_Script: {fileID: 11500000, guid: f780aa281814f9842a7c076d436932e7, type: 3}
  m_Name: VFXSlotFloat
  m_EditorClassIdentifier: 
  m_Parent: {fileID: 114761490480994466}
  m_Children: []
  m_UIPosition: {x: 0, y: 0}
  m_UICollapsed: 0
  m_MasterSlot: {fileID: 114761490480994466}
  m_MasterData:
    m_Owner: {fileID: 0}
    m_Value:
      m_Type:
        m_SerializableType: 
      m_SerializableObject: 
  m_Property:
    name: y
    m_serializedType:
      m_SerializableType: System.Single, mscorlib, Version=2.0.0.0, Culture=neutral,
        PublicKeyToken=b77a5c561934e089
    attributes: []
  m_Direction: 1
  m_LinkedSlots:
  - {fileID: 114303084479010258}
--- !u!114 &114625406596392808
MonoBehaviour:
  m_ObjectHideFlags: 0
  m_PrefabParentObject: {fileID: 0}
  m_PrefabInternal: {fileID: 0}
  m_GameObject: {fileID: 0}
  m_Enabled: 1
  m_EditorHideFlags: 0
  m_Script: {fileID: 11500000, guid: 87c154e0feeee864da39ba7591cf27e7, type: 3}
  m_Name: VFXSlotFloatN
  m_EditorClassIdentifier: 
  m_Parent: {fileID: 0}
  m_Children: []
  m_UIPosition: {x: 0, y: 0}
  m_UICollapsed: 1
  m_MasterSlot: {fileID: 114625406596392808}
  m_MasterData:
    m_Owner: {fileID: 114712978532628674}
    m_Value:
      m_Type:
        m_SerializableType: UnityEditor.VFX.FloatN, Assembly-CSharp-Editor-testable,
          Version=0.0.0.0, Culture=neutral, PublicKeyToken=null
      m_SerializableObject: '{"m_Components":[0.5]}'
  m_Property:
    name: c
    m_serializedType:
      m_SerializableType: UnityEditor.VFX.FloatN, Assembly-CSharp-Editor-testable,
        Version=0.0.0.0, Culture=neutral, PublicKeyToken=null
    attributes: []
  m_Direction: 0
  m_LinkedSlots: []
--- !u!114 &114632874452455686
MonoBehaviour:
  m_ObjectHideFlags: 0
  m_PrefabParentObject: {fileID: 0}
  m_PrefabInternal: {fileID: 0}
  m_GameObject: {fileID: 0}
  m_Enabled: 1
  m_EditorHideFlags: 0
  m_Script: {fileID: 11500000, guid: 87c154e0feeee864da39ba7591cf27e7, type: 3}
  m_Name: VFXSlotFloatN
  m_EditorClassIdentifier: 
  m_Parent: {fileID: 0}
  m_Children: []
  m_UIPosition: {x: 0, y: 0}
  m_UICollapsed: 1
  m_MasterSlot: {fileID: 114632874452455686}
  m_MasterData:
    m_Owner: {fileID: 114746219024900270}
    m_Value:
      m_Type:
        m_SerializableType: UnityEditor.VFX.FloatN, Assembly-CSharp-Editor-testable,
          Version=0.0.0.0, Culture=neutral, PublicKeyToken=null
      m_SerializableObject: '{"m_Components":[0.0]}'
  m_Property:
    name: b
    m_serializedType:
      m_SerializableType: UnityEditor.VFX.FloatN, Assembly-CSharp-Editor-testable,
        Version=0.0.0.0, Culture=neutral, PublicKeyToken=null
    attributes:
    - m_Type: 3
      m_Min: -Infinity
      m_Max: Infinity
      m_Tooltip: The second operand.
  m_Direction: 0
  m_LinkedSlots:
  - {fileID: 114842560278308814}
--- !u!114 &114639695321934940
MonoBehaviour:
  m_ObjectHideFlags: 0
  m_PrefabParentObject: {fileID: 0}
  m_PrefabInternal: {fileID: 0}
  m_GameObject: {fileID: 0}
  m_Enabled: 1
  m_EditorHideFlags: 0
  m_Script: {fileID: 11500000, guid: f780aa281814f9842a7c076d436932e7, type: 3}
  m_Name: VFXSlotFloat
  m_EditorClassIdentifier: 
  m_Parent: {fileID: 0}
  m_Children: []
  m_UIPosition: {x: 0, y: 0}
  m_UICollapsed: 1
  m_MasterSlot: {fileID: 114639695321934940}
  m_MasterData:
    m_Owner: {fileID: 114708006437046214}
    m_Value:
      m_Type:
        m_SerializableType: System.Single, mscorlib, Version=2.0.0.0, Culture=neutral,
          PublicKeyToken=b77a5c561934e089
      m_SerializableObject: 0
  m_Property:
    name: o
    m_serializedType:
      m_SerializableType: System.Single, mscorlib, Version=2.0.0.0, Culture=neutral,
        PublicKeyToken=b77a5c561934e089
    attributes: []
  m_Direction: 1
  m_LinkedSlots:
  - {fileID: 114742905688506452}
--- !u!114 &114666273344004874
MonoBehaviour:
  m_ObjectHideFlags: 0
  m_PrefabParentObject: {fileID: 0}
  m_PrefabInternal: {fileID: 0}
  m_GameObject: {fileID: 0}
  m_Enabled: 1
  m_EditorHideFlags: 0
  m_Script: {fileID: 11500000, guid: 87c154e0feeee864da39ba7591cf27e7, type: 3}
  m_Name: VFXSlotFloatN
  m_EditorClassIdentifier: 
  m_Parent: {fileID: 0}
  m_Children: []
  m_UIPosition: {x: 0, y: 0}
  m_UICollapsed: 1
  m_MasterSlot: {fileID: 114666273344004874}
  m_MasterData:
    m_Owner: {fileID: 114746219024900270}
    m_Value:
      m_Type:
        m_SerializableType: UnityEditor.VFX.FloatN, Assembly-CSharp-Editor-testable,
          Version=0.0.0.0, Culture=neutral, PublicKeyToken=null
      m_SerializableObject: '{"m_Components":[0.0]}'
  m_Property:
    name: a
    m_serializedType:
      m_SerializableType: UnityEditor.VFX.FloatN, Assembly-CSharp-Editor-testable,
        Version=0.0.0.0, Culture=neutral, PublicKeyToken=null
    attributes:
    - m_Type: 3
      m_Min: -Infinity
      m_Max: Infinity
      m_Tooltip: The first operand.
  m_Direction: 0
  m_LinkedSlots:
  - {fileID: 114001925776430526}
--- !u!114 &114681695356396342
MonoBehaviour:
  m_ObjectHideFlags: 0
  m_PrefabParentObject: {fileID: 0}
  m_PrefabInternal: {fileID: 0}
  m_GameObject: {fileID: 0}
  m_Enabled: 1
  m_EditorHideFlags: 0
  m_Script: {fileID: 11500000, guid: d16c6aeaef944094b9a1633041804207, type: 3}
  m_Name: Orient
  m_EditorClassIdentifier: 
  m_Parent: {fileID: 114363922546830494}
  m_Children: []
  m_UIPosition: {x: 0, y: 0}
  m_UICollapsed: 1
  m_InputSlots: []
  m_OutputSlots: []
  m_Disabled: 0
  mode: 0
--- !u!114 &114688637917599524
MonoBehaviour:
  m_ObjectHideFlags: 0
  m_PrefabParentObject: {fileID: 0}
  m_PrefabInternal: {fileID: 0}
  m_GameObject: {fileID: 0}
  m_Enabled: 1
  m_EditorHideFlags: 0
  m_Script: {fileID: 11500000, guid: 87c154e0feeee864da39ba7591cf27e7, type: 3}
  m_Name: VFXSlotFloatN
  m_EditorClassIdentifier: 
  m_Parent: {fileID: 0}
  m_Children: []
  m_UIPosition: {x: 0, y: 0}
  m_UICollapsed: 1
  m_MasterSlot: {fileID: 114688637917599524}
  m_MasterData:
    m_Owner: {fileID: 114708006437046214}
    m_Value:
      m_Type:
        m_SerializableType: UnityEditor.VFX.FloatN, Assembly-CSharp-Editor-testable,
          Version=0.0.0.0, Culture=neutral, PublicKeyToken=null
      m_SerializableObject: '{"m_Components":[0.05000000074505806]}'
  m_Property:
    name: b
    m_serializedType:
      m_SerializableType: UnityEditor.VFX.FloatN, Assembly-CSharp-Editor-testable,
        Version=0.0.0.0, Culture=neutral, PublicKeyToken=null
    attributes:
    - m_Type: 3
      m_Min: -Infinity
      m_Max: Infinity
      m_Tooltip: The second operand.
  m_Direction: 0
  m_LinkedSlots: []
--- !u!114 &114705499613390796
MonoBehaviour:
  m_ObjectHideFlags: 0
  m_PrefabParentObject: {fileID: 0}
  m_PrefabInternal: {fileID: 0}
  m_GameObject: {fileID: 0}
  m_Enabled: 1
  m_EditorHideFlags: 0
  m_Script: {fileID: 11500000, guid: 87c154e0feeee864da39ba7591cf27e7, type: 3}
  m_Name: VFXSlotFloatN
  m_EditorClassIdentifier: 
  m_Parent: {fileID: 0}
  m_Children: []
  m_UIPosition: {x: 0, y: 0}
  m_UICollapsed: 1
  m_MasterSlot: {fileID: 114705499613390796}
  m_MasterData:
    m_Owner: {fileID: 114036607495235552}
    m_Value:
      m_Type:
        m_SerializableType: UnityEditor.VFX.FloatN, Assembly-CSharp-Editor-testable,
          Version=0.0.0.0, Culture=neutral, PublicKeyToken=null
      m_SerializableObject: '{"m_Components":[0.5]}'
  m_Property:
    name: b
    m_serializedType:
      m_SerializableType: UnityEditor.VFX.FloatN, Assembly-CSharp-Editor-testable,
        Version=0.0.0.0, Culture=neutral, PublicKeyToken=null
    attributes:
    - m_Type: 3
      m_Min: -Infinity
      m_Max: Infinity
      m_Tooltip: The second operand.
  m_Direction: 0
  m_LinkedSlots: []
--- !u!114 &114708006437046214
MonoBehaviour:
  m_ObjectHideFlags: 0
  m_PrefabParentObject: {fileID: 0}
  m_PrefabInternal: {fileID: 0}
  m_GameObject: {fileID: 0}
  m_Enabled: 1
  m_EditorHideFlags: 0
  m_Script: {fileID: 11500000, guid: 889be8bf1ed0c954a9ed096ce41655ea, type: 3}
  m_Name: VFXOperatorMultiply
  m_EditorClassIdentifier: 
  m_Parent: {fileID: 114414263575358230}
  m_Children: []
  m_UIPosition: {x: -805.5243, y: -531.3363}
  m_UICollapsed: 1
  m_InputSlots:
  - {fileID: 114411452540750500}
  - {fileID: 114688637917599524}
  m_OutputSlots:
  - {fileID: 114639695321934940}
--- !u!114 &114710281657043610
MonoBehaviour:
  m_ObjectHideFlags: 0
  m_PrefabParentObject: {fileID: 0}
  m_PrefabInternal: {fileID: 0}
  m_GameObject: {fileID: 0}
  m_Enabled: 1
  m_EditorHideFlags: 0
  m_Script: {fileID: 11500000, guid: 87c154e0feeee864da39ba7591cf27e7, type: 3}
  m_Name: VFXSlotFloatN
  m_EditorClassIdentifier: 
  m_Parent: {fileID: 0}
  m_Children: []
  m_UIPosition: {x: 0, y: 0}
  m_UICollapsed: 1
  m_MasterSlot: {fileID: 114710281657043610}
  m_MasterData:
    m_Owner: {fileID: 114364075504055620}
    m_Value:
      m_Type:
        m_SerializableType: UnityEditor.VFX.FloatN, Assembly-CSharp-Editor-testable,
          Version=0.0.0.0, Culture=neutral, PublicKeyToken=null
      m_SerializableObject: '{"m_Components":[-1.0]}'
  m_Property:
    name: oldRangeMin
    m_serializedType:
      m_SerializableType: UnityEditor.VFX.FloatN, Assembly-CSharp-Editor-testable,
        Version=0.0.0.0, Culture=neutral, PublicKeyToken=null
    attributes:
    - m_Type: 3
      m_Min: -Infinity
      m_Max: Infinity
      m_Tooltip: The start of the old range.
  m_Direction: 0
  m_LinkedSlots: []
--- !u!114 &114711689260163476
MonoBehaviour:
  m_ObjectHideFlags: 0
  m_PrefabParentObject: {fileID: 0}
  m_PrefabInternal: {fileID: 0}
  m_GameObject: {fileID: 0}
  m_Enabled: 1
  m_EditorHideFlags: 0
  m_Script: {fileID: 11500000, guid: 87c154e0feeee864da39ba7591cf27e7, type: 3}
  m_Name: VFXSlotFloatN
  m_EditorClassIdentifier: 
  m_Parent: {fileID: 0}
  m_Children: []
  m_UIPosition: {x: 0, y: 0}
  m_UICollapsed: 1
  m_MasterSlot: {fileID: 114711689260163476}
  m_MasterData:
    m_Owner: {fileID: 114379872004823054}
    m_Value:
      m_Type:
        m_SerializableType: UnityEditor.VFX.FloatN, Assembly-CSharp-Editor-testable,
          Version=0.0.0.0, Culture=neutral, PublicKeyToken=null
      m_SerializableObject: '{"m_Components":[10.0]}'
  m_Property:
    name: b
    m_serializedType:
      m_SerializableType: UnityEditor.VFX.FloatN, Assembly-CSharp-Editor-testable,
        Version=0.0.0.0, Culture=neutral, PublicKeyToken=null
    attributes:
    - m_Type: 3
      m_Min: -Infinity
      m_Max: Infinity
      m_Tooltip: The second operand.
  m_Direction: 0
  m_LinkedSlots: []
--- !u!114 &114712978532628674
MonoBehaviour:
  m_ObjectHideFlags: 0
  m_PrefabParentObject: {fileID: 0}
  m_PrefabInternal: {fileID: 0}
  m_GameObject: {fileID: 0}
  m_Enabled: 1
  m_EditorHideFlags: 0
  m_Script: {fileID: 11500000, guid: 889be8bf1ed0c954a9ed096ce41655ea, type: 3}
  m_Name: VFXOperatorMultiply
  m_EditorClassIdentifier: 
  m_Parent: {fileID: 114414263575358230}
  m_Children: []
  m_UIPosition: {x: -2228.2788, y: -269.20502}
  m_UICollapsed: 1
  m_InputSlots:
  - {fileID: 114917735260045088}
  - {fileID: 114460732090616334}
  - {fileID: 114625406596392808}
  m_OutputSlots:
  - {fileID: 114153800943038964}
--- !u!114 &114714293066053906
MonoBehaviour:
  m_ObjectHideFlags: 0
  m_PrefabParentObject: {fileID: 0}
  m_PrefabInternal: {fileID: 0}
  m_GameObject: {fileID: 0}
  m_Enabled: 1
  m_EditorHideFlags: 0
  m_Script: {fileID: 11500000, guid: f780aa281814f9842a7c076d436932e7, type: 3}
  m_Name: VFXSlotFloat
  m_EditorClassIdentifier: 
  m_Parent: {fileID: 114485989413997818}
  m_Children: []
  m_UIPosition: {x: 0, y: 0}
  m_UICollapsed: 1
  m_MasterSlot: {fileID: 114485989413997818}
  m_MasterData:
    m_Owner: {fileID: 0}
    m_Value:
      m_Type:
        m_SerializableType: 
      m_SerializableObject: 
  m_Property:
    name: y
    m_serializedType:
      m_SerializableType: System.Single, mscorlib, Version=2.0.0.0, Culture=neutral,
        PublicKeyToken=b77a5c561934e089
    attributes: []
  m_Direction: 1
  m_LinkedSlots:
  - {fileID: 114781476254364796}
--- !u!114 &114721613529325444
MonoBehaviour:
  m_ObjectHideFlags: 0
  m_PrefabParentObject: {fileID: 0}
  m_PrefabInternal: {fileID: 0}
  m_GameObject: {fileID: 0}
  m_Enabled: 1
  m_EditorHideFlags: 0
  m_Script: {fileID: 11500000, guid: f780aa281814f9842a7c076d436932e7, type: 3}
  m_Name: VFXSlotFloat
  m_EditorClassIdentifier: 
  m_Parent: {fileID: 114122731777140502}
  m_Children: []
  m_UIPosition: {x: 0, y: 0}
  m_UICollapsed: 1
  m_MasterSlot: {fileID: 114122731777140502}
  m_MasterData:
    m_Owner: {fileID: 0}
    m_Value:
      m_Type:
        m_SerializableType: 
      m_SerializableObject: 
  m_Property:
    name: x
    m_serializedType:
      m_SerializableType: System.Single, mscorlib, Version=2.0.0.0, Culture=neutral,
        PublicKeyToken=b77a5c561934e089
    attributes: []
  m_Direction: 0
  m_LinkedSlots:
  - {fileID: 114103826708468044}
--- !u!114 &114731429285579502
MonoBehaviour:
  m_ObjectHideFlags: 0
  m_PrefabParentObject: {fileID: 0}
  m_PrefabInternal: {fileID: 0}
  m_GameObject: {fileID: 0}
  m_Enabled: 1
  m_EditorHideFlags: 0
  m_Script: {fileID: 11500000, guid: 87c154e0feeee864da39ba7591cf27e7, type: 3}
  m_Name: VFXSlotFloatN
  m_EditorClassIdentifier: 
  m_Parent: {fileID: 0}
  m_Children: []
  m_UIPosition: {x: 0, y: 0}
  m_UICollapsed: 1
  m_MasterSlot: {fileID: 114731429285579502}
  m_MasterData:
    m_Owner: {fileID: 114583896419207874}
    m_Value:
      m_Type:
        m_SerializableType: UnityEditor.VFX.FloatN, Assembly-CSharp-Editor-testable,
          Version=0.0.0.0, Culture=neutral, PublicKeyToken=null
      m_SerializableObject: '{"m_Components":[1.0]}'
  m_Property:
    name: c
    m_serializedType:
      m_SerializableType: UnityEditor.VFX.FloatN, Assembly-CSharp-Editor-testable,
        Version=0.0.0.0, Culture=neutral, PublicKeyToken=null
    attributes: []
  m_Direction: 0
  m_LinkedSlots: []
--- !u!114 &114733166674405414
MonoBehaviour:
  m_ObjectHideFlags: 0
  m_PrefabParentObject: {fileID: 0}
  m_PrefabInternal: {fileID: 0}
  m_GameObject: {fileID: 0}
  m_Enabled: 1
  m_EditorHideFlags: 0
  m_Script: {fileID: 11500000, guid: f780aa281814f9842a7c076d436932e7, type: 3}
  m_Name: VFXSlotFloat
  m_EditorClassIdentifier: 
  m_Parent: {fileID: 114515019530842716}
  m_Children: []
  m_UIPosition: {x: 0, y: 0}
  m_UICollapsed: 1
  m_MasterSlot: {fileID: 114515019530842716}
  m_MasterData:
    m_Owner: {fileID: 0}
    m_Value:
      m_Type:
        m_SerializableType: 
      m_SerializableObject: 
  m_Property:
    name: y
    m_serializedType:
      m_SerializableType: System.Single, mscorlib, Version=2.0.0.0, Culture=neutral,
        PublicKeyToken=b77a5c561934e089
    attributes: []
  m_Direction: 1
  m_LinkedSlots:
  - {fileID: 114031928769855142}
  - {fileID: 114109853502259886}
--- !u!114 &114742905688506452
MonoBehaviour:
  m_ObjectHideFlags: 0
  m_PrefabParentObject: {fileID: 0}
  m_PrefabInternal: {fileID: 0}
  m_GameObject: {fileID: 0}
  m_Enabled: 1
  m_EditorHideFlags: 0
  m_Script: {fileID: 11500000, guid: f780aa281814f9842a7c076d436932e7, type: 3}
  m_Name: VFXSlotFloat
  m_EditorClassIdentifier: 
  m_Parent: {fileID: 114122731777140502}
  m_Children: []
  m_UIPosition: {x: 0, y: 0}
  m_UICollapsed: 1
  m_MasterSlot: {fileID: 114122731777140502}
  m_MasterData:
    m_Owner: {fileID: 0}
    m_Value:
      m_Type:
        m_SerializableType: 
      m_SerializableObject: 
  m_Property:
    name: y
    m_serializedType:
      m_SerializableType: System.Single, mscorlib, Version=2.0.0.0, Culture=neutral,
        PublicKeyToken=b77a5c561934e089
    attributes: []
  m_Direction: 0
  m_LinkedSlots:
  - {fileID: 114639695321934940}
--- !u!114 &114746219024900270
MonoBehaviour:
  m_ObjectHideFlags: 0
  m_PrefabParentObject: {fileID: 0}
  m_PrefabInternal: {fileID: 0}
  m_GameObject: {fileID: 0}
  m_Enabled: 1
  m_EditorHideFlags: 0
  m_Script: {fileID: 11500000, guid: 267c0441e246e28419cd6b3d1af95301, type: 3}
  m_Name: VFXOperatorSubtract
  m_EditorClassIdentifier: 
  m_Parent: {fileID: 114414263575358230}
  m_Children: []
  m_UIPosition: {x: -691.11566, y: 754.9615}
  m_UICollapsed: 1
  m_InputSlots:
  - {fileID: 114666273344004874}
  - {fileID: 114632874452455686}
  - {fileID: 114764769522410010}
  m_OutputSlots:
  - {fileID: 114544535645131948}
--- !u!114 &114761490480994466
MonoBehaviour:
  m_ObjectHideFlags: 0
  m_PrefabParentObject: {fileID: 0}
  m_PrefabInternal: {fileID: 0}
  m_GameObject: {fileID: 0}
  m_Enabled: 1
  m_EditorHideFlags: 0
  m_Script: {fileID: 11500000, guid: 1b2b751071c7fc14f9fa503163991826, type: 3}
  m_Name: VFXSlotFloat2
  m_EditorClassIdentifier: 
  m_Parent: {fileID: 0}
  m_Children:
  - {fileID: 114390585918905140}
  - {fileID: 114623514861629484}
  m_UIPosition: {x: 0, y: 0}
  m_UICollapsed: 0
  m_MasterSlot: {fileID: 114761490480994466}
  m_MasterData:
    m_Owner: {fileID: 114040861623959242}
    m_Value:
      m_Type:
        m_SerializableType: UnityEngine.Vector2, UnityEngine.CoreModule, Version=0.0.0.0,
          Culture=neutral, PublicKeyToken=null
      m_SerializableObject: '{"x":0.0,"y":0.0}'
  m_Property:
    name: o
    m_serializedType:
      m_SerializableType: UnityEngine.Vector2, UnityEngine.CoreModule, Version=0.0.0.0,
        Culture=neutral, PublicKeyToken=null
    attributes: []
  m_Direction: 1
  m_LinkedSlots: []
--- !u!114 &114764769522410010
MonoBehaviour:
  m_ObjectHideFlags: 0
  m_PrefabParentObject: {fileID: 0}
  m_PrefabInternal: {fileID: 0}
  m_GameObject: {fileID: 0}
  m_Enabled: 1
  m_EditorHideFlags: 0
  m_Script: {fileID: 11500000, guid: 87c154e0feeee864da39ba7591cf27e7, type: 3}
  m_Name: VFXSlotFloatN
  m_EditorClassIdentifier: 
  m_Parent: {fileID: 0}
  m_Children: []
  m_UIPosition: {x: 0, y: 0}
  m_UICollapsed: 1
  m_MasterSlot: {fileID: 114764769522410010}
  m_MasterData:
    m_Owner: {fileID: 114746219024900270}
    m_Value:
      m_Type:
        m_SerializableType: UnityEditor.VFX.FloatN, Assembly-CSharp-Editor-testable,
          Version=0.0.0.0, Culture=neutral, PublicKeyToken=null
      m_SerializableObject: '{"m_Components":[0.0]}'
  m_Property:
    name: c
    m_serializedType:
      m_SerializableType: UnityEditor.VFX.FloatN, Assembly-CSharp-Editor-testable,
        Version=0.0.0.0, Culture=neutral, PublicKeyToken=null
    attributes: []
  m_Direction: 0
  m_LinkedSlots: []
--- !u!114 &114768197886546126
MonoBehaviour:
  m_ObjectHideFlags: 0
  m_PrefabParentObject: {fileID: 0}
  m_PrefabInternal: {fileID: 0}
  m_GameObject: {fileID: 0}
  m_Enabled: 1
  m_EditorHideFlags: 0
  m_Script: {fileID: 11500000, guid: 6a4fafe57d357aa45a701ba22aa6a49e, type: 3}
  m_Name: VFXOperatorAdd
  m_EditorClassIdentifier: 
  m_Parent: {fileID: 114414263575358230}
  m_Children: []
  m_UIPosition: {x: -687.31683, y: 700.05853}
  m_UICollapsed: 1
  m_InputSlots:
  - {fileID: 114339693851195336}
  - {fileID: 114098090939017430}
  - {fileID: 114297339446947070}
  m_OutputSlots:
  - {fileID: 114315067114992956}
--- !u!114 &114771299352371688
MonoBehaviour:
  m_ObjectHideFlags: 0
  m_PrefabParentObject: {fileID: 0}
  m_PrefabInternal: {fileID: 0}
  m_GameObject: {fileID: 0}
  m_Enabled: 1
  m_EditorHideFlags: 0
  m_Script: {fileID: 11500000, guid: f780aa281814f9842a7c076d436932e7, type: 3}
  m_Name: VFXSlotFloat
  m_EditorClassIdentifier: 
  m_Parent: {fileID: 114521657571238194}
  m_Children: []
  m_UIPosition: {x: 0, y: 0}
  m_UICollapsed: 1
  m_MasterSlot: {fileID: 114521657571238194}
  m_MasterData:
    m_Owner: {fileID: 0}
    m_Value:
      m_Type:
        m_SerializableType: 
      m_SerializableObject: 
  m_Property:
    name: z
    m_serializedType:
      m_SerializableType: System.Single, mscorlib, Version=2.0.0.0, Culture=neutral,
        PublicKeyToken=b77a5c561934e089
    attributes: []
  m_Direction: 1
  m_LinkedSlots: []
--- !u!114 &114773576125857526
MonoBehaviour:
  m_ObjectHideFlags: 0
  m_PrefabParentObject: {fileID: 0}
  m_PrefabInternal: {fileID: 0}
  m_GameObject: {fileID: 0}
  m_Enabled: 1
  m_EditorHideFlags: 0
  m_Script: {fileID: 11500000, guid: f780aa281814f9842a7c076d436932e7, type: 3}
  m_Name: VFXSlotFloat
  m_EditorClassIdentifier: 
  m_Parent: {fileID: 0}
  m_Children: []
  m_UIPosition: {x: 0, y: 0}
  m_UICollapsed: 1
  m_MasterSlot: {fileID: 114773576125857526}
  m_MasterData:
    m_Owner: {fileID: 114813440514583168}
    m_Value:
      m_Type:
        m_SerializableType: System.Single, mscorlib, Version=2.0.0.0, Culture=neutral,
          PublicKeyToken=b77a5c561934e089
      m_SerializableObject: 0
  m_Property:
    name: o
    m_serializedType:
      m_SerializableType: System.Single, mscorlib, Version=2.0.0.0, Culture=neutral,
        PublicKeyToken=b77a5c561934e089
    attributes: []
  m_Direction: 1
  m_LinkedSlots:
  - {fileID: 114213660948593580}
--- !u!114 &114781476254364796
MonoBehaviour:
  m_ObjectHideFlags: 0
  m_PrefabParentObject: {fileID: 0}
  m_PrefabInternal: {fileID: 0}
  m_GameObject: {fileID: 0}
  m_Enabled: 1
  m_EditorHideFlags: 0
  m_Script: {fileID: 11500000, guid: 87c154e0feeee864da39ba7591cf27e7, type: 3}
  m_Name: VFXSlotFloatN
  m_EditorClassIdentifier: 
  m_Parent: {fileID: 0}
  m_Children: []
  m_UIPosition: {x: 0, y: 0}
  m_UICollapsed: 1
  m_MasterSlot: {fileID: 114781476254364796}
  m_MasterData:
    m_Owner: {fileID: 114048917430064616}
    m_Value:
      m_Type:
        m_SerializableType: UnityEditor.VFX.FloatN, Assembly-CSharp-Editor-testable,
          Version=0.0.0.0, Culture=neutral, PublicKeyToken=null
      m_SerializableObject: '{"m_Components":[0.0]}'
  m_Property:
    name: b
    m_serializedType:
      m_SerializableType: UnityEditor.VFX.FloatN, Assembly-CSharp-Editor-testable,
        Version=0.0.0.0, Culture=neutral, PublicKeyToken=null
    attributes:
    - m_Type: 3
      m_Min: -Infinity
      m_Max: Infinity
      m_Tooltip: The second operand.
  m_Direction: 0
  m_LinkedSlots:
  - {fileID: 114714293066053906}
--- !u!114 &114783504303705432
MonoBehaviour:
  m_ObjectHideFlags: 0
  m_PrefabParentObject: {fileID: 0}
  m_PrefabInternal: {fileID: 0}
  m_GameObject: {fileID: 0}
  m_Enabled: 1
  m_EditorHideFlags: 0
  m_Script: {fileID: 11500000, guid: f780aa281814f9842a7c076d436932e7, type: 3}
  m_Name: VFXSlotFloat
  m_EditorClassIdentifier: 
  m_Parent: {fileID: 0}
  m_Children: []
  m_UIPosition: {x: 0, y: 0}
  m_UICollapsed: 1
  m_MasterSlot: {fileID: 114783504303705432}
  m_MasterData:
    m_Owner: {fileID: 114048917430064616}
    m_Value:
      m_Type:
        m_SerializableType: System.Single, mscorlib, Version=2.0.0.0, Culture=neutral,
          PublicKeyToken=b77a5c561934e089
      m_SerializableObject: 0
  m_Property:
    name: o
    m_serializedType:
      m_SerializableType: System.Single, mscorlib, Version=2.0.0.0, Culture=neutral,
        PublicKeyToken=b77a5c561934e089
    attributes: []
  m_Direction: 1
  m_LinkedSlots:
  - {fileID: 114594759001724336}
--- !u!114 &114784839032580320
MonoBehaviour:
  m_ObjectHideFlags: 0
  m_PrefabParentObject: {fileID: 0}
  m_PrefabInternal: {fileID: 0}
  m_GameObject: {fileID: 0}
  m_Enabled: 1
  m_EditorHideFlags: 0
  m_Script: {fileID: 11500000, guid: 70a331b1d86cc8d4aa106ccbe0da5852, type: 3}
  m_Name: VFXSlotTexture2D
  m_EditorClassIdentifier: 
  m_Parent: {fileID: 0}
  m_Children: []
  m_UIPosition: {x: 0, y: 0}
  m_UICollapsed: 1
  m_MasterSlot: {fileID: 114784839032580320}
  m_MasterData:
    m_Owner: {fileID: 114358906547380836}
    m_Value:
      m_Type:
        m_SerializableType: UnityEngine.Texture2D, UnityEngine.CoreModule, Version=0.0.0.0,
          Culture=neutral, PublicKeyToken=null
      m_SerializableObject: '{"obj":{"fileID":2800000,"guid":"d01d8874889eebc4ab0cde7f2b3309de","type":3}}'
  m_Property:
    name: o
    m_serializedType:
      m_SerializableType: UnityEngine.Texture2D, UnityEngine.CoreModule, Version=0.0.0.0,
        Culture=neutral, PublicKeyToken=null
    attributes: []
  m_Direction: 1
  m_LinkedSlots:
  - {fileID: 114353160091965562}
  - {fileID: 114164262439558288}
--- !u!114 &114784972449069996
MonoBehaviour:
  m_ObjectHideFlags: 0
  m_PrefabParentObject: {fileID: 0}
  m_PrefabInternal: {fileID: 0}
  m_GameObject: {fileID: 0}
  m_Enabled: 1
  m_EditorHideFlags: 0
  m_Script: {fileID: 11500000, guid: a971fa2e110a0ac42ac1d8dae408704b, type: 3}
  m_Name: SetAttribute
  m_EditorClassIdentifier: 
  m_Parent: {fileID: 114100529078072208}
  m_Children: []
  m_UIPosition: {x: 0, y: 0}
  m_UICollapsed: 0
  m_InputSlots:
  - {fileID: 114122731777140502}
  m_OutputSlots: []
  m_Disabled: 0
  attribute: velocity
--- !u!114 &114788745523932114
MonoBehaviour:
  m_ObjectHideFlags: 0
  m_PrefabParentObject: {fileID: 0}
  m_PrefabInternal: {fileID: 0}
  m_GameObject: {fileID: 0}
  m_Enabled: 1
  m_EditorHideFlags: 0
  m_Script: {fileID: 11500000, guid: 87c154e0feeee864da39ba7591cf27e7, type: 3}
  m_Name: VFXSlotFloatN
  m_EditorClassIdentifier: 
  m_Parent: {fileID: 0}
  m_Children: []
  m_UIPosition: {x: 0, y: 0}
  m_UICollapsed: 1
  m_MasterSlot: {fileID: 114788745523932114}
  m_MasterData:
    m_Owner: {fileID: 114364075504055620}
    m_Value:
      m_Type:
        m_SerializableType: UnityEditor.VFX.FloatN, Assembly-CSharp-Editor-testable,
          Version=0.0.0.0, Culture=neutral, PublicKeyToken=null
      m_SerializableObject: '{"m_Components":[1.0]}'
  m_Property:
    name: newRangeMax
    m_serializedType:
      m_SerializableType: UnityEditor.VFX.FloatN, Assembly-CSharp-Editor-testable,
        Version=0.0.0.0, Culture=neutral, PublicKeyToken=null
    attributes:
    - m_Type: 3
      m_Min: -Infinity
      m_Max: Infinity
      m_Tooltip: The end of the new range.
  m_Direction: 0
  m_LinkedSlots: []
--- !u!114 &114788830834980474
MonoBehaviour:
  m_ObjectHideFlags: 0
  m_PrefabParentObject: {fileID: 0}
  m_PrefabInternal: {fileID: 0}
  m_GameObject: {fileID: 0}
  m_Enabled: 1
  m_EditorHideFlags: 0
  m_Script: {fileID: 11500000, guid: 87c154e0feeee864da39ba7591cf27e7, type: 3}
  m_Name: VFXSlotFloatN
  m_EditorClassIdentifier: 
  m_Parent: {fileID: 0}
  m_Children: []
  m_UIPosition: {x: 0, y: 0}
  m_UICollapsed: 1
  m_MasterSlot: {fileID: 114788830834980474}
  m_MasterData:
    m_Owner: {fileID: 114526118904332348}
    m_Value:
      m_Type:
        m_SerializableType: UnityEditor.VFX.FloatN, Assembly-CSharp-Editor-testable,
          Version=0.0.0.0, Culture=neutral, PublicKeyToken=null
      m_SerializableObject: '{"m_Components":[0.0]}'
  m_Property:
    name: x
    m_serializedType:
      m_SerializableType: UnityEditor.VFX.FloatN, Assembly-CSharp-Editor-testable,
        Version=0.0.0.0, Culture=neutral, PublicKeyToken=null
    attributes:
    - m_Type: 3
      m_Min: -Infinity
      m_Max: Infinity
      m_Tooltip: The operand.
  m_Direction: 0
  m_LinkedSlots:
  - {fileID: 114898697052014012}
--- !u!114 &114792356619344480
MonoBehaviour:
  m_ObjectHideFlags: 0
  m_PrefabParentObject: {fileID: 0}
  m_PrefabInternal: {fileID: 0}
  m_GameObject: {fileID: 0}
  m_Enabled: 1
  m_EditorHideFlags: 0
  m_Script: {fileID: 11500000, guid: a971fa2e110a0ac42ac1d8dae408704b, type: 3}
  m_Name: SetAttribute
  m_EditorClassIdentifier: 
  m_Parent: {fileID: 114100529078072208}
  m_Children: []
  m_UIPosition: {x: 0, y: 0}
  m_UICollapsed: 0
  m_InputSlots:
  - {fileID: 114425907219911318}
  m_OutputSlots: []
  m_Disabled: 0
  attribute: position
--- !u!114 &114800685854858254
MonoBehaviour:
  m_ObjectHideFlags: 0
  m_PrefabParentObject: {fileID: 0}
  m_PrefabInternal: {fileID: 0}
  m_GameObject: {fileID: 0}
  m_Enabled: 1
  m_EditorHideFlags: 0
  m_Script: {fileID: 11500000, guid: f780aa281814f9842a7c076d436932e7, type: 3}
  m_Name: VFXSlotFloat
  m_EditorClassIdentifier: 
  m_Parent: {fileID: 114485989413997818}
  m_Children: []
  m_UIPosition: {x: 0, y: 0}
  m_UICollapsed: 1
  m_MasterSlot: {fileID: 114485989413997818}
  m_MasterData:
    m_Owner: {fileID: 0}
    m_Value:
      m_Type:
        m_SerializableType: 
      m_SerializableObject: 
  m_Property:
    name: x
    m_serializedType:
      m_SerializableType: System.Single, mscorlib, Version=2.0.0.0, Culture=neutral,
        PublicKeyToken=b77a5c561934e089
    attributes: []
  m_Direction: 1
  m_LinkedSlots: []
--- !u!114 &114806137717995962
MonoBehaviour:
  m_ObjectHideFlags: 0
  m_PrefabParentObject: {fileID: 0}
  m_PrefabInternal: {fileID: 0}
  m_GameObject: {fileID: 0}
  m_Enabled: 1
  m_EditorHideFlags: 0
  m_Script: {fileID: 11500000, guid: f780aa281814f9842a7c076d436932e7, type: 3}
  m_Name: VFXSlotFloat
  m_EditorClassIdentifier: 
  m_Parent: {fileID: 114521657571238194}
  m_Children: []
  m_UIPosition: {x: 0, y: 0}
  m_UICollapsed: 1
  m_MasterSlot: {fileID: 114521657571238194}
  m_MasterData:
    m_Owner: {fileID: 0}
    m_Value:
      m_Type:
        m_SerializableType: 
      m_SerializableObject: 
  m_Property:
    name: y
    m_serializedType:
      m_SerializableType: System.Single, mscorlib, Version=2.0.0.0, Culture=neutral,
        PublicKeyToken=b77a5c561934e089
    attributes: []
  m_Direction: 1
  m_LinkedSlots: []
--- !u!114 &114809766207898670
MonoBehaviour:
  m_ObjectHideFlags: 0
  m_PrefabParentObject: {fileID: 0}
  m_PrefabInternal: {fileID: 0}
  m_GameObject: {fileID: 0}
  m_Enabled: 1
  m_EditorHideFlags: 0
  m_Script: {fileID: 11500000, guid: 87c154e0feeee864da39ba7591cf27e7, type: 3}
  m_Name: VFXSlotFloatN
  m_EditorClassIdentifier: 
  m_Parent: {fileID: 0}
  m_Children: []
  m_UIPosition: {x: 0, y: 0}
  m_UICollapsed: 1
  m_MasterSlot: {fileID: 114809766207898670}
  m_MasterData:
    m_Owner: {fileID: 114048917430064616}
    m_Value:
      m_Type:
        m_SerializableType: UnityEditor.VFX.FloatN, Assembly-CSharp-Editor-testable,
          Version=0.0.0.0, Culture=neutral, PublicKeyToken=null
      m_SerializableObject: '{"m_Components":[0.0]}'
  m_Property:
    name: a
    m_serializedType:
      m_SerializableType: UnityEditor.VFX.FloatN, Assembly-CSharp-Editor-testable,
        Version=0.0.0.0, Culture=neutral, PublicKeyToken=null
    attributes:
    - m_Type: 3
      m_Min: -Infinity
      m_Max: Infinity
      m_Tooltip: The first operand.
  m_Direction: 0
  m_LinkedSlots:
  - {fileID: 114032294218627522}
--- !u!114 &114810697657985030
MonoBehaviour:
  m_ObjectHideFlags: 0
  m_PrefabParentObject: {fileID: 0}
  m_PrefabInternal: {fileID: 0}
  m_GameObject: {fileID: 0}
  m_Enabled: 1
  m_EditorHideFlags: 0
  m_Script: {fileID: 11500000, guid: f780aa281814f9842a7c076d436932e7, type: 3}
  m_Name: VFXSlotFloat
  m_EditorClassIdentifier: 
  m_Parent: {fileID: 114087972258223006}
  m_Children: []
  m_UIPosition: {x: 0, y: 0}
  m_UICollapsed: 1
  m_MasterSlot: {fileID: 114087972258223006}
  m_MasterData:
    m_Owner: {fileID: 0}
    m_Value:
      m_Type:
        m_SerializableType: 
      m_SerializableObject: 
  m_Property:
    name: y
    m_serializedType:
      m_SerializableType: System.Single, mscorlib, Version=2.0.0.0, Culture=neutral,
        PublicKeyToken=b77a5c561934e089
    attributes: []
  m_Direction: 0
  m_LinkedSlots: []
--- !u!114 &114813440514583168
MonoBehaviour:
  m_ObjectHideFlags: 0
  m_PrefabParentObject: {fileID: 0}
  m_PrefabInternal: {fileID: 0}
  m_GameObject: {fileID: 0}
  m_Enabled: 1
  m_EditorHideFlags: 0
  m_Script: {fileID: 11500000, guid: 889be8bf1ed0c954a9ed096ce41655ea, type: 3}
  m_Name: VFXOperatorMultiply
  m_EditorClassIdentifier: 
  m_Parent: {fileID: 114414263575358230}
  m_Children: []
  m_UIPosition: {x: -2045.2557, y: 493.3999}
  m_UICollapsed: 1
  m_InputSlots:
  - {fileID: 114594759001724336}
  - {fileID: 114296156119489096}
  m_OutputSlots:
  - {fileID: 114773576125857526}
--- !u!114 &114842560278308814
MonoBehaviour:
  m_ObjectHideFlags: 0
  m_PrefabParentObject: {fileID: 0}
  m_PrefabInternal: {fileID: 0}
  m_GameObject: {fileID: 0}
  m_Enabled: 1
  m_EditorHideFlags: 0
  m_Script: {fileID: 11500000, guid: f780aa281814f9842a7c076d436932e7, type: 3}
  m_Name: VFXSlotFloat
  m_EditorClassIdentifier: 
  m_Parent: {fileID: 0}
  m_Children: []
  m_UIPosition: {x: 0, y: 0}
  m_UICollapsed: 1
  m_MasterSlot: {fileID: 114842560278308814}
  m_MasterData:
    m_Owner: {fileID: 114495465066494062}
    m_Value:
      m_Type:
        m_SerializableType: System.Single, mscorlib, Version=2.0.0.0, Culture=neutral,
          PublicKeyToken=b77a5c561934e089
      m_SerializableObject: 0
  m_Property:
    name: o
    m_serializedType:
      m_SerializableType: System.Single, mscorlib, Version=2.0.0.0, Culture=neutral,
        PublicKeyToken=b77a5c561934e089
    attributes: []
  m_Direction: 1
  m_LinkedSlots:
  - {fileID: 114339693851195336}
  - {fileID: 114632874452455686}
--- !u!114 &114850136012248898
MonoBehaviour:
  m_ObjectHideFlags: 0
  m_PrefabParentObject: {fileID: 0}
  m_PrefabInternal: {fileID: 0}
  m_GameObject: {fileID: 0}
  m_Enabled: 1
  m_EditorHideFlags: 0
  m_Script: {fileID: 11500000, guid: f780aa281814f9842a7c076d436932e7, type: 3}
  m_Name: VFXSlotFloat
  m_EditorClassIdentifier: 
  m_Parent: {fileID: 0}
  m_Children: []
  m_UIPosition: {x: 0, y: 0}
  m_UICollapsed: 1
  m_MasterSlot: {fileID: 114850136012248898}
  m_MasterData:
    m_Owner: {fileID: 114117981000198772}
    m_Value:
      m_Type:
        m_SerializableType: System.Single, mscorlib, Version=2.0.0.0, Culture=neutral,
          PublicKeyToken=b77a5c561934e089
      m_SerializableObject: 0
  m_Property:
    name: time
    m_serializedType:
      m_SerializableType: System.Single, mscorlib, Version=2.0.0.0, Culture=neutral,
        PublicKeyToken=b77a5c561934e089
    attributes:
    - m_Type: 3
      m_Min: -Infinity
      m_Max: Infinity
      m_Tooltip: The time along the gradient to take a sample from.
    - m_Type: 0
      m_Min: 0
      m_Max: 1
      m_Tooltip: 
  m_Direction: 0
  m_LinkedSlots:
  - {fileID: 114333767552223430}
--- !u!114 &114851485573060168
MonoBehaviour:
  m_ObjectHideFlags: 0
  m_PrefabParentObject: {fileID: 0}
  m_PrefabInternal: {fileID: 0}
  m_GameObject: {fileID: 0}
  m_Enabled: 1
  m_EditorHideFlags: 0
  m_Script: {fileID: 11500000, guid: a971fa2e110a0ac42ac1d8dae408704b, type: 3}
  m_Name: SetAttribute
  m_EditorClassIdentifier: 
  m_Parent: {fileID: 114100529078072208}
  m_Children: []
  m_UIPosition: {x: 0, y: 0}
  m_UICollapsed: 0
  m_InputSlots:
  - {fileID: 114364604839811116}
  m_OutputSlots: []
  m_Disabled: 0
  attribute: lifetime
--- !u!114 &114860196371842426
MonoBehaviour:
  m_ObjectHideFlags: 0
  m_PrefabParentObject: {fileID: 0}
  m_PrefabInternal: {fileID: 0}
  m_GameObject: {fileID: 0}
  m_Enabled: 1
  m_EditorHideFlags: 0
  m_Script: {fileID: 11500000, guid: f780aa281814f9842a7c076d436932e7, type: 3}
  m_Name: VFXSlotFloat
  m_EditorClassIdentifier: 
  m_Parent: {fileID: 114485989413997818}
  m_Children: []
  m_UIPosition: {x: 0, y: 0}
  m_UICollapsed: 1
  m_MasterSlot: {fileID: 114485989413997818}
  m_MasterData:
    m_Owner: {fileID: 0}
    m_Value:
      m_Type:
        m_SerializableType: 
      m_SerializableObject: 
  m_Property:
    name: z
    m_serializedType:
      m_SerializableType: System.Single, mscorlib, Version=2.0.0.0, Culture=neutral,
        PublicKeyToken=b77a5c561934e089
    attributes: []
  m_Direction: 1
  m_LinkedSlots: []
--- !u!114 &114862127487979984
MonoBehaviour:
  m_ObjectHideFlags: 0
  m_PrefabParentObject: {fileID: 0}
  m_PrefabInternal: {fileID: 0}
  m_GameObject: {fileID: 0}
  m_Enabled: 1
  m_EditorHideFlags: 0
  m_Script: {fileID: 11500000, guid: ac39bd03fca81b849929b9c966f1836a, type: 3}
  m_Name: VFXSlotFloat3
  m_EditorClassIdentifier: 
  m_Parent: {fileID: 0}
  m_Children:
  - {fileID: 114103826708468044}
  - {fileID: 114104651817173266}
  - {fileID: 114035232323013704}
  m_UIPosition: {x: 0, y: 0}
  m_UICollapsed: 0
  m_MasterSlot: {fileID: 114862127487979984}
  m_MasterData:
    m_Owner: {fileID: 114036607495235552}
    m_Value:
      m_Type:
        m_SerializableType: UnityEngine.Vector3, UnityEngine.CoreModule, Version=0.0.0.0,
          Culture=neutral, PublicKeyToken=null
      m_SerializableObject: '{"x":0.0,"y":0.0,"z":0.0}'
  m_Property:
    name: o
    m_serializedType:
      m_SerializableType: UnityEngine.Vector3, UnityEngine.CoreModule, Version=0.0.0.0,
        Culture=neutral, PublicKeyToken=null
    attributes: []
  m_Direction: 1
  m_LinkedSlots: []
--- !u!114 &114872387666964094
MonoBehaviour:
  m_ObjectHideFlags: 0
  m_PrefabParentObject: {fileID: 0}
  m_PrefabInternal: {fileID: 0}
  m_GameObject: {fileID: 0}
  m_Enabled: 1
  m_EditorHideFlags: 0
  m_Script: {fileID: 11500000, guid: 87c154e0feeee864da39ba7591cf27e7, type: 3}
  m_Name: VFXSlotFloatN
  m_EditorClassIdentifier: 
  m_Parent: {fileID: 0}
  m_Children: []
  m_UIPosition: {x: 0, y: 0}
  m_UICollapsed: 1
  m_MasterSlot: {fileID: 114872387666964094}
  m_MasterData:
    m_Owner: {fileID: 114182437641710718}
    m_Value:
      m_Type:
        m_SerializableType: UnityEditor.VFX.FloatN, Assembly-CSharp-Editor-testable,
          Version=0.0.0.0, Culture=neutral, PublicKeyToken=null
      m_SerializableObject: '{"m_Components":[0.5]}'
  m_Property:
    name: newRangeMin
    m_serializedType:
      m_SerializableType: UnityEditor.VFX.FloatN, Assembly-CSharp-Editor-testable,
        Version=0.0.0.0, Culture=neutral, PublicKeyToken=null
    attributes:
    - m_Type: 3
      m_Min: -Infinity
      m_Max: Infinity
      m_Tooltip: The start of the new range.
  m_Direction: 0
  m_LinkedSlots: []
--- !u!114 &114886499455082106
MonoBehaviour:
  m_ObjectHideFlags: 0
  m_PrefabParentObject: {fileID: 0}
  m_PrefabInternal: {fileID: 0}
  m_GameObject: {fileID: 0}
  m_Enabled: 1
  m_EditorHideFlags: 0
  m_Script: {fileID: 11500000, guid: f780aa281814f9842a7c076d436932e7, type: 3}
  m_Name: VFXSlotFloat
  m_EditorClassIdentifier: 
  m_Parent: {fileID: 0}
  m_Children: []
  m_UIPosition: {x: 0, y: 0}
  m_UICollapsed: 1
  m_MasterSlot: {fileID: 114886499455082106}
  m_MasterData:
    m_Owner: {fileID: 114163703283678912}
    m_Value:
      m_Type:
        m_SerializableType: System.Single, mscorlib, Version=2.0.0.0, Culture=neutral,
          PublicKeyToken=b77a5c561934e089
      m_SerializableObject: 0
  m_Property:
    name: Phase
    m_serializedType:
      m_SerializableType: System.Single, mscorlib, Version=2.0.0.0, Culture=neutral,
        PublicKeyToken=b77a5c561934e089
    attributes: []
  m_Direction: 0
  m_LinkedSlots: []
--- !u!114 &114887803095184970
MonoBehaviour:
  m_ObjectHideFlags: 0
  m_PrefabParentObject: {fileID: 0}
  m_PrefabInternal: {fileID: 0}
  m_GameObject: {fileID: 0}
  m_Enabled: 1
  m_EditorHideFlags: 0
  m_Script: {fileID: 11500000, guid: 73a13919d81fb7444849bae8b5c812a2, type: 3}
  m_Name: VFXBasicSpawner
  m_EditorClassIdentifier: 
  m_Parent: {fileID: 114414263575358230}
  m_Children:
  - {fileID: 114353812460326728}
  m_UIPosition: {x: 108.456635, y: -1248.7284}
  m_UICollapsed: 0
  m_InputSlots: []
  m_OutputSlots: []
  m_Data: {fileID: 114564680550324756}
  m_Space: 0
  m_InputFlowSlot:
  - link: []
  - link: []
  m_OutputFlowSlot:
  - link:
    - context: {fileID: 114100529078072208}
      slotIndex: 0
--- !u!114 &114895539627855386
MonoBehaviour:
  m_ObjectHideFlags: 0
  m_PrefabParentObject: {fileID: 0}
  m_PrefabInternal: {fileID: 0}
  m_GameObject: {fileID: 0}
  m_Enabled: 1
  m_EditorHideFlags: 0
  m_Script: {fileID: 11500000, guid: 87c154e0feeee864da39ba7591cf27e7, type: 3}
  m_Name: VFXSlotFloatN
  m_EditorClassIdentifier: 
  m_Parent: {fileID: 0}
  m_Children: []
  m_UIPosition: {x: 0, y: 0}
  m_UICollapsed: 0
  m_MasterSlot: {fileID: 114895539627855386}
  m_MasterData:
    m_Owner: {fileID: 114040861623959242}
    m_Value:
      m_Type:
        m_SerializableType: UnityEditor.VFX.FloatN, Assembly-CSharp-Editor-testable,
          Version=0.0.0.0, Culture=neutral, PublicKeyToken=null
      m_SerializableObject: '{"m_Components":[1.0]}'
  m_Property:
    name: a
    m_serializedType:
      m_SerializableType: UnityEditor.VFX.FloatN, Assembly-CSharp-Editor-testable,
        Version=0.0.0.0, Culture=neutral, PublicKeyToken=null
    attributes:
    - m_Type: 3
      m_Min: -Infinity
      m_Max: Infinity
      m_Tooltip: The first operand.
  m_Direction: 0
  m_LinkedSlots:
  - {fileID: 114355708381687966}
--- !u!114 &114898697052014012
MonoBehaviour:
  m_ObjectHideFlags: 0
  m_PrefabParentObject: {fileID: 0}
  m_PrefabInternal: {fileID: 0}
  m_GameObject: {fileID: 0}
  m_Enabled: 1
  m_EditorHideFlags: 0
  m_Script: {fileID: 11500000, guid: ac39bd03fca81b849929b9c966f1836a, type: 3}
  m_Name: VFXSlotFloat3
  m_EditorClassIdentifier: 
  m_Parent: {fileID: 0}
  m_Children:
  - {fileID: 114466612067628776}
  - {fileID: 114001925776430526}
  - {fileID: 114555362238248876}
  m_UIPosition: {x: 0, y: 0}
  m_UICollapsed: 0
  m_MasterSlot: {fileID: 114898697052014012}
  m_MasterData:
    m_Owner: {fileID: 114247750136622896}
    m_Value:
      m_Type:
        m_SerializableType: UnityEngine.Vector3, UnityEngine.CoreModule, Version=0.0.0.0,
          Culture=neutral, PublicKeyToken=null
      m_SerializableObject: '{"x":0.0,"y":0.0,"z":0.0}'
  m_Property:
    name: o
    m_serializedType:
      m_SerializableType: UnityEngine.Vector3, UnityEngine.CoreModule, Version=0.0.0.0,
        Culture=neutral, PublicKeyToken=null
    attributes: []
  m_Direction: 1
  m_LinkedSlots:
  - {fileID: 114788830834980474}
--- !u!114 &114907525970966856
MonoBehaviour:
  m_ObjectHideFlags: 0
  m_PrefabParentObject: {fileID: 0}
  m_PrefabInternal: {fileID: 0}
  m_GameObject: {fileID: 0}
  m_Enabled: 1
  m_EditorHideFlags: 0
  m_Script: {fileID: 11500000, guid: a971fa2e110a0ac42ac1d8dae408704b, type: 3}
  m_Name: SetAttribute
  m_EditorClassIdentifier: 
  m_Parent: {fileID: 114363922546830494}
  m_Children: []
  m_UIPosition: {x: 0, y: 0}
  m_UICollapsed: 0
  m_InputSlots:
  - {fileID: 114908163741263762}
  m_OutputSlots: []
  m_Disabled: 0
  attribute: position
--- !u!114 &114908163741263762
MonoBehaviour:
  m_ObjectHideFlags: 0
  m_PrefabParentObject: {fileID: 0}
  m_PrefabInternal: {fileID: 0}
  m_GameObject: {fileID: 0}
  m_Enabled: 1
  m_EditorHideFlags: 0
  m_Script: {fileID: 11500000, guid: ac39bd03fca81b849929b9c966f1836a, type: 3}
  m_Name: VFXSlotFloat3
  m_EditorClassIdentifier: 
  m_Parent: {fileID: 0}
  m_Children:
  - {fileID: 114193214965490518}
  - {fileID: 114142851307971876}
  - {fileID: 114031928769855142}
  m_UIPosition: {x: 0, y: 0}
  m_UICollapsed: 0
  m_MasterSlot: {fileID: 114908163741263762}
  m_MasterData:
    m_Owner: {fileID: 114907525970966856}
    m_Value:
      m_Type:
        m_SerializableType: UnityEngine.Vector3, UnityEngine.CoreModule, Version=0.0.0.0,
          Culture=neutral, PublicKeyToken=null
      m_SerializableObject: '{"x":0.0,"y":0.0,"z":0.0}'
  m_Property:
    name: Position
    m_serializedType:
      m_SerializableType: UnityEngine.Vector3, UnityEngine.CoreModule, Version=0.0.0.0,
        Culture=neutral, PublicKeyToken=null
    attributes: []
  m_Direction: 0
  m_LinkedSlots: []
--- !u!114 &114909814869092654
MonoBehaviour:
  m_ObjectHideFlags: 0
  m_PrefabParentObject: {fileID: 0}
  m_PrefabInternal: {fileID: 0}
  m_GameObject: {fileID: 0}
  m_Enabled: 1
  m_EditorHideFlags: 0
  m_Script: {fileID: 11500000, guid: f780aa281814f9842a7c076d436932e7, type: 3}
  m_Name: VFXSlotFloat
  m_EditorClassIdentifier: 
  m_Parent: {fileID: 0}
  m_Children: []
  m_UIPosition: {x: 0, y: 0}
  m_UICollapsed: 1
  m_MasterSlot: {fileID: 114909814869092654}
  m_MasterData:
    m_Owner: {fileID: 114379872004823054}
    m_Value:
      m_Type:
        m_SerializableType: System.Single, mscorlib, Version=2.0.0.0, Culture=neutral,
          PublicKeyToken=b77a5c561934e089
      m_SerializableObject: 0
  m_Property:
    name: o
    m_serializedType:
      m_SerializableType: System.Single, mscorlib, Version=2.0.0.0, Culture=neutral,
        PublicKeyToken=b77a5c561934e089
    attributes: []
  m_Direction: 1
  m_LinkedSlots:
  - {fileID: 114135086283545914}
--- !u!114 &114917621775104180
MonoBehaviour:
  m_ObjectHideFlags: 0
  m_PrefabParentObject: {fileID: 0}
  m_PrefabInternal: {fileID: 0}
  m_GameObject: {fileID: 0}
  m_Enabled: 1
  m_EditorHideFlags: 0
  m_Script: {fileID: 11500000, guid: 87c154e0feeee864da39ba7591cf27e7, type: 3}
  m_Name: VFXSlotFloatN
  m_EditorClassIdentifier: 
  m_Parent: {fileID: 0}
  m_Children: []
  m_UIPosition: {x: 0, y: 0}
  m_UICollapsed: 1
  m_MasterSlot: {fileID: 114917621775104180}
  m_MasterData:
    m_Owner: {fileID: 114048917430064616}
    m_Value:
      m_Type:
        m_SerializableType: UnityEditor.VFX.FloatN, Assembly-CSharp-Editor-testable,
          Version=0.0.0.0, Culture=neutral, PublicKeyToken=null
      m_SerializableObject: '{"m_Components":[0.0]}'
  m_Property:
    name: c
    m_serializedType:
      m_SerializableType: UnityEditor.VFX.FloatN, Assembly-CSharp-Editor-testable,
        Version=0.0.0.0, Culture=neutral, PublicKeyToken=null
    attributes: []
  m_Direction: 0
  m_LinkedSlots: []
--- !u!114 &114917735260045088
MonoBehaviour:
  m_ObjectHideFlags: 0
  m_PrefabParentObject: {fileID: 0}
  m_PrefabInternal: {fileID: 0}
  m_GameObject: {fileID: 0}
  m_Enabled: 1
  m_EditorHideFlags: 0
  m_Script: {fileID: 11500000, guid: 87c154e0feeee864da39ba7591cf27e7, type: 3}
  m_Name: VFXSlotFloatN
  m_EditorClassIdentifier: 
  m_Parent: {fileID: 0}
  m_Children: []
  m_UIPosition: {x: 0, y: 0}
  m_UICollapsed: 1
  m_MasterSlot: {fileID: 114917735260045088}
  m_MasterData:
    m_Owner: {fileID: 114712978532628674}
    m_Value:
      m_Type:
        m_SerializableType: UnityEditor.VFX.FloatN, Assembly-CSharp-Editor-testable,
          Version=0.0.0.0, Culture=neutral, PublicKeyToken=null
      m_SerializableObject: '{"m_Components":[1.0]}'
  m_Property:
    name: a
    m_serializedType:
      m_SerializableType: UnityEditor.VFX.FloatN, Assembly-CSharp-Editor-testable,
        Version=0.0.0.0, Culture=neutral, PublicKeyToken=null
    attributes:
    - m_Type: 3
      m_Min: -Infinity
      m_Max: Infinity
      m_Tooltip: The first operand.
  m_Direction: 0
  m_LinkedSlots:
  - {fileID: 114191020827238168}
--- !u!114 &114927160708045336
MonoBehaviour:
  m_ObjectHideFlags: 0
  m_PrefabParentObject: {fileID: 0}
  m_PrefabInternal: {fileID: 0}
  m_GameObject: {fileID: 0}
  m_Enabled: 1
  m_EditorHideFlags: 0
  m_Script: {fileID: 11500000, guid: 87c154e0feeee864da39ba7591cf27e7, type: 3}
  m_Name: VFXSlotFloatN
  m_EditorClassIdentifier: 
  m_Parent: {fileID: 0}
  m_Children: []
  m_UIPosition: {x: 0, y: 0}
  m_UICollapsed: 1
  m_MasterSlot: {fileID: 114927160708045336}
  m_MasterData:
    m_Owner: {fileID: 114182437641710718}
    m_Value:
      m_Type:
        m_SerializableType: UnityEditor.VFX.FloatN, Assembly-CSharp-Editor-testable,
          Version=0.0.0.0, Culture=neutral, PublicKeyToken=null
      m_SerializableObject: '{"m_Components":[1.0]}'
  m_Property:
    name: oldRangeMax
    m_serializedType:
      m_SerializableType: UnityEditor.VFX.FloatN, Assembly-CSharp-Editor-testable,
        Version=0.0.0.0, Culture=neutral, PublicKeyToken=null
    attributes:
    - m_Type: 3
      m_Min: -Infinity
      m_Max: Infinity
      m_Tooltip: The end of the old range.
  m_Direction: 0
  m_LinkedSlots: []
--- !u!114 &114929778473150410
MonoBehaviour:
  m_ObjectHideFlags: 0
  m_PrefabParentObject: {fileID: 0}
  m_PrefabInternal: {fileID: 0}
  m_GameObject: {fileID: 0}
  m_Enabled: 1
  m_EditorHideFlags: 0
  m_Script: {fileID: 11500000, guid: 1b2b751071c7fc14f9fa503163991826, type: 3}
  m_Name: VFXSlotFloat2
  m_EditorClassIdentifier: 
  m_Parent: {fileID: 0}
  m_Children:
  - {fileID: 114618263143087538}
  - {fileID: 114956588611298430}
  m_UIPosition: {x: 0, y: 0}
  m_UICollapsed: 1
  m_MasterSlot: {fileID: 114929778473150410}
  m_MasterData:
    m_Owner: {fileID: 114526118904332348}
    m_Value:
      m_Type:
        m_SerializableType: UnityEngine.Vector2, UnityEngine.CoreModule, Version=0.0.0.0,
          Culture=neutral, PublicKeyToken=null
      m_SerializableObject: '{"x":0.0,"y":0.0}'
  m_Property:
    name: o
    m_serializedType:
      m_SerializableType: UnityEngine.Vector2, UnityEngine.CoreModule, Version=0.0.0.0,
        Culture=neutral, PublicKeyToken=null
    attributes: []
  m_Direction: 1
  m_LinkedSlots:
  - {fileID: 114430357222443368}
--- !u!114 &114945910040316780
MonoBehaviour:
  m_ObjectHideFlags: 0
  m_PrefabParentObject: {fileID: 0}
  m_PrefabInternal: {fileID: 0}
  m_GameObject: {fileID: 0}
  m_Enabled: 1
  m_EditorHideFlags: 0
  m_Script: {fileID: 11500000, guid: 7d33fb94df928ef4c986f97607706b82, type: 3}
  m_Name: VFXBuiltInParameter
  m_EditorClassIdentifier: 
  m_Parent: {fileID: 114414263575358230}
  m_Children: []
  m_UIPosition: {x: -2607.7795, y: -185.12833}
  m_UICollapsed: 1
  m_InputSlots: []
  m_OutputSlots:
  - {fileID: 114442313257116642}
  m_expressionOp: 14
--- !u!114 &114951448925427610
MonoBehaviour:
  m_ObjectHideFlags: 0
  m_PrefabParentObject: {fileID: 0}
  m_PrefabInternal: {fileID: 0}
  m_GameObject: {fileID: 0}
  m_Enabled: 1
  m_EditorHideFlags: 0
  m_Script: {fileID: 11500000, guid: f780aa281814f9842a7c076d436932e7, type: 3}
  m_Name: VFXSlotFloat
  m_EditorClassIdentifier: 
  m_Parent: {fileID: 114521657571238194}
  m_Children: []
  m_UIPosition: {x: 0, y: 0}
  m_UICollapsed: 1
  m_MasterSlot: {fileID: 114521657571238194}
  m_MasterData:
    m_Owner: {fileID: 0}
    m_Value:
      m_Type:
        m_SerializableType: 
      m_SerializableObject: 
  m_Property:
    name: x
    m_serializedType:
      m_SerializableType: System.Single, mscorlib, Version=2.0.0.0, Culture=neutral,
        PublicKeyToken=b77a5c561934e089
    attributes: []
  m_Direction: 1
  m_LinkedSlots: []
--- !u!114 &114956588611298430
MonoBehaviour:
  m_ObjectHideFlags: 0
  m_PrefabParentObject: {fileID: 0}
  m_PrefabInternal: {fileID: 0}
  m_GameObject: {fileID: 0}
  m_Enabled: 1
  m_EditorHideFlags: 0
  m_Script: {fileID: 11500000, guid: f780aa281814f9842a7c076d436932e7, type: 3}
  m_Name: VFXSlotFloat
  m_EditorClassIdentifier: 
  m_Parent: {fileID: 114929778473150410}
  m_Children: []
  m_UIPosition: {x: 0, y: 0}
  m_UICollapsed: 1
  m_MasterSlot: {fileID: 114929778473150410}
  m_MasterData:
    m_Owner: {fileID: 0}
    m_Value:
      m_Type:
        m_SerializableType: 
      m_SerializableObject: 
  m_Property:
    name: y
    m_serializedType:
      m_SerializableType: System.Single, mscorlib, Version=2.0.0.0, Culture=neutral,
        PublicKeyToken=b77a5c561934e089
    attributes: []
  m_Direction: 1
  m_LinkedSlots: []
--- !u!114 &114968689625355332
MonoBehaviour:
  m_ObjectHideFlags: 0
  m_PrefabParentObject: {fileID: 0}
  m_PrefabInternal: {fileID: 0}
  m_GameObject: {fileID: 0}
  m_Enabled: 1
  m_EditorHideFlags: 0
  m_Script: {fileID: 11500000, guid: f780aa281814f9842a7c076d436932e7, type: 3}
  m_Name: VFXSlotFloat
  m_EditorClassIdentifier: 
  m_Parent: {fileID: 114515019530842716}
  m_Children: []
  m_UIPosition: {x: 0, y: 0}
  m_UICollapsed: 1
  m_MasterSlot: {fileID: 114515019530842716}
  m_MasterData:
    m_Owner: {fileID: 0}
    m_Value:
      m_Type:
        m_SerializableType: 
      m_SerializableObject: 
  m_Property:
    name: x
    m_serializedType:
      m_SerializableType: System.Single, mscorlib, Version=2.0.0.0, Culture=neutral,
        PublicKeyToken=b77a5c561934e089
    attributes: []
  m_Direction: 1
  m_LinkedSlots:
  - {fileID: 114193214965490518}
  - {fileID: 114279253086551422}
--- !u!114 &114989456039844676
MonoBehaviour:
  m_ObjectHideFlags: 0
  m_PrefabParentObject: {fileID: 0}
  m_PrefabInternal: {fileID: 0}
  m_GameObject: {fileID: 0}
  m_Enabled: 1
  m_EditorHideFlags: 0
  m_Script: {fileID: 11500000, guid: 71007e3b6fdb5db479661eb5e3c4846b, type: 3}
  m_Name: VFXOperatorAppendVector
  m_EditorClassIdentifier: 
  m_Parent: {fileID: 114414263575358230}
  m_Children: []
  m_UIPosition: {x: -1568.4629, y: -270.17352}
  m_UICollapsed: 1
  m_InputSlots:
  - {fileID: 114023012588542768}
  - {fileID: 114205615485776558}
  - {fileID: 114463055531881344}
  m_OutputSlots:
  - {fileID: 114355708381687966}
--- !u!114 &114996230262829874
MonoBehaviour:
  m_ObjectHideFlags: 0
  m_PrefabParentObject: {fileID: 0}
  m_PrefabInternal: {fileID: 0}
  m_GameObject: {fileID: 0}
  m_Enabled: 1
  m_EditorHideFlags: 0
  m_Script: {fileID: 11500000, guid: f780aa281814f9842a7c076d436932e7, type: 3}
  m_Name: VFXSlotFloat
  m_EditorClassIdentifier: 
  m_Parent: {fileID: 114087972258223006}
  m_Children: []
  m_UIPosition: {x: 0, y: 0}
  m_UICollapsed: 1
  m_MasterSlot: {fileID: 114087972258223006}
  m_MasterData:
    m_Owner: {fileID: 0}
    m_Value:
      m_Type:
        m_SerializableType: 
      m_SerializableObject: 
  m_Property:
    name: z
    m_serializedType:
      m_SerializableType: System.Single, mscorlib, Version=2.0.0.0, Culture=neutral,
        PublicKeyToken=b77a5c561934e089
    attributes: []
  m_Direction: 0
  m_LinkedSlots: []
--- !u!2058629509 &8926484042661614526
VFXAsset:
  m_ObjectHideFlags: 0
  m_PrefabParentObject: {fileID: 0}
  m_PrefabInternal: {fileID: 0}
  m_Name: Test
  m_Graph: {fileID: 114414263575358230}
  m_Expressions:
    m_Expressions:
    - op: 14
      valueIndex: 0
      data[0]: -1
      data[1]: -1
      data[2]: -1
      data[3]: -1
    - op: 0
      valueIndex: 1
      data[0]: -1
      data[1]: -1
      data[2]: -1
      data[3]: 1
    - op: 0
      valueIndex: 2
      data[0]: -1
      data[1]: -1
      data[2]: -1
      data[3]: 1
    - op: 0
      valueIndex: 3
      data[0]: -1
      data[1]: -1
      data[2]: -1
      data[3]: 1
    - op: 27
      valueIndex: 4
      data[0]: 2
      data[1]: 0
      data[2]: -1
      data[3]: 1
    - op: 0
      valueIndex: 5
      data[0]: -1
      data[1]: -1
      data[2]: -1
      data[3]: 1
    - op: 27
      valueIndex: 6
      data[0]: 4
      data[1]: 5
      data[2]: -1
      data[3]: 1
    - op: 0
      valueIndex: 7
      data[0]: -1
      data[1]: -1
      data[2]: -1
      data[3]: 1
    - op: 0
      valueIndex: 8
      data[0]: -1
      data[1]: -1
      data[2]: -1
      data[3]: 1
    - op: 18
      valueIndex: 9
      data[0]: 6
      data[1]: -1
      data[2]: -1
      data[3]: 1
    - op: 0
      valueIndex: 10
      data[0]: -1
      data[1]: -1
      data[2]: -1
      data[3]: 1
    - op: 0
      valueIndex: 11
      data[0]: -1
      data[1]: -1
      data[2]: -1
      data[3]: 1
    - op: 0
      valueIndex: 12
<<<<<<< HEAD
      data[0]: -1
      data[1]: -1
=======
      data[0]: 8
      data[1]: 10
>>>>>>> 72603a9e
      data[2]: -1
      data[3]: 1
    - op: 0
      valueIndex: 13
      data[0]: -1
      data[1]: -1
      data[2]: -1
      data[3]: 1
    - op: 30
      valueIndex: 14
      data[0]: 9
      data[1]: 8
      data[2]: -1
      data[3]: 1
    - op: 30
      valueIndex: 15
<<<<<<< HEAD
      data[0]: 7
=======
      data[0]: 9
>>>>>>> 72603a9e
      data[1]: 10
      data[2]: -1
      data[3]: 1
    - op: 0
      valueIndex: 16
      data[0]: -1
      data[1]: -1
      data[2]: -1
      data[3]: 1
    - op: 30
      valueIndex: 17
<<<<<<< HEAD
      data[0]: 11
      data[1]: 8
=======
      data[0]: 7
      data[1]: 11
>>>>>>> 72603a9e
      data[2]: -1
      data[3]: 1
    - op: 0
      valueIndex: 18
      data[0]: -1
      data[1]: -1
      data[2]: -1
      data[3]: 1
    - op: 30
      valueIndex: 19
      data[0]: 14
<<<<<<< HEAD
      data[1]: 17
=======
      data[1]: 13
>>>>>>> 72603a9e
      data[2]: -1
      data[3]: 1
    - op: 30
      valueIndex: 20
<<<<<<< HEAD
      data[0]: 13
      data[1]: 12
=======
      data[0]: 16
      data[1]: 18
>>>>>>> 72603a9e
      data[2]: -1
      data[3]: 1
    - op: 28
      valueIndex: 21
<<<<<<< HEAD
      data[0]: 16
      data[1]: 18
=======
      data[0]: 12
      data[1]: 15
>>>>>>> 72603a9e
      data[2]: -1
      data[3]: 1
    - op: 27
      valueIndex: 22
      data[0]: 21
      data[1]: 19
      data[2]: -1
      data[3]: 1
    - op: 29
      valueIndex: 23
<<<<<<< HEAD
      data[0]: 12
=======
      data[0]: 13
>>>>>>> 72603a9e
      data[1]: 22
      data[2]: -1
      data[3]: 1
    - op: 0
      valueIndex: 24
      data[0]: -1
      data[1]: -1
      data[2]: -1
      data[3]: 1
    - op: 19
      valueIndex: 25
      data[0]: 6
      data[1]: -1
      data[2]: -1
      data[3]: 1
    - op: 0
      valueIndex: 26
      data[0]: -1
      data[1]: -1
      data[2]: -1
      data[3]: 1
    - op: 19
      valueIndex: 27
      data[0]: 6
      data[1]: -1
      data[2]: -1
      data[3]: 1
    - op: 32
      valueIndex: 28
      data[0]: 23
      data[1]: 24
      data[2]: -1
      data[3]: 1
    - op: 0
      valueIndex: 29
      data[0]: -1
      data[1]: -1
      data[2]: -1
      data[3]: 1
    - op: 0
      valueIndex: 30
      data[0]: -1
      data[1]: -1
      data[2]: -1
      data[3]: 1
    - op: 32
      valueIndex: 31
      data[0]: 23
      data[1]: 24
      data[2]: -1
      data[3]: 1
<<<<<<< HEAD
    - op: 31
      valueIndex: 32
      data[0]: 31
      data[1]: 30
      data[2]: -1
      data[3]: 1
    - op: 1
      valueIndex: 33
      data[0]: 29
      data[1]: 29
      data[2]: -1
      data[3]: -1
    - op: 2
      valueIndex: 35
      data[0]: 28
      data[1]: 28
      data[2]: 28
      data[3]: -1
    - op: 1
      valueIndex: 38
      data[0]: 9
      data[1]: 25
      data[2]: -1
      data[3]: -1
    - op: 0
      valueIndex: 40
=======
    - op: 2
      valueIndex: 32
      data[0]: 29
      data[1]: 29
      data[2]: 29
      data[3]: -1
    - op: 1
      valueIndex: 35
      data[0]: 8
      data[1]: 27
      data[2]: -1
      data[3]: -1
    - op: 1
      valueIndex: 37
      data[0]: 31
      data[1]: 31
      data[2]: -1
      data[3]: -1
    - op: 0
      valueIndex: 39
>>>>>>> 72603a9e
      data[0]: -1
      data[1]: -1
      data[2]: -1
      data[3]: 11
<<<<<<< HEAD
    - op: 1
      valueIndex: 41
      data[0]: 26
      data[1]: 26
      data[2]: -1
      data[3]: -1
    - op: 0
=======
    - op: 31
      valueIndex: 40
      data[0]: 28
      data[1]: 30
      data[2]: -1
      data[3]: 1
    - op: 1
      valueIndex: 41
      data[0]: 25
      data[1]: 25
      data[2]: -1
      data[3]: -1
    - op: 37
>>>>>>> 72603a9e
      valueIndex: 43
      data[0]: 35
      data[1]: 36
      data[2]: -1
      data[3]: -1
    - op: 0
      valueIndex: 47
      data[0]: -1
      data[1]: -1
      data[2]: -1
      data[3]: 1
<<<<<<< HEAD
    - op: 27
      valueIndex: 44
      data[0]: 35
      data[1]: 33
      data[2]: -1
      data[3]: 2
=======
>>>>>>> 72603a9e
    - op: 0
      valueIndex: 48
      data[0]: -1
      data[1]: -1
      data[2]: -1
      data[3]: 1
<<<<<<< HEAD
    - op: 37
      valueIndex: 47
      data[0]: 36
      data[1]: 32
      data[2]: -1
      data[3]: -1
    - op: 0
      valueIndex: 51
=======
    - op: 0
      valueIndex: 49
>>>>>>> 72603a9e
      data[0]: -1
      data[1]: -1
      data[2]: -1
      data[3]: 1
<<<<<<< HEAD
=======
    - op: 27
      valueIndex: 50
      data[0]: 33
      data[1]: 34
      data[2]: -1
      data[3]: 2
>>>>>>> 72603a9e
    - op: 35
      valueIndex: 52
      data[0]: 38
      data[1]: -1
<<<<<<< HEAD
      data[2]: 1
      data[3]: 2
    - op: 0
      valueIndex: 53
=======
      data[2]: 2
      data[3]: 4
    - op: 35
      valueIndex: 53
      data[0]: 42
      data[1]: -1
      data[2]: 0
      data[3]: 2
    - op: 35
      valueIndex: 54
      data[0]: 38
      data[1]: -1
      data[2]: 1
      data[3]: 4
    - op: 0
      valueIndex: 55
>>>>>>> 72603a9e
      data[0]: -1
      data[1]: -1
      data[2]: -1
      data[3]: 1
<<<<<<< HEAD
    - op: 0
      valueIndex: 54
=======
    - op: 35
      valueIndex: 56
      data[0]: 42
      data[1]: -1
      data[2]: 1
      data[3]: 2
    - op: 0
      valueIndex: 57
>>>>>>> 72603a9e
      data[0]: -1
      data[1]: -1
      data[2]: -1
      data[3]: 1
    - op: 27
<<<<<<< HEAD
      valueIndex: 55
=======
      valueIndex: 58
>>>>>>> 72603a9e
      data[0]: 2
      data[1]: 39
      data[2]: -1
      data[3]: 1
    - op: 35
<<<<<<< HEAD
      valueIndex: 56
      data[0]: 41
      data[1]: -1
      data[2]: 0
      data[3]: 4
    - op: 35
      valueIndex: 57
      data[0]: 39
      data[1]: -1
      data[2]: 0
      data[3]: 2
    - op: 35
      valueIndex: 58
      data[0]: 41
      data[1]: -1
      data[2]: 2
      data[3]: 4
    - op: 35
      valueIndex: 59
      data[0]: 41
=======
      valueIndex: 59
      data[0]: 38
>>>>>>> 72603a9e
      data[1]: -1
      data[2]: 0
      data[3]: 4
    - op: 0
      valueIndex: 60
      data[0]: -1
      data[1]: -1
      data[2]: -1
      data[3]: 1
    - op: 0
      valueIndex: 61
      data[0]: -1
      data[1]: -1
      data[2]: -1
<<<<<<< HEAD
      data[3]: 7
    - op: 2
      valueIndex: 63
      data[0]: 47
      data[1]: 50
      data[2]: 49
      data[3]: -1
    - op: 13
      valueIndex: 66
      data[0]: -1
      data[1]: -1
      data[2]: -1
      data[3]: -1
    - op: 2
      valueIndex: 67
      data[0]: 48
      data[1]: 44
      data[2]: 43
      data[3]: -1
    - op: 27
      valueIndex: 70
      data[0]: 2
      data[1]: 45
      data[2]: -1
      data[3]: 1
=======
      data[3]: 1
    - op: 2
      valueIndex: 62
      data[0]: 50
      data[1]: 45
      data[2]: 43
      data[3]: -1
    - op: 0
      valueIndex: 65
      data[0]: -1
      data[1]: -1
      data[2]: -1
      data[3]: 1
    - op: 0
      valueIndex: 66
      data[0]: -1
      data[1]: -1
      data[2]: -1
      data[3]: 1
    - op: 0
      valueIndex: 67
      data[0]: -1
      data[1]: -1
      data[2]: -1
      data[3]: 7
    - op: 27
      valueIndex: 69
      data[0]: 2
      data[1]: 48
      data[2]: -1
      data[3]: 1
    - op: 2
      valueIndex: 70
      data[0]: 44
      data[1]: 46
      data[2]: 47
      data[3]: -1
    - op: 0
      valueIndex: 73
      data[0]: -1
      data[1]: -1
      data[2]: -1
      data[3]: 1
    - op: 13
      valueIndex: 74
      data[0]: -1
      data[1]: -1
      data[2]: -1
      data[3]: -1
>>>>>>> 72603a9e
    m_SemanticToExpressionIndex:
      758884082: 56
    m_NeedsLocalToWorld: 0
    m_NeedsWorldToLocal: 0
  m_ExposedExpressions: []
  m_Bounds:
    m_Center: {x: 0, y: 0, z: 0}
    m_Extent: {x: 0, y: 0, z: 0}
  m_PropertySheet:
    m_Float:
      m_Array:
      - m_ExpressionIndex: 1
        m_Value: 0
      - m_ExpressionIndex: 2
        m_Value: 5
      - m_ExpressionIndex: 3
        m_Value: 5
      - m_ExpressionIndex: 5
        m_Value: 0.5
      - m_ExpressionIndex: 7
        m_Value: 1
<<<<<<< HEAD
      - m_ExpressionIndex: 8
        m_Value: -1
      - m_ExpressionIndex: 10
        m_Value: -1
      - m_ExpressionIndex: 11
        m_Value: 1
      - m_ExpressionIndex: 12
        m_Value: 0
      - m_ExpressionIndex: 13
=======
      - m_ExpressionIndex: 9
        m_Value: 1
      - m_ExpressionIndex: 10
        m_Value: -1
      - m_ExpressionIndex: 11
        m_Value: -1
      - m_ExpressionIndex: 13
        m_Value: 0
      - m_ExpressionIndex: 14
>>>>>>> 72603a9e
        m_Value: 1
      - m_ExpressionIndex: 16
        m_Value: 1
      - m_ExpressionIndex: 18
        m_Value: 0.5
      - m_ExpressionIndex: 24
        m_Value: 0
      - m_ExpressionIndex: 26
<<<<<<< HEAD
        m_Value: 1
      - m_ExpressionIndex: 27
        m_Value: 0.15
      - m_ExpressionIndex: 28
        m_Value: 0.5
      - m_ExpressionIndex: 29
        m_Value: 0.1
      - m_ExpressionIndex: 30
        m_Value: 1
      - m_ExpressionIndex: 38
=======
        m_Value: 0.15
      - m_ExpressionIndex: 29
        m_Value: 0.5
      - m_ExpressionIndex: 30
        m_Value: 1
      - m_ExpressionIndex: 31
        m_Value: 0.1
      - m_ExpressionIndex: 39
>>>>>>> 72603a9e
        m_Value: 0.05
      - m_ExpressionIndex: 40
        m_Value: 0
      - m_ExpressionIndex: 42
        m_Value: 0
<<<<<<< HEAD
      - m_ExpressionIndex: 44
        m_Value: 0
      - m_ExpressionIndex: 45
        m_Value: 10
      - m_ExpressionIndex: 51
        m_Value: 15
=======
      - m_ExpressionIndex: 46
        m_Value: 0
      - m_ExpressionIndex: 48
        m_Value: 10
      - m_ExpressionIndex: 51
        m_Value: 15
      - m_ExpressionIndex: 52
        m_Value: 0
      - m_ExpressionIndex: 54
        m_Value: 0.9
      - m_ExpressionIndex: 55
        m_Value: 0
      - m_ExpressionIndex: 59
        m_Value: 0.9
>>>>>>> 72603a9e
    m_Vector2f:
      m_Array: []
    m_Vector3f:
      m_Array: []
    m_Vector4f:
      m_Array: []
    m_Uint:
      m_Array: []
    m_Int:
      m_Array: []
    m_Matrix4x4f:
      m_Array: []
    m_AnimationCurve:
      m_Array: []
    m_Gradient:
      m_Array:
      - m_ExpressionIndex: 35
        m_Value:
          serializedVersion: 2
          key0: {r: 1, g: 0, b: 0, a: 1}
          key1: {r: 1, g: 0, b: 0.8901961, a: 1}
          key2: {r: 0.24313726, g: 0, b: 1, a: 0}
          key3: {r: 0, g: 0.8352941, b: 1, a: 0}
          key4: {r: 0, g: 1, b: 0.09019608, a: 0}
          key5: {r: 0.94509804, g: 1, b: 0, a: 0}
          key6: {r: 1, g: 0, b: 0, a: 0}
          key7: {r: 0, g: 0, b: 0, a: 0}
          ctime0: 0
          ctime1: 11915
          ctime2: 22719
          ctime3: 31554
          ctime4: 42234
          ctime5: 53011
          ctime6: 65535
          ctime7: 0
          atime0: 0
          atime1: 65535
          atime2: 0
          atime3: 0
          atime4: 0
          atime5: 0
          atime6: 0
          atime7: 0
          m_Mode: 0
          m_NumColorKeys: 7
          m_NumAlphaKeys: 2
    m_NamedObject:
      m_Array:
      - m_ExpressionIndex: 56
        m_Value: {fileID: 2800000, guid: d01d8874889eebc4ab0cde7f2b3309de, type: 3}
    m_Bool:
      m_Array: []
  m_Buffers:
  - type: 1
    stride: 4
    capacity: 851968
  - type: 2
    stride: 4
    capacity: 65536
  - type: 1
    stride: 4
    capacity: 1
  m_CPUBuffers:
  - capacity: 1
    layout:
    - name: spawnCount
      type: 1
  m_Systems:
  - type: 0
    flags: 0
    capacity: 0
    buffers:
    - bufferIndex: 0
      nameId: spawner_output
    values: []
    tasks:
    - type: 268435457
      buffers: []
      values:
      - expressionIndex: 56
        nameId: Rate
      processor: {fileID: 0}
  - type: 1
    flags: 1
    capacity: 65536
    buffers:
    - bufferIndex: 0
      nameId: attributeBuffer
    - bufferIndex: 1
      nameId: deadList
    - bufferIndex: 2
      nameId: deadListCount
    - bufferIndex: 0
      nameId: spawner_input
    values: []
    tasks:
    - type: 536870912
      buffers:
      - bufferIndex: 0
        nameId: attributeBuffer
      - bufferIndex: 1
        nameId: deadListIn
      - bufferIndex: 2
        nameId: deadListCount
      values:
<<<<<<< HEAD
      - expressionIndex: 53
        nameId: uniform_Color_b
      - expressionIndex: 55
        nameId: uniform_Position_c
      - expressionIndex: 34
        nameId: uniform_d
      - expressionIndex: 46
        nameId: uniform_e
      - expressionIndex: 51
        nameId: uniform_Lifetime_e
=======
      - expressionIndex: 55
        nameId: uniform_Lifetime_b
      - expressionIndex: 52
        nameId: uniform_Phase_c
      - expressionIndex: 53
        nameId: uniform_Color_d
      - expressionIndex: 58
        nameId: uniform_Position_e
      - expressionIndex: 32
        nameId: uniform_f
      - expressionIndex: 49
        nameId: uniform_g
      - expressionIndex: 51
        nameId: uniform_Lifetime_g
>>>>>>> 72603a9e
      processor: {fileID: 7200000, guid: c93706a333afbc34f8bf48b741fb2da5, type: 3}
    - type: 805306368
      buffers:
      - bufferIndex: 0
        nameId: attributeBuffer
      - bufferIndex: 1
        nameId: deadListOut
      values:
<<<<<<< HEAD
      - expressionIndex: 54
=======
      - expressionIndex: 60
>>>>>>> 72603a9e
        nameId: uniform_deltaTime_b
      processor: {fileID: 7200000, guid: 4acd98df71ebe3948b12e69f52b1d329, type: 3}
    - type: 1073741826
      buffers:
      - bufferIndex: 0
        nameId: attributeBuffer
      values:
      - expressionIndex: 18
        nameId: uniform_b
      - expressionIndex: 0
        nameId: uniform_c
      - expressionIndex: 1
        nameId: uniform_d
      - expressionIndex: 3
        nameId: uniform_e
      - expressionIndex: 11
        nameId: uniform_f
<<<<<<< HEAD
      - expressionIndex: 15
=======
      - expressionIndex: 17
>>>>>>> 72603a9e
        nameId: uniform_g
      - expressionIndex: 20
        nameId: uniform_h
      - expressionIndex: 37
        nameId: uniform_i
      - expressionIndex: 27
        nameId: uniform_j
      - expressionIndex: 40
        nameId: uniform_k
<<<<<<< HEAD
      - expressionIndex: 52
=======
      - expressionIndex: 59
        nameId: uniform_alphaThreshold
      - expressionIndex: 56
>>>>>>> 72603a9e
        nameId: texture_texture
      processor: {fileID: 4800000, guid: 019e801e17ad13a43ad6613323eb56bc, type: 3}
    - type: 1073741826
      buffers:
      - bufferIndex: 0
        nameId: attributeBuffer
      values:
      - expressionIndex: 18
        nameId: uniform_b
      - expressionIndex: 0
        nameId: uniform_c
      - expressionIndex: 1
        nameId: uniform_d
      - expressionIndex: 3
        nameId: uniform_e
      - expressionIndex: 11
        nameId: uniform_f
<<<<<<< HEAD
      - expressionIndex: 15
=======
      - expressionIndex: 17
>>>>>>> 72603a9e
        nameId: uniform_g
      - expressionIndex: 20
        nameId: uniform_h
      - expressionIndex: 37
        nameId: uniform_i
      - expressionIndex: 27
        nameId: uniform_j
      - expressionIndex: 42
        nameId: uniform_k
<<<<<<< HEAD
      - expressionIndex: 52
=======
      - expressionIndex: 54
        nameId: uniform_alphaThreshold
      - expressionIndex: 56
>>>>>>> 72603a9e
        nameId: texture_texture
      processor: {fileID: 4800000, guid: d6a0d93a7ee2a7f41b4f9da448201590, type: 3}
  m_Events:
  - name: OnStart
    startSystems: 00000000
    stopSystems: 
  - name: OnStop
    startSystems: 
    stopSystems: 00000000<|MERGE_RESOLUTION|>--- conflicted
+++ resolved
@@ -319,7 +319,7 @@
       m_Type:
         m_SerializableType: UnityEngine.Gradient, UnityEngine.CoreModule, Version=0.0.0.0,
           Culture=neutral, PublicKeyToken=null
-      m_SerializableObject: '{"colorKeys":[{"color":{"r":1.0,"g":0.0,"b":0.0,"a":1.0},"time":0.0},{"color":{"r":1.0,"g":0.0,"b":0.8901960849761963,"a":1.0},"time":0.18181124329566956},{"color":{"r":0.24313725531101228,"g":0.0,"b":1.0,"a":1.0},"time":0.3466697037220001},{"color":{"r":0.0,"g":0.8352941274642944,"b":1.0,"a":1.0},"time":0.48148319125175478},{"color":{"r":0.0,"g":1.0,"b":0.09019608050584793,"a":1.0},"time":0.6444495320320129},{"color":{"r":0.9450980424880981,"g":1.0,"b":0.0,"a":1.0},"time":0.808896005153656},{"color":{"r":1.0,"g":0.0,"b":0.0,"a":1.0},"time":1.0}],"alphaKeys":[{"alpha":1.0,"time":0.0},{"alpha":1.0,"time":1.0}],"gradientMode":0}'
+      m_SerializableObject: '{"colorKeys":[{"color":{"r":1.0,"g":0.0,"b":0.0,"a":1.0},"time":0.0},{"color":{"r":1.0,"g":0.0,"b":0.8901960849761963,"a":1.0},"time":0.19407950341701508},{"color":{"r":0.24313725531101228,"g":0.0,"b":1.0,"a":1.0},"time":0.3466697037220001},{"color":{"r":0.0,"g":0.8352941274642944,"b":1.0,"a":1.0},"time":0.48148319125175478},{"color":{"r":0.0,"g":1.0,"b":0.09019608050584793,"a":1.0},"time":0.6444495320320129},{"color":{"r":0.9450980424880981,"g":1.0,"b":0.0,"a":1.0},"time":0.808896005153656},{"color":{"r":1.0,"g":0.0,"b":0.0,"a":1.0},"time":1.0}],"alphaKeys":[{"alpha":1.0,"time":0.0},{"alpha":1.0,"time":1.0}],"gradientMode":0}'
   m_Property:
     name: gradient
     m_serializedType:
@@ -396,7 +396,7 @@
   m_EditorClassIdentifier: 
   m_Parent: {fileID: 114414263575358230}
   m_Children: []
-  m_UIPosition: {x: -1128.7045, y: -372.3994}
+  m_UIPosition: {x: -1123.0151, y: -408.7616}
   m_UICollapsed: 0
   m_InputSlots:
   - {fileID: 114895539627855386}
@@ -694,7 +694,7 @@
   m_EditorClassIdentifier: 
   m_Parent: {fileID: 114414263575358230}
   m_Children: []
-  m_UIPosition: {x: -1065.0753, y: -672.2798}
+  m_UIPosition: {x: -1129.7815, y: -564.04456}
   m_UICollapsed: 0
   m_InputSlots:
   - {fileID: 114033435197492354}
@@ -1660,7 +1660,7 @@
   m_EditorClassIdentifier: 
   m_Parent: {fileID: 114414263575358230}
   m_Children: []
-  m_UIPosition: {x: -1194.9442, y: -193.68745}
+  m_UIPosition: {x: -1127.956, y: -245.19292}
   m_UICollapsed: 0
   m_InputSlots: []
   m_OutputSlots:
@@ -1831,10 +1831,11 @@
   m_Children:
   - {fileID: 114907525970966856}
   - {fileID: 114681695356396342}
-  m_UIPosition: {x: -407.09174, y: 246.05034}
+  m_UIPosition: {x: -370.00253, y: 171.31404}
   m_UICollapsed: 0
   m_InputSlots:
   - {fileID: 114353160091965562}
+  - {fileID: 114746892508350722}
   m_OutputSlots: []
   m_Data: {fileID: 114564655996645712}
   m_Space: 0
@@ -1844,8 +1845,10 @@
       slotIndex: 0
   m_OutputFlowSlot:
   - link: []
-  blendMode: 1
+  blendMode: 2
   useSoftParticle: 0
+  flipBook: 0
+  frameInterpolationMode: 0
 --- !u!114 &114364075504055620
 MonoBehaviour:
   m_ObjectHideFlags: 0
@@ -1859,7 +1862,7 @@
   m_EditorClassIdentifier: 
   m_Parent: {fileID: 114414263575358230}
   m_Children: []
-  m_UIPosition: {x: -1695.5046, y: -612.92957}
+  m_UIPosition: {x: -1698.7437, y: -507.0798}
   m_UICollapsed: 0
   m_InputSlots:
   - {fileID: 114319502582359084}
@@ -1913,7 +1916,7 @@
   m_EditorClassIdentifier: 
   m_Parent: {fileID: 114414263575358230}
   m_Children: []
-  m_UIPosition: {x: -2883.9426, y: -486.42456}
+  m_UIPosition: {x: -2943.866, y: -315.75995}
   m_UICollapsed: 0
   m_InputSlots: []
   m_OutputSlots:
@@ -1942,8 +1945,8 @@
   m_EditorClassIdentifier: 
   m_Parent: {fileID: 114414263575358230}
   m_Children: []
-  m_UIPosition: {x: -1039.2435, y: -886.5055}
-  m_UICollapsed: 0
+  m_UIPosition: {x: -1238.067, y: -797.09375}
+  m_UICollapsed: 1
   m_InputSlots:
   - {fileID: 114237047123036786}
   - {fileID: 114711689260163476}
@@ -2048,6 +2051,7 @@
   m_UICollapsed: 0
   m_InputSlots:
   - {fileID: 114164262439558288}
+  - {fileID: 114475239543984432}
   m_OutputSlots: []
   m_Data: {fileID: 114564655996645712}
   m_Space: 0
@@ -2057,8 +2061,10 @@
       slotIndex: 0
   m_OutputFlowSlot:
   - link: []
-  blendMode: 1
+  blendMode: 2
   useSoftParticle: 0
+  flipBook: 0
+  frameInterpolationMode: 0
 --- !u!114 &114401068537687094
 MonoBehaviour:
   m_ObjectHideFlags: 0
@@ -2507,6 +2513,37 @@
     attributes: []
   m_Direction: 1
   m_LinkedSlots: []
+--- !u!114 &114475239543984432
+MonoBehaviour:
+  m_ObjectHideFlags: 0
+  m_PrefabParentObject: {fileID: 0}
+  m_PrefabInternal: {fileID: 0}
+  m_GameObject: {fileID: 0}
+  m_Enabled: 1
+  m_EditorHideFlags: 0
+  m_Script: {fileID: 11500000, guid: f780aa281814f9842a7c076d436932e7, type: 3}
+  m_Name: VFXSlotFloat
+  m_EditorClassIdentifier: 
+  m_Parent: {fileID: 0}
+  m_Children: []
+  m_UIPosition: {x: 0, y: 0}
+  m_UICollapsed: 1
+  m_MasterSlot: {fileID: 114475239543984432}
+  m_MasterData:
+    m_Owner: {fileID: 114398040047341524}
+    m_Value:
+      m_Type:
+        m_SerializableType: System.Single, mscorlib, Version=2.0.0.0, Culture=neutral,
+          PublicKeyToken=b77a5c561934e089
+      m_SerializableObject: 0.9
+  m_Property:
+    name: alphaThreshold
+    m_serializedType:
+      m_SerializableType: System.Single, mscorlib, Version=2.0.0.0, Culture=neutral,
+        PublicKeyToken=b77a5c561934e089
+    attributes: []
+  m_Direction: 0
+  m_LinkedSlots: []
 --- !u!114 &114476131532333764
 MonoBehaviour:
   m_ObjectHideFlags: 0
@@ -3536,7 +3573,7 @@
   m_EditorClassIdentifier: 
   m_Parent: {fileID: 114414263575358230}
   m_Children: []
-  m_UIPosition: {x: -805.5243, y: -531.3363}
+  m_UIPosition: {x: -1240.8182, y: -739.57166}
   m_UICollapsed: 1
   m_InputSlots:
   - {fileID: 114411452540750500}
@@ -3626,7 +3663,7 @@
   m_EditorClassIdentifier: 
   m_Parent: {fileID: 114414263575358230}
   m_Children: []
-  m_UIPosition: {x: -2228.2788, y: -269.20502}
+  m_UIPosition: {x: -2302.2378, y: -236.5761}
   m_UICollapsed: 1
   m_InputSlots:
   - {fileID: 114917735260045088}
@@ -3811,6 +3848,37 @@
   - {fileID: 114764769522410010}
   m_OutputSlots:
   - {fileID: 114544535645131948}
+--- !u!114 &114746892508350722
+MonoBehaviour:
+  m_ObjectHideFlags: 0
+  m_PrefabParentObject: {fileID: 0}
+  m_PrefabInternal: {fileID: 0}
+  m_GameObject: {fileID: 0}
+  m_Enabled: 1
+  m_EditorHideFlags: 0
+  m_Script: {fileID: 11500000, guid: f780aa281814f9842a7c076d436932e7, type: 3}
+  m_Name: VFXSlotFloat
+  m_EditorClassIdentifier: 
+  m_Parent: {fileID: 0}
+  m_Children: []
+  m_UIPosition: {x: 0, y: 0}
+  m_UICollapsed: 1
+  m_MasterSlot: {fileID: 114746892508350722}
+  m_MasterData:
+    m_Owner: {fileID: 114363922546830494}
+    m_Value:
+      m_Type:
+        m_SerializableType: System.Single, mscorlib, Version=2.0.0.0, Culture=neutral,
+          PublicKeyToken=b77a5c561934e089
+      m_SerializableObject: 0.9
+  m_Property:
+    name: alphaThreshold
+    m_serializedType:
+      m_SerializableType: System.Single, mscorlib, Version=2.0.0.0, Culture=neutral,
+        PublicKeyToken=b77a5c561934e089
+    attributes: []
+  m_Direction: 0
+  m_LinkedSlots: []
 --- !u!114 &114761490480994466
 MonoBehaviour:
   m_ObjectHideFlags: 0
@@ -4553,7 +4621,7 @@
   m_Parent: {fileID: 114414263575358230}
   m_Children:
   - {fileID: 114353812460326728}
-  m_UIPosition: {x: 108.456635, y: -1248.7284}
+  m_UIPosition: {x: -317.8945, y: -1248.7285}
   m_UICollapsed: 0
   m_InputSlots: []
   m_OutputSlots: []
@@ -4872,7 +4940,7 @@
   m_EditorClassIdentifier: 
   m_Parent: {fileID: 114414263575358230}
   m_Children: []
-  m_UIPosition: {x: -2607.7795, y: -185.12833}
+  m_UIPosition: {x: -2744.821, y: -150.32416}
   m_UICollapsed: 1
   m_InputSlots: []
   m_OutputSlots:
@@ -5078,15 +5146,15 @@
       data[1]: -1
       data[2]: -1
       data[3]: 1
-    - op: 0
+    - op: 18
       valueIndex: 8
-      data[0]: -1
+      data[0]: 6
       data[1]: -1
       data[2]: -1
       data[3]: 1
-    - op: 18
+    - op: 0
       valueIndex: 9
-      data[0]: 6
+      data[0]: -1
       data[1]: -1
       data[2]: -1
       data[3]: 1
@@ -5102,15 +5170,10 @@
       data[1]: -1
       data[2]: -1
       data[3]: 1
-    - op: 0
+    - op: 30
       valueIndex: 12
-<<<<<<< HEAD
-      data[0]: -1
-      data[1]: -1
-=======
       data[0]: 8
       data[1]: 10
->>>>>>> 72603a9e
       data[2]: -1
       data[3]: 1
     - op: 0
@@ -5119,19 +5182,15 @@
       data[1]: -1
       data[2]: -1
       data[3]: 1
-    - op: 30
+    - op: 0
       valueIndex: 14
-      data[0]: 9
-      data[1]: 8
+      data[0]: -1
+      data[1]: -1
       data[2]: -1
       data[3]: 1
     - op: 30
       valueIndex: 15
-<<<<<<< HEAD
-      data[0]: 7
-=======
       data[0]: 9
->>>>>>> 72603a9e
       data[1]: 10
       data[2]: -1
       data[3]: 1
@@ -5143,13 +5202,8 @@
       data[3]: 1
     - op: 30
       valueIndex: 17
-<<<<<<< HEAD
-      data[0]: 11
-      data[1]: 8
-=======
       data[0]: 7
       data[1]: 11
->>>>>>> 72603a9e
       data[2]: -1
       data[3]: 1
     - op: 0
@@ -5161,33 +5215,19 @@
     - op: 30
       valueIndex: 19
       data[0]: 14
-<<<<<<< HEAD
-      data[1]: 17
-=======
       data[1]: 13
->>>>>>> 72603a9e
       data[2]: -1
       data[3]: 1
     - op: 30
       valueIndex: 20
-<<<<<<< HEAD
-      data[0]: 13
-      data[1]: 12
-=======
       data[0]: 16
       data[1]: 18
->>>>>>> 72603a9e
       data[2]: -1
       data[3]: 1
     - op: 28
       valueIndex: 21
-<<<<<<< HEAD
-      data[0]: 16
-      data[1]: 18
-=======
       data[0]: 12
       data[1]: 15
->>>>>>> 72603a9e
       data[2]: -1
       data[3]: 1
     - op: 27
@@ -5198,11 +5238,7 @@
       data[3]: 1
     - op: 29
       valueIndex: 23
-<<<<<<< HEAD
-      data[0]: 12
-=======
       data[0]: 13
->>>>>>> 72603a9e
       data[1]: 22
       data[2]: -1
       data[3]: 1
@@ -5212,9 +5248,9 @@
       data[1]: -1
       data[2]: -1
       data[3]: 1
-    - op: 19
+    - op: 0
       valueIndex: 25
-      data[0]: 6
+      data[0]: -1
       data[1]: -1
       data[2]: -1
       data[3]: 1
@@ -5248,40 +5284,12 @@
       data[1]: -1
       data[2]: -1
       data[3]: 1
-    - op: 32
+    - op: 0
       valueIndex: 31
-      data[0]: 23
-      data[1]: 24
+      data[0]: -1
+      data[1]: -1
       data[2]: -1
       data[3]: 1
-<<<<<<< HEAD
-    - op: 31
-      valueIndex: 32
-      data[0]: 31
-      data[1]: 30
-      data[2]: -1
-      data[3]: 1
-    - op: 1
-      valueIndex: 33
-      data[0]: 29
-      data[1]: 29
-      data[2]: -1
-      data[3]: -1
-    - op: 2
-      valueIndex: 35
-      data[0]: 28
-      data[1]: 28
-      data[2]: 28
-      data[3]: -1
-    - op: 1
-      valueIndex: 38
-      data[0]: 9
-      data[1]: 25
-      data[2]: -1
-      data[3]: -1
-    - op: 0
-      valueIndex: 40
-=======
     - op: 2
       valueIndex: 32
       data[0]: 29
@@ -5302,20 +5310,10 @@
       data[3]: -1
     - op: 0
       valueIndex: 39
->>>>>>> 72603a9e
       data[0]: -1
       data[1]: -1
       data[2]: -1
       data[3]: 11
-<<<<<<< HEAD
-    - op: 1
-      valueIndex: 41
-      data[0]: 26
-      data[1]: 26
-      data[2]: -1
-      data[3]: -1
-    - op: 0
-=======
     - op: 31
       valueIndex: 40
       data[0]: 28
@@ -5329,7 +5327,6 @@
       data[2]: -1
       data[3]: -1
     - op: 37
->>>>>>> 72603a9e
       valueIndex: 43
       data[0]: 35
       data[1]: 36
@@ -5341,57 +5338,28 @@
       data[1]: -1
       data[2]: -1
       data[3]: 1
-<<<<<<< HEAD
-    - op: 27
-      valueIndex: 44
-      data[0]: 35
-      data[1]: 33
-      data[2]: -1
-      data[3]: 2
-=======
->>>>>>> 72603a9e
     - op: 0
       valueIndex: 48
       data[0]: -1
       data[1]: -1
       data[2]: -1
       data[3]: 1
-<<<<<<< HEAD
-    - op: 37
-      valueIndex: 47
-      data[0]: 36
-      data[1]: 32
-      data[2]: -1
-      data[3]: -1
-    - op: 0
-      valueIndex: 51
-=======
     - op: 0
       valueIndex: 49
->>>>>>> 72603a9e
       data[0]: -1
       data[1]: -1
       data[2]: -1
       data[3]: 1
-<<<<<<< HEAD
-=======
     - op: 27
       valueIndex: 50
       data[0]: 33
       data[1]: 34
       data[2]: -1
       data[3]: 2
->>>>>>> 72603a9e
     - op: 35
       valueIndex: 52
       data[0]: 38
       data[1]: -1
-<<<<<<< HEAD
-      data[2]: 1
-      data[3]: 2
-    - op: 0
-      valueIndex: 53
-=======
       data[2]: 2
       data[3]: 4
     - op: 35
@@ -5408,15 +5376,10 @@
       data[3]: 4
     - op: 0
       valueIndex: 55
->>>>>>> 72603a9e
       data[0]: -1
       data[1]: -1
       data[2]: -1
       data[3]: 1
-<<<<<<< HEAD
-    - op: 0
-      valueIndex: 54
-=======
     - op: 35
       valueIndex: 56
       data[0]: 42
@@ -5425,47 +5388,19 @@
       data[3]: 2
     - op: 0
       valueIndex: 57
->>>>>>> 72603a9e
       data[0]: -1
       data[1]: -1
       data[2]: -1
       data[3]: 1
     - op: 27
-<<<<<<< HEAD
-      valueIndex: 55
-=======
       valueIndex: 58
->>>>>>> 72603a9e
       data[0]: 2
       data[1]: 39
       data[2]: -1
       data[3]: 1
     - op: 35
-<<<<<<< HEAD
-      valueIndex: 56
-      data[0]: 41
-      data[1]: -1
-      data[2]: 0
-      data[3]: 4
-    - op: 35
-      valueIndex: 57
-      data[0]: 39
-      data[1]: -1
-      data[2]: 0
-      data[3]: 2
-    - op: 35
-      valueIndex: 58
-      data[0]: 41
-      data[1]: -1
-      data[2]: 2
-      data[3]: 4
-    - op: 35
-      valueIndex: 59
-      data[0]: 41
-=======
       valueIndex: 59
       data[0]: 38
->>>>>>> 72603a9e
       data[1]: -1
       data[2]: 0
       data[3]: 4
@@ -5480,33 +5415,6 @@
       data[0]: -1
       data[1]: -1
       data[2]: -1
-<<<<<<< HEAD
-      data[3]: 7
-    - op: 2
-      valueIndex: 63
-      data[0]: 47
-      data[1]: 50
-      data[2]: 49
-      data[3]: -1
-    - op: 13
-      valueIndex: 66
-      data[0]: -1
-      data[1]: -1
-      data[2]: -1
-      data[3]: -1
-    - op: 2
-      valueIndex: 67
-      data[0]: 48
-      data[1]: 44
-      data[2]: 43
-      data[3]: -1
-    - op: 27
-      valueIndex: 70
-      data[0]: 2
-      data[1]: 45
-      data[2]: -1
-      data[3]: 1
-=======
       data[3]: 1
     - op: 2
       valueIndex: 62
@@ -5556,9 +5464,8 @@
       data[1]: -1
       data[2]: -1
       data[3]: -1
->>>>>>> 72603a9e
     m_SemanticToExpressionIndex:
-      758884082: 56
+      758884082: 57
     m_NeedsLocalToWorld: 0
     m_NeedsWorldToLocal: 0
   m_ExposedExpressions: []
@@ -5578,17 +5485,6 @@
         m_Value: 0.5
       - m_ExpressionIndex: 7
         m_Value: 1
-<<<<<<< HEAD
-      - m_ExpressionIndex: 8
-        m_Value: -1
-      - m_ExpressionIndex: 10
-        m_Value: -1
-      - m_ExpressionIndex: 11
-        m_Value: 1
-      - m_ExpressionIndex: 12
-        m_Value: 0
-      - m_ExpressionIndex: 13
-=======
       - m_ExpressionIndex: 9
         m_Value: 1
       - m_ExpressionIndex: 10
@@ -5598,7 +5494,6 @@
       - m_ExpressionIndex: 13
         m_Value: 0
       - m_ExpressionIndex: 14
->>>>>>> 72603a9e
         m_Value: 1
       - m_ExpressionIndex: 16
         m_Value: 1
@@ -5606,19 +5501,9 @@
         m_Value: 0.5
       - m_ExpressionIndex: 24
         m_Value: 0
+      - m_ExpressionIndex: 25
+        m_Value: 1
       - m_ExpressionIndex: 26
-<<<<<<< HEAD
-        m_Value: 1
-      - m_ExpressionIndex: 27
-        m_Value: 0.15
-      - m_ExpressionIndex: 28
-        m_Value: 0.5
-      - m_ExpressionIndex: 29
-        m_Value: 0.1
-      - m_ExpressionIndex: 30
-        m_Value: 1
-      - m_ExpressionIndex: 38
-=======
         m_Value: 0.15
       - m_ExpressionIndex: 29
         m_Value: 0.5
@@ -5627,20 +5512,11 @@
       - m_ExpressionIndex: 31
         m_Value: 0.1
       - m_ExpressionIndex: 39
->>>>>>> 72603a9e
         m_Value: 0.05
       - m_ExpressionIndex: 40
         m_Value: 0
-      - m_ExpressionIndex: 42
+      - m_ExpressionIndex: 41
         m_Value: 0
-<<<<<<< HEAD
-      - m_ExpressionIndex: 44
-        m_Value: 0
-      - m_ExpressionIndex: 45
-        m_Value: 10
-      - m_ExpressionIndex: 51
-        m_Value: 15
-=======
       - m_ExpressionIndex: 46
         m_Value: 0
       - m_ExpressionIndex: 48
@@ -5655,7 +5531,6 @@
         m_Value: 0
       - m_ExpressionIndex: 59
         m_Value: 0.9
->>>>>>> 72603a9e
     m_Vector2f:
       m_Array: []
     m_Vector3f:
@@ -5684,7 +5559,7 @@
           key6: {r: 1, g: 0, b: 0, a: 0}
           key7: {r: 0, g: 0, b: 0, a: 0}
           ctime0: 0
-          ctime1: 11915
+          ctime1: 12719
           ctime2: 22719
           ctime3: 31554
           ctime4: 42234
@@ -5735,7 +5610,7 @@
     - type: 268435457
       buffers: []
       values:
-      - expressionIndex: 56
+      - expressionIndex: 57
         nameId: Rate
       processor: {fileID: 0}
   - type: 1
@@ -5761,18 +5636,6 @@
       - bufferIndex: 2
         nameId: deadListCount
       values:
-<<<<<<< HEAD
-      - expressionIndex: 53
-        nameId: uniform_Color_b
-      - expressionIndex: 55
-        nameId: uniform_Position_c
-      - expressionIndex: 34
-        nameId: uniform_d
-      - expressionIndex: 46
-        nameId: uniform_e
-      - expressionIndex: 51
-        nameId: uniform_Lifetime_e
-=======
       - expressionIndex: 55
         nameId: uniform_Lifetime_b
       - expressionIndex: 52
@@ -5787,7 +5650,6 @@
         nameId: uniform_g
       - expressionIndex: 51
         nameId: uniform_Lifetime_g
->>>>>>> 72603a9e
       processor: {fileID: 7200000, guid: c93706a333afbc34f8bf48b741fb2da5, type: 3}
     - type: 805306368
       buffers:
@@ -5796,11 +5658,7 @@
       - bufferIndex: 1
         nameId: deadListOut
       values:
-<<<<<<< HEAD
-      - expressionIndex: 54
-=======
       - expressionIndex: 60
->>>>>>> 72603a9e
         nameId: uniform_deltaTime_b
       processor: {fileID: 7200000, guid: 4acd98df71ebe3948b12e69f52b1d329, type: 3}
     - type: 1073741826
@@ -5818,27 +5676,19 @@
         nameId: uniform_e
       - expressionIndex: 11
         nameId: uniform_f
-<<<<<<< HEAD
-      - expressionIndex: 15
-=======
       - expressionIndex: 17
->>>>>>> 72603a9e
         nameId: uniform_g
       - expressionIndex: 20
         nameId: uniform_h
       - expressionIndex: 37
         nameId: uniform_i
-      - expressionIndex: 27
+      - expressionIndex: 26
         nameId: uniform_j
       - expressionIndex: 40
         nameId: uniform_k
-<<<<<<< HEAD
-      - expressionIndex: 52
-=======
       - expressionIndex: 59
         nameId: uniform_alphaThreshold
       - expressionIndex: 56
->>>>>>> 72603a9e
         nameId: texture_texture
       processor: {fileID: 4800000, guid: 019e801e17ad13a43ad6613323eb56bc, type: 3}
     - type: 1073741826
@@ -5856,27 +5706,19 @@
         nameId: uniform_e
       - expressionIndex: 11
         nameId: uniform_f
-<<<<<<< HEAD
-      - expressionIndex: 15
-=======
       - expressionIndex: 17
->>>>>>> 72603a9e
         nameId: uniform_g
       - expressionIndex: 20
         nameId: uniform_h
       - expressionIndex: 37
         nameId: uniform_i
-      - expressionIndex: 27
+      - expressionIndex: 26
         nameId: uniform_j
-      - expressionIndex: 42
+      - expressionIndex: 41
         nameId: uniform_k
-<<<<<<< HEAD
-      - expressionIndex: 52
-=======
       - expressionIndex: 54
         nameId: uniform_alphaThreshold
       - expressionIndex: 56
->>>>>>> 72603a9e
         nameId: texture_texture
       processor: {fileID: 4800000, guid: d6a0d93a7ee2a7f41b4f9da448201590, type: 3}
   m_Events:
