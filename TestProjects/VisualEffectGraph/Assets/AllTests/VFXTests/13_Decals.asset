%YAML 1.1
%TAG !u! tag:unity3d.com,2011:
--- !u!114 &114000249013059610
MonoBehaviour:
  m_ObjectHideFlags: 1
  m_PrefabParentObject: {fileID: 0}
  m_PrefabInternal: {fileID: 0}
  m_GameObject: {fileID: 0}
  m_Enabled: 1
  m_EditorHideFlags: 0
  m_Script: {fileID: 11500000, guid: f780aa281814f9842a7c076d436932e7, type: 3}
  m_Name: VFXSlotFloat
  m_EditorClassIdentifier: 
  m_Parent: {fileID: 0}
  m_Children: []
  m_UIPosition: {x: 0, y: 0}
  m_UICollapsed: 1
  m_UISuperCollapsed: 0
  m_MasterSlot: {fileID: 114000249013059610}
  m_MasterData:
    m_Owner: {fileID: 114883585790621896}
    m_Value:
      m_Type:
        m_SerializableType: System.Single, mscorlib, Version=2.0.0.0, Culture=neutral,
          PublicKeyToken=b77a5c561934e089
      m_SerializableObject: 0
  m_Property:
    name: Friction
    m_serializedType:
      m_SerializableType: System.Single, mscorlib, Version=2.0.0.0, Culture=neutral,
        PublicKeyToken=b77a5c561934e089
    attributes:
    - m_Type: 3
      m_Min: -Infinity
      m_Max: Infinity
      m_Tooltip: How much speed is lost after a collision.
    - m_Type: 1
      m_Min: 0
      m_Max: Infinity
      m_Tooltip: 
  m_Direction: 0
  m_LinkedSlots: []
--- !u!114 &114009626957548980
MonoBehaviour:
  m_ObjectHideFlags: 1
  m_PrefabParentObject: {fileID: 0}
  m_PrefabInternal: {fileID: 0}
  m_GameObject: {fileID: 0}
  m_Enabled: 1
  m_EditorHideFlags: 0
  m_Script: {fileID: 11500000, guid: c5a01bfed03be414682c4e7fd9484667, type: 3}
  m_Name: VFXOperatorLinearInterpolate
  m_EditorClassIdentifier: 
  m_Parent: {fileID: 114713359854958158}
  m_Children: []
  m_UIPosition: {x: 2883.2668, y: 725.63684}
  m_UICollapsed: 0
  m_UISuperCollapsed: 0
  m_InputSlots:
  - {fileID: 114950434824149352}
  - {fileID: 114422298293528604}
  - {fileID: 114367584126150940}
  m_OutputSlots:
  - {fileID: 114097133960865156}
--- !u!114 &114010814789091134
MonoBehaviour:
  m_ObjectHideFlags: 1
  m_PrefabParentObject: {fileID: 0}
  m_PrefabInternal: {fileID: 0}
  m_GameObject: {fileID: 0}
  m_Enabled: 1
  m_EditorHideFlags: 0
  m_Script: {fileID: 11500000, guid: 70a331b1d86cc8d4aa106ccbe0da5852, type: 3}
  m_Name: VFXSlotTexture2D
  m_EditorClassIdentifier: 
  m_Parent: {fileID: 0}
  m_Children: []
  m_UIPosition: {x: 0, y: 0}
  m_UICollapsed: 1
  m_UISuperCollapsed: 0
  m_MasterSlot: {fileID: 114010814789091134}
  m_MasterData:
    m_Owner: {fileID: 114303831766578312}
    m_Value:
      m_Type:
        m_SerializableType: UnityEngine.Texture2D, UnityEngine.CoreModule, Version=0.0.0.0,
          Culture=neutral, PublicKeyToken=null
      m_SerializableObject: '{"obj":{"fileID":2800000,"guid":"3e33dd45070966345a8e627750d2afd3","type":3}}'
  m_Property:
    name: mainTexture
    m_serializedType:
      m_SerializableType: UnityEngine.Texture2D, UnityEngine.CoreModule, Version=0.0.0.0,
        Culture=neutral, PublicKeyToken=null
    attributes: []
  m_Direction: 0
  m_LinkedSlots: []
--- !u!114 &114025127266457648
MonoBehaviour:
  m_ObjectHideFlags: 1
  m_PrefabParentObject: {fileID: 0}
  m_PrefabInternal: {fileID: 0}
  m_GameObject: {fileID: 0}
  m_Enabled: 1
  m_EditorHideFlags: 0
  m_Script: {fileID: 11500000, guid: ac39bd03fca81b849929b9c966f1836a, type: 3}
  m_Name: VFXSlotFloat3
  m_EditorClassIdentifier: 
  m_Parent: {fileID: 0}
  m_Children:
  - {fileID: 114033376383553688}
  - {fileID: 114052862357001812}
  - {fileID: 114168124533639860}
  m_UIPosition: {x: 0, y: 0}
  m_UICollapsed: 1
  m_UISuperCollapsed: 0
  m_MasterSlot: {fileID: 114025127266457648}
  m_MasterData:
    m_Owner: {fileID: 114562634610743822}
    m_Value:
      m_Type:
        m_SerializableType: UnityEngine.Vector3, UnityEngine.CoreModule, Version=0.0.0.0,
          Culture=neutral, PublicKeyToken=null
      m_SerializableObject: '{"x":0.0,"y":0.0,"z":0.0}'
  m_Property:
    name: velocity
    m_serializedType:
      m_SerializableType: UnityEngine.Vector3, UnityEngine.CoreModule, Version=0.0.0.0,
        Culture=neutral, PublicKeyToken=null
    attributes: []
  m_Direction: 1
  m_LinkedSlots:
  - {fileID: 114457630835244914}
--- !u!114 &114031990529747602
MonoBehaviour:
  m_ObjectHideFlags: 1
  m_PrefabParentObject: {fileID: 0}
  m_PrefabInternal: {fileID: 0}
  m_GameObject: {fileID: 0}
  m_Enabled: 1
  m_EditorHideFlags: 0
  m_Script: {fileID: 11500000, guid: f780aa281814f9842a7c076d436932e7, type: 3}
  m_Name: VFXSlotFloat
  m_EditorClassIdentifier: 
  m_Parent: {fileID: 114551134472462742}
  m_Children: []
  m_UIPosition: {x: 0, y: 0}
  m_UICollapsed: 1
  m_UISuperCollapsed: 0
  m_MasterSlot: {fileID: 114551134472462742}
  m_MasterData:
    m_Owner: {fileID: 0}
    m_Value:
      m_Type:
        m_SerializableType: 
      m_SerializableObject: 
  m_Property:
    name: y
    m_serializedType:
      m_SerializableType: System.Single, mscorlib, Version=2.0.0.0, Culture=neutral,
        PublicKeyToken=b77a5c561934e089
    attributes: []
  m_Direction: 0
  m_LinkedSlots: []
--- !u!114 &114033133520281462
MonoBehaviour:
  m_ObjectHideFlags: 1
  m_PrefabParentObject: {fileID: 0}
  m_PrefabInternal: {fileID: 0}
  m_GameObject: {fileID: 0}
  m_Enabled: 1
  m_EditorHideFlags: 0
  m_Script: {fileID: 11500000, guid: 1b605c022ee79394a8a776c0869b3f9a, type: 3}
  m_Name: VFXSlot
  m_EditorClassIdentifier: 
  m_Parent: {fileID: 0}
  m_Children:
  - {fileID: 114665622536376714}
  - {fileID: 114830886013848898}
  m_UIPosition: {x: 0, y: 0}
  m_UICollapsed: 0
  m_UISuperCollapsed: 0
  m_MasterSlot: {fileID: 114033133520281462}
  m_MasterData:
    m_Owner: {fileID: 114883585790621896}
    m_Value:
      m_Type:
        m_SerializableType: UnityEditor.VFX.Sphere, Assembly-CSharp-Editor-testable,
          Version=0.0.0.0, Culture=neutral, PublicKeyToken=null
      m_SerializableObject: '{"space":0,"center":{"x":0.0,"y":0.0,"z":0.0},"radius":1.0}'
  m_Property:
    name: Sphere
    m_serializedType:
      m_SerializableType: UnityEditor.VFX.Sphere, Assembly-CSharp-Editor-testable,
        Version=0.0.0.0, Culture=neutral, PublicKeyToken=null
    attributes:
    - m_Type: 3
      m_Min: -Infinity
      m_Max: Infinity
      m_Tooltip: The collision sphere.
  m_Direction: 0
  m_LinkedSlots:
  - {fileID: 114544607760722526}
--- !u!114 &114033376383553688
MonoBehaviour:
  m_ObjectHideFlags: 1
  m_PrefabParentObject: {fileID: 0}
  m_PrefabInternal: {fileID: 0}
  m_GameObject: {fileID: 0}
  m_Enabled: 1
  m_EditorHideFlags: 0
  m_Script: {fileID: 11500000, guid: f780aa281814f9842a7c076d436932e7, type: 3}
  m_Name: VFXSlotFloat
  m_EditorClassIdentifier: 
  m_Parent: {fileID: 114025127266457648}
  m_Children: []
  m_UIPosition: {x: 0, y: 0}
  m_UICollapsed: 1
  m_UISuperCollapsed: 0
  m_MasterSlot: {fileID: 114025127266457648}
  m_MasterData:
    m_Owner: {fileID: 0}
    m_Value:
      m_Type:
        m_SerializableType: 
      m_SerializableObject: 
  m_Property:
    name: x
    m_serializedType:
      m_SerializableType: System.Single, mscorlib, Version=2.0.0.0, Culture=neutral,
        PublicKeyToken=b77a5c561934e089
    attributes: []
  m_Direction: 1
  m_LinkedSlots: []
--- !u!114 &114036886090153582
MonoBehaviour:
  m_ObjectHideFlags: 1
  m_PrefabParentObject: {fileID: 0}
  m_PrefabInternal: {fileID: 0}
  m_GameObject: {fileID: 0}
  m_Enabled: 1
  m_EditorHideFlags: 0
  m_Script: {fileID: 11500000, guid: f780aa281814f9842a7c076d436932e7, type: 3}
  m_Name: VFXSlotFloat
  m_EditorClassIdentifier: 
  m_Parent: {fileID: 114512778395247320}
  m_Children: []
  m_UIPosition: {x: 0, y: 0}
  m_UICollapsed: 1
  m_UISuperCollapsed: 0
  m_MasterSlot: {fileID: 114512778395247320}
  m_MasterData:
    m_Owner: {fileID: 0}
    m_Value:
      m_Type:
        m_SerializableType: 
      m_SerializableObject: 
  m_Property:
    name: z
    m_serializedType:
      m_SerializableType: System.Single, mscorlib, Version=2.0.0.0, Culture=neutral,
        PublicKeyToken=b77a5c561934e089
    attributes: []
  m_Direction: 1
  m_LinkedSlots: []
--- !u!114 &114038605348355222
MonoBehaviour:
  m_ObjectHideFlags: 1
  m_PrefabParentObject: {fileID: 0}
  m_PrefabInternal: {fileID: 0}
  m_GameObject: {fileID: 0}
  m_Enabled: 1
  m_EditorHideFlags: 0
  m_Script: {fileID: 11500000, guid: f780aa281814f9842a7c076d436932e7, type: 3}
  m_Name: VFXSlotFloat
  m_EditorClassIdentifier: 
  m_Parent: {fileID: 0}
  m_Children: []
  m_UIPosition: {x: 0, y: 0}
  m_UICollapsed: 1
  m_UISuperCollapsed: 0
  m_MasterSlot: {fileID: 114038605348355222}
  m_MasterData:
    m_Owner: {fileID: 114563854899732084}
    m_Value:
      m_Type:
        m_SerializableType: System.Single, mscorlib, Version=2.0.0.0, Culture=neutral,
          PublicKeyToken=b77a5c561934e089
      m_SerializableObject: 5000
  m_Property:
    name: Rate
    m_serializedType:
      m_SerializableType: System.Single, mscorlib, Version=2.0.0.0, Culture=neutral,
        PublicKeyToken=b77a5c561934e089
    attributes:
    - m_Type: 1
      m_Min: 0
      m_Max: Infinity
      m_Tooltip: 
  m_Direction: 0
  m_LinkedSlots: []
--- !u!114 &114041647563478622
MonoBehaviour:
  m_ObjectHideFlags: 1
  m_PrefabParentObject: {fileID: 0}
  m_PrefabInternal: {fileID: 0}
  m_GameObject: {fileID: 0}
  m_Enabled: 1
  m_EditorHideFlags: 0
  m_Script: {fileID: 11500000, guid: f780aa281814f9842a7c076d436932e7, type: 3}
  m_Name: VFXSlotFloat
  m_EditorClassIdentifier: 
  m_Parent: {fileID: 114811023005691920}
  m_Children: []
  m_UIPosition: {x: 0, y: 0}
  m_UICollapsed: 1
  m_UISuperCollapsed: 0
  m_MasterSlot: {fileID: 114811023005691920}
  m_MasterData:
    m_Owner: {fileID: 0}
    m_Value:
      m_Type:
        m_SerializableType: 
      m_SerializableObject: 
  m_Property:
    name: y
    m_serializedType:
      m_SerializableType: System.Single, mscorlib, Version=2.0.0.0, Culture=neutral,
        PublicKeyToken=b77a5c561934e089
    attributes: []
  m_Direction: 1
  m_LinkedSlots: []
--- !u!114 &114043929064028208
MonoBehaviour:
  m_ObjectHideFlags: 1
  m_PrefabParentObject: {fileID: 0}
  m_PrefabInternal: {fileID: 0}
  m_GameObject: {fileID: 0}
  m_Enabled: 1
  m_EditorHideFlags: 0
  m_Script: {fileID: 11500000, guid: f780aa281814f9842a7c076d436932e7, type: 3}
  m_Name: VFXSlotFloat
  m_EditorClassIdentifier: 
  m_Parent: {fileID: 114231347177396886}
  m_Children: []
  m_UIPosition: {x: 0, y: 0}
  m_UICollapsed: 1
  m_UISuperCollapsed: 0
  m_MasterSlot: {fileID: 114231347177396886}
  m_MasterData:
    m_Owner: {fileID: 0}
    m_Value:
      m_Type:
        m_SerializableType: 
      m_SerializableObject: 
  m_Property:
    name: y
    m_serializedType:
      m_SerializableType: System.Single, mscorlib, Version=2.0.0.0, Culture=neutral,
        PublicKeyToken=b77a5c561934e089
    attributes: []
  m_Direction: 0
  m_LinkedSlots: []
--- !u!114 &114043932397582438
MonoBehaviour:
  m_ObjectHideFlags: 1
  m_PrefabParentObject: {fileID: 0}
  m_PrefabInternal: {fileID: 0}
  m_GameObject: {fileID: 0}
  m_Enabled: 1
  m_EditorHideFlags: 0
  m_Script: {fileID: 11500000, guid: c499060cea9bbb24b8d723eafa343303, type: 3}
  m_Name: VFXSlotFloat4
  m_EditorClassIdentifier: 
  m_Parent: {fileID: 0}
  m_Children:
  - {fileID: 114810592525458316}
  - {fileID: 114683432350383382}
  - {fileID: 114954753741965354}
  - {fileID: 114342106308192842}
  m_UIPosition: {x: 0, y: 0}
  m_UICollapsed: 1
  m_UISuperCollapsed: 0
  m_MasterSlot: {fileID: 114043932397582438}
  m_MasterData:
    m_Owner: {fileID: 114785965627119840}
    m_Value:
      m_Type:
        m_SerializableType: UnityEngine.Vector4, UnityEngine.CoreModule, Version=0.0.0.0,
          Culture=neutral, PublicKeyToken=null
      m_SerializableObject: '{"x":0.0,"y":0.0,"z":0.0,"w":0.0}'
  m_Property:
    name: s
    m_serializedType:
      m_SerializableType: UnityEngine.Vector4, UnityEngine.CoreModule, Version=0.0.0.0,
        Culture=neutral, PublicKeyToken=null
    attributes: []
  m_Direction: 1
  m_LinkedSlots:
  - {fileID: 114950434824149352}
--- !u!114 &114046870959424160
MonoBehaviour:
  m_ObjectHideFlags: 1
  m_PrefabParentObject: {fileID: 0}
  m_PrefabInternal: {fileID: 0}
  m_GameObject: {fileID: 0}
  m_Enabled: 1
  m_EditorHideFlags: 0
  m_Script: {fileID: 11500000, guid: f780aa281814f9842a7c076d436932e7, type: 3}
  m_Name: VFXSlotFloat
  m_EditorClassIdentifier: 
  m_Parent: {fileID: 114919129832749232}
  m_Children: []
  m_UIPosition: {x: 0, y: 0}
  m_UICollapsed: 1
  m_UISuperCollapsed: 0
  m_MasterSlot: {fileID: 114919129832749232}
  m_MasterData:
    m_Owner: {fileID: 0}
    m_Value:
      m_Type:
        m_SerializableType: 
      m_SerializableObject: 
  m_Property:
    name: x
    m_serializedType:
      m_SerializableType: System.Single, mscorlib, Version=2.0.0.0, Culture=neutral,
        PublicKeyToken=b77a5c561934e089
    attributes: []
  m_Direction: 0
  m_LinkedSlots: []
--- !u!114 &114051925535847740
MonoBehaviour:
  m_ObjectHideFlags: 1
  m_PrefabParentObject: {fileID: 0}
  m_PrefabInternal: {fileID: 0}
  m_GameObject: {fileID: 0}
  m_Enabled: 1
  m_EditorHideFlags: 0
  m_Script: {fileID: 11500000, guid: f780aa281814f9842a7c076d436932e7, type: 3}
  m_Name: VFXSlotFloat
  m_EditorClassIdentifier: 
  m_Parent: {fileID: 114919129832749232}
  m_Children: []
  m_UIPosition: {x: 0, y: 0}
  m_UICollapsed: 1
  m_UISuperCollapsed: 0
  m_MasterSlot: {fileID: 114919129832749232}
  m_MasterData:
    m_Owner: {fileID: 0}
    m_Value:
      m_Type:
        m_SerializableType: 
      m_SerializableObject: 
  m_Property:
    name: z
    m_serializedType:
      m_SerializableType: System.Single, mscorlib, Version=2.0.0.0, Culture=neutral,
        PublicKeyToken=b77a5c561934e089
    attributes: []
  m_Direction: 0
  m_LinkedSlots: []
--- !u!114 &114052862357001812
MonoBehaviour:
  m_ObjectHideFlags: 1
  m_PrefabParentObject: {fileID: 0}
  m_PrefabInternal: {fileID: 0}
  m_GameObject: {fileID: 0}
  m_Enabled: 1
  m_EditorHideFlags: 0
  m_Script: {fileID: 11500000, guid: f780aa281814f9842a7c076d436932e7, type: 3}
  m_Name: VFXSlotFloat
  m_EditorClassIdentifier: 
  m_Parent: {fileID: 114025127266457648}
  m_Children: []
  m_UIPosition: {x: 0, y: 0}
  m_UICollapsed: 1
  m_UISuperCollapsed: 0
  m_MasterSlot: {fileID: 114025127266457648}
  m_MasterData:
    m_Owner: {fileID: 0}
    m_Value:
      m_Type:
        m_SerializableType: 
      m_SerializableObject: 
  m_Property:
    name: y
    m_serializedType:
      m_SerializableType: System.Single, mscorlib, Version=2.0.0.0, Culture=neutral,
        PublicKeyToken=b77a5c561934e089
    attributes: []
  m_Direction: 1
  m_LinkedSlots: []
--- !u!114 &114067004915606860
MonoBehaviour:
  m_ObjectHideFlags: 1
  m_PrefabParentObject: {fileID: 0}
  m_PrefabInternal: {fileID: 0}
  m_GameObject: {fileID: 0}
  m_Enabled: 1
  m_EditorHideFlags: 0
  m_Script: {fileID: 11500000, guid: a971fa2e110a0ac42ac1d8dae408704b, type: 3}
  m_Name: SetAttribute
  m_EditorClassIdentifier: 
  m_Parent: {fileID: 114303831766578312}
  m_Children: []
  m_UIPosition: {x: 0, y: 0}
  m_UICollapsed: 0
  m_UISuperCollapsed: 0
  m_InputSlots:
  - {fileID: 114750773615314292}
  m_OutputSlots: []
  m_Disabled: 0
  attribute: alpha
  Composition: 0
  Random: 0
--- !u!114 &114075075711386676
MonoBehaviour:
  m_ObjectHideFlags: 1
  m_PrefabParentObject: {fileID: 0}
  m_PrefabInternal: {fileID: 0}
  m_GameObject: {fileID: 0}
  m_Enabled: 1
  m_EditorHideFlags: 0
  m_Script: {fileID: 11500000, guid: f780aa281814f9842a7c076d436932e7, type: 3}
  m_Name: VFXSlotFloat
  m_EditorClassIdentifier: 
  m_Parent: {fileID: 114114834903564368}
  m_Children: []
  m_UIPosition: {x: 0, y: 0}
  m_UICollapsed: 1
  m_UISuperCollapsed: 0
  m_MasterSlot: {fileID: 114332050269094380}
  m_MasterData:
    m_Owner: {fileID: 0}
    m_Value:
      m_Type:
        m_SerializableType: 
      m_SerializableObject: 
  m_Property:
    name: x
    m_serializedType:
      m_SerializableType: System.Single, mscorlib, Version=2.0.0.0, Culture=neutral,
        PublicKeyToken=b77a5c561934e089
    attributes: []
  m_Direction: 0
  m_LinkedSlots: []
--- !u!114 &114075609114674032
MonoBehaviour:
  m_ObjectHideFlags: 1
  m_PrefabParentObject: {fileID: 0}
  m_PrefabInternal: {fileID: 0}
  m_GameObject: {fileID: 0}
  m_Enabled: 1
  m_EditorHideFlags: 0
  m_Script: {fileID: 11500000, guid: f780aa281814f9842a7c076d436932e7, type: 3}
  m_Name: VFXSlotFloat
  m_EditorClassIdentifier: 
  m_Parent: {fileID: 114858660365901322}
  m_Children: []
  m_UIPosition: {x: 0, y: 0}
  m_UICollapsed: 1
  m_UISuperCollapsed: 0
  m_MasterSlot: {fileID: 114858660365901322}
  m_MasterData:
    m_Owner: {fileID: 0}
    m_Value:
      m_Type:
        m_SerializableType: 
      m_SerializableObject: 
  m_Property:
    name: y
    m_serializedType:
      m_SerializableType: System.Single, mscorlib, Version=2.0.0.0, Culture=neutral,
        PublicKeyToken=b77a5c561934e089
    attributes: []
  m_Direction: 1
  m_LinkedSlots: []
--- !u!114 &114078648237407046
MonoBehaviour:
  m_ObjectHideFlags: 1
  m_PrefabParentObject: {fileID: 0}
  m_PrefabInternal: {fileID: 0}
  m_GameObject: {fileID: 0}
  m_Enabled: 1
  m_EditorHideFlags: 0
  m_Script: {fileID: 11500000, guid: f780aa281814f9842a7c076d436932e7, type: 3}
  m_Name: VFXSlotFloat
  m_EditorClassIdentifier: 
  m_Parent: {fileID: 0}
  m_Children: []
  m_UIPosition: {x: 0, y: 0}
  m_UICollapsed: 1
  m_UISuperCollapsed: 0
  m_MasterSlot: {fileID: 114078648237407046}
  m_MasterData:
    m_Owner: {fileID: 114883585790621896}
    m_Value:
      m_Type:
        m_SerializableType: System.Single, mscorlib, Version=2.0.0.0, Culture=neutral,
          PublicKeyToken=b77a5c561934e089
      m_SerializableObject: 0
  m_Property:
    name: Elasticity
    m_serializedType:
      m_SerializableType: System.Single, mscorlib, Version=2.0.0.0, Culture=neutral,
        PublicKeyToken=b77a5c561934e089
    attributes:
    - m_Type: 3
      m_Min: -Infinity
      m_Max: Infinity
      m_Tooltip: How much bounce to apply after a collision.
    - m_Type: 1
      m_Min: 0
      m_Max: Infinity
      m_Tooltip: 
  m_Direction: 0
  m_LinkedSlots: []
--- !u!114 &114079731377069008
MonoBehaviour:
  m_ObjectHideFlags: 1
  m_PrefabParentObject: {fileID: 0}
  m_PrefabInternal: {fileID: 0}
  m_GameObject: {fileID: 0}
  m_Enabled: 1
  m_EditorHideFlags: 0
  m_Script: {fileID: 11500000, guid: f780aa281814f9842a7c076d436932e7, type: 3}
  m_Name: VFXSlotFloat
  m_EditorClassIdentifier: 
  m_Parent: {fileID: 114972554322309310}
  m_Children: []
  m_UIPosition: {x: 0, y: 0}
  m_UICollapsed: 1
  m_UISuperCollapsed: 0
  m_MasterSlot: {fileID: 114332050269094380}
  m_MasterData:
    m_Owner: {fileID: 0}
    m_Value:
      m_Type:
        m_SerializableType: 
      m_SerializableObject: 
  m_Property:
    name: y
    m_serializedType:
      m_SerializableType: System.Single, mscorlib, Version=2.0.0.0, Culture=neutral,
        PublicKeyToken=b77a5c561934e089
    attributes: []
  m_Direction: 0
  m_LinkedSlots:
  - {fileID: 114517760169447178}
--- !u!114 &114087321878891130
MonoBehaviour:
  m_ObjectHideFlags: 1
  m_PrefabParentObject: {fileID: 0}
  m_PrefabInternal: {fileID: 0}
  m_GameObject: {fileID: 0}
  m_Enabled: 1
  m_EditorHideFlags: 0
  m_Script: {fileID: 11500000, guid: f780aa281814f9842a7c076d436932e7, type: 3}
  m_Name: VFXSlotFloat
  m_EditorClassIdentifier: 
  m_Parent: {fileID: 114551134472462742}
  m_Children: []
  m_UIPosition: {x: 0, y: 0}
  m_UICollapsed: 1
  m_UISuperCollapsed: 0
  m_MasterSlot: {fileID: 114551134472462742}
  m_MasterData:
    m_Owner: {fileID: 0}
    m_Value:
      m_Type:
        m_SerializableType: 
      m_SerializableObject: 
  m_Property:
    name: z
    m_serializedType:
      m_SerializableType: System.Single, mscorlib, Version=2.0.0.0, Culture=neutral,
        PublicKeyToken=b77a5c561934e089
    attributes: []
  m_Direction: 0
  m_LinkedSlots: []
--- !u!114 &114088044937819362
MonoBehaviour:
  m_ObjectHideFlags: 1
  m_PrefabParentObject: {fileID: 0}
  m_PrefabInternal: {fileID: 0}
  m_GameObject: {fileID: 0}
  m_Enabled: 1
  m_EditorHideFlags: 0
  m_Script: {fileID: 11500000, guid: ac39bd03fca81b849929b9c966f1836a, type: 3}
  m_Name: VFXSlotFloat3
  m_EditorClassIdentifier: 
  m_Parent: {fileID: 0}
  m_Children:
  - {fileID: 114208475507964850}
  - {fileID: 114090089700403864}
  - {fileID: 114344014375645944}
  m_UIPosition: {x: 0, y: 0}
  m_UICollapsed: 1
  m_UISuperCollapsed: 0
  m_MasterSlot: {fileID: 114088044937819362}
  m_MasterData:
    m_Owner: {fileID: 114463943635796402}
    m_Value:
      m_Type:
        m_SerializableType: UnityEngine.Vector3, UnityEngine.CoreModule, Version=0.0.0.0,
          Culture=neutral, PublicKeyToken=null
      m_SerializableObject: '{"x":0.0,"y":1.0,"z":0.0}'
  m_Property:
    name: b
    m_serializedType:
      m_SerializableType: UnityEngine.Vector3, UnityEngine.CoreModule, Version=0.0.0.0,
        Culture=neutral, PublicKeyToken=null
    attributes:
    - m_Type: 3
      m_Min: -Infinity
      m_Max: Infinity
      m_Tooltip: The second operand.
  m_Direction: 0
  m_LinkedSlots:
  - {fileID: 114907117574549410}
--- !u!114 &114090089700403864
MonoBehaviour:
  m_ObjectHideFlags: 1
  m_PrefabParentObject: {fileID: 0}
  m_PrefabInternal: {fileID: 0}
  m_GameObject: {fileID: 0}
  m_Enabled: 1
  m_EditorHideFlags: 0
  m_Script: {fileID: 11500000, guid: f780aa281814f9842a7c076d436932e7, type: 3}
  m_Name: VFXSlotFloat
  m_EditorClassIdentifier: 
  m_Parent: {fileID: 114088044937819362}
  m_Children: []
  m_UIPosition: {x: 0, y: 0}
  m_UICollapsed: 1
  m_UISuperCollapsed: 0
  m_MasterSlot: {fileID: 114088044937819362}
  m_MasterData:
    m_Owner: {fileID: 0}
    m_Value:
      m_Type:
        m_SerializableType: 
      m_SerializableObject: 
  m_Property:
    name: y
    m_serializedType:
      m_SerializableType: System.Single, mscorlib, Version=2.0.0.0, Culture=neutral,
        PublicKeyToken=b77a5c561934e089
    attributes: []
  m_Direction: 0
  m_LinkedSlots: []
--- !u!114 &114094291545827936
MonoBehaviour:
  m_ObjectHideFlags: 1
  m_PrefabParentObject: {fileID: 0}
  m_PrefabInternal: {fileID: 0}
  m_GameObject: {fileID: 0}
  m_Enabled: 1
  m_EditorHideFlags: 0
  m_Script: {fileID: 11500000, guid: f780aa281814f9842a7c076d436932e7, type: 3}
  m_Name: VFXSlotFloat
  m_EditorClassIdentifier: 
  m_Parent: {fileID: 0}
  m_Children: []
  m_UIPosition: {x: 0, y: 0}
  m_UICollapsed: 1
  m_UISuperCollapsed: 0
  m_MasterSlot: {fileID: 114094291545827936}
  m_MasterData:
    m_Owner: {fileID: 114448358575362682}
    m_Value:
      m_Type:
        m_SerializableType: System.Single, mscorlib, Version=2.0.0.0, Culture=neutral,
          PublicKeyToken=b77a5c561934e089
      m_SerializableObject: 0
  m_Property:
    name: Friction
    m_serializedType:
      m_SerializableType: System.Single, mscorlib, Version=2.0.0.0, Culture=neutral,
        PublicKeyToken=b77a5c561934e089
    attributes:
    - m_Type: 3
      m_Min: -Infinity
      m_Max: Infinity
      m_Tooltip: How much speed is lost after a collision.
    - m_Type: 1
      m_Min: 0
      m_Max: Infinity
      m_Tooltip: 
  m_Direction: 0
  m_LinkedSlots: []
--- !u!114 &114097133960865156
MonoBehaviour:
  m_ObjectHideFlags: 1
  m_PrefabParentObject: {fileID: 0}
  m_PrefabInternal: {fileID: 0}
  m_GameObject: {fileID: 0}
  m_Enabled: 1
  m_EditorHideFlags: 0
  m_Script: {fileID: 11500000, guid: c499060cea9bbb24b8d723eafa343303, type: 3}
  m_Name: VFXSlotFloat4
  m_EditorClassIdentifier: 
  m_Parent: {fileID: 0}
  m_Children:
  - {fileID: 114582162463086180}
  - {fileID: 114542476364976640}
  - {fileID: 114779895581963362}
  - {fileID: 114742462976236808}
  m_UIPosition: {x: 0, y: 0}
  m_UICollapsed: 1
  m_UISuperCollapsed: 0
  m_MasterSlot: {fileID: 114097133960865156}
  m_MasterData:
    m_Owner: {fileID: 114009626957548980}
    m_Value:
      m_Type:
        m_SerializableType: UnityEngine.Vector4, UnityEngine.CoreModule, Version=0.0.0.0,
          Culture=neutral, PublicKeyToken=null
      m_SerializableObject: '{"x":0.0,"y":0.0,"z":0.0,"w":0.0}'
  m_Property:
    name: o
    m_serializedType:
      m_SerializableType: UnityEngine.Vector4, UnityEngine.CoreModule, Version=0.0.0.0,
        Culture=neutral, PublicKeyToken=null
    attributes: []
  m_Direction: 1
  m_LinkedSlots:
  - {fileID: 114596895040484004}
--- !u!114 &114107806496070218
MonoBehaviour:
  m_ObjectHideFlags: 1
  m_PrefabParentObject: {fileID: 0}
  m_PrefabInternal: {fileID: 0}
  m_GameObject: {fileID: 0}
  m_Enabled: 1
  m_EditorHideFlags: 0
  m_Script: {fileID: 11500000, guid: f780aa281814f9842a7c076d436932e7, type: 3}
  m_Name: VFXSlotFloat
  m_EditorClassIdentifier: 
  m_Parent: {fileID: 0}
  m_Children: []
  m_UIPosition: {x: 0, y: 0}
  m_UICollapsed: 1
  m_UISuperCollapsed: 0
  m_MasterSlot: {fileID: 114107806496070218}
  m_MasterData:
    m_Owner: {fileID: 114393616261578982}
    m_Value:
      m_Type:
        m_SerializableType: System.Single, mscorlib, Version=2.0.0.0, Culture=neutral,
          PublicKeyToken=b77a5c561934e089
      m_SerializableObject: 0
  m_Property:
    name: o
    m_serializedType:
      m_SerializableType: System.Single, mscorlib, Version=2.0.0.0, Culture=neutral,
        PublicKeyToken=b77a5c561934e089
    attributes: []
  m_Direction: 1
  m_LinkedSlots:
  - {fileID: 114208718695294646}
--- !u!114 &114108611328338642
MonoBehaviour:
  m_ObjectHideFlags: 1
  m_PrefabParentObject: {fileID: 0}
  m_PrefabInternal: {fileID: 0}
  m_GameObject: {fileID: 0}
  m_Enabled: 1
  m_EditorHideFlags: 0
  m_Script: {fileID: 11500000, guid: f780aa281814f9842a7c076d436932e7, type: 3}
  m_Name: VFXSlotFloat
  m_EditorClassIdentifier: 
  m_Parent: {fileID: 114357259320243494}
  m_Children: []
  m_UIPosition: {x: 0, y: 0}
  m_UICollapsed: 1
  m_UISuperCollapsed: 0
  m_MasterSlot: {fileID: 114357259320243494}
  m_MasterData:
    m_Owner: {fileID: 0}
    m_Value:
      m_Type:
        m_SerializableType: 
      m_SerializableObject: 
  m_Property:
    name: arc
    m_serializedType:
      m_SerializableType: System.Single, mscorlib, Version=2.0.0.0, Culture=neutral,
        PublicKeyToken=b77a5c561934e089
    attributes:
    - m_Type: 3
      m_Min: -Infinity
      m_Max: Infinity
      m_Tooltip: Controls how much of the sphere is used.
    - m_Type: 0
      m_Min: 0
      m_Max: 6.2831855
      m_Tooltip: 
    - m_Type: 4
      m_Min: -Infinity
      m_Max: Infinity
      m_Tooltip: 
  m_Direction: 0
  m_LinkedSlots: []
--- !u!114 &114114834903564368
MonoBehaviour:
  m_ObjectHideFlags: 1
  m_PrefabParentObject: {fileID: 0}
  m_PrefabInternal: {fileID: 0}
  m_GameObject: {fileID: 0}
  m_Enabled: 1
  m_EditorHideFlags: 0
  m_Script: {fileID: 11500000, guid: ac39bd03fca81b849929b9c966f1836a, type: 3}
  m_Name: VFXSlotFloat3
  m_EditorClassIdentifier: 
  m_Parent: {fileID: 114332050269094380}
  m_Children:
  - {fileID: 114075075711386676}
  - {fileID: 114242744397599570}
  - {fileID: 114954860986702290}
  m_UIPosition: {x: 0, y: 0}
  m_UICollapsed: 1
  m_UISuperCollapsed: 0
  m_MasterSlot: {fileID: 114332050269094380}
  m_MasterData:
    m_Owner: {fileID: 0}
    m_Value:
      m_Type:
        m_SerializableType: 
      m_SerializableObject: 
  m_Property:
    name: position
    m_serializedType:
      m_SerializableType: UnityEngine.Vector3, UnityEngine.CoreModule, Version=0.0.0.0,
        Culture=neutral, PublicKeyToken=null
    attributes:
    - m_Type: 3
      m_Min: -Infinity
      m_Max: Infinity
      m_Tooltip: The transform position.
  m_Direction: 0
  m_LinkedSlots: []
--- !u!114 &114116355231488350
MonoBehaviour:
  m_ObjectHideFlags: 1
  m_PrefabParentObject: {fileID: 0}
  m_PrefabInternal: {fileID: 0}
  m_GameObject: {fileID: 0}
  m_Enabled: 1
  m_EditorHideFlags: 0
  m_Script: {fileID: 11500000, guid: 87c154e0feeee864da39ba7591cf27e7, type: 3}
  m_Name: VFXSlotFloatN
  m_EditorClassIdentifier: 
  m_Parent: {fileID: 0}
  m_Children: []
  m_UIPosition: {x: 0, y: 0}
  m_UICollapsed: 1
  m_UISuperCollapsed: 0
  m_MasterSlot: {fileID: 114116355231488350}
  m_MasterData:
    m_Owner: {fileID: 114384224194595956}
    m_Value:
      m_Type:
        m_SerializableType: UnityEditor.VFX.FloatN, Assembly-CSharp-Editor-testable,
          Version=0.0.0.0, Culture=neutral, PublicKeyToken=null
      m_SerializableObject: '{"m_Components":[0.0]}'
  m_Property:
    name: newRangeMin
    m_serializedType:
      m_SerializableType: UnityEditor.VFX.FloatN, Assembly-CSharp-Editor-testable,
        Version=0.0.0.0, Culture=neutral, PublicKeyToken=null
    attributes:
    - m_Type: 3
      m_Min: -Infinity
      m_Max: Infinity
      m_Tooltip: The start of the new range.
  m_Direction: 0
  m_LinkedSlots: []
--- !u!114 &114117956648270690
MonoBehaviour:
  m_ObjectHideFlags: 1
  m_PrefabParentObject: {fileID: 0}
  m_PrefabInternal: {fileID: 0}
  m_GameObject: {fileID: 0}
  m_Enabled: 1
  m_EditorHideFlags: 0
  m_Script: {fileID: 11500000, guid: ac39bd03fca81b849929b9c966f1836a, type: 3}
  m_Name: VFXSlotFloat3
  m_EditorClassIdentifier: 
  m_Parent: {fileID: 114659634860288412}
  m_Children:
  - {fileID: 114924353923105590}
  - {fileID: 114642580023272304}
  - {fileID: 114682526184982798}
  m_UIPosition: {x: 0, y: 0}
  m_UICollapsed: 1
  m_UISuperCollapsed: 0
  m_MasterSlot: {fileID: 114659634860288412}
  m_MasterData:
    m_Owner: {fileID: 0}
    m_Value:
      m_Type:
        m_SerializableType: 
      m_SerializableObject: 
  m_Property:
    name: center
    m_serializedType:
      m_SerializableType: UnityEngine.Vector3, UnityEngine.CoreModule, Version=0.0.0.0,
        Culture=neutral, PublicKeyToken=null
    attributes:
    - m_Type: 3
      m_Min: -Infinity
      m_Max: Infinity
      m_Tooltip: The centre of the box.
  m_Direction: 0
  m_LinkedSlots: []
--- !u!114 &114128398226516008
MonoBehaviour:
  m_ObjectHideFlags: 1
  m_PrefabParentObject: {fileID: 0}
  m_PrefabInternal: {fileID: 0}
  m_GameObject: {fileID: 0}
  m_Enabled: 1
  m_EditorHideFlags: 0
  m_Script: {fileID: 11500000, guid: 889be8bf1ed0c954a9ed096ce41655ea, type: 3}
  m_Name: VFXOperatorMultiply
  m_EditorClassIdentifier: 
  m_Parent: {fileID: 114713359854958158}
  m_Children: []
  m_UIPosition: {x: 2865.9253, y: 295.72565}
  m_UICollapsed: 0
  m_UISuperCollapsed: 0
  m_InputSlots:
  - {fileID: 114727477293626122}
  - {fileID: 114724091660102592}
  m_OutputSlots:
  - {fileID: 114517760169447178}
--- !u!114 &114131033920218932
MonoBehaviour:
  m_ObjectHideFlags: 1
  m_PrefabParentObject: {fileID: 0}
  m_PrefabInternal: {fileID: 0}
  m_GameObject: {fileID: 0}
  m_Enabled: 1
  m_EditorHideFlags: 0
  m_Script: {fileID: 11500000, guid: f780aa281814f9842a7c076d436932e7, type: 3}
  m_Name: VFXSlotFloat
  m_EditorClassIdentifier: 
  m_Parent: {fileID: 114972554322309310}
  m_Children: []
  m_UIPosition: {x: 0, y: 0}
  m_UICollapsed: 1
  m_UISuperCollapsed: 0
  m_MasterSlot: {fileID: 114332050269094380}
  m_MasterData:
    m_Owner: {fileID: 0}
    m_Value:
      m_Type:
        m_SerializableType: 
      m_SerializableObject: 
  m_Property:
    name: x
    m_serializedType:
      m_SerializableType: System.Single, mscorlib, Version=2.0.0.0, Culture=neutral,
        PublicKeyToken=b77a5c561934e089
    attributes: []
  m_Direction: 0
  m_LinkedSlots: []
--- !u!114 &114136931651838630
MonoBehaviour:
  m_ObjectHideFlags: 1
  m_PrefabParentObject: {fileID: 0}
  m_PrefabInternal: {fileID: 0}
  m_GameObject: {fileID: 0}
  m_Enabled: 1
  m_EditorHideFlags: 0
  m_Script: {fileID: 11500000, guid: ac39bd03fca81b849929b9c966f1836a, type: 3}
  m_Name: VFXSlotFloat3
  m_EditorClassIdentifier: 
  m_Parent: {fileID: 114726436541784950}
  m_Children:
  - {fileID: 114348154418805180}
  - {fileID: 114263098009299558}
  - {fileID: 114659530303019430}
  m_UIPosition: {x: 0, y: 0}
  m_UICollapsed: 1
  m_UISuperCollapsed: 0
  m_MasterSlot: {fileID: 114357259320243494}
  m_MasterData:
    m_Owner: {fileID: 0}
    m_Value:
      m_Type:
        m_SerializableType: 
      m_SerializableObject: 
  m_Property:
    name: center
    m_serializedType:
      m_SerializableType: UnityEngine.Vector3, UnityEngine.CoreModule, Version=0.0.0.0,
        Culture=neutral, PublicKeyToken=null
    attributes:
    - m_Type: 3
      m_Min: -Infinity
      m_Max: Infinity
      m_Tooltip: The centre of the sphere.
  m_Direction: 0
  m_LinkedSlots: []
--- !u!114 &114137304291139030
MonoBehaviour:
  m_ObjectHideFlags: 1
  m_PrefabParentObject: {fileID: 0}
  m_PrefabInternal: {fileID: 0}
  m_GameObject: {fileID: 0}
  m_Enabled: 1
  m_EditorHideFlags: 0
  m_Script: {fileID: 11500000, guid: f780aa281814f9842a7c076d436932e7, type: 3}
  m_Name: VFXSlotFloat
  m_EditorClassIdentifier: 
  m_Parent: {fileID: 114889574707667480}
  m_Children: []
  m_UIPosition: {x: 0, y: 0}
  m_UICollapsed: 1
  m_UISuperCollapsed: 0
  m_MasterSlot: {fileID: 114889574707667480}
  m_MasterData:
    m_Owner: {fileID: 0}
    m_Value:
      m_Type:
        m_SerializableType: 
      m_SerializableObject: 
  m_Property:
    name: y
    m_serializedType:
      m_SerializableType: System.Single, mscorlib, Version=2.0.0.0, Culture=neutral,
        PublicKeyToken=b77a5c561934e089
    attributes: []
  m_Direction: 0
  m_LinkedSlots: []
--- !u!114 &114141456662339602
MonoBehaviour:
  m_ObjectHideFlags: 1
  m_PrefabParentObject: {fileID: 0}
  m_PrefabInternal: {fileID: 0}
  m_GameObject: {fileID: 0}
  m_Enabled: 1
  m_EditorHideFlags: 0
  m_Script: {fileID: 11500000, guid: f780aa281814f9842a7c076d436932e7, type: 3}
  m_Name: VFXSlotFloat
  m_EditorClassIdentifier: 
  m_Parent: {fileID: 114544607760722526}
  m_Children: []
  m_UIPosition: {x: 0, y: 0}
  m_UICollapsed: 1
  m_UISuperCollapsed: 0
  m_MasterSlot: {fileID: 114544607760722526}
  m_MasterData:
    m_Owner: {fileID: 0}
    m_Value:
      m_Type:
        m_SerializableType: 
      m_SerializableObject: 
  m_Property:
    name: radius
    m_serializedType:
      m_SerializableType: System.Single, mscorlib, Version=2.0.0.0, Culture=neutral,
        PublicKeyToken=b77a5c561934e089
    attributes:
    - m_Type: 3
      m_Min: -Infinity
      m_Max: Infinity
      m_Tooltip: The radius of the sphere.
  m_Direction: 1
  m_LinkedSlots: []
--- !u!114 &114162482203252962
MonoBehaviour:
  m_ObjectHideFlags: 1
  m_PrefabParentObject: {fileID: 0}
  m_PrefabInternal: {fileID: 0}
  m_GameObject: {fileID: 0}
  m_Enabled: 1
  m_EditorHideFlags: 0
  m_Script: {fileID: 11500000, guid: 36abb1a42e57dfc4aa839ec8812a27cf, type: 3}
  m_Name: VFXOperatorNormalize
  m_EditorClassIdentifier: 
  m_Parent: {fileID: 114713359854958158}
  m_Children: []
  m_UIPosition: {x: 2961.2915, y: 1376.7897}
  m_UICollapsed: 0
  m_UISuperCollapsed: 0
  m_InputSlots:
  - {fileID: 114566868202197772}
  m_OutputSlots:
  - {fileID: 114907117574549410}
--- !u!114 &114162957243964656
MonoBehaviour:
  m_ObjectHideFlags: 1
  m_PrefabParentObject: {fileID: 0}
  m_PrefabInternal: {fileID: 0}
  m_GameObject: {fileID: 0}
  m_Enabled: 1
  m_EditorHideFlags: 0
  m_Script: {fileID: 11500000, guid: f780aa281814f9842a7c076d436932e7, type: 3}
  m_Name: VFXSlotFloat
  m_EditorClassIdentifier: 
  m_Parent: {fileID: 114512778395247320}
  m_Children: []
  m_UIPosition: {x: 0, y: 0}
  m_UICollapsed: 1
  m_UISuperCollapsed: 0
  m_MasterSlot: {fileID: 114512778395247320}
  m_MasterData:
    m_Owner: {fileID: 0}
    m_Value:
      m_Type:
        m_SerializableType: 
      m_SerializableObject: 
  m_Property:
    name: w
    m_serializedType:
      m_SerializableType: System.Single, mscorlib, Version=2.0.0.0, Culture=neutral,
        PublicKeyToken=b77a5c561934e089
    attributes: []
  m_Direction: 1
  m_LinkedSlots: []
--- !u!114 &114168124533639860
MonoBehaviour:
  m_ObjectHideFlags: 1
  m_PrefabParentObject: {fileID: 0}
  m_PrefabInternal: {fileID: 0}
  m_GameObject: {fileID: 0}
  m_Enabled: 1
  m_EditorHideFlags: 0
  m_Script: {fileID: 11500000, guid: f780aa281814f9842a7c076d436932e7, type: 3}
  m_Name: VFXSlotFloat
  m_EditorClassIdentifier: 
  m_Parent: {fileID: 114025127266457648}
  m_Children: []
  m_UIPosition: {x: 0, y: 0}
  m_UICollapsed: 1
  m_UISuperCollapsed: 0
  m_MasterSlot: {fileID: 114025127266457648}
  m_MasterData:
    m_Owner: {fileID: 0}
    m_Value:
      m_Type:
        m_SerializableType: 
      m_SerializableObject: 
  m_Property:
    name: z
    m_serializedType:
      m_SerializableType: System.Single, mscorlib, Version=2.0.0.0, Culture=neutral,
        PublicKeyToken=b77a5c561934e089
    attributes: []
  m_Direction: 1
  m_LinkedSlots: []
--- !u!114 &114168377345518752
MonoBehaviour:
  m_ObjectHideFlags: 1
  m_PrefabParentObject: {fileID: 0}
  m_PrefabInternal: {fileID: 0}
  m_GameObject: {fileID: 0}
  m_Enabled: 1
  m_EditorHideFlags: 0
  m_Script: {fileID: 11500000, guid: f780aa281814f9842a7c076d436932e7, type: 3}
  m_Name: VFXSlotFloat
  m_EditorClassIdentifier: 
  m_Parent: {fileID: 0}
  m_Children: []
  m_UIPosition: {x: 0, y: 0}
  m_UICollapsed: 1
  m_UISuperCollapsed: 0
  m_MasterSlot: {fileID: 114168377345518752}
  m_MasterData:
    m_Owner: {fileID: 114645663325757784}
    m_Value:
      m_Type:
        m_SerializableType: System.Single, mscorlib, Version=2.0.0.0, Culture=neutral,
          PublicKeyToken=b77a5c561934e089
      m_SerializableObject: 0
  m_Property:
    name: kVFXTotalTimeOp
    m_serializedType:
      m_SerializableType: System.Single, mscorlib, Version=2.0.0.0, Culture=neutral,
        PublicKeyToken=b77a5c561934e089
    attributes: []
  m_Direction: 1
  m_LinkedSlots:
  - {fileID: 114901870162106488}
--- !u!114 &114169775863000100
MonoBehaviour:
  m_ObjectHideFlags: 1
  m_PrefabParentObject: {fileID: 0}
  m_PrefabInternal: {fileID: 0}
  m_GameObject: {fileID: 0}
  m_Enabled: 1
  m_EditorHideFlags: 0
  m_Script: {fileID: 11500000, guid: f780aa281814f9842a7c076d436932e7, type: 3}
  m_Name: VFXSlotFloat
  m_EditorClassIdentifier: 
  m_Parent: {fileID: 0}
  m_Children: []
  m_UIPosition: {x: 0, y: 0}
  m_UICollapsed: 1
  m_UISuperCollapsed: 0
  m_MasterSlot: {fileID: 114169775863000100}
  m_MasterData:
    m_Owner: {fileID: 114422384343150776}
    m_Value:
      m_Type:
        m_SerializableType: System.Single, mscorlib, Version=2.0.0.0, Culture=neutral,
          PublicKeyToken=b77a5c561934e089
      m_SerializableObject: 1
  m_Property:
    name: Max
    m_serializedType:
      m_SerializableType: System.Single, mscorlib, Version=2.0.0.0, Culture=neutral,
        PublicKeyToken=b77a5c561934e089
    attributes: []
  m_Direction: 0
  m_LinkedSlots: []
--- !u!114 &114184499093606904
MonoBehaviour:
  m_ObjectHideFlags: 1
  m_PrefabParentObject: {fileID: 0}
  m_PrefabInternal: {fileID: 0}
  m_GameObject: {fileID: 0}
  m_Enabled: 1
  m_EditorHideFlags: 0
  m_Script: {fileID: 11500000, guid: f780aa281814f9842a7c076d436932e7, type: 3}
  m_Name: VFXSlotFloat
  m_EditorClassIdentifier: 
  m_Parent: {fileID: 114889574707667480}
  m_Children: []
  m_UIPosition: {x: 0, y: 0}
  m_UICollapsed: 1
  m_UISuperCollapsed: 0
  m_MasterSlot: {fileID: 114889574707667480}
  m_MasterData:
    m_Owner: {fileID: 0}
    m_Value:
      m_Type:
        m_SerializableType: 
      m_SerializableObject: 
  m_Property:
    name: x
    m_serializedType:
      m_SerializableType: System.Single, mscorlib, Version=2.0.0.0, Culture=neutral,
        PublicKeyToken=b77a5c561934e089
    attributes: []
  m_Direction: 0
  m_LinkedSlots: []
--- !u!114 &114188452650245224
MonoBehaviour:
  m_ObjectHideFlags: 1
  m_PrefabParentObject: {fileID: 0}
  m_PrefabInternal: {fileID: 0}
  m_GameObject: {fileID: 0}
  m_Enabled: 1
  m_EditorHideFlags: 0
  m_Script: {fileID: 11500000, guid: f780aa281814f9842a7c076d436932e7, type: 3}
  m_Name: VFXSlotFloat
  m_EditorClassIdentifier: 
  m_Parent: {fileID: 114652616561703320}
  m_Children: []
  m_UIPosition: {x: 0, y: 0}
  m_UICollapsed: 1
  m_UISuperCollapsed: 0
  m_MasterSlot: {fileID: 114652616561703320}
  m_MasterData:
    m_Owner: {fileID: 0}
    m_Value:
      m_Type:
        m_SerializableType: 
      m_SerializableObject: 
  m_Property:
    name: y
    m_serializedType:
      m_SerializableType: System.Single, mscorlib, Version=2.0.0.0, Culture=neutral,
        PublicKeyToken=b77a5c561934e089
    attributes: []
  m_Direction: 0
  m_LinkedSlots: []
--- !u!114 &114190837549616370
MonoBehaviour:
  m_ObjectHideFlags: 1
  m_PrefabParentObject: {fileID: 0}
  m_PrefabInternal: {fileID: 0}
  m_GameObject: {fileID: 0}
  m_Enabled: 1
  m_EditorHideFlags: 0
  m_Script: {fileID: 11500000, guid: f780aa281814f9842a7c076d436932e7, type: 3}
  m_Name: VFXSlotFloat
  m_EditorClassIdentifier: 
  m_Parent: {fileID: 114492709542381202}
  m_Children: []
  m_UIPosition: {x: 0, y: 0}
  m_UICollapsed: 1
  m_UISuperCollapsed: 0
  m_MasterSlot: {fileID: 114492709542381202}
  m_MasterData:
    m_Owner: {fileID: 0}
    m_Value:
      m_Type:
        m_SerializableType: 
      m_SerializableObject: 
  m_Property:
    name: z
    m_serializedType:
      m_SerializableType: System.Single, mscorlib, Version=2.0.0.0, Culture=neutral,
        PublicKeyToken=b77a5c561934e089
    attributes: []
  m_Direction: 0
  m_LinkedSlots: []
--- !u!114 &114201544715153880
MonoBehaviour:
  m_ObjectHideFlags: 1
  m_PrefabParentObject: {fileID: 0}
  m_PrefabInternal: {fileID: 0}
  m_GameObject: {fileID: 0}
  m_Enabled: 1
  m_EditorHideFlags: 0
  m_Script: {fileID: 11500000, guid: f780aa281814f9842a7c076d436932e7, type: 3}
  m_Name: VFXSlotFloat
  m_EditorClassIdentifier: 
  m_Parent: {fileID: 114596895040484004}
  m_Children: []
  m_UIPosition: {x: 0, y: 0}
  m_UICollapsed: 1
  m_UISuperCollapsed: 0
  m_MasterSlot: {fileID: 114596895040484004}
  m_MasterData:
    m_Owner: {fileID: 0}
    m_Value:
      m_Type:
        m_SerializableType: 
      m_SerializableObject: 
  m_Property:
    name: z
    m_serializedType:
      m_SerializableType: System.Single, mscorlib, Version=2.0.0.0, Culture=neutral,
        PublicKeyToken=b77a5c561934e089
    attributes: []
  m_Direction: 0
  m_LinkedSlots: []
--- !u!114 &114203574133939814
MonoBehaviour:
  m_ObjectHideFlags: 1
  m_PrefabParentObject: {fileID: 0}
  m_PrefabInternal: {fileID: 0}
  m_GameObject: {fileID: 0}
  m_Enabled: 1
  m_EditorHideFlags: 0
  m_Script: {fileID: 11500000, guid: f780aa281814f9842a7c076d436932e7, type: 3}
  m_Name: VFXSlotFloat
  m_EditorClassIdentifier: 
  m_Parent: {fileID: 114596895040484004}
  m_Children: []
  m_UIPosition: {x: 0, y: 0}
  m_UICollapsed: 1
  m_UISuperCollapsed: 0
  m_MasterSlot: {fileID: 114596895040484004}
  m_MasterData:
    m_Owner: {fileID: 0}
    m_Value:
      m_Type:
        m_SerializableType: 
      m_SerializableObject: 
  m_Property:
    name: x
    m_serializedType:
      m_SerializableType: System.Single, mscorlib, Version=2.0.0.0, Culture=neutral,
        PublicKeyToken=b77a5c561934e089
    attributes: []
  m_Direction: 0
  m_LinkedSlots: []
--- !u!114 &114208475507964850
MonoBehaviour:
  m_ObjectHideFlags: 1
  m_PrefabParentObject: {fileID: 0}
  m_PrefabInternal: {fileID: 0}
  m_GameObject: {fileID: 0}
  m_Enabled: 1
  m_EditorHideFlags: 0
  m_Script: {fileID: 11500000, guid: f780aa281814f9842a7c076d436932e7, type: 3}
  m_Name: VFXSlotFloat
  m_EditorClassIdentifier: 
  m_Parent: {fileID: 114088044937819362}
  m_Children: []
  m_UIPosition: {x: 0, y: 0}
  m_UICollapsed: 1
  m_UISuperCollapsed: 0
  m_MasterSlot: {fileID: 114088044937819362}
  m_MasterData:
    m_Owner: {fileID: 0}
    m_Value:
      m_Type:
        m_SerializableType: 
      m_SerializableObject: 
  m_Property:
    name: x
    m_serializedType:
      m_SerializableType: System.Single, mscorlib, Version=2.0.0.0, Culture=neutral,
        PublicKeyToken=b77a5c561934e089
    attributes: []
  m_Direction: 0
  m_LinkedSlots: []
--- !u!114 &114208718695294646
MonoBehaviour:
  m_ObjectHideFlags: 1
  m_PrefabParentObject: {fileID: 0}
  m_PrefabInternal: {fileID: 0}
  m_GameObject: {fileID: 0}
  m_Enabled: 1
  m_EditorHideFlags: 0
  m_Script: {fileID: 11500000, guid: 87c154e0feeee864da39ba7591cf27e7, type: 3}
  m_Name: VFXSlotFloatN
  m_EditorClassIdentifier: 
  m_Parent: {fileID: 0}
  m_Children: []
  m_UIPosition: {x: 0, y: 0}
  m_UICollapsed: 1
  m_UISuperCollapsed: 0
  m_MasterSlot: {fileID: 114208718695294646}
  m_MasterData:
    m_Owner: {fileID: 114384224194595956}
    m_Value:
      m_Type:
        m_SerializableType: UnityEditor.VFX.FloatN, Assembly-CSharp-Editor-testable,
          Version=0.0.0.0, Culture=neutral, PublicKeyToken=null
      m_SerializableObject: '{"m_Components":[0.5]}'
  m_Property:
    name: input
    m_serializedType:
      m_SerializableType: UnityEditor.VFX.FloatN, Assembly-CSharp-Editor-testable,
        Version=0.0.0.0, Culture=neutral, PublicKeyToken=null
    attributes:
    - m_Type: 3
      m_Min: -Infinity
      m_Max: Infinity
      m_Tooltip: The value to be remapped into the new range.
  m_Direction: 0
  m_LinkedSlots:
  - {fileID: 114107806496070218}
--- !u!114 &114209558659828728
MonoBehaviour:
  m_ObjectHideFlags: 1
  m_PrefabParentObject: {fileID: 0}
  m_PrefabInternal: {fileID: 0}
  m_GameObject: {fileID: 0}
  m_Enabled: 1
  m_EditorHideFlags: 0
  m_Script: {fileID: 11500000, guid: f780aa281814f9842a7c076d436932e7, type: 3}
  m_Name: VFXSlotFloat
  m_EditorClassIdentifier: 
  m_Parent: {fileID: 0}
  m_Children: []
  m_UIPosition: {x: 0, y: 0}
  m_UICollapsed: 1
  m_UISuperCollapsed: 0
  m_MasterSlot: {fileID: 114209558659828728}
  m_MasterData:
    m_Owner: {fileID: 114617143880116886}
    m_Value:
      m_Type:
        m_SerializableType: System.Single, mscorlib, Version=2.0.0.0, Culture=neutral,
          PublicKeyToken=b77a5c561934e089
      m_SerializableObject: 20
  m_Property:
    name: DragCoefficient
    m_serializedType:
      m_SerializableType: System.Single, mscorlib, Version=2.0.0.0, Culture=neutral,
        PublicKeyToken=b77a5c561934e089
    attributes:
    - m_Type: 3
      m_Min: -Infinity
      m_Max: Infinity
      m_Tooltip: The drag coefficient used to drive particles
  m_Direction: 0
  m_LinkedSlots: []
--- !u!114 &114211318420561788
MonoBehaviour:
  m_ObjectHideFlags: 1
  m_PrefabParentObject: {fileID: 0}
  m_PrefabInternal: {fileID: 0}
  m_GameObject: {fileID: 0}
  m_Enabled: 1
  m_EditorHideFlags: 0
  m_Script: {fileID: 11500000, guid: 330e0fca1717dde4aaa144f48232aa64, type: 3}
  m_Name: VFXParameter
  m_EditorClassIdentifier: 
  m_Parent: {fileID: 114713359854958158}
  m_Children: []
  m_UIPosition: {x: 2569.9111, y: -135.18546}
  m_UICollapsed: 0
  m_UISuperCollapsed: 0
  m_InputSlots: []
  m_OutputSlots:
  - {fileID: 114544607760722526}
  m_exposedName: exposedName
  m_exposed: 0
  m_order: 0
  m_Min:
    m_Type:
      m_SerializableType: 
    m_SerializableObject: 
  m_Max:
    m_Type:
      m_SerializableType: 
    m_SerializableObject: 
--- !u!114 &114221424596605542
MonoBehaviour:
  m_ObjectHideFlags: 1
  m_PrefabParentObject: {fileID: 0}
  m_PrefabInternal: {fileID: 0}
  m_GameObject: {fileID: 0}
  m_Enabled: 1
  m_EditorHideFlags: 0
  m_Script: {fileID: 11500000, guid: f780aa281814f9842a7c076d436932e7, type: 3}
  m_Name: VFXSlotFloat
  m_EditorClassIdentifier: 
  m_Parent: {fileID: 114512778395247320}
  m_Children: []
  m_UIPosition: {x: 0, y: 0}
  m_UICollapsed: 1
  m_UISuperCollapsed: 0
  m_MasterSlot: {fileID: 114512778395247320}
  m_MasterData:
    m_Owner: {fileID: 0}
    m_Value:
      m_Type:
        m_SerializableType: 
      m_SerializableObject: 
  m_Property:
    name: x
    m_serializedType:
      m_SerializableType: System.Single, mscorlib, Version=2.0.0.0, Culture=neutral,
        PublicKeyToken=b77a5c561934e089
    attributes: []
  m_Direction: 1
  m_LinkedSlots: []
--- !u!114 &114221756181975408
MonoBehaviour:
  m_ObjectHideFlags: 1
  m_PrefabParentObject: {fileID: 0}
  m_PrefabInternal: {fileID: 0}
  m_GameObject: {fileID: 0}
  m_Enabled: 1
  m_EditorHideFlags: 0
  m_Script: {fileID: 11500000, guid: f780aa281814f9842a7c076d436932e7, type: 3}
  m_Name: VFXSlotFloat
  m_EditorClassIdentifier: 
  m_Parent: {fileID: 114555541368906996}
  m_Children: []
  m_UIPosition: {x: 0, y: 0}
  m_UICollapsed: 1
  m_UISuperCollapsed: 0
  m_MasterSlot: {fileID: 114544607760722526}
  m_MasterData:
    m_Owner: {fileID: 0}
    m_Value:
      m_Type:
        m_SerializableType: 
      m_SerializableObject: 
  m_Property:
    name: x
    m_serializedType:
      m_SerializableType: System.Single, mscorlib, Version=2.0.0.0, Culture=neutral,
        PublicKeyToken=b77a5c561934e089
    attributes: []
  m_Direction: 1
  m_LinkedSlots: []
--- !u!114 &114226227283042224
MonoBehaviour:
  m_ObjectHideFlags: 1
  m_PrefabParentObject: {fileID: 0}
  m_PrefabInternal: {fileID: 0}
  m_GameObject: {fileID: 0}
  m_Enabled: 1
  m_EditorHideFlags: 0
  m_Script: {fileID: 11500000, guid: f780aa281814f9842a7c076d436932e7, type: 3}
  m_Name: VFXSlotFloat
  m_EditorClassIdentifier: 
  m_Parent: {fileID: 114501374035597322}
  m_Children: []
  m_UIPosition: {x: 0, y: 0}
  m_UICollapsed: 1
  m_UISuperCollapsed: 0
  m_MasterSlot: {fileID: 114332050269094380}
  m_MasterData:
    m_Owner: {fileID: 0}
    m_Value:
      m_Type:
        m_SerializableType: 
      m_SerializableObject: 
  m_Property:
    name: z
    m_serializedType:
      m_SerializableType: System.Single, mscorlib, Version=2.0.0.0, Culture=neutral,
        PublicKeyToken=b77a5c561934e089
    attributes: []
  m_Direction: 0
  m_LinkedSlots: []
--- !u!114 &114231347177396886
MonoBehaviour:
  m_ObjectHideFlags: 1
  m_PrefabParentObject: {fileID: 0}
  m_PrefabInternal: {fileID: 0}
  m_GameObject: {fileID: 0}
  m_Enabled: 1
  m_EditorHideFlags: 0
  m_Script: {fileID: 11500000, guid: ac39bd03fca81b849929b9c966f1836a, type: 3}
  m_Name: VFXSlotFloat3
  m_EditorClassIdentifier: 
  m_Parent: {fileID: 0}
  m_Children:
  - {fileID: 114795129731830952}
  - {fileID: 114043929064028208}
  - {fileID: 114363468396401704}
  m_UIPosition: {x: 0, y: 0}
  m_UICollapsed: 1
  m_UISuperCollapsed: 0
  m_MasterSlot: {fileID: 114231347177396886}
  m_MasterData:
    m_Owner: {fileID: 114590474257172222}
    m_Value:
      m_Type:
        m_SerializableType: UnityEngine.Vector3, UnityEngine.CoreModule, Version=0.0.0.0,
          Culture=neutral, PublicKeyToken=null
      m_SerializableObject: '{"x":1.0,"y":0.0,"z":0.0}'
  m_Property:
    name: AxisX
    m_serializedType:
      m_SerializableType: UnityEngine.Vector3, UnityEngine.CoreModule, Version=0.0.0.0,
        Culture=neutral, PublicKeyToken=null
    attributes: []
  m_Direction: 0
  m_LinkedSlots:
  - {fileID: 114907117574549410}
--- !u!114 &114232883982964516
MonoBehaviour:
  m_ObjectHideFlags: 1
  m_PrefabParentObject: {fileID: 0}
  m_PrefabInternal: {fileID: 0}
  m_GameObject: {fileID: 0}
  m_Enabled: 1
  m_EditorHideFlags: 0
  m_Script: {fileID: 11500000, guid: f780aa281814f9842a7c076d436932e7, type: 3}
  m_Name: VFXSlotFloat
  m_EditorClassIdentifier: 
  m_Parent: {fileID: 114473285988998476}
  m_Children: []
  m_UIPosition: {x: 0, y: 0}
  m_UICollapsed: 1
  m_UISuperCollapsed: 0
  m_MasterSlot: {fileID: 114885489238284268}
  m_MasterData:
    m_Owner: {fileID: 0}
    m_Value:
      m_Type:
        m_SerializableType: 
      m_SerializableObject: 
  m_Property:
    name: y
    m_serializedType:
      m_SerializableType: System.Single, mscorlib, Version=2.0.0.0, Culture=neutral,
        PublicKeyToken=b77a5c561934e089
    attributes: []
  m_Direction: 0
  m_LinkedSlots: []
--- !u!114 &114242744397599570
MonoBehaviour:
  m_ObjectHideFlags: 1
  m_PrefabParentObject: {fileID: 0}
  m_PrefabInternal: {fileID: 0}
  m_GameObject: {fileID: 0}
  m_Enabled: 1
  m_EditorHideFlags: 0
  m_Script: {fileID: 11500000, guid: f780aa281814f9842a7c076d436932e7, type: 3}
  m_Name: VFXSlotFloat
  m_EditorClassIdentifier: 
  m_Parent: {fileID: 114114834903564368}
  m_Children: []
  m_UIPosition: {x: 0, y: 0}
  m_UICollapsed: 1
  m_UISuperCollapsed: 0
  m_MasterSlot: {fileID: 114332050269094380}
  m_MasterData:
    m_Owner: {fileID: 0}
    m_Value:
      m_Type:
        m_SerializableType: 
      m_SerializableObject: 
  m_Property:
    name: y
    m_serializedType:
      m_SerializableType: System.Single, mscorlib, Version=2.0.0.0, Culture=neutral,
        PublicKeyToken=b77a5c561934e089
    attributes: []
  m_Direction: 0
  m_LinkedSlots: []
--- !u!114 &114260251911347188
MonoBehaviour:
  m_ObjectHideFlags: 1
  m_PrefabParentObject: {fileID: 0}
  m_PrefabInternal: {fileID: 0}
  m_GameObject: {fileID: 0}
  m_Enabled: 1
  m_EditorHideFlags: 0
  m_Script: {fileID: 11500000, guid: f780aa281814f9842a7c076d436932e7, type: 3}
  m_Name: VFXSlotFloat
  m_EditorClassIdentifier: 
  m_Parent: {fileID: 114665622536376714}
  m_Children: []
  m_UIPosition: {x: 0, y: 0}
  m_UICollapsed: 1
  m_UISuperCollapsed: 0
  m_MasterSlot: {fileID: 114033133520281462}
  m_MasterData:
    m_Owner: {fileID: 0}
    m_Value:
      m_Type:
        m_SerializableType: 
      m_SerializableObject: 
  m_Property:
    name: y
    m_serializedType:
      m_SerializableType: System.Single, mscorlib, Version=2.0.0.0, Culture=neutral,
        PublicKeyToken=b77a5c561934e089
    attributes: []
  m_Direction: 0
  m_LinkedSlots: []
--- !u!114 &114261189833313296
MonoBehaviour:
  m_ObjectHideFlags: 1
  m_PrefabParentObject: {fileID: 0}
  m_PrefabInternal: {fileID: 0}
  m_GameObject: {fileID: 0}
  m_Enabled: 1
  m_EditorHideFlags: 0
  m_Script: {fileID: 11500000, guid: f780aa281814f9842a7c076d436932e7, type: 3}
  m_Name: VFXSlotFloat
  m_EditorClassIdentifier: 
  m_Parent: {fileID: 114596895040484004}
  m_Children: []
  m_UIPosition: {x: 0, y: 0}
  m_UICollapsed: 1
  m_UISuperCollapsed: 0
  m_MasterSlot: {fileID: 114596895040484004}
  m_MasterData:
    m_Owner: {fileID: 0}
    m_Value:
      m_Type:
        m_SerializableType: 
      m_SerializableObject: 
  m_Property:
    name: y
    m_serializedType:
      m_SerializableType: System.Single, mscorlib, Version=2.0.0.0, Culture=neutral,
        PublicKeyToken=b77a5c561934e089
    attributes: []
  m_Direction: 0
  m_LinkedSlots: []
--- !u!114 &114263098009299558
MonoBehaviour:
  m_ObjectHideFlags: 1
  m_PrefabParentObject: {fileID: 0}
  m_PrefabInternal: {fileID: 0}
  m_GameObject: {fileID: 0}
  m_Enabled: 1
  m_EditorHideFlags: 0
  m_Script: {fileID: 11500000, guid: f780aa281814f9842a7c076d436932e7, type: 3}
  m_Name: VFXSlotFloat
  m_EditorClassIdentifier: 
  m_Parent: {fileID: 114136931651838630}
  m_Children: []
  m_UIPosition: {x: 0, y: 0}
  m_UICollapsed: 1
  m_UISuperCollapsed: 0
  m_MasterSlot: {fileID: 114357259320243494}
  m_MasterData:
    m_Owner: {fileID: 0}
    m_Value:
      m_Type:
        m_SerializableType: 
      m_SerializableObject: 
  m_Property:
    name: y
    m_serializedType:
      m_SerializableType: System.Single, mscorlib, Version=2.0.0.0, Culture=neutral,
        PublicKeyToken=b77a5c561934e089
    attributes: []
  m_Direction: 0
  m_LinkedSlots: []
--- !u!114 &114281794799362916
MonoBehaviour:
  m_ObjectHideFlags: 1
  m_PrefabParentObject: {fileID: 0}
  m_PrefabInternal: {fileID: 0}
  m_GameObject: {fileID: 0}
  m_Enabled: 1
  m_EditorHideFlags: 0
  m_Script: {fileID: 11500000, guid: 1b605c022ee79394a8a776c0869b3f9a, type: 3}
  m_Name: VFXSlot
  m_EditorClassIdentifier: 
  m_Parent: {fileID: 0}
  m_Children:
  - {fileID: 114576620141409906}
  - {fileID: 114535580396150384}
  m_UIPosition: {x: 0, y: 0}
  m_UICollapsed: 0
  m_UISuperCollapsed: 0
  m_MasterSlot: {fileID: 114281794799362916}
  m_MasterData:
    m_Owner: {fileID: 114448358575362682}
    m_Value:
      m_Type:
        m_SerializableType: UnityEditor.VFX.Sphere, Assembly-CSharp-Editor-testable,
          Version=0.0.0.0, Culture=neutral, PublicKeyToken=null
      m_SerializableObject: '{"space":0,"center":{"x":0.0,"y":0.0,"z":0.0},"radius":1.0}'
  m_Property:
    name: Sphere
    m_serializedType:
      m_SerializableType: UnityEditor.VFX.Sphere, Assembly-CSharp-Editor-testable,
        Version=0.0.0.0, Culture=neutral, PublicKeyToken=null
    attributes:
    - m_Type: 3
      m_Min: -Infinity
      m_Max: Infinity
      m_Tooltip: The collision sphere.
  m_Direction: 0
  m_LinkedSlots:
  - {fileID: 114544607760722526}
--- !u!114 &114285459184065524
MonoBehaviour:
  m_ObjectHideFlags: 1
  m_PrefabParentObject: {fileID: 0}
  m_PrefabInternal: {fileID: 0}
  m_GameObject: {fileID: 0}
  m_Enabled: 1
  m_EditorHideFlags: 0
  m_Script: {fileID: 11500000, guid: f780aa281814f9842a7c076d436932e7, type: 3}
  m_Name: VFXSlotFloat
  m_EditorClassIdentifier: 
  m_Parent: {fileID: 114652616561703320}
  m_Children: []
  m_UIPosition: {x: 0, y: 0}
  m_UICollapsed: 1
  m_UISuperCollapsed: 0
  m_MasterSlot: {fileID: 114652616561703320}
  m_MasterData:
    m_Owner: {fileID: 0}
    m_Value:
      m_Type:
        m_SerializableType: 
      m_SerializableObject: 
  m_Property:
    name: z
    m_serializedType:
      m_SerializableType: System.Single, mscorlib, Version=2.0.0.0, Culture=neutral,
        PublicKeyToken=b77a5c561934e089
    attributes: []
  m_Direction: 0
  m_LinkedSlots: []
--- !u!114 &114303831766578312
MonoBehaviour:
  m_ObjectHideFlags: 1
  m_PrefabParentObject: {fileID: 0}
  m_PrefabInternal: {fileID: 0}
  m_GameObject: {fileID: 0}
  m_Enabled: 1
  m_EditorHideFlags: 0
  m_Script: {fileID: 11500000, guid: 78dcade7e4ed2004cbca61ed3acbc95d, type: 3}
  m_Name: VFXDecalOutput
  m_EditorClassIdentifier: 
  m_Parent: {fileID: 114713359854958158}
  m_Children:
  - {fileID: 114067004915606860}
  - {fileID: 114901416929741176}
  - {fileID: 114689927502496910}
  - {fileID: 114989825995295206}
  - {fileID: 114723785641542666}
  - {fileID: 114544328611089862}
  - {fileID: 114590474257172222}
  - {fileID: 114940519995334824}
  m_UIPosition: {x: 3668.043, y: 850.4097}
  m_UICollapsed: 0
  m_UISuperCollapsed: 0
  m_InputSlots:
  - {fileID: 114010814789091134}
  m_OutputSlots: []
  m_Data: {fileID: 114986566243396028}
  m_InputFlowSlot:
  - link:
    - context: {fileID: 114690240354730352}
      slotIndex: 0
  m_OutputFlowSlot:
  - link: []
  blendMode: 0
  flipbookMode: 0
  useSoftParticle: 0
  sortPriority: 0
  indirectDraw: 0
  preRefraction: 0
--- !u!114 &114311686034390686
MonoBehaviour:
  m_ObjectHideFlags: 1
  m_PrefabParentObject: {fileID: 0}
  m_PrefabInternal: {fileID: 0}
  m_GameObject: {fileID: 0}
  m_Enabled: 1
  m_EditorHideFlags: 0
  m_Script: {fileID: 11500000, guid: f780aa281814f9842a7c076d436932e7, type: 3}
  m_Name: VFXSlotFloat
  m_EditorClassIdentifier: 
  m_Parent: {fileID: 114669331768486044}
  m_Children: []
  m_UIPosition: {x: 0, y: 0}
  m_UICollapsed: 1
  m_UISuperCollapsed: 0
  m_MasterSlot: {fileID: 114669331768486044}
  m_MasterData:
    m_Owner: {fileID: 0}
    m_Value:
      m_Type:
        m_SerializableType: 
      m_SerializableObject: 
  m_Property:
    name: y
    m_serializedType:
      m_SerializableType: System.Single, mscorlib, Version=2.0.0.0, Culture=neutral,
        PublicKeyToken=b77a5c561934e089
    attributes: []
  m_Direction: 1
  m_LinkedSlots: []
--- !u!114 &114314885941461894
MonoBehaviour:
  m_ObjectHideFlags: 1
  m_PrefabParentObject: {fileID: 0}
  m_PrefabInternal: {fileID: 0}
  m_GameObject: {fileID: 0}
  m_Enabled: 1
  m_EditorHideFlags: 0
  m_Script: {fileID: 11500000, guid: f780aa281814f9842a7c076d436932e7, type: 3}
  m_Name: VFXSlotFloat
  m_EditorClassIdentifier: 
  m_Parent: {fileID: 114492557727218026}
  m_Children: []
  m_UIPosition: {x: 0, y: 0}
  m_UICollapsed: 1
  m_UISuperCollapsed: 0
  m_MasterSlot: {fileID: 114492557727218026}
  m_MasterData:
    m_Owner: {fileID: 0}
    m_Value:
      m_Type:
        m_SerializableType: 
      m_SerializableObject: 
  m_Property:
    name: z
    m_serializedType:
      m_SerializableType: System.Single, mscorlib, Version=2.0.0.0, Culture=neutral,
        PublicKeyToken=b77a5c561934e089
    attributes: []
  m_Direction: 1
  m_LinkedSlots: []
--- !u!114 &114329867987949052
MonoBehaviour:
  m_ObjectHideFlags: 1
  m_PrefabParentObject: {fileID: 0}
  m_PrefabInternal: {fileID: 0}
  m_GameObject: {fileID: 0}
  m_Enabled: 1
  m_EditorHideFlags: 0
  m_Script: {fileID: 11500000, guid: f780aa281814f9842a7c076d436932e7, type: 3}
  m_Name: VFXSlotFloat
  m_EditorClassIdentifier: 
  m_Parent: {fileID: 114758040617487780}
  m_Children: []
  m_UIPosition: {x: 0, y: 0}
  m_UICollapsed: 1
  m_UISuperCollapsed: 0
  m_MasterSlot: {fileID: 114758040617487780}
  m_MasterData:
    m_Owner: {fileID: 0}
    m_Value:
      m_Type:
        m_SerializableType: 
      m_SerializableObject: 
  m_Property:
    name: x
    m_serializedType:
      m_SerializableType: System.Single, mscorlib, Version=2.0.0.0, Culture=neutral,
        PublicKeyToken=b77a5c561934e089
    attributes: []
  m_Direction: 1
  m_LinkedSlots: []
--- !u!114 &114332050269094380
MonoBehaviour:
  m_ObjectHideFlags: 1
  m_PrefabParentObject: {fileID: 0}
  m_PrefabInternal: {fileID: 0}
  m_GameObject: {fileID: 0}
  m_Enabled: 1
  m_EditorHideFlags: 0
  m_Script: {fileID: 11500000, guid: 3e3f628d80ffceb489beac74258f9cf7, type: 3}
  m_Name: VFXSlotTransform
  m_EditorClassIdentifier: 
  m_Parent: {fileID: 0}
  m_Children:
  - {fileID: 114114834903564368}
  - {fileID: 114972554322309310}
  - {fileID: 114501374035597322}
  m_UIPosition: {x: 0, y: 0}
  m_UICollapsed: 0
  m_UISuperCollapsed: 0
  m_MasterSlot: {fileID: 114332050269094380}
  m_MasterData:
    m_Owner: {fileID: 114617143880116886}
    m_Value:
      m_Type:
        m_SerializableType: UnityEditor.VFX.Transform, Assembly-CSharp-Editor-testable,
          Version=0.0.0.0, Culture=neutral, PublicKeyToken=null
      m_SerializableObject: '{"space":0,"position":{"x":0.0,"y":0.0,"z":0.0},"angles":{"x":0.0,"y":0.0,"z":0.0},"scale":{"x":0.5,"y":0.5,"z":0.5}}'
  m_Property:
    name: FieldTransform
    m_serializedType:
      m_SerializableType: UnityEditor.VFX.Transform, Assembly-CSharp-Editor-testable,
        Version=0.0.0.0, Culture=neutral, PublicKeyToken=null
    attributes:
    - m_Type: 3
      m_Min: -Infinity
      m_Max: Infinity
      m_Tooltip: The position, rotation and scale of the vectorfield
  m_Direction: 0
  m_LinkedSlots: []
--- !u!114 &114337517516314674
MonoBehaviour:
  m_ObjectHideFlags: 1
  m_PrefabParentObject: {fileID: 0}
  m_PrefabInternal: {fileID: 0}
  m_GameObject: {fileID: 0}
  m_Enabled: 1
  m_EditorHideFlags: 0
  m_Script: {fileID: 11500000, guid: f780aa281814f9842a7c076d436932e7, type: 3}
  m_Name: VFXSlotFloat
  m_EditorClassIdentifier: 
  m_Parent: {fileID: 0}
  m_Children: []
  m_UIPosition: {x: 0, y: 0}
  m_UICollapsed: 1
  m_UISuperCollapsed: 0
  m_MasterSlot: {fileID: 114337517516314674}
  m_MasterData:
    m_Owner: {fileID: 114519457660386524}
    m_Value:
      m_Type:
        m_SerializableType: System.Single, mscorlib, Version=2.0.0.0, Culture=neutral,
          PublicKeyToken=b77a5c561934e089
      m_SerializableObject: 0
  m_Property:
    name: t
    m_serializedType:
      m_SerializableType: System.Single, mscorlib, Version=2.0.0.0, Culture=neutral,
        PublicKeyToken=b77a5c561934e089
    attributes: []
  m_Direction: 1
  m_LinkedSlots:
  - {fileID: 114540687242103448}
  - {fileID: 114981395906029298}
--- !u!114 &114338720812349568
MonoBehaviour:
  m_ObjectHideFlags: 1
  m_PrefabParentObject: {fileID: 0}
  m_PrefabInternal: {fileID: 0}
  m_GameObject: {fileID: 0}
  m_Enabled: 1
  m_EditorHideFlags: 0
  m_Script: {fileID: 11500000, guid: f780aa281814f9842a7c076d436932e7, type: 3}
  m_Name: VFXSlotFloat
  m_EditorClassIdentifier: 
  m_Parent: {fileID: 114987031166116308}
  m_Children: []
  m_UIPosition: {x: 0, y: 0}
  m_UICollapsed: 1
  m_UISuperCollapsed: 0
  m_MasterSlot: {fileID: 114987031166116308}
  m_MasterData:
    m_Owner: {fileID: 0}
    m_Value:
      m_Type:
        m_SerializableType: 
      m_SerializableObject: 
  m_Property:
    name: x
    m_serializedType:
      m_SerializableType: System.Single, mscorlib, Version=2.0.0.0, Culture=neutral,
        PublicKeyToken=b77a5c561934e089
    attributes: []
  m_Direction: 0
  m_LinkedSlots: []
--- !u!114 &114342106308192842
MonoBehaviour:
  m_ObjectHideFlags: 1
  m_PrefabParentObject: {fileID: 0}
  m_PrefabInternal: {fileID: 0}
  m_GameObject: {fileID: 0}
  m_Enabled: 1
  m_EditorHideFlags: 0
  m_Script: {fileID: 11500000, guid: f780aa281814f9842a7c076d436932e7, type: 3}
  m_Name: VFXSlotFloat
  m_EditorClassIdentifier: 
  m_Parent: {fileID: 114043932397582438}
  m_Children: []
  m_UIPosition: {x: 0, y: 0}
  m_UICollapsed: 1
  m_UISuperCollapsed: 0
  m_MasterSlot: {fileID: 114043932397582438}
  m_MasterData:
    m_Owner: {fileID: 0}
    m_Value:
      m_Type:
        m_SerializableType: 
      m_SerializableObject: 
  m_Property:
    name: w
    m_serializedType:
      m_SerializableType: System.Single, mscorlib, Version=2.0.0.0, Culture=neutral,
        PublicKeyToken=b77a5c561934e089
    attributes: []
  m_Direction: 1
  m_LinkedSlots: []
--- !u!114 &114344014375645944
MonoBehaviour:
  m_ObjectHideFlags: 1
  m_PrefabParentObject: {fileID: 0}
  m_PrefabInternal: {fileID: 0}
  m_GameObject: {fileID: 0}
  m_Enabled: 1
  m_EditorHideFlags: 0
  m_Script: {fileID: 11500000, guid: f780aa281814f9842a7c076d436932e7, type: 3}
  m_Name: VFXSlotFloat
  m_EditorClassIdentifier: 
  m_Parent: {fileID: 114088044937819362}
  m_Children: []
  m_UIPosition: {x: 0, y: 0}
  m_UICollapsed: 1
  m_UISuperCollapsed: 0
  m_MasterSlot: {fileID: 114088044937819362}
  m_MasterData:
    m_Owner: {fileID: 0}
    m_Value:
      m_Type:
        m_SerializableType: 
      m_SerializableObject: 
  m_Property:
    name: z
    m_serializedType:
      m_SerializableType: System.Single, mscorlib, Version=2.0.0.0, Culture=neutral,
        PublicKeyToken=b77a5c561934e089
    attributes: []
  m_Direction: 0
  m_LinkedSlots: []
--- !u!114 &114347124859901858
MonoBehaviour:
  m_ObjectHideFlags: 1
  m_PrefabParentObject: {fileID: 0}
  m_PrefabInternal: {fileID: 0}
  m_GameObject: {fileID: 0}
  m_Enabled: 1
  m_EditorHideFlags: 0
  m_Script: {fileID: 11500000, guid: ef9ecf819143d0a439c558ab8e84fce7, type: 3}
  m_Name: VFXSlotTexture3D
  m_EditorClassIdentifier: 
  m_Parent: {fileID: 0}
  m_Children: []
  m_UIPosition: {x: 0, y: 0}
  m_UICollapsed: 1
  m_UISuperCollapsed: 0
  m_MasterSlot: {fileID: 114347124859901858}
  m_MasterData:
    m_Owner: {fileID: 114617143880116886}
    m_Value:
      m_Type:
        m_SerializableType: UnityEngine.Texture3D, UnityEngine.CoreModule, Version=0.0.0.0,
          Culture=neutral, PublicKeyToken=null
      m_SerializableObject: '{"obj":{"fileID":11700000,"guid":"5796183d03aa8e147bec84edfb7cd610","type":2}}'
  m_Property:
    name: VectorField
    m_serializedType:
      m_SerializableType: UnityEngine.Texture3D, UnityEngine.CoreModule, Version=0.0.0.0,
        Culture=neutral, PublicKeyToken=null
    attributes:
    - m_Type: 3
      m_Min: -Infinity
      m_Max: Infinity
      m_Tooltip: The vector field used as a force for particles
  m_Direction: 0
  m_LinkedSlots: []
--- !u!114 &114348154418805180
MonoBehaviour:
  m_ObjectHideFlags: 1
  m_PrefabParentObject: {fileID: 0}
  m_PrefabInternal: {fileID: 0}
  m_GameObject: {fileID: 0}
  m_Enabled: 1
  m_EditorHideFlags: 0
  m_Script: {fileID: 11500000, guid: f780aa281814f9842a7c076d436932e7, type: 3}
  m_Name: VFXSlotFloat
  m_EditorClassIdentifier: 
  m_Parent: {fileID: 114136931651838630}
  m_Children: []
  m_UIPosition: {x: 0, y: 0}
  m_UICollapsed: 1
  m_UISuperCollapsed: 0
  m_MasterSlot: {fileID: 114357259320243494}
  m_MasterData:
    m_Owner: {fileID: 0}
    m_Value:
      m_Type:
        m_SerializableType: 
      m_SerializableObject: 
  m_Property:
    name: x
    m_serializedType:
      m_SerializableType: System.Single, mscorlib, Version=2.0.0.0, Culture=neutral,
        PublicKeyToken=b77a5c561934e089
    attributes: []
  m_Direction: 0
  m_LinkedSlots: []
--- !u!114 &114356658539478530
MonoBehaviour:
  m_ObjectHideFlags: 1
  m_PrefabParentObject: {fileID: 0}
  m_PrefabInternal: {fileID: 0}
  m_GameObject: {fileID: 0}
  m_Enabled: 1
  m_EditorHideFlags: 0
  m_Script: {fileID: 11500000, guid: f780aa281814f9842a7c076d436932e7, type: 3}
  m_Name: VFXSlotFloat
  m_EditorClassIdentifier: 
  m_Parent: {fileID: 0}
  m_Children: []
  m_UIPosition: {x: 0, y: 0}
  m_UICollapsed: 1
  m_UISuperCollapsed: 0
  m_MasterSlot: {fileID: 114356658539478530}
  m_MasterData:
    m_Owner: {fileID: 114422384343150776}
    m_Value:
      m_Type:
        m_SerializableType: System.Single, mscorlib, Version=2.0.0.0, Culture=neutral,
          PublicKeyToken=b77a5c561934e089
      m_SerializableObject: 0.5
  m_Property:
    name: Min
    m_serializedType:
      m_SerializableType: System.Single, mscorlib, Version=2.0.0.0, Culture=neutral,
        PublicKeyToken=b77a5c561934e089
    attributes: []
  m_Direction: 0
  m_LinkedSlots: []
--- !u!114 &114357259320243494
MonoBehaviour:
  m_ObjectHideFlags: 1
  m_PrefabParentObject: {fileID: 0}
  m_PrefabInternal: {fileID: 0}
  m_GameObject: {fileID: 0}
  m_Enabled: 1
  m_EditorHideFlags: 0
  m_Script: {fileID: 11500000, guid: 1b605c022ee79394a8a776c0869b3f9a, type: 3}
  m_Name: VFXSlot
  m_EditorClassIdentifier: 
  m_Parent: {fileID: 0}
  m_Children:
  - {fileID: 114726436541784950}
  - {fileID: 114108611328338642}
  m_UIPosition: {x: 0, y: 0}
  m_UICollapsed: 1
  m_UISuperCollapsed: 0
  m_MasterSlot: {fileID: 114357259320243494}
  m_MasterData:
    m_Owner: {fileID: 114703318023205196}
    m_Value:
      m_Type:
        m_SerializableType: UnityEditor.VFX.ArcSphere, Assembly-CSharp-Editor-testable,
          Version=0.0.0.0, Culture=neutral, PublicKeyToken=null
      m_SerializableObject: '{"sphere":{"space":0,"center":{"x":0.0,"y":0.0,"z":0.0},"radius":1.0},"arc":6.2831854820251469}'
  m_Property:
    name: ArcSphere
    m_serializedType:
      m_SerializableType: UnityEditor.VFX.ArcSphere, Assembly-CSharp-Editor-testable,
        Version=0.0.0.0, Culture=neutral, PublicKeyToken=null
    attributes:
    - m_Type: 3
      m_Min: -Infinity
      m_Max: Infinity
      m_Tooltip: The sphere used for positioning particles.
  m_Direction: 0
  m_LinkedSlots: []
--- !u!114 &114363468396401704
MonoBehaviour:
  m_ObjectHideFlags: 1
  m_PrefabParentObject: {fileID: 0}
  m_PrefabInternal: {fileID: 0}
  m_GameObject: {fileID: 0}
  m_Enabled: 1
  m_EditorHideFlags: 0
  m_Script: {fileID: 11500000, guid: f780aa281814f9842a7c076d436932e7, type: 3}
  m_Name: VFXSlotFloat
  m_EditorClassIdentifier: 
  m_Parent: {fileID: 114231347177396886}
  m_Children: []
  m_UIPosition: {x: 0, y: 0}
  m_UICollapsed: 1
  m_UISuperCollapsed: 0
  m_MasterSlot: {fileID: 114231347177396886}
  m_MasterData:
    m_Owner: {fileID: 0}
    m_Value:
      m_Type:
        m_SerializableType: 
      m_SerializableObject: 
  m_Property:
    name: z
    m_serializedType:
      m_SerializableType: System.Single, mscorlib, Version=2.0.0.0, Culture=neutral,
        PublicKeyToken=b77a5c561934e089
    attributes: []
  m_Direction: 0
  m_LinkedSlots: []
--- !u!114 &114367584126150940
MonoBehaviour:
  m_ObjectHideFlags: 1
  m_PrefabParentObject: {fileID: 0}
  m_PrefabInternal: {fileID: 0}
  m_GameObject: {fileID: 0}
  m_Enabled: 1
  m_EditorHideFlags: 0
  m_Script: {fileID: 11500000, guid: 87c154e0feeee864da39ba7591cf27e7, type: 3}
  m_Name: VFXSlotFloatN
  m_EditorClassIdentifier: 
  m_Parent: {fileID: 0}
  m_Children: []
  m_UIPosition: {x: 0, y: 0}
  m_UICollapsed: 1
  m_UISuperCollapsed: 0
  m_MasterSlot: {fileID: 114367584126150940}
  m_MasterData:
    m_Owner: {fileID: 114009626957548980}
    m_Value:
      m_Type:
        m_SerializableType: UnityEditor.VFX.FloatN, Assembly-CSharp-Editor-testable,
          Version=0.0.0.0, Culture=neutral, PublicKeyToken=null
      m_SerializableObject: '{"m_Components":[0.5]}'
  m_Property:
    name: s
    m_serializedType:
      m_SerializableType: UnityEditor.VFX.FloatN, Assembly-CSharp-Editor-testable,
        Version=0.0.0.0, Culture=neutral, PublicKeyToken=null
    attributes:
    - m_Type: 3
      m_Min: -Infinity
      m_Max: Infinity
      m_Tooltip: The amount to interpolate between x and y (0-1).
  m_Direction: 0
  m_LinkedSlots:
  - {fileID: 114768572961077490}
--- !u!114 &114368245283220708
MonoBehaviour:
  m_ObjectHideFlags: 1
  m_PrefabParentObject: {fileID: 0}
  m_PrefabInternal: {fileID: 0}
  m_GameObject: {fileID: 0}
  m_Enabled: 1
  m_EditorHideFlags: 0
  m_Script: {fileID: 11500000, guid: f780aa281814f9842a7c076d436932e7, type: 3}
  m_Name: VFXSlotFloat
  m_EditorClassIdentifier: 
  m_Parent: {fileID: 114492557727218026}
  m_Children: []
  m_UIPosition: {x: 0, y: 0}
  m_UICollapsed: 1
  m_UISuperCollapsed: 0
  m_MasterSlot: {fileID: 114492557727218026}
  m_MasterData:
    m_Owner: {fileID: 0}
    m_Value:
      m_Type:
        m_SerializableType: 
      m_SerializableObject: 
  m_Property:
    name: x
    m_serializedType:
      m_SerializableType: System.Single, mscorlib, Version=2.0.0.0, Culture=neutral,
        PublicKeyToken=b77a5c561934e089
    attributes: []
  m_Direction: 1
  m_LinkedSlots: []
--- !u!114 &114384224194595956
MonoBehaviour:
  m_ObjectHideFlags: 1
  m_PrefabParentObject: {fileID: 0}
  m_PrefabInternal: {fileID: 0}
  m_GameObject: {fileID: 0}
  m_Enabled: 1
  m_EditorHideFlags: 0
  m_Script: {fileID: 11500000, guid: 198a1b97523b7284c9029248e55f4a2d, type: 3}
  m_Name: VFXOperatorFit
  m_EditorClassIdentifier: 
  m_Parent: {fileID: 114713359854958158}
  m_Children: []
  m_UIPosition: {x: 2483.133, y: 906.25757}
  m_UICollapsed: 0
  m_UISuperCollapsed: 0
  m_InputSlots:
  - {fileID: 114208718695294646}
  - {fileID: 114783477585569396}
  - {fileID: 114423768169278946}
  - {fileID: 114116355231488350}
  - {fileID: 114932728342612142}
  m_OutputSlots:
  - {fileID: 114768572961077490}
--- !u!114 &114391928864180414
MonoBehaviour:
  m_ObjectHideFlags: 1
  m_PrefabParentObject: {fileID: 0}
  m_PrefabInternal: {fileID: 0}
  m_GameObject: {fileID: 0}
  m_Enabled: 1
  m_EditorHideFlags: 0
  m_Script: {fileID: 11500000, guid: 9dfea48843f53fc438eabc12a3a30abc, type: 3}
  m_Name: VFXBasicInitialize
  m_EditorClassIdentifier: 
  m_Parent: {fileID: 114713359854958158}
  m_Children:
  - {fileID: 114792038957180786}
  - {fileID: 114703318023205196}
  - {fileID: 114422384343150776}
  m_UIPosition: {x: 3424.1848, y: -630.77423}
  m_UICollapsed: 0
  m_UISuperCollapsed: 0
  m_InputSlots:
  - {fileID: 114659634860288412}
  m_OutputSlots: []
  m_Data: {fileID: 114986566243396028}
  m_InputFlowSlot:
  - link:
    - context: {fileID: 114664950524601788}
      slotIndex: 0
  m_OutputFlowSlot:
  - link:
    - context: {fileID: 114690240354730352}
      slotIndex: 0
--- !u!114 &114392249267885806
MonoBehaviour:
  m_ObjectHideFlags: 1
  m_PrefabParentObject: {fileID: 0}
  m_PrefabInternal: {fileID: 0}
  m_GameObject: {fileID: 0}
  m_Enabled: 1
  m_EditorHideFlags: 0
  m_Script: {fileID: 11500000, guid: f780aa281814f9842a7c076d436932e7, type: 3}
  m_Name: VFXSlotFloat
  m_EditorClassIdentifier: 
  m_Parent: {fileID: 114811023005691920}
  m_Children: []
  m_UIPosition: {x: 0, y: 0}
  m_UICollapsed: 1
  m_UISuperCollapsed: 0
  m_MasterSlot: {fileID: 114811023005691920}
  m_MasterData:
    m_Owner: {fileID: 0}
    m_Value:
      m_Type:
        m_SerializableType: 
      m_SerializableObject: 
  m_Property:
    name: x
    m_serializedType:
      m_SerializableType: System.Single, mscorlib, Version=2.0.0.0, Culture=neutral,
        PublicKeyToken=b77a5c561934e089
    attributes: []
  m_Direction: 1
  m_LinkedSlots: []
--- !u!114 &114393616261578982
MonoBehaviour:
  m_ObjectHideFlags: 1
  m_PrefabParentObject: {fileID: 0}
  m_PrefabInternal: {fileID: 0}
  m_GameObject: {fileID: 0}
  m_Enabled: 1
  m_EditorHideFlags: 0
  m_Script: {fileID: 11500000, guid: ad25a54912d2a8f49be8b514e802c040, type: 3}
  m_Name: VFXOperatorSine
  m_EditorClassIdentifier: 
  m_Parent: {fileID: 114713359854958158}
  m_Children: []
  m_UIPosition: {x: 2187.481, y: 912.3445}
  m_UICollapsed: 0
  m_UISuperCollapsed: 0
  m_InputSlots:
  - {fileID: 114703539699981466}
  m_OutputSlots:
  - {fileID: 114107806496070218}
--- !u!114 &114406025174490128
MonoBehaviour:
  m_ObjectHideFlags: 1
  m_PrefabParentObject: {fileID: 0}
  m_PrefabInternal: {fileID: 0}
  m_GameObject: {fileID: 0}
  m_Enabled: 1
  m_EditorHideFlags: 0
  m_Script: {fileID: 11500000, guid: f780aa281814f9842a7c076d436932e7, type: 3}
  m_Name: VFXSlotFloat
  m_EditorClassIdentifier: 
  m_Parent: {fileID: 114551134472462742}
  m_Children: []
  m_UIPosition: {x: 0, y: 0}
  m_UICollapsed: 1
  m_UISuperCollapsed: 0
  m_MasterSlot: {fileID: 114551134472462742}
  m_MasterData:
    m_Owner: {fileID: 0}
    m_Value:
      m_Type:
        m_SerializableType: 
      m_SerializableObject: 
  m_Property:
    name: x
    m_serializedType:
      m_SerializableType: System.Single, mscorlib, Version=2.0.0.0, Culture=neutral,
        PublicKeyToken=b77a5c561934e089
    attributes: []
  m_Direction: 0
  m_LinkedSlots: []
--- !u!114 &114406391186666664
MonoBehaviour:
  m_ObjectHideFlags: 1
  m_PrefabParentObject: {fileID: 0}
  m_PrefabInternal: {fileID: 0}
  m_GameObject: {fileID: 0}
  m_Enabled: 1
  m_EditorHideFlags: 0
  m_Script: {fileID: 11500000, guid: f780aa281814f9842a7c076d436932e7, type: 3}
  m_Name: VFXSlotFloat
  m_EditorClassIdentifier: 
  m_Parent: {fileID: 114811023005691920}
  m_Children: []
  m_UIPosition: {x: 0, y: 0}
  m_UICollapsed: 1
  m_UISuperCollapsed: 0
  m_MasterSlot: {fileID: 114811023005691920}
  m_MasterData:
    m_Owner: {fileID: 0}
    m_Value:
      m_Type:
        m_SerializableType: 
      m_SerializableObject: 
  m_Property:
    name: z
    m_serializedType:
      m_SerializableType: System.Single, mscorlib, Version=2.0.0.0, Culture=neutral,
        PublicKeyToken=b77a5c561934e089
    attributes: []
  m_Direction: 1
  m_LinkedSlots: []
--- !u!114 &114422298293528604
MonoBehaviour:
  m_ObjectHideFlags: 1
  m_PrefabParentObject: {fileID: 0}
  m_PrefabInternal: {fileID: 0}
  m_GameObject: {fileID: 0}
  m_Enabled: 1
  m_EditorHideFlags: 0
  m_Script: {fileID: 11500000, guid: 87c154e0feeee864da39ba7591cf27e7, type: 3}
  m_Name: VFXSlotFloatN
  m_EditorClassIdentifier: 
  m_Parent: {fileID: 0}
  m_Children: []
  m_UIPosition: {x: 0, y: 0}
  m_UICollapsed: 1
  m_UISuperCollapsed: 0
  m_MasterSlot: {fileID: 114422298293528604}
  m_MasterData:
    m_Owner: {fileID: 114009626957548980}
    m_Value:
      m_Type:
        m_SerializableType: UnityEditor.VFX.FloatN, Assembly-CSharp-Editor-testable,
          Version=0.0.0.0, Culture=neutral, PublicKeyToken=null
      m_SerializableObject: '{"m_Components":[1.0]}'
  m_Property:
    name: y
    m_serializedType:
      m_SerializableType: UnityEditor.VFX.FloatN, Assembly-CSharp-Editor-testable,
        Version=0.0.0.0, Culture=neutral, PublicKeyToken=null
    attributes:
    - m_Type: 3
      m_Min: -Infinity
      m_Max: Infinity
      m_Tooltip: The end value.
  m_Direction: 0
  m_LinkedSlots:
  - {fileID: 114512778395247320}
--- !u!114 &114422384343150776
MonoBehaviour:
  m_ObjectHideFlags: 1
  m_PrefabParentObject: {fileID: 0}
  m_PrefabInternal: {fileID: 0}
  m_GameObject: {fileID: 0}
  m_Enabled: 1
  m_EditorHideFlags: 0
  m_Script: {fileID: 11500000, guid: 83af02f1eaf178a4d882048c2cdfadc0, type: 3}
  m_Name: SetLifetime
  m_EditorClassIdentifier: 
  m_Parent: {fileID: 114391928864180414}
  m_Children: []
  m_UIPosition: {x: 3360, y: -976}
  m_UICollapsed: 0
  m_UISuperCollapsed: 0
  m_InputSlots:
  - {fileID: 114356658539478530}
  - {fileID: 114169775863000100}
  m_OutputSlots: []
  m_Disabled: 0
  mode: 1
--- !u!114 &114423768169278946
MonoBehaviour:
  m_ObjectHideFlags: 1
  m_PrefabParentObject: {fileID: 0}
  m_PrefabInternal: {fileID: 0}
  m_GameObject: {fileID: 0}
  m_Enabled: 1
  m_EditorHideFlags: 0
  m_Script: {fileID: 11500000, guid: 87c154e0feeee864da39ba7591cf27e7, type: 3}
  m_Name: VFXSlotFloatN
  m_EditorClassIdentifier: 
  m_Parent: {fileID: 0}
  m_Children: []
  m_UIPosition: {x: 0, y: 0}
  m_UICollapsed: 1
  m_UISuperCollapsed: 0
  m_MasterSlot: {fileID: 114423768169278946}
  m_MasterData:
    m_Owner: {fileID: 114384224194595956}
    m_Value:
      m_Type:
        m_SerializableType: UnityEditor.VFX.FloatN, Assembly-CSharp-Editor-testable,
          Version=0.0.0.0, Culture=neutral, PublicKeyToken=null
      m_SerializableObject: '{"m_Components":[1.0]}'
  m_Property:
    name: oldRangeMax
    m_serializedType:
      m_SerializableType: UnityEditor.VFX.FloatN, Assembly-CSharp-Editor-testable,
        Version=0.0.0.0, Culture=neutral, PublicKeyToken=null
    attributes:
    - m_Type: 3
      m_Min: -Infinity
      m_Max: Infinity
      m_Tooltip: The end of the old range.
  m_Direction: 0
  m_LinkedSlots: []
--- !u!114 &114445382648730824
MonoBehaviour:
  m_ObjectHideFlags: 1
  m_PrefabParentObject: {fileID: 0}
  m_PrefabInternal: {fileID: 0}
  m_GameObject: {fileID: 0}
  m_Enabled: 1
  m_EditorHideFlags: 0
  m_Script: {fileID: 11500000, guid: f780aa281814f9842a7c076d436932e7, type: 3}
  m_Name: VFXSlotFloat
  m_EditorClassIdentifier: 
  m_Parent: {fileID: 114907117574549410}
  m_Children: []
  m_UIPosition: {x: 0, y: 0}
  m_UICollapsed: 1
  m_UISuperCollapsed: 0
  m_MasterSlot: {fileID: 114907117574549410}
  m_MasterData:
    m_Owner: {fileID: 0}
    m_Value:
      m_Type:
        m_SerializableType: 
      m_SerializableObject: 
  m_Property:
    name: x
    m_serializedType:
      m_SerializableType: System.Single, mscorlib, Version=2.0.0.0, Culture=neutral,
        PublicKeyToken=b77a5c561934e089
    attributes: []
  m_Direction: 1
  m_LinkedSlots: []
--- !u!114 &114448358575362682
MonoBehaviour:
  m_ObjectHideFlags: 1
  m_PrefabParentObject: {fileID: 0}
  m_PrefabInternal: {fileID: 0}
  m_GameObject: {fileID: 0}
  m_Enabled: 1
  m_EditorHideFlags: 0
  m_Script: {fileID: 11500000, guid: a1046201700a4ae428a525579e74b99e, type: 3}
  m_Name: CollisionSphere
  m_EditorClassIdentifier: 
  m_Parent: {fileID: 114690240354730352}
  m_Children: []
  m_UIPosition: {x: 0, y: 0}
  m_UICollapsed: 1
  m_UISuperCollapsed: 0
  m_InputSlots:
  - {fileID: 114281794799362916}
  - {fileID: 114823216935234766}
  - {fileID: 114094291545827936}
  - {fileID: 114464934578054256}
  m_OutputSlots: []
  m_Disabled: 0
  mode: 0
  roughSurface: 0
--- !u!114 &114452870740301040
MonoBehaviour:
  m_ObjectHideFlags: 1
  m_PrefabParentObject: {fileID: 0}
  m_PrefabInternal: {fileID: 0}
  m_GameObject: {fileID: 0}
  m_Enabled: 1
  m_EditorHideFlags: 0
  m_Script: {fileID: 11500000, guid: f780aa281814f9842a7c076d436932e7, type: 3}
  m_Name: VFXSlotFloat
  m_EditorClassIdentifier: 
  m_Parent: {fileID: 114576620141409906}
  m_Children: []
  m_UIPosition: {x: 0, y: 0}
  m_UICollapsed: 1
  m_UISuperCollapsed: 0
  m_MasterSlot: {fileID: 114281794799362916}
  m_MasterData:
    m_Owner: {fileID: 0}
    m_Value:
      m_Type:
        m_SerializableType: 
      m_SerializableObject: 
  m_Property:
    name: z
    m_serializedType:
      m_SerializableType: System.Single, mscorlib, Version=2.0.0.0, Culture=neutral,
        PublicKeyToken=b77a5c561934e089
    attributes: []
  m_Direction: 0
  m_LinkedSlots: []
--- !u!114 &114457630835244914
MonoBehaviour:
  m_ObjectHideFlags: 1
  m_PrefabParentObject: {fileID: 0}
  m_PrefabInternal: {fileID: 0}
  m_GameObject: {fileID: 0}
  m_Enabled: 1
  m_EditorHideFlags: 0
  m_Script: {fileID: 11500000, guid: 87c154e0feeee864da39ba7591cf27e7, type: 3}
  m_Name: VFXSlotFloatN
  m_EditorClassIdentifier: 
  m_Parent: {fileID: 0}
  m_Children: []
  m_UIPosition: {x: 0, y: 0}
  m_UICollapsed: 1
  m_UISuperCollapsed: 0
  m_MasterSlot: {fileID: 114457630835244914}
  m_MasterData:
    m_Owner: {fileID: 114704932343162388}
    m_Value:
      m_Type:
        m_SerializableType: UnityEditor.VFX.FloatN, Assembly-CSharp-Editor-testable,
          Version=0.0.0.0, Culture=neutral, PublicKeyToken=null
      m_SerializableObject: '{"m_Components":[1.0,1.0,1.0]}'
  m_Property:
    name: x
    m_serializedType:
      m_SerializableType: UnityEditor.VFX.FloatN, Assembly-CSharp-Editor-testable,
        Version=0.0.0.0, Culture=neutral, PublicKeyToken=null
    attributes:
    - m_Type: 3
      m_Min: -Infinity
      m_Max: Infinity
      m_Tooltip: The vector to be normalized.
  m_Direction: 0
  m_LinkedSlots:
  - {fileID: 114025127266457648}
--- !u!114 &114457964050763460
MonoBehaviour:
  m_ObjectHideFlags: 1
  m_PrefabParentObject: {fileID: 0}
  m_PrefabInternal: {fileID: 0}
  m_GameObject: {fileID: 0}
  m_Enabled: 1
  m_EditorHideFlags: 0
  m_Script: {fileID: 11500000, guid: f780aa281814f9842a7c076d436932e7, type: 3}
  m_Name: VFXSlotFloat
  m_EditorClassIdentifier: 
  m_Parent: {fileID: 114665622536376714}
  m_Children: []
  m_UIPosition: {x: 0, y: 0}
  m_UICollapsed: 1
  m_UISuperCollapsed: 0
  m_MasterSlot: {fileID: 114033133520281462}
  m_MasterData:
    m_Owner: {fileID: 0}
    m_Value:
      m_Type:
        m_SerializableType: 
      m_SerializableObject: 
  m_Property:
    name: x
    m_serializedType:
      m_SerializableType: System.Single, mscorlib, Version=2.0.0.0, Culture=neutral,
        PublicKeyToken=b77a5c561934e089
    attributes: []
  m_Direction: 0
  m_LinkedSlots: []
--- !u!114 &114462467222221858
MonoBehaviour:
  m_ObjectHideFlags: 1
  m_PrefabParentObject: {fileID: 0}
  m_PrefabInternal: {fileID: 0}
  m_GameObject: {fileID: 0}
  m_Enabled: 1
  m_EditorHideFlags: 0
  m_Script: {fileID: 11500000, guid: ac39bd03fca81b849929b9c966f1836a, type: 3}
  m_Name: VFXSlotFloat3
  m_EditorClassIdentifier: 
  m_Parent: {fileID: 0}
  m_Children:
  - {fileID: 114734087114453386}
  - {fileID: 114648377321597480}
  - {fileID: 114691970683104270}
  m_UIPosition: {x: 0, y: 0}
  m_UICollapsed: 1
  m_UISuperCollapsed: 0
  m_MasterSlot: {fileID: 114462467222221858}
  m_MasterData:
    m_Owner: {fileID: 114792038957180786}
    m_Value:
      m_Type:
        m_SerializableType: UnityEngine.Vector3, UnityEngine.CoreModule, Version=0.0.0.0,
          Culture=neutral, PublicKeyToken=null
      m_SerializableObject: '{"x":0.0,"y":0.7000000476837158,"z":0.0}'
  m_Property:
    name: Velocity
    m_serializedType:
      m_SerializableType: UnityEngine.Vector3, UnityEngine.CoreModule, Version=0.0.0.0,
        Culture=neutral, PublicKeyToken=null
    attributes: []
  m_Direction: 0
  m_LinkedSlots: []
--- !u!114 &114463943635796402
MonoBehaviour:
  m_ObjectHideFlags: 1
  m_PrefabParentObject: {fileID: 0}
  m_PrefabInternal: {fileID: 0}
  m_GameObject: {fileID: 0}
  m_Enabled: 1
  m_EditorHideFlags: 0
  m_Script: {fileID: 11500000, guid: cf77bdf94b619e24a92fca7c3f75ddb3, type: 3}
  m_Name: VFXOperatorCrossProduct
  m_EditorClassIdentifier: 
  m_Parent: {fileID: 114713359854958158}
  m_Children: []
  m_UIPosition: {x: 3408.2893, y: 1568.1954}
  m_UICollapsed: 0
  m_UISuperCollapsed: 1
  m_InputSlots:
  - {fileID: 114492709542381202}
  - {fileID: 114088044937819362}
  m_OutputSlots:
  - {fileID: 114492557727218026}
--- !u!114 &114464934578054256
MonoBehaviour:
  m_ObjectHideFlags: 1
  m_PrefabParentObject: {fileID: 0}
  m_PrefabInternal: {fileID: 0}
  m_GameObject: {fileID: 0}
  m_Enabled: 1
  m_EditorHideFlags: 0
  m_Script: {fileID: 11500000, guid: f780aa281814f9842a7c076d436932e7, type: 3}
  m_Name: VFXSlotFloat
  m_EditorClassIdentifier: 
  m_Parent: {fileID: 0}
  m_Children: []
  m_UIPosition: {x: 0, y: 0}
  m_UICollapsed: 1
  m_UISuperCollapsed: 0
  m_MasterSlot: {fileID: 114464934578054256}
  m_MasterData:
    m_Owner: {fileID: 114448358575362682}
    m_Value:
      m_Type:
        m_SerializableType: System.Single, mscorlib, Version=2.0.0.0, Culture=neutral,
          PublicKeyToken=b77a5c561934e089
      m_SerializableObject: 0
  m_Property:
    name: LifetimeLoss
    m_serializedType:
      m_SerializableType: System.Single, mscorlib, Version=2.0.0.0, Culture=neutral,
        PublicKeyToken=b77a5c561934e089
    attributes:
    - m_Type: 3
      m_Min: -Infinity
      m_Max: Infinity
      m_Tooltip: The proportion of a particle's life that is lost after a collision.
    - m_Type: 0
      m_Min: 0
      m_Max: 1
      m_Tooltip: 
  m_Direction: 0
  m_LinkedSlots: []
--- !u!114 &114469172786699896
MonoBehaviour:
  m_ObjectHideFlags: 1
  m_PrefabParentObject: {fileID: 0}
  m_PrefabInternal: {fileID: 0}
  m_GameObject: {fileID: 0}
  m_Enabled: 1
  m_EditorHideFlags: 0
  m_Script: {fileID: 11500000, guid: a07d13b909432284193a1aeec3c9f533, type: 3}
  m_Name: VFXOperatorSampleGradient
  m_EditorClassIdentifier: 
  m_Parent: {fileID: 114713359854958158}
  m_Children: []
  m_UIPosition: {x: 2442.9531, y: 762.5584}
  m_UICollapsed: 0
  m_UISuperCollapsed: 0
  m_InputSlots:
  - {fileID: 114793376342456972}
  - {fileID: 114981395906029298}
  m_OutputSlots:
  - {fileID: 114512778395247320}
--- !u!114 &114473285988998476
MonoBehaviour:
  m_ObjectHideFlags: 1
  m_PrefabParentObject: {fileID: 0}
  m_PrefabInternal: {fileID: 0}
  m_GameObject: {fileID: 0}
  m_Enabled: 1
  m_EditorHideFlags: 0
  m_Script: {fileID: 11500000, guid: ac39bd03fca81b849929b9c966f1836a, type: 3}
  m_Name: VFXSlotFloat3
  m_EditorClassIdentifier: 
  m_Parent: {fileID: 114885489238284268}
  m_Children:
  - {fileID: 114746680824271188}
  - {fileID: 114232883982964516}
  - {fileID: 114662769677151376}
  m_UIPosition: {x: 0, y: 0}
  m_UICollapsed: 1
  m_UISuperCollapsed: 0
  m_MasterSlot: {fileID: 114885489238284268}
  m_MasterData:
    m_Owner: {fileID: 0}
    m_Value:
      m_Type:
        m_SerializableType: 
      m_SerializableObject: 
  m_Property:
    name: position
    m_serializedType:
      m_SerializableType: UnityEngine.Vector3, UnityEngine.CoreModule, Version=0.0.0.0,
        Culture=neutral, PublicKeyToken=null
    attributes:
    - m_Type: 3
      m_Min: -Infinity
      m_Max: Infinity
      m_Tooltip: The position.
  m_Direction: 0
  m_LinkedSlots: []
--- !u!114 &114482391903492468
MonoBehaviour:
  m_ObjectHideFlags: 1
  m_PrefabParentObject: {fileID: 0}
  m_PrefabInternal: {fileID: 0}
  m_GameObject: {fileID: 0}
  m_Enabled: 1
  m_EditorHideFlags: 0
  m_Script: {fileID: 11500000, guid: f780aa281814f9842a7c076d436932e7, type: 3}
  m_Name: VFXSlotFloat
  m_EditorClassIdentifier: 
  m_Parent: {fileID: 114665622536376714}
  m_Children: []
  m_UIPosition: {x: 0, y: 0}
  m_UICollapsed: 1
  m_UISuperCollapsed: 0
  m_MasterSlot: {fileID: 114033133520281462}
  m_MasterData:
    m_Owner: {fileID: 0}
    m_Value:
      m_Type:
        m_SerializableType: 
      m_SerializableObject: 
  m_Property:
    name: z
    m_serializedType:
      m_SerializableType: System.Single, mscorlib, Version=2.0.0.0, Culture=neutral,
        PublicKeyToken=b77a5c561934e089
    attributes: []
  m_Direction: 0
  m_LinkedSlots: []
--- !u!114 &114486222610636044
MonoBehaviour:
  m_ObjectHideFlags: 1
  m_PrefabParentObject: {fileID: 0}
  m_PrefabInternal: {fileID: 0}
  m_GameObject: {fileID: 0}
  m_Enabled: 1
  m_EditorHideFlags: 0
  m_Script: {fileID: 11500000, guid: f780aa281814f9842a7c076d436932e7, type: 3}
  m_Name: VFXSlotFloat
  m_EditorClassIdentifier: 
  m_Parent: {fileID: 114889574707667480}
  m_Children: []
  m_UIPosition: {x: 0, y: 0}
  m_UICollapsed: 1
  m_UISuperCollapsed: 0
  m_MasterSlot: {fileID: 114889574707667480}
  m_MasterData:
    m_Owner: {fileID: 0}
    m_Value:
      m_Type:
        m_SerializableType: 
      m_SerializableObject: 
  m_Property:
    name: z
    m_serializedType:
      m_SerializableType: System.Single, mscorlib, Version=2.0.0.0, Culture=neutral,
        PublicKeyToken=b77a5c561934e089
    attributes: []
  m_Direction: 0
  m_LinkedSlots: []
--- !u!114 &114490263843849036
MonoBehaviour:
  m_ObjectHideFlags: 1
  m_PrefabParentObject: {fileID: 0}
  m_PrefabInternal: {fileID: 0}
  m_GameObject: {fileID: 0}
  m_Enabled: 1
  m_EditorHideFlags: 0
  m_Script: {fileID: 11500000, guid: 889be8bf1ed0c954a9ed096ce41655ea, type: 3}
  m_Name: VFXOperatorMultiply
  m_EditorClassIdentifier: 
  m_Parent: {fileID: 114713359854958158}
  m_Children: []
  m_UIPosition: {x: 2101.667, y: 1270.4603}
  m_UICollapsed: 0
  m_UISuperCollapsed: 0
  m_InputSlots:
  - {fileID: 114683003190420024}
  - {fileID: 114564937888286152}
  m_OutputSlots:
  - {fileID: 114669331768486044}
--- !u!114 &114492557727218026
MonoBehaviour:
  m_ObjectHideFlags: 1
  m_PrefabParentObject: {fileID: 0}
  m_PrefabInternal: {fileID: 0}
  m_GameObject: {fileID: 0}
  m_Enabled: 1
  m_EditorHideFlags: 0
  m_Script: {fileID: 11500000, guid: ac39bd03fca81b849929b9c966f1836a, type: 3}
  m_Name: VFXSlotFloat3
  m_EditorClassIdentifier: 
  m_Parent: {fileID: 0}
  m_Children:
  - {fileID: 114368245283220708}
  - {fileID: 114967085609715620}
  - {fileID: 114314885941461894}
  m_UIPosition: {x: 0, y: 0}
  m_UICollapsed: 1
  m_UISuperCollapsed: 0
  m_MasterSlot: {fileID: 114492557727218026}
  m_MasterData:
    m_Owner: {fileID: 114463943635796402}
    m_Value:
      m_Type:
        m_SerializableType: UnityEngine.Vector3, UnityEngine.CoreModule, Version=0.0.0.0,
          Culture=neutral, PublicKeyToken=null
      m_SerializableObject: '{"x":0.0,"y":0.0,"z":0.0}'
  m_Property:
    name: o
    m_serializedType:
      m_SerializableType: UnityEngine.Vector3, UnityEngine.CoreModule, Version=0.0.0.0,
        Culture=neutral, PublicKeyToken=null
    attributes: []
  m_Direction: 1
  m_LinkedSlots:
  - {fileID: 114919129832749232}
--- !u!114 &114492709542381202
MonoBehaviour:
  m_ObjectHideFlags: 1
  m_PrefabParentObject: {fileID: 0}
  m_PrefabInternal: {fileID: 0}
  m_GameObject: {fileID: 0}
  m_Enabled: 1
  m_EditorHideFlags: 0
  m_Script: {fileID: 11500000, guid: ac39bd03fca81b849929b9c966f1836a, type: 3}
  m_Name: VFXSlotFloat3
  m_EditorClassIdentifier: 
  m_Parent: {fileID: 0}
  m_Children:
  - {fileID: 114909744176145278}
  - {fileID: 114718060691080588}
  - {fileID: 114190837549616370}
  m_UIPosition: {x: 0, y: 0}
  m_UICollapsed: 1
  m_UISuperCollapsed: 0
  m_MasterSlot: {fileID: 114492709542381202}
  m_MasterData:
    m_Owner: {fileID: 114463943635796402}
    m_Value:
      m_Type:
        m_SerializableType: UnityEngine.Vector3, UnityEngine.CoreModule, Version=0.0.0.0,
          Culture=neutral, PublicKeyToken=null
      m_SerializableObject: '{"x":1.0,"y":0.0,"z":0.0}'
  m_Property:
    name: a
    m_serializedType:
      m_SerializableType: UnityEngine.Vector3, UnityEngine.CoreModule, Version=0.0.0.0,
        Culture=neutral, PublicKeyToken=null
    attributes:
    - m_Type: 3
      m_Min: -Infinity
      m_Max: Infinity
      m_Tooltip: The first operand.
  m_Direction: 0
  m_LinkedSlots:
  - {fileID: 114811023005691920}
--- !u!114 &114493009241049998
MonoBehaviour:
  m_ObjectHideFlags: 1
  m_PrefabParentObject: {fileID: 0}
  m_PrefabInternal: {fileID: 0}
  m_GameObject: {fileID: 0}
  m_Enabled: 1
  m_EditorHideFlags: 0
  m_Script: {fileID: 11500000, guid: f780aa281814f9842a7c076d436932e7, type: 3}
  m_Name: VFXSlotFloat
  m_EditorClassIdentifier: 
  m_Parent: {fileID: 114919129832749232}
  m_Children: []
  m_UIPosition: {x: 0, y: 0}
  m_UICollapsed: 1
  m_UISuperCollapsed: 0
  m_MasterSlot: {fileID: 114919129832749232}
  m_MasterData:
    m_Owner: {fileID: 0}
    m_Value:
      m_Type:
        m_SerializableType: 
      m_SerializableObject: 
  m_Property:
    name: y
    m_serializedType:
      m_SerializableType: System.Single, mscorlib, Version=2.0.0.0, Culture=neutral,
        PublicKeyToken=b77a5c561934e089
    attributes: []
  m_Direction: 0
  m_LinkedSlots: []
--- !u!114 &114496601159523824
MonoBehaviour:
  m_ObjectHideFlags: 1
  m_PrefabParentObject: {fileID: 0}
  m_PrefabInternal: {fileID: 0}
  m_GameObject: {fileID: 0}
  m_Enabled: 1
  m_EditorHideFlags: 0
  m_Script: {fileID: 11500000, guid: 87c154e0feeee864da39ba7591cf27e7, type: 3}
  m_Name: VFXSlotFloatN
  m_EditorClassIdentifier: 
  m_Parent: {fileID: 0}
  m_Children: []
  m_UIPosition: {x: 0, y: 0}
  m_UICollapsed: 1
  m_UISuperCollapsed: 0
  m_MasterSlot: {fileID: 114496601159523824}
  m_MasterData:
    m_Owner: {fileID: 114867922613563594}
    m_Value:
      m_Type:
        m_SerializableType: UnityEditor.VFX.FloatN, Assembly-CSharp-Editor-testable,
          Version=0.0.0.0, Culture=neutral, PublicKeyToken=null
      m_SerializableObject: '{"m_Components":[3.0999999046325685]}'
  m_Property:
    name: b
    m_serializedType:
      m_SerializableType: UnityEditor.VFX.FloatN, Assembly-CSharp-Editor-testable,
        Version=0.0.0.0, Culture=neutral, PublicKeyToken=null
    attributes: []
  m_Direction: 0
  m_LinkedSlots: []
--- !u!114 &114501374035597322
MonoBehaviour:
  m_ObjectHideFlags: 1
  m_PrefabParentObject: {fileID: 0}
  m_PrefabInternal: {fileID: 0}
  m_GameObject: {fileID: 0}
  m_Enabled: 1
  m_EditorHideFlags: 0
  m_Script: {fileID: 11500000, guid: ac39bd03fca81b849929b9c966f1836a, type: 3}
  m_Name: VFXSlotFloat3
  m_EditorClassIdentifier: 
  m_Parent: {fileID: 114332050269094380}
  m_Children:
  - {fileID: 114842840859362546}
  - {fileID: 114850731154764858}
  - {fileID: 114226227283042224}
  m_UIPosition: {x: 0, y: 0}
  m_UICollapsed: 1
  m_UISuperCollapsed: 0
  m_MasterSlot: {fileID: 114332050269094380}
  m_MasterData:
    m_Owner: {fileID: 0}
    m_Value:
      m_Type:
        m_SerializableType: 
      m_SerializableObject: 
  m_Property:
    name: scale
    m_serializedType:
      m_SerializableType: UnityEngine.Vector3, UnityEngine.CoreModule, Version=0.0.0.0,
        Culture=neutral, PublicKeyToken=null
    attributes:
    - m_Type: 3
      m_Min: -Infinity
      m_Max: Infinity
      m_Tooltip: The scale of the transform along each axis.
  m_Direction: 0
  m_LinkedSlots: []
--- !u!114 &114504932723294378
MonoBehaviour:
  m_ObjectHideFlags: 1
  m_PrefabParentObject: {fileID: 0}
  m_PrefabInternal: {fileID: 0}
  m_GameObject: {fileID: 0}
  m_Enabled: 1
  m_EditorHideFlags: 0
  m_Script: {fileID: 11500000, guid: cf77bdf94b619e24a92fca7c3f75ddb3, type: 3}
  m_Name: VFXOperatorCrossProduct
  m_EditorClassIdentifier: 
  m_Parent: {fileID: 114713359854958158}
  m_Children: []
  m_UIPosition: {x: 2546.7493, y: 1384.4509}
  m_UICollapsed: 0
  m_UISuperCollapsed: 0
  m_InputSlots:
  - {fileID: 114652616561703320}
  - {fileID: 114889574707667480}
  m_OutputSlots:
  - {fileID: 114758040617487780}
--- !u!114 &114512778395247320
MonoBehaviour:
  m_ObjectHideFlags: 1
  m_PrefabParentObject: {fileID: 0}
  m_PrefabInternal: {fileID: 0}
  m_GameObject: {fileID: 0}
  m_Enabled: 1
  m_EditorHideFlags: 0
  m_Script: {fileID: 11500000, guid: c499060cea9bbb24b8d723eafa343303, type: 3}
  m_Name: VFXSlotFloat4
  m_EditorClassIdentifier: 
  m_Parent: {fileID: 0}
  m_Children:
  - {fileID: 114221424596605542}
  - {fileID: 114774172600373688}
  - {fileID: 114036886090153582}
  - {fileID: 114162957243964656}
  m_UIPosition: {x: 0, y: 0}
  m_UICollapsed: 1
  m_UISuperCollapsed: 0
  m_MasterSlot: {fileID: 114512778395247320}
  m_MasterData:
    m_Owner: {fileID: 114469172786699896}
    m_Value:
      m_Type:
        m_SerializableType: UnityEngine.Vector4, UnityEngine.CoreModule, Version=0.0.0.0,
          Culture=neutral, PublicKeyToken=null
      m_SerializableObject: '{"x":0.0,"y":0.0,"z":0.0,"w":0.0}'
  m_Property:
    name: s
    m_serializedType:
      m_SerializableType: UnityEngine.Vector4, UnityEngine.CoreModule, Version=0.0.0.0,
        Culture=neutral, PublicKeyToken=null
    attributes: []
  m_Direction: 1
  m_LinkedSlots:
  - {fileID: 114422298293528604}
--- !u!114 &114517760169447178
MonoBehaviour:
  m_ObjectHideFlags: 1
  m_PrefabParentObject: {fileID: 0}
  m_PrefabInternal: {fileID: 0}
  m_GameObject: {fileID: 0}
  m_Enabled: 1
  m_EditorHideFlags: 0
  m_Script: {fileID: 11500000, guid: f780aa281814f9842a7c076d436932e7, type: 3}
  m_Name: VFXSlotFloat
  m_EditorClassIdentifier: 
  m_Parent: {fileID: 0}
  m_Children: []
  m_UIPosition: {x: 0, y: 0}
  m_UICollapsed: 1
  m_UISuperCollapsed: 0
  m_MasterSlot: {fileID: 114517760169447178}
  m_MasterData:
    m_Owner: {fileID: 114128398226516008}
    m_Value:
      m_Type:
        m_SerializableType: System.Single, mscorlib, Version=2.0.0.0, Culture=neutral,
          PublicKeyToken=b77a5c561934e089
      m_SerializableObject: 0
  m_Property:
    name: o
    m_serializedType:
      m_SerializableType: System.Single, mscorlib, Version=2.0.0.0, Culture=neutral,
        PublicKeyToken=b77a5c561934e089
    attributes: []
  m_Direction: 1
  m_LinkedSlots:
  - {fileID: 114079731377069008}
--- !u!114 &114519457660386524
MonoBehaviour:
  m_ObjectHideFlags: 1
  m_PrefabParentObject: {fileID: 0}
  m_PrefabInternal: {fileID: 0}
  m_GameObject: {fileID: 0}
  m_Enabled: 1
  m_EditorHideFlags: 0
  m_Script: {fileID: 11500000, guid: ba941214d319b454f90d5480e85886f2, type: 3}
  m_Name: VFXOperatorRelativeLifetime
  m_EditorClassIdentifier: 
  m_Parent: {fileID: 114713359854958158}
  m_Children: []
  m_UIPosition: {x: 1764.4231, y: 835.2673}
  m_UICollapsed: 0
  m_UISuperCollapsed: 0
  m_InputSlots: []
  m_OutputSlots:
  - {fileID: 114337517516314674}
--- !u!114 &114535580396150384
MonoBehaviour:
  m_ObjectHideFlags: 1
  m_PrefabParentObject: {fileID: 0}
  m_PrefabInternal: {fileID: 0}
  m_GameObject: {fileID: 0}
  m_Enabled: 1
  m_EditorHideFlags: 0
  m_Script: {fileID: 11500000, guid: f780aa281814f9842a7c076d436932e7, type: 3}
  m_Name: VFXSlotFloat
  m_EditorClassIdentifier: 
  m_Parent: {fileID: 114281794799362916}
  m_Children: []
  m_UIPosition: {x: 0, y: 0}
  m_UICollapsed: 1
  m_UISuperCollapsed: 0
  m_MasterSlot: {fileID: 114281794799362916}
  m_MasterData:
    m_Owner: {fileID: 0}
    m_Value:
      m_Type:
        m_SerializableType: 
      m_SerializableObject: 
  m_Property:
    name: radius
    m_serializedType:
      m_SerializableType: System.Single, mscorlib, Version=2.0.0.0, Culture=neutral,
        PublicKeyToken=b77a5c561934e089
    attributes:
    - m_Type: 3
      m_Min: -Infinity
      m_Max: Infinity
      m_Tooltip: The radius of the sphere.
  m_Direction: 0
  m_LinkedSlots: []
--- !u!114 &114539635269787790
MonoBehaviour:
  m_ObjectHideFlags: 1
  m_PrefabParentObject: {fileID: 0}
  m_PrefabInternal: {fileID: 0}
  m_GameObject: {fileID: 0}
  m_Enabled: 1
  m_EditorHideFlags: 0
  m_Script: {fileID: 11500000, guid: 330e0fca1717dde4aaa144f48232aa64, type: 3}
  m_Name: VFXParameter
  m_EditorClassIdentifier: 
  m_Parent: {fileID: 114713359854958158}
  m_Children: []
  m_UIPosition: {x: 1919.2533, y: 371.25845}
  m_UICollapsed: 0
  m_UISuperCollapsed: 0
  m_InputSlots: []
  m_OutputSlots:
  - {fileID: 114725874336250028}
  m_exposedName: exposedName
  m_exposed: 0
  m_order: 0
  m_Min:
    m_Type:
      m_SerializableType: 
    m_SerializableObject: 
  m_Max:
    m_Type:
      m_SerializableType: 
    m_SerializableObject: 
--- !u!114 &114540687242103448
MonoBehaviour:
  m_ObjectHideFlags: 1
  m_PrefabParentObject: {fileID: 0}
  m_PrefabInternal: {fileID: 0}
  m_GameObject: {fileID: 0}
  m_Enabled: 1
  m_EditorHideFlags: 0
  m_Script: {fileID: 11500000, guid: f780aa281814f9842a7c076d436932e7, type: 3}
  m_Name: VFXSlotFloat
  m_EditorClassIdentifier: 
  m_Parent: {fileID: 0}
  m_Children: []
  m_UIPosition: {x: 0, y: 0}
  m_UICollapsed: 1
  m_UISuperCollapsed: 0
  m_MasterSlot: {fileID: 114540687242103448}
  m_MasterData:
    m_Owner: {fileID: 114785965627119840}
    m_Value:
      m_Type:
        m_SerializableType: System.Single, mscorlib, Version=2.0.0.0, Culture=neutral,
          PublicKeyToken=b77a5c561934e089
      m_SerializableObject: 0
  m_Property:
    name: time
    m_serializedType:
      m_SerializableType: System.Single, mscorlib, Version=2.0.0.0, Culture=neutral,
        PublicKeyToken=b77a5c561934e089
    attributes:
    - m_Type: 3
      m_Min: -Infinity
      m_Max: Infinity
      m_Tooltip: The time along the gradient to take a sample from.
    - m_Type: 0
      m_Min: 0
      m_Max: 1
      m_Tooltip: 
  m_Direction: 0
  m_LinkedSlots:
  - {fileID: 114337517516314674}
--- !u!114 &114542476364976640
MonoBehaviour:
  m_ObjectHideFlags: 1
  m_PrefabParentObject: {fileID: 0}
  m_PrefabInternal: {fileID: 0}
  m_GameObject: {fileID: 0}
  m_Enabled: 1
  m_EditorHideFlags: 0
  m_Script: {fileID: 11500000, guid: f780aa281814f9842a7c076d436932e7, type: 3}
  m_Name: VFXSlotFloat
  m_EditorClassIdentifier: 
  m_Parent: {fileID: 114097133960865156}
  m_Children: []
  m_UIPosition: {x: 0, y: 0}
  m_UICollapsed: 1
  m_UISuperCollapsed: 0
  m_MasterSlot: {fileID: 114097133960865156}
  m_MasterData:
    m_Owner: {fileID: 0}
    m_Value:
      m_Type:
        m_SerializableType: 
      m_SerializableObject: 
  m_Property:
    name: y
    m_serializedType:
      m_SerializableType: System.Single, mscorlib, Version=2.0.0.0, Culture=neutral,
        PublicKeyToken=b77a5c561934e089
    attributes: []
  m_Direction: 1
  m_LinkedSlots: []
--- !u!114 &114544328611089862
MonoBehaviour:
  m_ObjectHideFlags: 1
  m_PrefabParentObject: {fileID: 0}
  m_PrefabInternal: {fileID: 0}
  m_GameObject: {fileID: 0}
  m_Enabled: 1
  m_EditorHideFlags: 0
  m_Script: {fileID: 11500000, guid: a971fa2e110a0ac42ac1d8dae408704b, type: 3}
  m_Name: SetAttribute
  m_EditorClassIdentifier: 
  m_Parent: {fileID: 114303831766578312}
  m_Children: []
  m_UIPosition: {x: 0, y: 0}
  m_UICollapsed: 1
  m_UISuperCollapsed: 0
  m_InputSlots:
  - {fileID: 114987031166116308}
  m_OutputSlots: []
  m_Disabled: 0
  attribute: axisY
  Composition: 0
  Random: 0
--- !u!114 &114544607760722526
MonoBehaviour:
  m_ObjectHideFlags: 1
  m_PrefabParentObject: {fileID: 0}
  m_PrefabInternal: {fileID: 0}
  m_GameObject: {fileID: 0}
  m_Enabled: 1
  m_EditorHideFlags: 0
  m_Script: {fileID: 11500000, guid: 1b605c022ee79394a8a776c0869b3f9a, type: 3}
  m_Name: VFXSlot
  m_EditorClassIdentifier: 
  m_Parent: {fileID: 0}
  m_Children:
  - {fileID: 114555541368906996}
  - {fileID: 114141456662339602}
  m_UIPosition: {x: 0, y: 0}
  m_UICollapsed: 0
  m_UISuperCollapsed: 0
  m_MasterSlot: {fileID: 114544607760722526}
  m_MasterData:
    m_Owner: {fileID: 114211318420561788}
    m_Value:
      m_Type:
        m_SerializableType: UnityEditor.VFX.Sphere, Assembly-CSharp-Editor-testable,
          Version=0.0.0.0, Culture=neutral, PublicKeyToken=null
      m_SerializableObject: '{"space":0,"center":{"x":0.0,"y":0.0,"z":0.0},"radius":0.75}'
  m_Property:
    name: o
    m_serializedType:
      m_SerializableType: UnityEditor.VFX.Sphere, Assembly-CSharp-Editor-testable,
        Version=0.0.0.0, Culture=neutral, PublicKeyToken=null
    attributes: []
  m_Direction: 1
  m_LinkedSlots:
  - {fileID: 114281794799362916}
--- !u!114 &114551134472462742
MonoBehaviour:
  m_ObjectHideFlags: 1
  m_PrefabParentObject: {fileID: 0}
  m_PrefabInternal: {fileID: 0}
  m_GameObject: {fileID: 0}
  m_Enabled: 1
  m_EditorHideFlags: 0
  m_Script: {fileID: 11500000, guid: ac39bd03fca81b849929b9c966f1836a, type: 3}
  m_Name: VFXSlotFloat3
  m_EditorClassIdentifier: 
  m_Parent: {fileID: 0}
  m_Children:
  - {fileID: 114406025174490128}
  - {fileID: 114031990529747602}
  - {fileID: 114087321878891130}
  m_UIPosition: {x: 0, y: 0}
  m_UICollapsed: 1
  m_UISuperCollapsed: 0
  m_MasterSlot: {fileID: 114551134472462742}
  m_MasterData:
    m_Owner: {fileID: 114989825995295206}
    m_Value:
      m_Type:
        m_SerializableType: UnityEngine.Vector3, UnityEngine.CoreModule, Version=0.0.0.0,
          Culture=neutral, PublicKeyToken=null
      m_SerializableObject: '{"x":0.0,"y":-1.0,"z":-0.5}'
  m_Property:
    name: Pivot
    m_serializedType:
      m_SerializableType: UnityEngine.Vector3, UnityEngine.CoreModule, Version=0.0.0.0,
        Culture=neutral, PublicKeyToken=null
    attributes: []
  m_Direction: 0
  m_LinkedSlots: []
--- !u!114 &114555541368906996
MonoBehaviour:
  m_ObjectHideFlags: 1
  m_PrefabParentObject: {fileID: 0}
  m_PrefabInternal: {fileID: 0}
  m_GameObject: {fileID: 0}
  m_Enabled: 1
  m_EditorHideFlags: 0
  m_Script: {fileID: 11500000, guid: ac39bd03fca81b849929b9c966f1836a, type: 3}
  m_Name: VFXSlotFloat3
  m_EditorClassIdentifier: 
  m_Parent: {fileID: 114544607760722526}
  m_Children:
  - {fileID: 114221756181975408}
  - {fileID: 114889003861405870}
  - {fileID: 114830234969125424}
  m_UIPosition: {x: 0, y: 0}
  m_UICollapsed: 1
  m_UISuperCollapsed: 0
  m_MasterSlot: {fileID: 114544607760722526}
  m_MasterData:
    m_Owner: {fileID: 0}
    m_Value:
      m_Type:
        m_SerializableType: 
      m_SerializableObject: 
  m_Property:
    name: center
    m_serializedType:
      m_SerializableType: UnityEngine.Vector3, UnityEngine.CoreModule, Version=0.0.0.0,
        Culture=neutral, PublicKeyToken=null
    attributes:
    - m_Type: 3
      m_Min: -Infinity
      m_Max: Infinity
      m_Tooltip: The centre of the sphere.
  m_Direction: 1
  m_LinkedSlots: []
--- !u!114 &114562634610743822
MonoBehaviour:
  m_ObjectHideFlags: 1
  m_PrefabParentObject: {fileID: 0}
  m_PrefabInternal: {fileID: 0}
  m_GameObject: {fileID: 0}
  m_Enabled: 1
  m_EditorHideFlags: 0
  m_Script: {fileID: 11500000, guid: 3f0e993a2dd96014f97909d38604e9b9, type: 3}
  m_Name: VFXCurrentAttributeParameter
  m_EditorClassIdentifier: 
  m_Parent: {fileID: 114713359854958158}
  m_Children: []
  m_UIPosition: {x: 1350.7158, y: 1286.9783}
  m_UICollapsed: 0
  m_UISuperCollapsed: 0
  m_InputSlots: []
  m_OutputSlots:
  - {fileID: 114025127266457648}
  attribute: velocity
--- !u!114 &114563854899732084
MonoBehaviour:
  m_ObjectHideFlags: 1
  m_PrefabParentObject: {fileID: 0}
  m_PrefabInternal: {fileID: 0}
  m_GameObject: {fileID: 0}
  m_Enabled: 1
  m_EditorHideFlags: 0
  m_Script: {fileID: 11500000, guid: f05c6884b705ce14d82ae720f0ec209f, type: 3}
  m_Name: VFXSpawnerConstantRate
  m_EditorClassIdentifier: 
  m_Parent: {fileID: 114664950524601788}
  m_Children: []
  m_UIPosition: {x: 3360, y: -976}
  m_UICollapsed: 0
  m_UISuperCollapsed: 0
  m_InputSlots:
  - {fileID: 114038605348355222}
  m_OutputSlots: []
  m_Disabled: 0
--- !u!114 &114564937888286152
MonoBehaviour:
  m_ObjectHideFlags: 1
  m_PrefabParentObject: {fileID: 0}
  m_PrefabInternal: {fileID: 0}
  m_GameObject: {fileID: 0}
  m_Enabled: 1
  m_EditorHideFlags: 0
  m_Script: {fileID: 11500000, guid: 87c154e0feeee864da39ba7591cf27e7, type: 3}
  m_Name: VFXSlotFloatN
  m_EditorClassIdentifier: 
  m_Parent: {fileID: 0}
  m_Children: []
  m_UIPosition: {x: 0, y: 0}
  m_UICollapsed: 1
  m_UISuperCollapsed: 0
  m_MasterSlot: {fileID: 114564937888286152}
  m_MasterData:
    m_Owner: {fileID: 114490263843849036}
    m_Value:
      m_Type:
        m_SerializableType: UnityEditor.VFX.FloatN, Assembly-CSharp-Editor-testable,
          Version=0.0.0.0, Culture=neutral, PublicKeyToken=null
      m_SerializableObject: '{"m_Components":[-1.0]}'
  m_Property:
    name: b
    m_serializedType:
      m_SerializableType: UnityEditor.VFX.FloatN, Assembly-CSharp-Editor-testable,
        Version=0.0.0.0, Culture=neutral, PublicKeyToken=null
    attributes: []
  m_Direction: 0
  m_LinkedSlots: []
--- !u!114 &114566868202197772
MonoBehaviour:
  m_ObjectHideFlags: 1
  m_PrefabParentObject: {fileID: 0}
  m_PrefabInternal: {fileID: 0}
  m_GameObject: {fileID: 0}
  m_Enabled: 1
  m_EditorHideFlags: 0
  m_Script: {fileID: 11500000, guid: 87c154e0feeee864da39ba7591cf27e7, type: 3}
  m_Name: VFXSlotFloatN
  m_EditorClassIdentifier: 
  m_Parent: {fileID: 0}
  m_Children: []
  m_UIPosition: {x: 0, y: 0}
  m_UICollapsed: 1
  m_UISuperCollapsed: 0
  m_MasterSlot: {fileID: 114566868202197772}
  m_MasterData:
    m_Owner: {fileID: 114162482203252962}
    m_Value:
      m_Type:
        m_SerializableType: UnityEditor.VFX.FloatN, Assembly-CSharp-Editor-testable,
          Version=0.0.0.0, Culture=neutral, PublicKeyToken=null
      m_SerializableObject: '{"m_Components":[1.0,1.0,1.0]}'
  m_Property:
    name: x
    m_serializedType:
      m_SerializableType: UnityEditor.VFX.FloatN, Assembly-CSharp-Editor-testable,
        Version=0.0.0.0, Culture=neutral, PublicKeyToken=null
    attributes:
    - m_Type: 3
      m_Min: -Infinity
      m_Max: Infinity
      m_Tooltip: The vector to be normalized.
  m_Direction: 0
  m_LinkedSlots:
  - {fileID: 114758040617487780}
--- !u!114 &114576620141409906
MonoBehaviour:
  m_ObjectHideFlags: 1
  m_PrefabParentObject: {fileID: 0}
  m_PrefabInternal: {fileID: 0}
  m_GameObject: {fileID: 0}
  m_Enabled: 1
  m_EditorHideFlags: 0
  m_Script: {fileID: 11500000, guid: ac39bd03fca81b849929b9c966f1836a, type: 3}
  m_Name: VFXSlotFloat3
  m_EditorClassIdentifier: 
  m_Parent: {fileID: 114281794799362916}
  m_Children:
  - {fileID: 114878340244500538}
  - {fileID: 114859969114363708}
  - {fileID: 114452870740301040}
  m_UIPosition: {x: 0, y: 0}
  m_UICollapsed: 1
  m_UISuperCollapsed: 0
  m_MasterSlot: {fileID: 114281794799362916}
  m_MasterData:
    m_Owner: {fileID: 0}
    m_Value:
      m_Type:
        m_SerializableType: 
      m_SerializableObject: 
  m_Property:
    name: center
    m_serializedType:
      m_SerializableType: UnityEngine.Vector3, UnityEngine.CoreModule, Version=0.0.0.0,
        Culture=neutral, PublicKeyToken=null
    attributes:
    - m_Type: 3
      m_Min: -Infinity
      m_Max: Infinity
      m_Tooltip: The centre of the sphere.
  m_Direction: 0
  m_LinkedSlots: []
--- !u!114 &114579750824407146
MonoBehaviour:
  m_ObjectHideFlags: 1
  m_PrefabParentObject: {fileID: 0}
  m_PrefabInternal: {fileID: 0}
  m_GameObject: {fileID: 0}
  m_Enabled: 1
  m_EditorHideFlags: 0
  m_Script: {fileID: 11500000, guid: f780aa281814f9842a7c076d436932e7, type: 3}
  m_Name: VFXSlotFloat
  m_EditorClassIdentifier: 
  m_Parent: {fileID: 114726436541784950}
  m_Children: []
  m_UIPosition: {x: 0, y: 0}
  m_UICollapsed: 1
  m_UISuperCollapsed: 0
  m_MasterSlot: {fileID: 114357259320243494}
  m_MasterData:
    m_Owner: {fileID: 0}
    m_Value:
      m_Type:
        m_SerializableType: 
      m_SerializableObject: 
  m_Property:
    name: radius
    m_serializedType:
      m_SerializableType: System.Single, mscorlib, Version=2.0.0.0, Culture=neutral,
        PublicKeyToken=b77a5c561934e089
    attributes:
    - m_Type: 3
      m_Min: -Infinity
      m_Max: Infinity
      m_Tooltip: The radius of the sphere.
  m_Direction: 0
  m_LinkedSlots: []
--- !u!114 &114582162463086180
MonoBehaviour:
  m_ObjectHideFlags: 1
  m_PrefabParentObject: {fileID: 0}
  m_PrefabInternal: {fileID: 0}
  m_GameObject: {fileID: 0}
  m_Enabled: 1
  m_EditorHideFlags: 0
  m_Script: {fileID: 11500000, guid: f780aa281814f9842a7c076d436932e7, type: 3}
  m_Name: VFXSlotFloat
  m_EditorClassIdentifier: 
  m_Parent: {fileID: 114097133960865156}
  m_Children: []
  m_UIPosition: {x: 0, y: 0}
  m_UICollapsed: 1
  m_UISuperCollapsed: 0
  m_MasterSlot: {fileID: 114097133960865156}
  m_MasterData:
    m_Owner: {fileID: 0}
    m_Value:
      m_Type:
        m_SerializableType: 
      m_SerializableObject: 
  m_Property:
    name: x
    m_serializedType:
      m_SerializableType: System.Single, mscorlib, Version=2.0.0.0, Culture=neutral,
        PublicKeyToken=b77a5c561934e089
    attributes: []
  m_Direction: 1
  m_LinkedSlots: []
--- !u!114 &114590474257172222
MonoBehaviour:
  m_ObjectHideFlags: 1
  m_PrefabParentObject: {fileID: 0}
  m_PrefabInternal: {fileID: 0}
  m_GameObject: {fileID: 0}
  m_Enabled: 1
  m_EditorHideFlags: 0
  m_Script: {fileID: 11500000, guid: a971fa2e110a0ac42ac1d8dae408704b, type: 3}
  m_Name: SetAttribute
  m_EditorClassIdentifier: 
  m_Parent: {fileID: 114303831766578312}
  m_Children: []
  m_UIPosition: {x: 0, y: 0}
  m_UICollapsed: 1
  m_UISuperCollapsed: 0
  m_InputSlots:
  - {fileID: 114231347177396886}
  m_OutputSlots: []
  m_Disabled: 0
  attribute: axisX
  Composition: 0
  Random: 0
--- !u!114 &114596791038678758
MonoBehaviour:
  m_ObjectHideFlags: 1
  m_PrefabParentObject: {fileID: 0}
  m_PrefabInternal: {fileID: 0}
  m_GameObject: {fileID: 0}
  m_Enabled: 1
  m_EditorHideFlags: 0
  m_Script: {fileID: 11500000, guid: 3f0e993a2dd96014f97909d38604e9b9, type: 3}
  m_Name: VFXCurrentAttributeParameter
  m_EditorClassIdentifier: 
  m_Parent: {fileID: 114713359854958158}
  m_Children: []
  m_UIPosition: {x: 2140.1401, y: 1566.7661}
  m_UICollapsed: 0
  m_UISuperCollapsed: 0
  m_InputSlots: []
  m_OutputSlots:
  - {fileID: 114811023005691920}
  attribute: axisZ
--- !u!114 &114596895040484004
MonoBehaviour:
  m_ObjectHideFlags: 1
  m_PrefabParentObject: {fileID: 0}
  m_PrefabInternal: {fileID: 0}
  m_GameObject: {fileID: 0}
  m_Enabled: 1
  m_EditorHideFlags: 0
  m_Script: {fileID: 11500000, guid: ac39bd03fca81b849929b9c966f1836a, type: 3}
  m_Name: VFXSlotFloat3
  m_EditorClassIdentifier: 
  m_Parent: {fileID: 0}
  m_Children:
  - {fileID: 114203574133939814}
  - {fileID: 114261189833313296}
  - {fileID: 114201544715153880}
  m_UIPosition: {x: 0, y: 0}
  m_UICollapsed: 1
  m_UISuperCollapsed: 0
  m_MasterSlot: {fileID: 114596895040484004}
  m_MasterData:
    m_Owner: {fileID: 114901416929741176}
    m_Value:
      m_Type:
        m_SerializableType: UnityEngine.Vector3, UnityEngine.CoreModule, Version=0.0.0.0,
          Culture=neutral, PublicKeyToken=null
      m_SerializableObject: '{"x":1.0,"y":1.0,"z":1.0}'
  m_Property:
    name: Color
    m_serializedType:
      m_SerializableType: UnityEngine.Vector3, UnityEngine.CoreModule, Version=0.0.0.0,
        Culture=neutral, PublicKeyToken=null
    attributes:
    - m_Type: 5
      m_Min: -Infinity
      m_Max: Infinity
      m_Tooltip: 
  m_Direction: 0
  m_LinkedSlots:
  - {fileID: 114097133960865156}
--- !u!114 &114616138028598884
MonoBehaviour:
  m_ObjectHideFlags: 1
  m_PrefabParentObject: {fileID: 0}
  m_PrefabInternal: {fileID: 0}
  m_GameObject: {fileID: 0}
  m_Enabled: 1
  m_EditorHideFlags: 0
  m_Script: {fileID: 11500000, guid: 330e0fca1717dde4aaa144f48232aa64, type: 3}
  m_Name: VFXParameter
  m_EditorClassIdentifier: 
  m_Parent: {fileID: 114713359854958158}
  m_Children: []
  m_UIPosition: {x: 1933.3997, y: 519.77167}
  m_UICollapsed: 0
  m_UISuperCollapsed: 0
  m_InputSlots: []
  m_OutputSlots:
  - {fileID: 114680765894936828}
  m_exposedName: exposedName
  m_exposed: 0
  m_order: 0
  m_Min:
    m_Type:
      m_SerializableType: 
    m_SerializableObject: 
  m_Max:
    m_Type:
      m_SerializableType: 
    m_SerializableObject: 
--- !u!114 &114617143880116886
MonoBehaviour:
  m_ObjectHideFlags: 1
  m_PrefabParentObject: {fileID: 0}
  m_PrefabInternal: {fileID: 0}
  m_GameObject: {fileID: 0}
  m_Enabled: 1
  m_EditorHideFlags: 0
  m_Script: {fileID: 11500000, guid: b5ef41639278ae84eac41b1850137685, type: 3}
  m_Name: VectorFieldForce
  m_EditorClassIdentifier: 
  m_Parent: {fileID: 114690240354730352}
  m_Children: []
  m_UIPosition: {x: 0, y: 0}
  m_UICollapsed: 1
  m_UISuperCollapsed: 0
  m_InputSlots:
  - {fileID: 114347124859901858}
  - {fileID: 114332050269094380}
  - {fileID: 114911003525318526}
  - {fileID: 114209558659828728}
  m_OutputSlots: []
  m_Disabled: 0
  DataEncoding: 1
--- !u!114 &114628837895425090
MonoBehaviour:
  m_ObjectHideFlags: 1
  m_PrefabParentObject: {fileID: 0}
  m_PrefabInternal: {fileID: 0}
  m_GameObject: {fileID: 0}
  m_Enabled: 1
  m_EditorHideFlags: 0
  m_Script: {fileID: 11500000, guid: f780aa281814f9842a7c076d436932e7, type: 3}
  m_Name: VFXSlotFloat
  m_EditorClassIdentifier: 
  m_Parent: {fileID: 114669331768486044}
  m_Children: []
  m_UIPosition: {x: 0, y: 0}
  m_UICollapsed: 1
  m_UISuperCollapsed: 0
  m_MasterSlot: {fileID: 114669331768486044}
  m_MasterData:
    m_Owner: {fileID: 0}
    m_Value:
      m_Type:
        m_SerializableType: 
      m_SerializableObject: 
  m_Property:
    name: x
    m_serializedType:
      m_SerializableType: System.Single, mscorlib, Version=2.0.0.0, Culture=neutral,
        PublicKeyToken=b77a5c561934e089
    attributes: []
  m_Direction: 1
  m_LinkedSlots: []
--- !u!114 &114640238843169738
MonoBehaviour:
  m_ObjectHideFlags: 1
  m_PrefabParentObject: {fileID: 0}
  m_PrefabInternal: {fileID: 0}
  m_GameObject: {fileID: 0}
  m_Enabled: 1
  m_EditorHideFlags: 0
  m_Script: {fileID: 11500000, guid: 7d33fb94df928ef4c986f97607706b82, type: 3}
  m_Name: VFXBuiltInParameter
  m_EditorClassIdentifier: 
  m_Parent: {fileID: 114713359854958158}
  m_Children: []
  m_UIPosition: {x: 2514.4868, y: 337.8067}
  m_UICollapsed: 0
  m_UISuperCollapsed: 0
  m_InputSlots: []
  m_OutputSlots:
  - {fileID: 114813677629315960}
  m_expressionOp: 14
--- !u!114 &114642580023272304
MonoBehaviour:
  m_ObjectHideFlags: 1
  m_PrefabParentObject: {fileID: 0}
  m_PrefabInternal: {fileID: 0}
  m_GameObject: {fileID: 0}
  m_Enabled: 1
  m_EditorHideFlags: 0
  m_Script: {fileID: 11500000, guid: f780aa281814f9842a7c076d436932e7, type: 3}
  m_Name: VFXSlotFloat
  m_EditorClassIdentifier: 
  m_Parent: {fileID: 114117956648270690}
  m_Children: []
  m_UIPosition: {x: 0, y: 0}
  m_UICollapsed: 1
  m_UISuperCollapsed: 0
  m_MasterSlot: {fileID: 114659634860288412}
  m_MasterData:
    m_Owner: {fileID: 0}
    m_Value:
      m_Type:
        m_SerializableType: 
      m_SerializableObject: 
  m_Property:
    name: y
    m_serializedType:
      m_SerializableType: System.Single, mscorlib, Version=2.0.0.0, Culture=neutral,
        PublicKeyToken=b77a5c561934e089
    attributes: []
  m_Direction: 0
  m_LinkedSlots: []
--- !u!114 &114645663325757784
MonoBehaviour:
  m_ObjectHideFlags: 1
  m_PrefabParentObject: {fileID: 0}
  m_PrefabInternal: {fileID: 0}
  m_GameObject: {fileID: 0}
  m_Enabled: 1
  m_EditorHideFlags: 0
  m_Script: {fileID: 11500000, guid: 7d33fb94df928ef4c986f97607706b82, type: 3}
  m_Name: VFXBuiltInParameter
  m_EditorClassIdentifier: 
  m_Parent: {fileID: 114713359854958158}
  m_Children: []
  m_UIPosition: {x: 1588.5032, y: 982.51733}
  m_UICollapsed: 0
  m_UISuperCollapsed: 0
  m_InputSlots: []
  m_OutputSlots:
  - {fileID: 114168377345518752}
  m_expressionOp: 14
--- !u!114 &114648377321597480
MonoBehaviour:
  m_ObjectHideFlags: 1
  m_PrefabParentObject: {fileID: 0}
  m_PrefabInternal: {fileID: 0}
  m_GameObject: {fileID: 0}
  m_Enabled: 1
  m_EditorHideFlags: 0
  m_Script: {fileID: 11500000, guid: f780aa281814f9842a7c076d436932e7, type: 3}
  m_Name: VFXSlotFloat
  m_EditorClassIdentifier: 
  m_Parent: {fileID: 114462467222221858}
  m_Children: []
  m_UIPosition: {x: 0, y: 0}
  m_UICollapsed: 1
  m_UISuperCollapsed: 0
  m_MasterSlot: {fileID: 114462467222221858}
  m_MasterData:
    m_Owner: {fileID: 0}
    m_Value:
      m_Type:
        m_SerializableType: 
      m_SerializableObject: 
  m_Property:
    name: y
    m_serializedType:
      m_SerializableType: System.Single, mscorlib, Version=2.0.0.0, Culture=neutral,
        PublicKeyToken=b77a5c561934e089
    attributes: []
  m_Direction: 0
  m_LinkedSlots: []
--- !u!114 &114651014717603910
MonoBehaviour:
  m_ObjectHideFlags: 1
  m_PrefabParentObject: {fileID: 0}
  m_PrefabInternal: {fileID: 0}
  m_GameObject: {fileID: 0}
  m_Enabled: 1
  m_EditorHideFlags: 0
  m_Script: {fileID: 11500000, guid: ac39bd03fca81b849929b9c966f1836a, type: 3}
  m_Name: VFXSlotFloat3
  m_EditorClassIdentifier: 
  m_Parent: {fileID: 114659634860288412}
  m_Children:
  - {fileID: 114762988910911420}
  - {fileID: 114901985431667716}
  - {fileID: 114918300256907616}
  m_UIPosition: {x: 0, y: 0}
  m_UICollapsed: 1
  m_UISuperCollapsed: 0
  m_MasterSlot: {fileID: 114659634860288412}
  m_MasterData:
    m_Owner: {fileID: 0}
    m_Value:
      m_Type:
        m_SerializableType: 
      m_SerializableObject: 
  m_Property:
    name: size
    m_serializedType:
      m_SerializableType: UnityEngine.Vector3, UnityEngine.CoreModule, Version=0.0.0.0,
        Culture=neutral, PublicKeyToken=null
    attributes:
    - m_Type: 3
      m_Min: -Infinity
      m_Max: Infinity
      m_Tooltip: The size of the box along each axis.
  m_Direction: 0
  m_LinkedSlots: []
--- !u!114 &114652616561703320
MonoBehaviour:
  m_ObjectHideFlags: 1
  m_PrefabParentObject: {fileID: 0}
  m_PrefabInternal: {fileID: 0}
  m_GameObject: {fileID: 0}
  m_Enabled: 1
  m_EditorHideFlags: 0
  m_Script: {fileID: 11500000, guid: ac39bd03fca81b849929b9c966f1836a, type: 3}
  m_Name: VFXSlotFloat3
  m_EditorClassIdentifier: 
  m_Parent: {fileID: 0}
  m_Children:
  - {fileID: 114835247834106942}
  - {fileID: 114188452650245224}
  - {fileID: 114285459184065524}
  m_UIPosition: {x: 0, y: 0}
  m_UICollapsed: 1
  m_UISuperCollapsed: 0
  m_MasterSlot: {fileID: 114652616561703320}
  m_MasterData:
    m_Owner: {fileID: 114504932723294378}
    m_Value:
      m_Type:
        m_SerializableType: UnityEngine.Vector3, UnityEngine.CoreModule, Version=0.0.0.0,
          Culture=neutral, PublicKeyToken=null
      m_SerializableObject: '{"x":1.0,"y":0.0,"z":0.0}'
  m_Property:
    name: a
    m_serializedType:
      m_SerializableType: UnityEngine.Vector3, UnityEngine.CoreModule, Version=0.0.0.0,
        Culture=neutral, PublicKeyToken=null
    attributes:
    - m_Type: 3
      m_Min: -Infinity
      m_Max: Infinity
      m_Tooltip: The first operand.
  m_Direction: 0
  m_LinkedSlots:
  - {fileID: 114669331768486044}
--- !u!114 &114659530303019430
MonoBehaviour:
  m_ObjectHideFlags: 1
  m_PrefabParentObject: {fileID: 0}
  m_PrefabInternal: {fileID: 0}
  m_GameObject: {fileID: 0}
  m_Enabled: 1
  m_EditorHideFlags: 0
  m_Script: {fileID: 11500000, guid: f780aa281814f9842a7c076d436932e7, type: 3}
  m_Name: VFXSlotFloat
  m_EditorClassIdentifier: 
  m_Parent: {fileID: 114136931651838630}
  m_Children: []
  m_UIPosition: {x: 0, y: 0}
  m_UICollapsed: 1
  m_UISuperCollapsed: 0
  m_MasterSlot: {fileID: 114357259320243494}
  m_MasterData:
    m_Owner: {fileID: 0}
    m_Value:
      m_Type:
        m_SerializableType: 
      m_SerializableObject: 
  m_Property:
    name: z
    m_serializedType:
      m_SerializableType: System.Single, mscorlib, Version=2.0.0.0, Culture=neutral,
        PublicKeyToken=b77a5c561934e089
    attributes: []
  m_Direction: 0
  m_LinkedSlots: []
--- !u!114 &114659634860288412
MonoBehaviour:
  m_ObjectHideFlags: 1
  m_PrefabParentObject: {fileID: 0}
  m_PrefabInternal: {fileID: 0}
  m_GameObject: {fileID: 0}
  m_Enabled: 1
  m_EditorHideFlags: 0
  m_Script: {fileID: 11500000, guid: 1b605c022ee79394a8a776c0869b3f9a, type: 3}
  m_Name: VFXSlot
  m_EditorClassIdentifier: 
  m_Parent: {fileID: 0}
  m_Children:
  - {fileID: 114117956648270690}
  - {fileID: 114651014717603910}
  m_UIPosition: {x: 0, y: 0}
  m_UICollapsed: 1
  m_UISuperCollapsed: 0
  m_MasterSlot: {fileID: 114659634860288412}
  m_MasterData:
    m_Owner: {fileID: 114391928864180414}
    m_Value:
      m_Type:
        m_SerializableType: UnityEditor.VFX.AABox, Assembly-CSharp-Editor-testable,
          Version=0.0.0.0, Culture=neutral, PublicKeyToken=null
      m_SerializableObject: '{"space":0,"center":{"x":0.0,"y":0.0,"z":0.0},"size":{"x":2.0,"y":2.0,"z":2.0}}'
  m_Property:
    name: bounds
    m_serializedType:
      m_SerializableType: UnityEditor.VFX.AABox, Assembly-CSharp-Editor-testable,
        Version=0.0.0.0, Culture=neutral, PublicKeyToken=null
    attributes: []
  m_Direction: 0
  m_LinkedSlots: []
--- !u!114 &114662769677151376
MonoBehaviour:
  m_ObjectHideFlags: 1
  m_PrefabParentObject: {fileID: 0}
  m_PrefabInternal: {fileID: 0}
  m_GameObject: {fileID: 0}
  m_Enabled: 1
  m_EditorHideFlags: 0
  m_Script: {fileID: 11500000, guid: f780aa281814f9842a7c076d436932e7, type: 3}
  m_Name: VFXSlotFloat
  m_EditorClassIdentifier: 
  m_Parent: {fileID: 114473285988998476}
  m_Children: []
  m_UIPosition: {x: 0, y: 0}
  m_UICollapsed: 1
  m_UISuperCollapsed: 0
  m_MasterSlot: {fileID: 114885489238284268}
  m_MasterData:
    m_Owner: {fileID: 0}
    m_Value:
      m_Type:
        m_SerializableType: 
      m_SerializableObject: 
  m_Property:
    name: z
    m_serializedType:
      m_SerializableType: System.Single, mscorlib, Version=2.0.0.0, Culture=neutral,
        PublicKeyToken=b77a5c561934e089
    attributes: []
  m_Direction: 0
  m_LinkedSlots: []
--- !u!114 &114664950524601788
MonoBehaviour:
  m_ObjectHideFlags: 1
  m_PrefabParentObject: {fileID: 0}
  m_PrefabInternal: {fileID: 0}
  m_GameObject: {fileID: 0}
  m_Enabled: 1
  m_EditorHideFlags: 0
  m_Script: {fileID: 11500000, guid: 73a13919d81fb7444849bae8b5c812a2, type: 3}
  m_Name: VFXBasicSpawner
  m_EditorClassIdentifier: 
  m_Parent: {fileID: 114713359854958158}
  m_Children:
  - {fileID: 114563854899732084}
  m_UIPosition: {x: 3427.2444, y: -954.5454}
  m_UICollapsed: 0
  m_UISuperCollapsed: 0
  m_InputSlots: []
  m_OutputSlots: []
  m_Data: {fileID: 0}
  m_InputFlowSlot:
  - link: []
  - link: []
  m_OutputFlowSlot:
  - link:
    - context: {fileID: 114391928864180414}
      slotIndex: 0
--- !u!114 &114665622536376714
MonoBehaviour:
  m_ObjectHideFlags: 1
  m_PrefabParentObject: {fileID: 0}
  m_PrefabInternal: {fileID: 0}
  m_GameObject: {fileID: 0}
  m_Enabled: 1
  m_EditorHideFlags: 0
  m_Script: {fileID: 11500000, guid: ac39bd03fca81b849929b9c966f1836a, type: 3}
  m_Name: VFXSlotFloat3
  m_EditorClassIdentifier: 
  m_Parent: {fileID: 114033133520281462}
  m_Children:
  - {fileID: 114457964050763460}
  - {fileID: 114260251911347188}
  - {fileID: 114482391903492468}
  m_UIPosition: {x: 0, y: 0}
  m_UICollapsed: 1
  m_UISuperCollapsed: 0
  m_MasterSlot: {fileID: 114033133520281462}
  m_MasterData:
    m_Owner: {fileID: 0}
    m_Value:
      m_Type:
        m_SerializableType: 
      m_SerializableObject: 
  m_Property:
    name: center
    m_serializedType:
      m_SerializableType: UnityEngine.Vector3, UnityEngine.CoreModule, Version=0.0.0.0,
        Culture=neutral, PublicKeyToken=null
    attributes:
    - m_Type: 3
      m_Min: -Infinity
      m_Max: Infinity
      m_Tooltip: The centre of the sphere.
  m_Direction: 0
  m_LinkedSlots: []
--- !u!114 &114669331768486044
MonoBehaviour:
  m_ObjectHideFlags: 1
  m_PrefabParentObject: {fileID: 0}
  m_PrefabInternal: {fileID: 0}
  m_GameObject: {fileID: 0}
  m_Enabled: 1
  m_EditorHideFlags: 0
  m_Script: {fileID: 11500000, guid: ac39bd03fca81b849929b9c966f1836a, type: 3}
  m_Name: VFXSlotFloat3
  m_EditorClassIdentifier: 
  m_Parent: {fileID: 0}
  m_Children:
  - {fileID: 114628837895425090}
  - {fileID: 114311686034390686}
  - {fileID: 114829790254187162}
  m_UIPosition: {x: 0, y: 0}
  m_UICollapsed: 1
  m_UISuperCollapsed: 0
  m_MasterSlot: {fileID: 114669331768486044}
  m_MasterData:
    m_Owner: {fileID: 114490263843849036}
    m_Value:
      m_Type:
        m_SerializableType: UnityEngine.Vector3, UnityEngine.CoreModule, Version=0.0.0.0,
          Culture=neutral, PublicKeyToken=null
      m_SerializableObject: '{"x":0.0,"y":0.0,"z":0.0}'
  m_Property:
    name: o
    m_serializedType:
      m_SerializableType: UnityEngine.Vector3, UnityEngine.CoreModule, Version=0.0.0.0,
        Culture=neutral, PublicKeyToken=null
    attributes: []
  m_Direction: 1
  m_LinkedSlots:
  - {fileID: 114987031166116308}
  - {fileID: 114652616561703320}
--- !u!114 &114672564460664860
MonoBehaviour:
  m_ObjectHideFlags: 1
  m_PrefabParentObject: {fileID: 0}
  m_PrefabInternal: {fileID: 0}
  m_GameObject: {fileID: 0}
  m_Enabled: 1
  m_EditorHideFlags: 0
  m_Script: {fileID: 11500000, guid: f780aa281814f9842a7c076d436932e7, type: 3}
  m_Name: VFXSlotFloat
  m_EditorClassIdentifier: 
  m_Parent: {fileID: 114858660365901322}
  m_Children: []
  m_UIPosition: {x: 0, y: 0}
  m_UICollapsed: 1
  m_UISuperCollapsed: 0
  m_MasterSlot: {fileID: 114858660365901322}
  m_MasterData:
    m_Owner: {fileID: 0}
    m_Value:
      m_Type:
        m_SerializableType: 
      m_SerializableObject: 
  m_Property:
    name: x
    m_serializedType:
      m_SerializableType: System.Single, mscorlib, Version=2.0.0.0, Culture=neutral,
        PublicKeyToken=b77a5c561934e089
    attributes: []
  m_Direction: 1
  m_LinkedSlots: []
--- !u!114 &114680765894936828
MonoBehaviour:
  m_ObjectHideFlags: 1
  m_PrefabParentObject: {fileID: 0}
  m_PrefabInternal: {fileID: 0}
  m_GameObject: {fileID: 0}
  m_Enabled: 1
  m_EditorHideFlags: 0
  m_Script: {fileID: 11500000, guid: 76f778ff57c4e8145b9681fe3268d8e9, type: 3}
  m_Name: VFXSlotGradient
  m_EditorClassIdentifier: 
  m_Parent: {fileID: 0}
  m_Children: []
  m_UIPosition: {x: 0, y: 0}
  m_UICollapsed: 1
  m_UISuperCollapsed: 0
  m_MasterSlot: {fileID: 114680765894936828}
  m_MasterData:
    m_Owner: {fileID: 114616138028598884}
    m_Value:
      m_Type:
        m_SerializableType: UnityEngine.Gradient, UnityEngine.CoreModule, Version=0.0.0.0,
          Culture=neutral, PublicKeyToken=null
      m_SerializableObject: '{"colorKeys":[{"color":{"r":0.7450980544090271,"g":0.3294117748737335,"b":0.3294117748737335,"a":1.0},"time":0.1752040833234787},{"color":{"r":1.0,"g":0.30980393290519717,"b":0.0,"a":1.0},"time":0.40296024084091189},{"color":{"r":1.0,"g":0.6431372761726379,"b":0.0,"a":1.0},"time":0.5496299862861633},{"color":{"r":1.0,"g":0.8901960849761963,"b":0.0,"a":1.0},"time":1.0}],"alphaKeys":[{"alpha":0.0,"time":0.0},{"alpha":1.0,"time":0.17790493369102479},{"alpha":1.0,"time":0.7654993534088135},{"alpha":0.0,"time":1.0}],"gradientMode":0}'
  m_Property:
    name: o
    m_serializedType:
      m_SerializableType: UnityEngine.Gradient, UnityEngine.CoreModule, Version=0.0.0.0,
        Culture=neutral, PublicKeyToken=null
    attributes: []
  m_Direction: 1
  m_LinkedSlots:
  - {fileID: 114793376342456972}
--- !u!114 &114682526184982798
MonoBehaviour:
  m_ObjectHideFlags: 1
  m_PrefabParentObject: {fileID: 0}
  m_PrefabInternal: {fileID: 0}
  m_GameObject: {fileID: 0}
  m_Enabled: 1
  m_EditorHideFlags: 0
  m_Script: {fileID: 11500000, guid: f780aa281814f9842a7c076d436932e7, type: 3}
  m_Name: VFXSlotFloat
  m_EditorClassIdentifier: 
  m_Parent: {fileID: 114117956648270690}
  m_Children: []
  m_UIPosition: {x: 0, y: 0}
  m_UICollapsed: 1
  m_UISuperCollapsed: 0
  m_MasterSlot: {fileID: 114659634860288412}
  m_MasterData:
    m_Owner: {fileID: 0}
    m_Value:
      m_Type:
        m_SerializableType: 
      m_SerializableObject: 
  m_Property:
    name: z
    m_serializedType:
      m_SerializableType: System.Single, mscorlib, Version=2.0.0.0, Culture=neutral,
        PublicKeyToken=b77a5c561934e089
    attributes: []
  m_Direction: 0
  m_LinkedSlots: []
--- !u!114 &114683003190420024
MonoBehaviour:
  m_ObjectHideFlags: 1
  m_PrefabParentObject: {fileID: 0}
  m_PrefabInternal: {fileID: 0}
  m_GameObject: {fileID: 0}
  m_Enabled: 1
  m_EditorHideFlags: 0
  m_Script: {fileID: 11500000, guid: 87c154e0feeee864da39ba7591cf27e7, type: 3}
  m_Name: VFXSlotFloatN
  m_EditorClassIdentifier: 
  m_Parent: {fileID: 0}
  m_Children: []
  m_UIPosition: {x: 0, y: 0}
  m_UICollapsed: 1
  m_UISuperCollapsed: 0
  m_MasterSlot: {fileID: 114683003190420024}
  m_MasterData:
    m_Owner: {fileID: 114490263843849036}
    m_Value:
      m_Type:
        m_SerializableType: UnityEditor.VFX.FloatN, Assembly-CSharp-Editor-testable,
          Version=0.0.0.0, Culture=neutral, PublicKeyToken=null
      m_SerializableObject: '{"m_Components":[1.0]}'
  m_Property:
    name: a
    m_serializedType:
      m_SerializableType: UnityEditor.VFX.FloatN, Assembly-CSharp-Editor-testable,
        Version=0.0.0.0, Culture=neutral, PublicKeyToken=null
    attributes: []
  m_Direction: 0
  m_LinkedSlots:
  - {fileID: 114858660365901322}
--- !u!114 &114683432350383382
MonoBehaviour:
  m_ObjectHideFlags: 1
  m_PrefabParentObject: {fileID: 0}
  m_PrefabInternal: {fileID: 0}
  m_GameObject: {fileID: 0}
  m_Enabled: 1
  m_EditorHideFlags: 0
  m_Script: {fileID: 11500000, guid: f780aa281814f9842a7c076d436932e7, type: 3}
  m_Name: VFXSlotFloat
  m_EditorClassIdentifier: 
  m_Parent: {fileID: 114043932397582438}
  m_Children: []
  m_UIPosition: {x: 0, y: 0}
  m_UICollapsed: 1
  m_UISuperCollapsed: 0
  m_MasterSlot: {fileID: 114043932397582438}
  m_MasterData:
    m_Owner: {fileID: 0}
    m_Value:
      m_Type:
        m_SerializableType: 
      m_SerializableObject: 
  m_Property:
    name: y
    m_serializedType:
      m_SerializableType: System.Single, mscorlib, Version=2.0.0.0, Culture=neutral,
        PublicKeyToken=b77a5c561934e089
    attributes: []
  m_Direction: 1
  m_LinkedSlots: []
--- !u!114 &114684049241865076
MonoBehaviour:
  m_ObjectHideFlags: 1
  m_PrefabParentObject: {fileID: 0}
  m_PrefabInternal: {fileID: 0}
  m_GameObject: {fileID: 0}
  m_Enabled: 1
  m_EditorHideFlags: 0
  m_Script: {fileID: 11500000, guid: f780aa281814f9842a7c076d436932e7, type: 3}
  m_Name: VFXSlotFloat
  m_EditorClassIdentifier: 
  m_Parent: {fileID: 114907117574549410}
  m_Children: []
  m_UIPosition: {x: 0, y: 0}
  m_UICollapsed: 1
  m_UISuperCollapsed: 0
  m_MasterSlot: {fileID: 114907117574549410}
  m_MasterData:
    m_Owner: {fileID: 0}
    m_Value:
      m_Type:
        m_SerializableType: 
      m_SerializableObject: 
  m_Property:
    name: y
    m_serializedType:
      m_SerializableType: System.Single, mscorlib, Version=2.0.0.0, Culture=neutral,
        PublicKeyToken=b77a5c561934e089
    attributes: []
  m_Direction: 1
  m_LinkedSlots: []
--- !u!114 &114689927502496910
MonoBehaviour:
  m_ObjectHideFlags: 1
  m_PrefabParentObject: {fileID: 0}
  m_PrefabInternal: {fileID: 0}
  m_GameObject: {fileID: 0}
  m_Enabled: 1
  m_EditorHideFlags: 0
  m_Script: {fileID: 11500000, guid: a971fa2e110a0ac42ac1d8dae408704b, type: 3}
  m_Name: SetAttribute
  m_EditorClassIdentifier: 
  m_Parent: {fileID: 114303831766578312}
  m_Children: []
  m_UIPosition: {x: 0, y: 0}
  m_UICollapsed: 1
  m_UISuperCollapsed: 0
  m_InputSlots:
  - {fileID: 114714147934158122}
  m_OutputSlots: []
  m_Disabled: 0
  attribute: sizeZ
  Composition: 0
  Random: 0
--- !u!114 &114690240354730352
MonoBehaviour:
  m_ObjectHideFlags: 1
  m_PrefabParentObject: {fileID: 0}
  m_PrefabInternal: {fileID: 0}
  m_GameObject: {fileID: 0}
  m_Enabled: 1
  m_EditorHideFlags: 0
  m_Script: {fileID: 11500000, guid: 2dc095764ededfa4bb32fa602511ea4b, type: 3}
  m_Name: VFXBasicUpdate
  m_EditorClassIdentifier: 
  m_Parent: {fileID: 114713359854958158}
  m_Children:
  - {fileID: 114617143880116886}
  - {fileID: 114448358575362682}
  - {fileID: 114883585790621896}
  m_UIPosition: {x: 3487.3105, y: 207.79274}
  m_UICollapsed: 0
  m_UISuperCollapsed: 0
  m_InputSlots: []
  m_OutputSlots: []
  m_Data: {fileID: 114986566243396028}
  m_InputFlowSlot:
  - link:
    - context: {fileID: 114391928864180414}
      slotIndex: 0
  m_OutputFlowSlot:
  - link:
    - context: {fileID: 114303831766578312}
      slotIndex: 0
  integration: 0
--- !u!114 &114691970683104270
MonoBehaviour:
  m_ObjectHideFlags: 1
  m_PrefabParentObject: {fileID: 0}
  m_PrefabInternal: {fileID: 0}
  m_GameObject: {fileID: 0}
  m_Enabled: 1
  m_EditorHideFlags: 0
  m_Script: {fileID: 11500000, guid: f780aa281814f9842a7c076d436932e7, type: 3}
  m_Name: VFXSlotFloat
  m_EditorClassIdentifier: 
  m_Parent: {fileID: 114462467222221858}
  m_Children: []
  m_UIPosition: {x: 0, y: 0}
  m_UICollapsed: 1
  m_UISuperCollapsed: 0
  m_MasterSlot: {fileID: 114462467222221858}
  m_MasterData:
    m_Owner: {fileID: 0}
    m_Value:
      m_Type:
        m_SerializableType: 
      m_SerializableObject: 
  m_Property:
    name: z
    m_serializedType:
      m_SerializableType: System.Single, mscorlib, Version=2.0.0.0, Culture=neutral,
        PublicKeyToken=b77a5c561934e089
    attributes: []
  m_Direction: 0
  m_LinkedSlots: []
--- !u!114 &114703318023205196
MonoBehaviour:
  m_ObjectHideFlags: 1
  m_PrefabParentObject: {fileID: 0}
  m_PrefabInternal: {fileID: 0}
  m_GameObject: {fileID: 0}
  m_Enabled: 1
  m_EditorHideFlags: 0
  m_Script: {fileID: 11500000, guid: 47b4ca114d6538548942a32238cf630d, type: 3}
  m_Name: PositionSphere
  m_EditorClassIdentifier: 
  m_Parent: {fileID: 114391928864180414}
  m_Children: []
  m_UIPosition: {x: 3360, y: -976}
  m_UICollapsed: 0
  m_UISuperCollapsed: 0
  m_InputSlots:
  - {fileID: 114357259320243494}
  m_OutputSlots: []
  m_Disabled: 0
  positionMode: 0
  spawnMode: 0
--- !u!114 &114703539699981466
MonoBehaviour:
  m_ObjectHideFlags: 1
  m_PrefabParentObject: {fileID: 0}
  m_PrefabInternal: {fileID: 0}
  m_GameObject: {fileID: 0}
  m_Enabled: 1
  m_EditorHideFlags: 0
  m_Script: {fileID: 11500000, guid: 87c154e0feeee864da39ba7591cf27e7, type: 3}
  m_Name: VFXSlotFloatN
  m_EditorClassIdentifier: 
  m_Parent: {fileID: 0}
  m_Children: []
  m_UIPosition: {x: 0, y: 0}
  m_UICollapsed: 1
  m_UISuperCollapsed: 0
  m_MasterSlot: {fileID: 114703539699981466}
  m_MasterData:
    m_Owner: {fileID: 114393616261578982}
    m_Value:
      m_Type:
        m_SerializableType: UnityEditor.VFX.FloatN, Assembly-CSharp-Editor-testable,
          Version=0.0.0.0, Culture=neutral, PublicKeyToken=null
      m_SerializableObject: '{"m_Components":[0.0]}'
  m_Property:
    name: x
    m_serializedType:
      m_SerializableType: UnityEditor.VFX.FloatN, Assembly-CSharp-Editor-testable,
        Version=0.0.0.0, Culture=neutral, PublicKeyToken=null
    attributes:
    - m_Type: 3
      m_Min: -Infinity
      m_Max: Infinity
      m_Tooltip: The operand.
  m_Direction: 0
  m_LinkedSlots:
  - {fileID: 114855060834936270}
--- !u!114 &114704932343162388
MonoBehaviour:
  m_ObjectHideFlags: 1
  m_PrefabParentObject: {fileID: 0}
  m_PrefabInternal: {fileID: 0}
  m_GameObject: {fileID: 0}
  m_Enabled: 1
  m_EditorHideFlags: 0
  m_Script: {fileID: 11500000, guid: 36abb1a42e57dfc4aa839ec8812a27cf, type: 3}
  m_Name: VFXOperatorNormalize
  m_EditorClassIdentifier: 
  m_Parent: {fileID: 114713359854958158}
  m_Children: []
  m_UIPosition: {x: 1729.111, y: 1264.2238}
  m_UICollapsed: 0
  m_UISuperCollapsed: 0
  m_InputSlots:
  - {fileID: 114457630835244914}
  m_OutputSlots:
  - {fileID: 114858660365901322}
--- !u!114 &114713359854958158
MonoBehaviour:
  m_ObjectHideFlags: 1
  m_PrefabParentObject: {fileID: 0}
  m_PrefabInternal: {fileID: 0}
  m_GameObject: {fileID: 0}
  m_Enabled: 1
  m_EditorHideFlags: 0
  m_Script: {fileID: 11500000, guid: 7d4c867f6b72b714dbb5fd1780afe208, type: 3}
  m_Name: 
  m_EditorClassIdentifier: 
  m_Parent: {fileID: 0}
  m_Children:
  - {fileID: 114664950524601788}
  - {fileID: 114391928864180414}
  - {fileID: 114690240354730352}
  - {fileID: 114303831766578312}
  - {fileID: 114211318420561788}
  - {fileID: 114128398226516008}
  - {fileID: 114640238843169738}
  - {fileID: 114562634610743822}
  - {fileID: 114704932343162388}
  - {fileID: 114490263843849036}
  - {fileID: 114596791038678758}
  - {fileID: 114539635269787790}
  - {fileID: 114616138028598884}
  - {fileID: 114009626957548980}
  - {fileID: 114785965627119840}
  - {fileID: 114469172786699896}
  - {fileID: 114463943635796402}
  - {fileID: 114504932723294378}
  - {fileID: 114162482203252962}
  - {fileID: 114393616261578982}
  - {fileID: 114384224194595956}
  - {fileID: 114867922613563594}
  - {fileID: 114645663325757784}
  - {fileID: 114519457660386524}
  m_UIPosition: {x: 0, y: 0}
  m_UICollapsed: 1
  m_UISuperCollapsed: 0
  m_saved: 1
--- !u!114 &114714147934158122
MonoBehaviour:
  m_ObjectHideFlags: 1
  m_PrefabParentObject: {fileID: 0}
  m_PrefabInternal: {fileID: 0}
  m_GameObject: {fileID: 0}
  m_Enabled: 1
  m_EditorHideFlags: 0
  m_Script: {fileID: 11500000, guid: f780aa281814f9842a7c076d436932e7, type: 3}
  m_Name: VFXSlotFloat
  m_EditorClassIdentifier: 
  m_Parent: {fileID: 0}
  m_Children: []
  m_UIPosition: {x: 0, y: 0}
  m_UICollapsed: 1
  m_UISuperCollapsed: 0
  m_MasterSlot: {fileID: 114714147934158122}
  m_MasterData:
    m_Owner: {fileID: 114689927502496910}
    m_Value:
      m_Type:
        m_SerializableType: System.Single, mscorlib, Version=2.0.0.0, Culture=neutral,
          PublicKeyToken=b77a5c561934e089
      m_SerializableObject: 0.2
  m_Property:
    name: SizeZ
    m_serializedType:
      m_SerializableType: System.Single, mscorlib, Version=2.0.0.0, Culture=neutral,
        PublicKeyToken=b77a5c561934e089
    attributes: []
  m_Direction: 0
  m_LinkedSlots: []
--- !u!114 &114718060691080588
MonoBehaviour:
  m_ObjectHideFlags: 1
  m_PrefabParentObject: {fileID: 0}
  m_PrefabInternal: {fileID: 0}
  m_GameObject: {fileID: 0}
  m_Enabled: 1
  m_EditorHideFlags: 0
  m_Script: {fileID: 11500000, guid: f780aa281814f9842a7c076d436932e7, type: 3}
  m_Name: VFXSlotFloat
  m_EditorClassIdentifier: 
  m_Parent: {fileID: 114492709542381202}
  m_Children: []
  m_UIPosition: {x: 0, y: 0}
  m_UICollapsed: 1
  m_UISuperCollapsed: 0
  m_MasterSlot: {fileID: 114492709542381202}
  m_MasterData:
    m_Owner: {fileID: 0}
    m_Value:
      m_Type:
        m_SerializableType: 
      m_SerializableObject: 
  m_Property:
    name: y
    m_serializedType:
      m_SerializableType: System.Single, mscorlib, Version=2.0.0.0, Culture=neutral,
        PublicKeyToken=b77a5c561934e089
    attributes: []
  m_Direction: 0
  m_LinkedSlots: []
--- !u!114 &114723785641542666
MonoBehaviour:
  m_ObjectHideFlags: 1
  m_PrefabParentObject: {fileID: 0}
  m_PrefabInternal: {fileID: 0}
  m_GameObject: {fileID: 0}
  m_Enabled: 1
  m_EditorHideFlags: 0
  m_Script: {fileID: 11500000, guid: d16c6aeaef944094b9a1633041804207, type: 3}
  m_Name: Orient
  m_EditorClassIdentifier: 
  m_Parent: {fileID: 114303831766578312}
  m_Children: []
  m_UIPosition: {x: 0, y: 0}
  m_UICollapsed: 1
  m_UISuperCollapsed: 0
  m_InputSlots:
  - {fileID: 114885489238284268}
  m_OutputSlots: []
  m_Disabled: 0
  mode: 2
--- !u!114 &114724091660102592
MonoBehaviour:
  m_ObjectHideFlags: 1
  m_PrefabParentObject: {fileID: 0}
  m_PrefabInternal: {fileID: 0}
  m_GameObject: {fileID: 0}
  m_Enabled: 1
  m_EditorHideFlags: 0
  m_Script: {fileID: 11500000, guid: 87c154e0feeee864da39ba7591cf27e7, type: 3}
  m_Name: VFXSlotFloatN
  m_EditorClassIdentifier: 
  m_Parent: {fileID: 0}
  m_Children: []
  m_UIPosition: {x: 0, y: 0}
  m_UICollapsed: 1
  m_UISuperCollapsed: 0
  m_MasterSlot: {fileID: 114724091660102592}
  m_MasterData:
    m_Owner: {fileID: 114128398226516008}
    m_Value:
      m_Type:
        m_SerializableType: UnityEditor.VFX.FloatN, Assembly-CSharp-Editor-testable,
          Version=0.0.0.0, Culture=neutral, PublicKeyToken=null
      m_SerializableObject: '{"m_Components":[50.0]}'
  m_Property:
    name: b
    m_serializedType:
      m_SerializableType: UnityEditor.VFX.FloatN, Assembly-CSharp-Editor-testable,
        Version=0.0.0.0, Culture=neutral, PublicKeyToken=null
    attributes: []
  m_Direction: 0
  m_LinkedSlots: []
--- !u!114 &114725874336250028
MonoBehaviour:
  m_ObjectHideFlags: 1
  m_PrefabParentObject: {fileID: 0}
  m_PrefabInternal: {fileID: 0}
  m_GameObject: {fileID: 0}
  m_Enabled: 1
  m_EditorHideFlags: 0
  m_Script: {fileID: 11500000, guid: 76f778ff57c4e8145b9681fe3268d8e9, type: 3}
  m_Name: VFXSlotGradient
  m_EditorClassIdentifier: 
  m_Parent: {fileID: 0}
  m_Children: []
  m_UIPosition: {x: 0, y: 0}
  m_UICollapsed: 1
  m_UISuperCollapsed: 0
  m_MasterSlot: {fileID: 114725874336250028}
  m_MasterData:
    m_Owner: {fileID: 114539635269787790}
    m_Value:
      m_Type:
        m_SerializableType: UnityEngine.Gradient, UnityEngine.CoreModule, Version=0.0.0.0,
          Culture=neutral, PublicKeyToken=null
      m_SerializableObject: '{"colorKeys":[{"color":{"r":0.4435538351535797,"g":0.22147560119628907,"b":0.7452830076217651,"a":1.0},"time":0.1752040833234787},{"color":{"r":0.0,"g":0.09638810157775879,"b":1.0,"a":1.0},"time":0.40296024084091189},{"color":{"r":0.0,"g":0.5804843902587891,"b":1.0,"a":1.0},"time":0.5496299862861633},{"color":{"r":0.0,"g":0.8542308807373047,"b":1.0,"a":1.0},"time":1.0}],"alphaKeys":[{"alpha":0.0,"time":0.0},{"alpha":1.0,"time":0.17790493369102479},{"alpha":1.0,"time":0.7654993534088135},{"alpha":0.0,"time":1.0}],"gradientMode":0}'
  m_Property:
    name: o
    m_serializedType:
      m_SerializableType: UnityEngine.Gradient, UnityEngine.CoreModule, Version=0.0.0.0,
        Culture=neutral, PublicKeyToken=null
    attributes: []
  m_Direction: 1
  m_LinkedSlots:
  - {fileID: 114746634124880648}
--- !u!114 &114726436541784950
MonoBehaviour:
  m_ObjectHideFlags: 1
  m_PrefabParentObject: {fileID: 0}
  m_PrefabInternal: {fileID: 0}
  m_GameObject: {fileID: 0}
  m_Enabled: 1
  m_EditorHideFlags: 0
  m_Script: {fileID: 11500000, guid: 1b605c022ee79394a8a776c0869b3f9a, type: 3}
  m_Name: VFXSlot
  m_EditorClassIdentifier: 
  m_Parent: {fileID: 114357259320243494}
  m_Children:
  - {fileID: 114136931651838630}
  - {fileID: 114579750824407146}
  m_UIPosition: {x: 0, y: 0}
  m_UICollapsed: 1
  m_UISuperCollapsed: 0
  m_MasterSlot: {fileID: 114357259320243494}
  m_MasterData:
    m_Owner: {fileID: 0}
    m_Value:
      m_Type:
        m_SerializableType: 
      m_SerializableObject: 
  m_Property:
    name: sphere
    m_serializedType:
      m_SerializableType: UnityEditor.VFX.Sphere, Assembly-CSharp-Editor-testable,
        Version=0.0.0.0, Culture=neutral, PublicKeyToken=null
    attributes: []
  m_Direction: 0
  m_LinkedSlots: []
--- !u!114 &114727477293626122
MonoBehaviour:
  m_ObjectHideFlags: 1
  m_PrefabParentObject: {fileID: 0}
  m_PrefabInternal: {fileID: 0}
  m_GameObject: {fileID: 0}
  m_Enabled: 1
  m_EditorHideFlags: 0
  m_Script: {fileID: 11500000, guid: 87c154e0feeee864da39ba7591cf27e7, type: 3}
  m_Name: VFXSlotFloatN
  m_EditorClassIdentifier: 
  m_Parent: {fileID: 0}
  m_Children: []
  m_UIPosition: {x: 0, y: 0}
  m_UICollapsed: 1
  m_UISuperCollapsed: 0
  m_MasterSlot: {fileID: 114727477293626122}
  m_MasterData:
    m_Owner: {fileID: 114128398226516008}
    m_Value:
      m_Type:
        m_SerializableType: UnityEditor.VFX.FloatN, Assembly-CSharp-Editor-testable,
          Version=0.0.0.0, Culture=neutral, PublicKeyToken=null
      m_SerializableObject: '{"m_Components":[1.0]}'
  m_Property:
    name: a
    m_serializedType:
      m_SerializableType: UnityEditor.VFX.FloatN, Assembly-CSharp-Editor-testable,
        Version=0.0.0.0, Culture=neutral, PublicKeyToken=null
    attributes: []
  m_Direction: 0
  m_LinkedSlots:
  - {fileID: 114813677629315960}
--- !u!114 &114734087114453386
MonoBehaviour:
  m_ObjectHideFlags: 1
  m_PrefabParentObject: {fileID: 0}
  m_PrefabInternal: {fileID: 0}
  m_GameObject: {fileID: 0}
  m_Enabled: 1
  m_EditorHideFlags: 0
  m_Script: {fileID: 11500000, guid: f780aa281814f9842a7c076d436932e7, type: 3}
  m_Name: VFXSlotFloat
  m_EditorClassIdentifier: 
  m_Parent: {fileID: 114462467222221858}
  m_Children: []
  m_UIPosition: {x: 0, y: 0}
  m_UICollapsed: 1
  m_UISuperCollapsed: 0
  m_MasterSlot: {fileID: 114462467222221858}
  m_MasterData:
    m_Owner: {fileID: 0}
    m_Value:
      m_Type:
        m_SerializableType: 
      m_SerializableObject: 
  m_Property:
    name: x
    m_serializedType:
      m_SerializableType: System.Single, mscorlib, Version=2.0.0.0, Culture=neutral,
        PublicKeyToken=b77a5c561934e089
    attributes: []
  m_Direction: 0
  m_LinkedSlots: []
--- !u!114 &114742462976236808
MonoBehaviour:
  m_ObjectHideFlags: 1
  m_PrefabParentObject: {fileID: 0}
  m_PrefabInternal: {fileID: 0}
  m_GameObject: {fileID: 0}
  m_Enabled: 1
  m_EditorHideFlags: 0
  m_Script: {fileID: 11500000, guid: f780aa281814f9842a7c076d436932e7, type: 3}
  m_Name: VFXSlotFloat
  m_EditorClassIdentifier: 
  m_Parent: {fileID: 114097133960865156}
  m_Children: []
  m_UIPosition: {x: 0, y: 0}
  m_UICollapsed: 1
  m_UISuperCollapsed: 0
  m_MasterSlot: {fileID: 114097133960865156}
  m_MasterData:
    m_Owner: {fileID: 0}
    m_Value:
      m_Type:
        m_SerializableType: 
      m_SerializableObject: 
  m_Property:
    name: w
    m_serializedType:
      m_SerializableType: System.Single, mscorlib, Version=2.0.0.0, Culture=neutral,
        PublicKeyToken=b77a5c561934e089
    attributes: []
  m_Direction: 1
  m_LinkedSlots: []
--- !u!114 &114746634124880648
MonoBehaviour:
  m_ObjectHideFlags: 1
  m_PrefabParentObject: {fileID: 0}
  m_PrefabInternal: {fileID: 0}
  m_GameObject: {fileID: 0}
  m_Enabled: 1
  m_EditorHideFlags: 0
  m_Script: {fileID: 11500000, guid: 76f778ff57c4e8145b9681fe3268d8e9, type: 3}
  m_Name: VFXSlotGradient
  m_EditorClassIdentifier: 
  m_Parent: {fileID: 0}
  m_Children: []
  m_UIPosition: {x: 0, y: 0}
  m_UICollapsed: 1
  m_UISuperCollapsed: 0
  m_MasterSlot: {fileID: 114746634124880648}
  m_MasterData:
    m_Owner: {fileID: 114785965627119840}
    m_Value:
      m_Type:
        m_SerializableType: UnityEngine.Gradient, UnityEngine.CoreModule, Version=0.0.0.0,
          Culture=neutral, PublicKeyToken=null
      m_SerializableObject: '{"colorKeys":[{"color":{"r":1.0,"g":1.0,"b":1.0,"a":1.0},"time":0.0},{"color":{"r":1.0,"g":1.0,"b":1.0,"a":1.0},"time":1.0}],"alphaKeys":[{"alpha":1.0,"time":0.0},{"alpha":1.0,"time":1.0}],"gradientMode":0}'
  m_Property:
    name: gradient
    m_serializedType:
      m_SerializableType: UnityEngine.Gradient, UnityEngine.CoreModule, Version=0.0.0.0,
        Culture=neutral, PublicKeyToken=null
    attributes:
    - m_Type: 3
      m_Min: -Infinity
      m_Max: Infinity
      m_Tooltip: The gradient to sample from.
  m_Direction: 0
  m_LinkedSlots:
  - {fileID: 114725874336250028}
--- !u!114 &114746680824271188
MonoBehaviour:
  m_ObjectHideFlags: 1
  m_PrefabParentObject: {fileID: 0}
  m_PrefabInternal: {fileID: 0}
  m_GameObject: {fileID: 0}
  m_Enabled: 1
  m_EditorHideFlags: 0
  m_Script: {fileID: 11500000, guid: f780aa281814f9842a7c076d436932e7, type: 3}
  m_Name: VFXSlotFloat
  m_EditorClassIdentifier: 
  m_Parent: {fileID: 114473285988998476}
  m_Children: []
  m_UIPosition: {x: 0, y: 0}
  m_UICollapsed: 1
  m_UISuperCollapsed: 0
  m_MasterSlot: {fileID: 114885489238284268}
  m_MasterData:
    m_Owner: {fileID: 0}
    m_Value:
      m_Type:
        m_SerializableType: 
      m_SerializableObject: 
  m_Property:
    name: x
    m_serializedType:
      m_SerializableType: System.Single, mscorlib, Version=2.0.0.0, Culture=neutral,
        PublicKeyToken=b77a5c561934e089
    attributes: []
  m_Direction: 0
  m_LinkedSlots: []
--- !u!114 &114750773615314292
MonoBehaviour:
  m_ObjectHideFlags: 1
  m_PrefabParentObject: {fileID: 0}
  m_PrefabInternal: {fileID: 0}
  m_GameObject: {fileID: 0}
  m_Enabled: 1
  m_EditorHideFlags: 0
  m_Script: {fileID: 11500000, guid: f780aa281814f9842a7c076d436932e7, type: 3}
  m_Name: VFXSlotFloat
  m_EditorClassIdentifier: 
  m_Parent: {fileID: 0}
  m_Children: []
  m_UIPosition: {x: 0, y: 0}
  m_UICollapsed: 1
  m_UISuperCollapsed: 0
  m_MasterSlot: {fileID: 114750773615314292}
  m_MasterData:
    m_Owner: {fileID: 114067004915606860}
    m_Value:
      m_Type:
        m_SerializableType: System.Single, mscorlib, Version=2.0.0.0, Culture=neutral,
          PublicKeyToken=b77a5c561934e089
      m_SerializableObject: 0.1
  m_Property:
    name: Alpha
    m_serializedType:
      m_SerializableType: System.Single, mscorlib, Version=2.0.0.0, Culture=neutral,
        PublicKeyToken=b77a5c561934e089
    attributes: []
  m_Direction: 0
  m_LinkedSlots: []
--- !u!114 &114758040617487780
MonoBehaviour:
  m_ObjectHideFlags: 1
  m_PrefabParentObject: {fileID: 0}
  m_PrefabInternal: {fileID: 0}
  m_GameObject: {fileID: 0}
  m_Enabled: 1
  m_EditorHideFlags: 0
  m_Script: {fileID: 11500000, guid: ac39bd03fca81b849929b9c966f1836a, type: 3}
  m_Name: VFXSlotFloat3
  m_EditorClassIdentifier: 
  m_Parent: {fileID: 0}
  m_Children:
  - {fileID: 114329867987949052}
  - {fileID: 114763697951728182}
  - {fileID: 114817488505681668}
  m_UIPosition: {x: 0, y: 0}
  m_UICollapsed: 1
  m_UISuperCollapsed: 0
  m_MasterSlot: {fileID: 114758040617487780}
  m_MasterData:
    m_Owner: {fileID: 114504932723294378}
    m_Value:
      m_Type:
        m_SerializableType: UnityEngine.Vector3, UnityEngine.CoreModule, Version=0.0.0.0,
          Culture=neutral, PublicKeyToken=null
      m_SerializableObject: '{"x":0.0,"y":0.0,"z":0.0}'
  m_Property:
    name: o
    m_serializedType:
      m_SerializableType: UnityEngine.Vector3, UnityEngine.CoreModule, Version=0.0.0.0,
        Culture=neutral, PublicKeyToken=null
    attributes: []
  m_Direction: 1
  m_LinkedSlots:
  - {fileID: 114566868202197772}
--- !u!114 &114762988910911420
MonoBehaviour:
  m_ObjectHideFlags: 1
  m_PrefabParentObject: {fileID: 0}
  m_PrefabInternal: {fileID: 0}
  m_GameObject: {fileID: 0}
  m_Enabled: 1
  m_EditorHideFlags: 0
  m_Script: {fileID: 11500000, guid: f780aa281814f9842a7c076d436932e7, type: 3}
  m_Name: VFXSlotFloat
  m_EditorClassIdentifier: 
  m_Parent: {fileID: 114651014717603910}
  m_Children: []
  m_UIPosition: {x: 0, y: 0}
  m_UICollapsed: 1
  m_UISuperCollapsed: 0
  m_MasterSlot: {fileID: 114659634860288412}
  m_MasterData:
    m_Owner: {fileID: 0}
    m_Value:
      m_Type:
        m_SerializableType: 
      m_SerializableObject: 
  m_Property:
    name: x
    m_serializedType:
      m_SerializableType: System.Single, mscorlib, Version=2.0.0.0, Culture=neutral,
        PublicKeyToken=b77a5c561934e089
    attributes: []
  m_Direction: 0
  m_LinkedSlots: []
--- !u!114 &114763697951728182
MonoBehaviour:
  m_ObjectHideFlags: 1
  m_PrefabParentObject: {fileID: 0}
  m_PrefabInternal: {fileID: 0}
  m_GameObject: {fileID: 0}
  m_Enabled: 1
  m_EditorHideFlags: 0
  m_Script: {fileID: 11500000, guid: f780aa281814f9842a7c076d436932e7, type: 3}
  m_Name: VFXSlotFloat
  m_EditorClassIdentifier: 
  m_Parent: {fileID: 114758040617487780}
  m_Children: []
  m_UIPosition: {x: 0, y: 0}
  m_UICollapsed: 1
  m_UISuperCollapsed: 0
  m_MasterSlot: {fileID: 114758040617487780}
  m_MasterData:
    m_Owner: {fileID: 0}
    m_Value:
      m_Type:
        m_SerializableType: 
      m_SerializableObject: 
  m_Property:
    name: y
    m_serializedType:
      m_SerializableType: System.Single, mscorlib, Version=2.0.0.0, Culture=neutral,
        PublicKeyToken=b77a5c561934e089
    attributes: []
  m_Direction: 1
  m_LinkedSlots: []
--- !u!114 &114768572961077490
MonoBehaviour:
  m_ObjectHideFlags: 1
  m_PrefabParentObject: {fileID: 0}
  m_PrefabInternal: {fileID: 0}
  m_GameObject: {fileID: 0}
  m_Enabled: 1
  m_EditorHideFlags: 0
  m_Script: {fileID: 11500000, guid: f780aa281814f9842a7c076d436932e7, type: 3}
  m_Name: VFXSlotFloat
  m_EditorClassIdentifier: 
  m_Parent: {fileID: 0}
  m_Children: []
  m_UIPosition: {x: 0, y: 0}
  m_UICollapsed: 1
  m_UISuperCollapsed: 0
  m_MasterSlot: {fileID: 114768572961077490}
  m_MasterData:
    m_Owner: {fileID: 114384224194595956}
    m_Value:
      m_Type:
        m_SerializableType: System.Single, mscorlib, Version=2.0.0.0, Culture=neutral,
          PublicKeyToken=b77a5c561934e089
      m_SerializableObject: 0
  m_Property:
    name: o
    m_serializedType:
      m_SerializableType: System.Single, mscorlib, Version=2.0.0.0, Culture=neutral,
        PublicKeyToken=b77a5c561934e089
    attributes: []
  m_Direction: 1
  m_LinkedSlots:
  - {fileID: 114367584126150940}
--- !u!114 &114774172600373688
MonoBehaviour:
  m_ObjectHideFlags: 1
  m_PrefabParentObject: {fileID: 0}
  m_PrefabInternal: {fileID: 0}
  m_GameObject: {fileID: 0}
  m_Enabled: 1
  m_EditorHideFlags: 0
  m_Script: {fileID: 11500000, guid: f780aa281814f9842a7c076d436932e7, type: 3}
  m_Name: VFXSlotFloat
  m_EditorClassIdentifier: 
  m_Parent: {fileID: 114512778395247320}
  m_Children: []
  m_UIPosition: {x: 0, y: 0}
  m_UICollapsed: 1
  m_UISuperCollapsed: 0
  m_MasterSlot: {fileID: 114512778395247320}
  m_MasterData:
    m_Owner: {fileID: 0}
    m_Value:
      m_Type:
        m_SerializableType: 
      m_SerializableObject: 
  m_Property:
    name: y
    m_serializedType:
      m_SerializableType: System.Single, mscorlib, Version=2.0.0.0, Culture=neutral,
        PublicKeyToken=b77a5c561934e089
    attributes: []
  m_Direction: 1
  m_LinkedSlots: []
--- !u!114 &114779895581963362
MonoBehaviour:
  m_ObjectHideFlags: 1
  m_PrefabParentObject: {fileID: 0}
  m_PrefabInternal: {fileID: 0}
  m_GameObject: {fileID: 0}
  m_Enabled: 1
  m_EditorHideFlags: 0
  m_Script: {fileID: 11500000, guid: f780aa281814f9842a7c076d436932e7, type: 3}
  m_Name: VFXSlotFloat
  m_EditorClassIdentifier: 
  m_Parent: {fileID: 114097133960865156}
  m_Children: []
  m_UIPosition: {x: 0, y: 0}
  m_UICollapsed: 1
  m_UISuperCollapsed: 0
  m_MasterSlot: {fileID: 114097133960865156}
  m_MasterData:
    m_Owner: {fileID: 0}
    m_Value:
      m_Type:
        m_SerializableType: 
      m_SerializableObject: 
  m_Property:
    name: z
    m_serializedType:
      m_SerializableType: System.Single, mscorlib, Version=2.0.0.0, Culture=neutral,
        PublicKeyToken=b77a5c561934e089
    attributes: []
  m_Direction: 1
  m_LinkedSlots: []
--- !u!114 &114783477585569396
MonoBehaviour:
  m_ObjectHideFlags: 1
  m_PrefabParentObject: {fileID: 0}
  m_PrefabInternal: {fileID: 0}
  m_GameObject: {fileID: 0}
  m_Enabled: 1
  m_EditorHideFlags: 0
  m_Script: {fileID: 11500000, guid: 87c154e0feeee864da39ba7591cf27e7, type: 3}
  m_Name: VFXSlotFloatN
  m_EditorClassIdentifier: 
  m_Parent: {fileID: 0}
  m_Children: []
  m_UIPosition: {x: 0, y: 0}
  m_UICollapsed: 1
  m_UISuperCollapsed: 0
  m_MasterSlot: {fileID: 114783477585569396}
  m_MasterData:
    m_Owner: {fileID: 114384224194595956}
    m_Value:
      m_Type:
        m_SerializableType: UnityEditor.VFX.FloatN, Assembly-CSharp-Editor-testable,
          Version=0.0.0.0, Culture=neutral, PublicKeyToken=null
      m_SerializableObject: '{"m_Components":[-1.0]}'
  m_Property:
    name: oldRangeMin
    m_serializedType:
      m_SerializableType: UnityEditor.VFX.FloatN, Assembly-CSharp-Editor-testable,
        Version=0.0.0.0, Culture=neutral, PublicKeyToken=null
    attributes:
    - m_Type: 3
      m_Min: -Infinity
      m_Max: Infinity
      m_Tooltip: The start of the old range.
  m_Direction: 0
  m_LinkedSlots: []
--- !u!114 &114785965627119840
MonoBehaviour:
  m_ObjectHideFlags: 1
  m_PrefabParentObject: {fileID: 0}
  m_PrefabInternal: {fileID: 0}
  m_GameObject: {fileID: 0}
  m_Enabled: 1
  m_EditorHideFlags: 0
  m_Script: {fileID: 11500000, guid: a07d13b909432284193a1aeec3c9f533, type: 3}
  m_Name: VFXOperatorSampleGradient
  m_EditorClassIdentifier: 
  m_Parent: {fileID: 114713359854958158}
  m_Children: []
  m_UIPosition: {x: 2432.3752, y: 628.36755}
  m_UICollapsed: 0
  m_UISuperCollapsed: 0
  m_InputSlots:
  - {fileID: 114746634124880648}
  - {fileID: 114540687242103448}
  m_OutputSlots:
  - {fileID: 114043932397582438}
--- !u!114 &114792038957180786
MonoBehaviour:
  m_ObjectHideFlags: 1
  m_PrefabParentObject: {fileID: 0}
  m_PrefabInternal: {fileID: 0}
  m_GameObject: {fileID: 0}
  m_Enabled: 1
  m_EditorHideFlags: 0
  m_Script: {fileID: 11500000, guid: a971fa2e110a0ac42ac1d8dae408704b, type: 3}
  m_Name: SetAttribute
  m_EditorClassIdentifier: 
  m_Parent: {fileID: 114391928864180414}
  m_Children: []
  m_UIPosition: {x: 3360, y: -976}
  m_UICollapsed: 0
  m_UISuperCollapsed: 0
  m_InputSlots:
  - {fileID: 114462467222221858}
  m_OutputSlots: []
  m_Disabled: 0
  attribute: velocity
  Composition: 0
  Random: 0
--- !u!114 &114793376342456972
MonoBehaviour:
  m_ObjectHideFlags: 1
  m_PrefabParentObject: {fileID: 0}
  m_PrefabInternal: {fileID: 0}
  m_GameObject: {fileID: 0}
  m_Enabled: 1
  m_EditorHideFlags: 0
  m_Script: {fileID: 11500000, guid: 76f778ff57c4e8145b9681fe3268d8e9, type: 3}
  m_Name: VFXSlotGradient
  m_EditorClassIdentifier: 
  m_Parent: {fileID: 0}
  m_Children: []
  m_UIPosition: {x: 0, y: 0}
  m_UICollapsed: 1
  m_UISuperCollapsed: 0
  m_MasterSlot: {fileID: 114793376342456972}
  m_MasterData:
    m_Owner: {fileID: 114469172786699896}
    m_Value:
      m_Type:
        m_SerializableType: UnityEngine.Gradient, UnityEngine.CoreModule, Version=0.0.0.0,
          Culture=neutral, PublicKeyToken=null
      m_SerializableObject: '{"colorKeys":[{"color":{"r":1.0,"g":1.0,"b":1.0,"a":1.0},"time":0.0},{"color":{"r":1.0,"g":1.0,"b":1.0,"a":1.0},"time":1.0}],"alphaKeys":[{"alpha":0.0,"time":0.0},{"alpha":1.0,"time":0.20000000298023225},{"alpha":0.0,"time":1.0}],"gradientMode":0}'
  m_Property:
    name: gradient
    m_serializedType:
      m_SerializableType: UnityEngine.Gradient, UnityEngine.CoreModule, Version=0.0.0.0,
        Culture=neutral, PublicKeyToken=null
    attributes:
    - m_Type: 3
      m_Min: -Infinity
      m_Max: Infinity
      m_Tooltip: The gradient to sample from.
  m_Direction: 0
  m_LinkedSlots:
  - {fileID: 114680765894936828}
--- !u!114 &114795129731830952
MonoBehaviour:
  m_ObjectHideFlags: 1
  m_PrefabParentObject: {fileID: 0}
  m_PrefabInternal: {fileID: 0}
  m_GameObject: {fileID: 0}
  m_Enabled: 1
  m_EditorHideFlags: 0
  m_Script: {fileID: 11500000, guid: f780aa281814f9842a7c076d436932e7, type: 3}
  m_Name: VFXSlotFloat
  m_EditorClassIdentifier: 
  m_Parent: {fileID: 114231347177396886}
  m_Children: []
  m_UIPosition: {x: 0, y: 0}
  m_UICollapsed: 1
  m_UISuperCollapsed: 0
  m_MasterSlot: {fileID: 114231347177396886}
  m_MasterData:
    m_Owner: {fileID: 0}
    m_Value:
      m_Type:
        m_SerializableType: 
      m_SerializableObject: 
  m_Property:
    name: x
    m_serializedType:
      m_SerializableType: System.Single, mscorlib, Version=2.0.0.0, Culture=neutral,
        PublicKeyToken=b77a5c561934e089
    attributes: []
  m_Direction: 0
  m_LinkedSlots: []
--- !u!114 &114802125476209042
MonoBehaviour:
  m_ObjectHideFlags: 1
  m_PrefabParentObject: {fileID: 0}
  m_PrefabInternal: {fileID: 0}
  m_GameObject: {fileID: 0}
  m_Enabled: 1
  m_EditorHideFlags: 0
  m_Script: {fileID: 11500000, guid: f780aa281814f9842a7c076d436932e7, type: 3}
  m_Name: VFXSlotFloat
  m_EditorClassIdentifier: 
  m_Parent: {fileID: 114987031166116308}
  m_Children: []
  m_UIPosition: {x: 0, y: 0}
  m_UICollapsed: 1
  m_UISuperCollapsed: 0
  m_MasterSlot: {fileID: 114987031166116308}
  m_MasterData:
    m_Owner: {fileID: 0}
    m_Value:
      m_Type:
        m_SerializableType: 
      m_SerializableObject: 
  m_Property:
    name: z
    m_serializedType:
      m_SerializableType: System.Single, mscorlib, Version=2.0.0.0, Culture=neutral,
        PublicKeyToken=b77a5c561934e089
    attributes: []
  m_Direction: 0
  m_LinkedSlots: []
--- !u!114 &114810592525458316
MonoBehaviour:
  m_ObjectHideFlags: 1
  m_PrefabParentObject: {fileID: 0}
  m_PrefabInternal: {fileID: 0}
  m_GameObject: {fileID: 0}
  m_Enabled: 1
  m_EditorHideFlags: 0
  m_Script: {fileID: 11500000, guid: f780aa281814f9842a7c076d436932e7, type: 3}
  m_Name: VFXSlotFloat
  m_EditorClassIdentifier: 
  m_Parent: {fileID: 114043932397582438}
  m_Children: []
  m_UIPosition: {x: 0, y: 0}
  m_UICollapsed: 1
  m_UISuperCollapsed: 0
  m_MasterSlot: {fileID: 114043932397582438}
  m_MasterData:
    m_Owner: {fileID: 0}
    m_Value:
      m_Type:
        m_SerializableType: 
      m_SerializableObject: 
  m_Property:
    name: x
    m_serializedType:
      m_SerializableType: System.Single, mscorlib, Version=2.0.0.0, Culture=neutral,
        PublicKeyToken=b77a5c561934e089
    attributes: []
  m_Direction: 1
  m_LinkedSlots: []
--- !u!114 &114811023005691920
MonoBehaviour:
  m_ObjectHideFlags: 1
  m_PrefabParentObject: {fileID: 0}
  m_PrefabInternal: {fileID: 0}
  m_GameObject: {fileID: 0}
  m_Enabled: 1
  m_EditorHideFlags: 0
  m_Script: {fileID: 11500000, guid: ac39bd03fca81b849929b9c966f1836a, type: 3}
  m_Name: VFXSlotFloat3
  m_EditorClassIdentifier: 
  m_Parent: {fileID: 0}
  m_Children:
  - {fileID: 114392249267885806}
  - {fileID: 114041647563478622}
  - {fileID: 114406391186666664}
  m_UIPosition: {x: 0, y: 0}
  m_UICollapsed: 1
  m_UISuperCollapsed: 0
  m_MasterSlot: {fileID: 114811023005691920}
  m_MasterData:
    m_Owner: {fileID: 114596791038678758}
    m_Value:
      m_Type:
        m_SerializableType: UnityEngine.Vector3, UnityEngine.CoreModule, Version=0.0.0.0,
          Culture=neutral, PublicKeyToken=null
      m_SerializableObject: '{"x":0.0,"y":0.0,"z":0.0}'
  m_Property:
    name: axisZ
    m_serializedType:
      m_SerializableType: UnityEngine.Vector3, UnityEngine.CoreModule, Version=0.0.0.0,
        Culture=neutral, PublicKeyToken=null
    attributes: []
  m_Direction: 1
  m_LinkedSlots:
  - {fileID: 114889574707667480}
  - {fileID: 114492709542381202}
--- !u!114 &114813677629315960
MonoBehaviour:
  m_ObjectHideFlags: 1
  m_PrefabParentObject: {fileID: 0}
  m_PrefabInternal: {fileID: 0}
  m_GameObject: {fileID: 0}
  m_Enabled: 1
  m_EditorHideFlags: 0
  m_Script: {fileID: 11500000, guid: f780aa281814f9842a7c076d436932e7, type: 3}
  m_Name: VFXSlotFloat
  m_EditorClassIdentifier: 
  m_Parent: {fileID: 0}
  m_Children: []
  m_UIPosition: {x: 0, y: 0}
  m_UICollapsed: 1
  m_UISuperCollapsed: 0
  m_MasterSlot: {fileID: 114813677629315960}
  m_MasterData:
    m_Owner: {fileID: 114640238843169738}
    m_Value:
      m_Type:
        m_SerializableType: System.Single, mscorlib, Version=2.0.0.0, Culture=neutral,
          PublicKeyToken=b77a5c561934e089
      m_SerializableObject: 0
  m_Property:
    name: kVFXTotalTimeOp
    m_serializedType:
      m_SerializableType: System.Single, mscorlib, Version=2.0.0.0, Culture=neutral,
        PublicKeyToken=b77a5c561934e089
    attributes: []
  m_Direction: 1
  m_LinkedSlots:
  - {fileID: 114727477293626122}
--- !u!114 &114817488505681668
MonoBehaviour:
  m_ObjectHideFlags: 1
  m_PrefabParentObject: {fileID: 0}
  m_PrefabInternal: {fileID: 0}
  m_GameObject: {fileID: 0}
  m_Enabled: 1
  m_EditorHideFlags: 0
  m_Script: {fileID: 11500000, guid: f780aa281814f9842a7c076d436932e7, type: 3}
  m_Name: VFXSlotFloat
  m_EditorClassIdentifier: 
  m_Parent: {fileID: 114758040617487780}
  m_Children: []
  m_UIPosition: {x: 0, y: 0}
  m_UICollapsed: 1
  m_UISuperCollapsed: 0
  m_MasterSlot: {fileID: 114758040617487780}
  m_MasterData:
    m_Owner: {fileID: 0}
    m_Value:
      m_Type:
        m_SerializableType: 
      m_SerializableObject: 
  m_Property:
    name: z
    m_serializedType:
      m_SerializableType: System.Single, mscorlib, Version=2.0.0.0, Culture=neutral,
        PublicKeyToken=b77a5c561934e089
    attributes: []
  m_Direction: 1
  m_LinkedSlots: []
--- !u!114 &114823216935234766
MonoBehaviour:
  m_ObjectHideFlags: 1
  m_PrefabParentObject: {fileID: 0}
  m_PrefabInternal: {fileID: 0}
  m_GameObject: {fileID: 0}
  m_Enabled: 1
  m_EditorHideFlags: 0
  m_Script: {fileID: 11500000, guid: f780aa281814f9842a7c076d436932e7, type: 3}
  m_Name: VFXSlotFloat
  m_EditorClassIdentifier: 
  m_Parent: {fileID: 0}
  m_Children: []
  m_UIPosition: {x: 0, y: 0}
  m_UICollapsed: 1
  m_UISuperCollapsed: 0
  m_MasterSlot: {fileID: 114823216935234766}
  m_MasterData:
    m_Owner: {fileID: 114448358575362682}
    m_Value:
      m_Type:
        m_SerializableType: System.Single, mscorlib, Version=2.0.0.0, Culture=neutral,
          PublicKeyToken=b77a5c561934e089
      m_SerializableObject: 0
  m_Property:
    name: Elasticity
    m_serializedType:
      m_SerializableType: System.Single, mscorlib, Version=2.0.0.0, Culture=neutral,
        PublicKeyToken=b77a5c561934e089
    attributes:
    - m_Type: 3
      m_Min: -Infinity
      m_Max: Infinity
      m_Tooltip: How much bounce to apply after a collision.
    - m_Type: 1
      m_Min: 0
      m_Max: Infinity
      m_Tooltip: 
  m_Direction: 0
  m_LinkedSlots: []
--- !u!114 &114824973371653796
MonoBehaviour:
  m_ObjectHideFlags: 1
  m_PrefabParentObject: {fileID: 0}
  m_PrefabInternal: {fileID: 0}
  m_GameObject: {fileID: 0}
  m_Enabled: 1
  m_EditorHideFlags: 0
  m_Script: {fileID: 11500000, guid: f780aa281814f9842a7c076d436932e7, type: 3}
  m_Name: VFXSlotFloat
  m_EditorClassIdentifier: 
  m_Parent: {fileID: 114907117574549410}
  m_Children: []
  m_UIPosition: {x: 0, y: 0}
  m_UICollapsed: 1
  m_UISuperCollapsed: 0
  m_MasterSlot: {fileID: 114907117574549410}
  m_MasterData:
    m_Owner: {fileID: 0}
    m_Value:
      m_Type:
        m_SerializableType: 
      m_SerializableObject: 
  m_Property:
    name: z
    m_serializedType:
      m_SerializableType: System.Single, mscorlib, Version=2.0.0.0, Culture=neutral,
        PublicKeyToken=b77a5c561934e089
    attributes: []
  m_Direction: 1
  m_LinkedSlots: []
--- !u!114 &114829790254187162
MonoBehaviour:
  m_ObjectHideFlags: 1
  m_PrefabParentObject: {fileID: 0}
  m_PrefabInternal: {fileID: 0}
  m_GameObject: {fileID: 0}
  m_Enabled: 1
  m_EditorHideFlags: 0
  m_Script: {fileID: 11500000, guid: f780aa281814f9842a7c076d436932e7, type: 3}
  m_Name: VFXSlotFloat
  m_EditorClassIdentifier: 
  m_Parent: {fileID: 114669331768486044}
  m_Children: []
  m_UIPosition: {x: 0, y: 0}
  m_UICollapsed: 1
  m_UISuperCollapsed: 0
  m_MasterSlot: {fileID: 114669331768486044}
  m_MasterData:
    m_Owner: {fileID: 0}
    m_Value:
      m_Type:
        m_SerializableType: 
      m_SerializableObject: 
  m_Property:
    name: z
    m_serializedType:
      m_SerializableType: System.Single, mscorlib, Version=2.0.0.0, Culture=neutral,
        PublicKeyToken=b77a5c561934e089
    attributes: []
  m_Direction: 1
  m_LinkedSlots: []
--- !u!114 &114830234969125424
MonoBehaviour:
  m_ObjectHideFlags: 1
  m_PrefabParentObject: {fileID: 0}
  m_PrefabInternal: {fileID: 0}
  m_GameObject: {fileID: 0}
  m_Enabled: 1
  m_EditorHideFlags: 0
  m_Script: {fileID: 11500000, guid: f780aa281814f9842a7c076d436932e7, type: 3}
  m_Name: VFXSlotFloat
  m_EditorClassIdentifier: 
  m_Parent: {fileID: 114555541368906996}
  m_Children: []
  m_UIPosition: {x: 0, y: 0}
  m_UICollapsed: 1
  m_UISuperCollapsed: 0
  m_MasterSlot: {fileID: 114544607760722526}
  m_MasterData:
    m_Owner: {fileID: 0}
    m_Value:
      m_Type:
        m_SerializableType: 
      m_SerializableObject: 
  m_Property:
    name: z
    m_serializedType:
      m_SerializableType: System.Single, mscorlib, Version=2.0.0.0, Culture=neutral,
        PublicKeyToken=b77a5c561934e089
    attributes: []
  m_Direction: 1
  m_LinkedSlots: []
--- !u!114 &114830886013848898
MonoBehaviour:
  m_ObjectHideFlags: 1
  m_PrefabParentObject: {fileID: 0}
  m_PrefabInternal: {fileID: 0}
  m_GameObject: {fileID: 0}
  m_Enabled: 1
  m_EditorHideFlags: 0
  m_Script: {fileID: 11500000, guid: f780aa281814f9842a7c076d436932e7, type: 3}
  m_Name: VFXSlotFloat
  m_EditorClassIdentifier: 
  m_Parent: {fileID: 114033133520281462}
  m_Children: []
  m_UIPosition: {x: 0, y: 0}
  m_UICollapsed: 1
  m_UISuperCollapsed: 0
  m_MasterSlot: {fileID: 114033133520281462}
  m_MasterData:
    m_Owner: {fileID: 0}
    m_Value:
      m_Type:
        m_SerializableType: 
      m_SerializableObject: 
  m_Property:
    name: radius
    m_serializedType:
      m_SerializableType: System.Single, mscorlib, Version=2.0.0.0, Culture=neutral,
        PublicKeyToken=b77a5c561934e089
    attributes:
    - m_Type: 3
      m_Min: -Infinity
      m_Max: Infinity
      m_Tooltip: The radius of the sphere.
  m_Direction: 0
  m_LinkedSlots: []
--- !u!114 &114835247834106942
MonoBehaviour:
  m_ObjectHideFlags: 1
  m_PrefabParentObject: {fileID: 0}
  m_PrefabInternal: {fileID: 0}
  m_GameObject: {fileID: 0}
  m_Enabled: 1
  m_EditorHideFlags: 0
  m_Script: {fileID: 11500000, guid: f780aa281814f9842a7c076d436932e7, type: 3}
  m_Name: VFXSlotFloat
  m_EditorClassIdentifier: 
  m_Parent: {fileID: 114652616561703320}
  m_Children: []
  m_UIPosition: {x: 0, y: 0}
  m_UICollapsed: 1
  m_UISuperCollapsed: 0
  m_MasterSlot: {fileID: 114652616561703320}
  m_MasterData:
    m_Owner: {fileID: 0}
    m_Value:
      m_Type:
        m_SerializableType: 
      m_SerializableObject: 
  m_Property:
    name: x
    m_serializedType:
      m_SerializableType: System.Single, mscorlib, Version=2.0.0.0, Culture=neutral,
        PublicKeyToken=b77a5c561934e089
    attributes: []
  m_Direction: 0
  m_LinkedSlots: []
--- !u!114 &114836259368283388
MonoBehaviour:
  m_ObjectHideFlags: 1
  m_PrefabParentObject: {fileID: 0}
  m_PrefabInternal: {fileID: 0}
  m_GameObject: {fileID: 0}
  m_Enabled: 1
  m_EditorHideFlags: 0
  m_Script: {fileID: 11500000, guid: f780aa281814f9842a7c076d436932e7, type: 3}
  m_Name: VFXSlotFloat
  m_EditorClassIdentifier: 
  m_Parent: {fileID: 0}
  m_Children: []
  m_UIPosition: {x: 0, y: 0}
  m_UICollapsed: 1
  m_UISuperCollapsed: 0
  m_MasterSlot: {fileID: 114836259368283388}
  m_MasterData:
    m_Owner: {fileID: 114883585790621896}
    m_Value:
      m_Type:
        m_SerializableType: System.Single, mscorlib, Version=2.0.0.0, Culture=neutral,
          PublicKeyToken=b77a5c561934e089
      m_SerializableObject: 0
  m_Property:
    name: LifetimeLoss
    m_serializedType:
      m_SerializableType: System.Single, mscorlib, Version=2.0.0.0, Culture=neutral,
        PublicKeyToken=b77a5c561934e089
    attributes:
    - m_Type: 3
      m_Min: -Infinity
      m_Max: Infinity
      m_Tooltip: The proportion of a particle's life that is lost after a collision.
    - m_Type: 0
      m_Min: 0
      m_Max: 1
      m_Tooltip: 
  m_Direction: 0
  m_LinkedSlots: []
--- !u!114 &114842840859362546
MonoBehaviour:
  m_ObjectHideFlags: 1
  m_PrefabParentObject: {fileID: 0}
  m_PrefabInternal: {fileID: 0}
  m_GameObject: {fileID: 0}
  m_Enabled: 1
  m_EditorHideFlags: 0
  m_Script: {fileID: 11500000, guid: f780aa281814f9842a7c076d436932e7, type: 3}
  m_Name: VFXSlotFloat
  m_EditorClassIdentifier: 
  m_Parent: {fileID: 114501374035597322}
  m_Children: []
  m_UIPosition: {x: 0, y: 0}
  m_UICollapsed: 1
  m_UISuperCollapsed: 0
  m_MasterSlot: {fileID: 114332050269094380}
  m_MasterData:
    m_Owner: {fileID: 0}
    m_Value:
      m_Type:
        m_SerializableType: 
      m_SerializableObject: 
  m_Property:
    name: x
    m_serializedType:
      m_SerializableType: System.Single, mscorlib, Version=2.0.0.0, Culture=neutral,
        PublicKeyToken=b77a5c561934e089
    attributes: []
  m_Direction: 0
  m_LinkedSlots: []
--- !u!114 &114845963953824974
MonoBehaviour:
  m_ObjectHideFlags: 1
  m_PrefabParentObject: {fileID: 0}
  m_PrefabInternal: {fileID: 0}
  m_GameObject: {fileID: 0}
  m_Enabled: 1
  m_EditorHideFlags: 0
  m_Script: {fileID: 11500000, guid: f780aa281814f9842a7c076d436932e7, type: 3}
  m_Name: VFXSlotFloat
  m_EditorClassIdentifier: 
  m_Parent: {fileID: 114858660365901322}
  m_Children: []
  m_UIPosition: {x: 0, y: 0}
  m_UICollapsed: 1
  m_UISuperCollapsed: 0
  m_MasterSlot: {fileID: 114858660365901322}
  m_MasterData:
    m_Owner: {fileID: 0}
    m_Value:
      m_Type:
        m_SerializableType: 
      m_SerializableObject: 
  m_Property:
    name: z
    m_serializedType:
      m_SerializableType: System.Single, mscorlib, Version=2.0.0.0, Culture=neutral,
        PublicKeyToken=b77a5c561934e089
    attributes: []
  m_Direction: 1
  m_LinkedSlots: []
--- !u!114 &114850731154764858
MonoBehaviour:
  m_ObjectHideFlags: 1
  m_PrefabParentObject: {fileID: 0}
  m_PrefabInternal: {fileID: 0}
  m_GameObject: {fileID: 0}
  m_Enabled: 1
  m_EditorHideFlags: 0
  m_Script: {fileID: 11500000, guid: f780aa281814f9842a7c076d436932e7, type: 3}
  m_Name: VFXSlotFloat
  m_EditorClassIdentifier: 
  m_Parent: {fileID: 114501374035597322}
  m_Children: []
  m_UIPosition: {x: 0, y: 0}
  m_UICollapsed: 1
  m_UISuperCollapsed: 0
  m_MasterSlot: {fileID: 114332050269094380}
  m_MasterData:
    m_Owner: {fileID: 0}
    m_Value:
      m_Type:
        m_SerializableType: 
      m_SerializableObject: 
  m_Property:
    name: y
    m_serializedType:
      m_SerializableType: System.Single, mscorlib, Version=2.0.0.0, Culture=neutral,
        PublicKeyToken=b77a5c561934e089
    attributes: []
  m_Direction: 0
  m_LinkedSlots: []
--- !u!114 &114855060834936270
MonoBehaviour:
  m_ObjectHideFlags: 1
  m_PrefabParentObject: {fileID: 0}
  m_PrefabInternal: {fileID: 0}
  m_GameObject: {fileID: 0}
  m_Enabled: 1
  m_EditorHideFlags: 0
  m_Script: {fileID: 11500000, guid: f780aa281814f9842a7c076d436932e7, type: 3}
  m_Name: VFXSlotFloat
  m_EditorClassIdentifier: 
  m_Parent: {fileID: 0}
  m_Children: []
  m_UIPosition: {x: 0, y: 0}
  m_UICollapsed: 1
  m_UISuperCollapsed: 0
  m_MasterSlot: {fileID: 114855060834936270}
  m_MasterData:
    m_Owner: {fileID: 114867922613563594}
    m_Value:
      m_Type:
        m_SerializableType: System.Single, mscorlib, Version=2.0.0.0, Culture=neutral,
          PublicKeyToken=b77a5c561934e089
      m_SerializableObject: 0
  m_Property:
    name: o
    m_serializedType:
      m_SerializableType: System.Single, mscorlib, Version=2.0.0.0, Culture=neutral,
        PublicKeyToken=b77a5c561934e089
    attributes: []
  m_Direction: 1
  m_LinkedSlots:
  - {fileID: 114703539699981466}
--- !u!114 &114858660365901322
MonoBehaviour:
  m_ObjectHideFlags: 1
  m_PrefabParentObject: {fileID: 0}
  m_PrefabInternal: {fileID: 0}
  m_GameObject: {fileID: 0}
  m_Enabled: 1
  m_EditorHideFlags: 0
  m_Script: {fileID: 11500000, guid: ac39bd03fca81b849929b9c966f1836a, type: 3}
  m_Name: VFXSlotFloat3
  m_EditorClassIdentifier: 
  m_Parent: {fileID: 0}
  m_Children:
  - {fileID: 114672564460664860}
  - {fileID: 114075609114674032}
  - {fileID: 114845963953824974}
  m_UIPosition: {x: 0, y: 0}
  m_UICollapsed: 1
  m_UISuperCollapsed: 0
  m_MasterSlot: {fileID: 114858660365901322}
  m_MasterData:
    m_Owner: {fileID: 114704932343162388}
    m_Value:
      m_Type:
        m_SerializableType: UnityEngine.Vector3, UnityEngine.CoreModule, Version=0.0.0.0,
          Culture=neutral, PublicKeyToken=null
      m_SerializableObject: '{"x":0.0,"y":0.0,"z":0.0}'
  m_Property:
    name: o
    m_serializedType:
      m_SerializableType: UnityEngine.Vector3, UnityEngine.CoreModule, Version=0.0.0.0,
        Culture=neutral, PublicKeyToken=null
    attributes: []
  m_Direction: 1
  m_LinkedSlots:
  - {fileID: 114683003190420024}
--- !u!114 &114859969114363708
MonoBehaviour:
  m_ObjectHideFlags: 1
  m_PrefabParentObject: {fileID: 0}
  m_PrefabInternal: {fileID: 0}
  m_GameObject: {fileID: 0}
  m_Enabled: 1
  m_EditorHideFlags: 0
  m_Script: {fileID: 11500000, guid: f780aa281814f9842a7c076d436932e7, type: 3}
  m_Name: VFXSlotFloat
  m_EditorClassIdentifier: 
  m_Parent: {fileID: 114576620141409906}
  m_Children: []
  m_UIPosition: {x: 0, y: 0}
  m_UICollapsed: 1
  m_UISuperCollapsed: 0
  m_MasterSlot: {fileID: 114281794799362916}
  m_MasterData:
    m_Owner: {fileID: 0}
    m_Value:
      m_Type:
        m_SerializableType: 
      m_SerializableObject: 
  m_Property:
    name: y
    m_serializedType:
      m_SerializableType: System.Single, mscorlib, Version=2.0.0.0, Culture=neutral,
        PublicKeyToken=b77a5c561934e089
    attributes: []
  m_Direction: 0
  m_LinkedSlots: []
--- !u!114 &114867922613563594
MonoBehaviour:
  m_ObjectHideFlags: 1
  m_PrefabParentObject: {fileID: 0}
  m_PrefabInternal: {fileID: 0}
  m_GameObject: {fileID: 0}
  m_Enabled: 1
  m_EditorHideFlags: 0
  m_Script: {fileID: 11500000, guid: 889be8bf1ed0c954a9ed096ce41655ea, type: 3}
  m_Name: VFXOperatorMultiply
  m_EditorClassIdentifier: 
  m_Parent: {fileID: 114713359854958158}
  m_Children: []
  m_UIPosition: {x: 1884.0026, y: 946.25745}
  m_UICollapsed: 0
  m_UISuperCollapsed: 0
  m_InputSlots:
  - {fileID: 114901870162106488}
  - {fileID: 114496601159523824}
  m_OutputSlots:
  - {fileID: 114855060834936270}
--- !u!114 &114878340244500538
MonoBehaviour:
  m_ObjectHideFlags: 1
  m_PrefabParentObject: {fileID: 0}
  m_PrefabInternal: {fileID: 0}
  m_GameObject: {fileID: 0}
  m_Enabled: 1
  m_EditorHideFlags: 0
  m_Script: {fileID: 11500000, guid: f780aa281814f9842a7c076d436932e7, type: 3}
  m_Name: VFXSlotFloat
  m_EditorClassIdentifier: 
  m_Parent: {fileID: 114576620141409906}
  m_Children: []
  m_UIPosition: {x: 0, y: 0}
  m_UICollapsed: 1
  m_UISuperCollapsed: 0
  m_MasterSlot: {fileID: 114281794799362916}
  m_MasterData:
    m_Owner: {fileID: 0}
    m_Value:
      m_Type:
        m_SerializableType: 
      m_SerializableObject: 
  m_Property:
    name: x
    m_serializedType:
      m_SerializableType: System.Single, mscorlib, Version=2.0.0.0, Culture=neutral,
        PublicKeyToken=b77a5c561934e089
    attributes: []
  m_Direction: 0
  m_LinkedSlots: []
--- !u!114 &114883585790621896
MonoBehaviour:
  m_ObjectHideFlags: 1
  m_PrefabParentObject: {fileID: 0}
  m_PrefabInternal: {fileID: 0}
  m_GameObject: {fileID: 0}
  m_Enabled: 1
  m_EditorHideFlags: 0
  m_Script: {fileID: 11500000, guid: a1046201700a4ae428a525579e74b99e, type: 3}
  m_Name: CollisionSphere
  m_EditorClassIdentifier: 
  m_Parent: {fileID: 114690240354730352}
  m_Children: []
  m_UIPosition: {x: 0, y: 0}
  m_UICollapsed: 1
  m_UISuperCollapsed: 0
  m_InputSlots:
  - {fileID: 114033133520281462}
  - {fileID: 114078648237407046}
  - {fileID: 114000249013059610}
  - {fileID: 114836259368283388}
  m_OutputSlots: []
  m_Disabled: 0
  mode: 1
  roughSurface: 0
--- !u!114 &114885489238284268
MonoBehaviour:
  m_ObjectHideFlags: 1
  m_PrefabParentObject: {fileID: 0}
  m_PrefabInternal: {fileID: 0}
  m_GameObject: {fileID: 0}
  m_Enabled: 1
  m_EditorHideFlags: 0
  m_Script: {fileID: 11500000, guid: 1b605c022ee79394a8a776c0869b3f9a, type: 3}
  m_Name: VFXSlot
  m_EditorClassIdentifier: 
  m_Parent: {fileID: 0}
  m_Children:
  - {fileID: 114473285988998476}
  m_UIPosition: {x: 0, y: 0}
  m_UICollapsed: 1
  m_UISuperCollapsed: 0
  m_MasterSlot: {fileID: 114885489238284268}
  m_MasterData:
    m_Owner: {fileID: 114723785641542666}
    m_Value:
      m_Type:
        m_SerializableType: UnityEditor.VFX.Position, Assembly-CSharp-Editor-testable,
          Version=0.0.0.0, Culture=neutral, PublicKeyToken=null
      m_SerializableObject: '{"space":0,"position":{"x":0.0,"y":0.0,"z":0.0}}'
  m_Property:
    name: Position
    m_serializedType:
      m_SerializableType: UnityEditor.VFX.Position, Assembly-CSharp-Editor-testable,
        Version=0.0.0.0, Culture=neutral, PublicKeyToken=null
    attributes: []
  m_Direction: 0
  m_LinkedSlots: []
--- !u!114 &114889003861405870
MonoBehaviour:
  m_ObjectHideFlags: 1
  m_PrefabParentObject: {fileID: 0}
  m_PrefabInternal: {fileID: 0}
  m_GameObject: {fileID: 0}
  m_Enabled: 1
  m_EditorHideFlags: 0
  m_Script: {fileID: 11500000, guid: f780aa281814f9842a7c076d436932e7, type: 3}
  m_Name: VFXSlotFloat
  m_EditorClassIdentifier: 
  m_Parent: {fileID: 114555541368906996}
  m_Children: []
  m_UIPosition: {x: 0, y: 0}
  m_UICollapsed: 1
  m_UISuperCollapsed: 0
  m_MasterSlot: {fileID: 114544607760722526}
  m_MasterData:
    m_Owner: {fileID: 0}
    m_Value:
      m_Type:
        m_SerializableType: 
      m_SerializableObject: 
  m_Property:
    name: y
    m_serializedType:
      m_SerializableType: System.Single, mscorlib, Version=2.0.0.0, Culture=neutral,
        PublicKeyToken=b77a5c561934e089
    attributes: []
  m_Direction: 1
  m_LinkedSlots: []
--- !u!114 &114889574707667480
MonoBehaviour:
  m_ObjectHideFlags: 1
  m_PrefabParentObject: {fileID: 0}
  m_PrefabInternal: {fileID: 0}
  m_GameObject: {fileID: 0}
  m_Enabled: 1
  m_EditorHideFlags: 0
  m_Script: {fileID: 11500000, guid: ac39bd03fca81b849929b9c966f1836a, type: 3}
  m_Name: VFXSlotFloat3
  m_EditorClassIdentifier: 
  m_Parent: {fileID: 0}
  m_Children:
  - {fileID: 114184499093606904}
  - {fileID: 114137304291139030}
  - {fileID: 114486222610636044}
  m_UIPosition: {x: 0, y: 0}
  m_UICollapsed: 1
  m_UISuperCollapsed: 0
  m_MasterSlot: {fileID: 114889574707667480}
  m_MasterData:
    m_Owner: {fileID: 114504932723294378}
    m_Value:
      m_Type:
        m_SerializableType: UnityEngine.Vector3, UnityEngine.CoreModule, Version=0.0.0.0,
          Culture=neutral, PublicKeyToken=null
      m_SerializableObject: '{"x":0.0,"y":1.0,"z":0.0}'
  m_Property:
    name: b
    m_serializedType:
      m_SerializableType: UnityEngine.Vector3, UnityEngine.CoreModule, Version=0.0.0.0,
        Culture=neutral, PublicKeyToken=null
    attributes:
    - m_Type: 3
      m_Min: -Infinity
      m_Max: Infinity
      m_Tooltip: The second operand.
  m_Direction: 0
  m_LinkedSlots:
  - {fileID: 114811023005691920}
--- !u!114 &114901416929741176
MonoBehaviour:
  m_ObjectHideFlags: 1
  m_PrefabParentObject: {fileID: 0}
  m_PrefabInternal: {fileID: 0}
  m_GameObject: {fileID: 0}
  m_Enabled: 1
  m_EditorHideFlags: 0
  m_Script: {fileID: 11500000, guid: a971fa2e110a0ac42ac1d8dae408704b, type: 3}
  m_Name: SetAttribute
  m_EditorClassIdentifier: 
  m_Parent: {fileID: 114303831766578312}
  m_Children: []
  m_UIPosition: {x: 0, y: 0}
  m_UICollapsed: 1
  m_UISuperCollapsed: 0
  m_InputSlots:
  - {fileID: 114596895040484004}
  m_OutputSlots: []
  m_Disabled: 0
  attribute: color
  Composition: 0
  Random: 0
--- !u!114 &114901870162106488
MonoBehaviour:
  m_ObjectHideFlags: 1
  m_PrefabParentObject: {fileID: 0}
  m_PrefabInternal: {fileID: 0}
  m_GameObject: {fileID: 0}
  m_Enabled: 1
  m_EditorHideFlags: 0
  m_Script: {fileID: 11500000, guid: 87c154e0feeee864da39ba7591cf27e7, type: 3}
  m_Name: VFXSlotFloatN
  m_EditorClassIdentifier: 
  m_Parent: {fileID: 0}
  m_Children: []
  m_UIPosition: {x: 0, y: 0}
  m_UICollapsed: 1
  m_UISuperCollapsed: 0
  m_MasterSlot: {fileID: 114901870162106488}
  m_MasterData:
    m_Owner: {fileID: 114867922613563594}
    m_Value:
      m_Type:
        m_SerializableType: UnityEditor.VFX.FloatN, Assembly-CSharp-Editor-testable,
          Version=0.0.0.0, Culture=neutral, PublicKeyToken=null
      m_SerializableObject: '{"m_Components":[1.0]}'
  m_Property:
    name: a
    m_serializedType:
      m_SerializableType: UnityEditor.VFX.FloatN, Assembly-CSharp-Editor-testable,
        Version=0.0.0.0, Culture=neutral, PublicKeyToken=null
    attributes: []
  m_Direction: 0
  m_LinkedSlots:
  - {fileID: 114168377345518752}
--- !u!114 &114901985431667716
MonoBehaviour:
  m_ObjectHideFlags: 1
  m_PrefabParentObject: {fileID: 0}
  m_PrefabInternal: {fileID: 0}
  m_GameObject: {fileID: 0}
  m_Enabled: 1
  m_EditorHideFlags: 0
  m_Script: {fileID: 11500000, guid: f780aa281814f9842a7c076d436932e7, type: 3}
  m_Name: VFXSlotFloat
  m_EditorClassIdentifier: 
  m_Parent: {fileID: 114651014717603910}
  m_Children: []
  m_UIPosition: {x: 0, y: 0}
  m_UICollapsed: 1
  m_UISuperCollapsed: 0
  m_MasterSlot: {fileID: 114659634860288412}
  m_MasterData:
    m_Owner: {fileID: 0}
    m_Value:
      m_Type:
        m_SerializableType: 
      m_SerializableObject: 
  m_Property:
    name: y
    m_serializedType:
      m_SerializableType: System.Single, mscorlib, Version=2.0.0.0, Culture=neutral,
        PublicKeyToken=b77a5c561934e089
    attributes: []
  m_Direction: 0
  m_LinkedSlots: []
--- !u!114 &114907117574549410
MonoBehaviour:
  m_ObjectHideFlags: 1
  m_PrefabParentObject: {fileID: 0}
  m_PrefabInternal: {fileID: 0}
  m_GameObject: {fileID: 0}
  m_Enabled: 1
  m_EditorHideFlags: 0
  m_Script: {fileID: 11500000, guid: ac39bd03fca81b849929b9c966f1836a, type: 3}
  m_Name: VFXSlotFloat3
  m_EditorClassIdentifier: 
  m_Parent: {fileID: 0}
  m_Children:
  - {fileID: 114445382648730824}
  - {fileID: 114684049241865076}
  - {fileID: 114824973371653796}
  m_UIPosition: {x: 0, y: 0}
  m_UICollapsed: 1
  m_UISuperCollapsed: 0
  m_MasterSlot: {fileID: 114907117574549410}
  m_MasterData:
    m_Owner: {fileID: 114162482203252962}
    m_Value:
      m_Type:
        m_SerializableType: UnityEngine.Vector3, UnityEngine.CoreModule, Version=0.0.0.0,
          Culture=neutral, PublicKeyToken=null
      m_SerializableObject: '{"x":0.0,"y":0.0,"z":0.0}'
  m_Property:
    name: o
    m_serializedType:
      m_SerializableType: UnityEngine.Vector3, UnityEngine.CoreModule, Version=0.0.0.0,
        Culture=neutral, PublicKeyToken=null
    attributes: []
  m_Direction: 1
  m_LinkedSlots:
  - {fileID: 114231347177396886}
  - {fileID: 114088044937819362}
--- !u!114 &114909744176145278
MonoBehaviour:
  m_ObjectHideFlags: 1
  m_PrefabParentObject: {fileID: 0}
  m_PrefabInternal: {fileID: 0}
  m_GameObject: {fileID: 0}
  m_Enabled: 1
  m_EditorHideFlags: 0
  m_Script: {fileID: 11500000, guid: f780aa281814f9842a7c076d436932e7, type: 3}
  m_Name: VFXSlotFloat
  m_EditorClassIdentifier: 
  m_Parent: {fileID: 114492709542381202}
  m_Children: []
  m_UIPosition: {x: 0, y: 0}
  m_UICollapsed: 1
  m_UISuperCollapsed: 0
  m_MasterSlot: {fileID: 114492709542381202}
  m_MasterData:
    m_Owner: {fileID: 0}
    m_Value:
      m_Type:
        m_SerializableType: 
      m_SerializableObject: 
  m_Property:
    name: x
    m_serializedType:
      m_SerializableType: System.Single, mscorlib, Version=2.0.0.0, Culture=neutral,
        PublicKeyToken=b77a5c561934e089
    attributes: []
  m_Direction: 0
  m_LinkedSlots: []
--- !u!114 &114911003525318526
MonoBehaviour:
  m_ObjectHideFlags: 1
  m_PrefabParentObject: {fileID: 0}
  m_PrefabInternal: {fileID: 0}
  m_GameObject: {fileID: 0}
  m_Enabled: 1
  m_EditorHideFlags: 0
  m_Script: {fileID: 11500000, guid: f780aa281814f9842a7c076d436932e7, type: 3}
  m_Name: VFXSlotFloat
  m_EditorClassIdentifier: 
  m_Parent: {fileID: 0}
  m_Children: []
  m_UIPosition: {x: 0, y: 0}
  m_UICollapsed: 1
  m_UISuperCollapsed: 0
  m_MasterSlot: {fileID: 114911003525318526}
  m_MasterData:
    m_Owner: {fileID: 114617143880116886}
    m_Value:
      m_Type:
        m_SerializableType: System.Single, mscorlib, Version=2.0.0.0, Culture=neutral,
          PublicKeyToken=b77a5c561934e089
      m_SerializableObject: 3.5
  m_Property:
    name: Intensity
    m_serializedType:
      m_SerializableType: System.Single, mscorlib, Version=2.0.0.0, Culture=neutral,
        PublicKeyToken=b77a5c561934e089
    attributes:
    - m_Type: 3
      m_Min: -Infinity
      m_Max: Infinity
      m_Tooltip: Intensity of the motion vectors
  m_Direction: 0
  m_LinkedSlots: []
--- !u!114 &114918300256907616
MonoBehaviour:
  m_ObjectHideFlags: 1
  m_PrefabParentObject: {fileID: 0}
  m_PrefabInternal: {fileID: 0}
  m_GameObject: {fileID: 0}
  m_Enabled: 1
  m_EditorHideFlags: 0
  m_Script: {fileID: 11500000, guid: f780aa281814f9842a7c076d436932e7, type: 3}
  m_Name: VFXSlotFloat
  m_EditorClassIdentifier: 
  m_Parent: {fileID: 114651014717603910}
  m_Children: []
  m_UIPosition: {x: 0, y: 0}
  m_UICollapsed: 1
  m_UISuperCollapsed: 0
  m_MasterSlot: {fileID: 114659634860288412}
  m_MasterData:
    m_Owner: {fileID: 0}
    m_Value:
      m_Type:
        m_SerializableType: 
      m_SerializableObject: 
  m_Property:
    name: z
    m_serializedType:
      m_SerializableType: System.Single, mscorlib, Version=2.0.0.0, Culture=neutral,
        PublicKeyToken=b77a5c561934e089
    attributes: []
  m_Direction: 0
  m_LinkedSlots: []
--- !u!114 &114919129832749232
MonoBehaviour:
  m_ObjectHideFlags: 1
  m_PrefabParentObject: {fileID: 0}
  m_PrefabInternal: {fileID: 0}
  m_GameObject: {fileID: 0}
  m_Enabled: 1
  m_EditorHideFlags: 0
  m_Script: {fileID: 11500000, guid: ac39bd03fca81b849929b9c966f1836a, type: 3}
  m_Name: VFXSlotFloat3
  m_EditorClassIdentifier: 
  m_Parent: {fileID: 0}
  m_Children:
  - {fileID: 114046870959424160}
  - {fileID: 114493009241049998}
  - {fileID: 114051925535847740}
  m_UIPosition: {x: 0, y: 0}
  m_UICollapsed: 1
  m_UISuperCollapsed: 0
  m_MasterSlot: {fileID: 114919129832749232}
  m_MasterData:
    m_Owner: {fileID: 114940519995334824}
    m_Value:
      m_Type:
        m_SerializableType: UnityEngine.Vector3, UnityEngine.CoreModule, Version=0.0.0.0,
          Culture=neutral, PublicKeyToken=null
      m_SerializableObject: '{"x":0.0,"y":1.0,"z":0.0}'
  m_Property:
    name: AxisY
    m_serializedType:
      m_SerializableType: UnityEngine.Vector3, UnityEngine.CoreModule, Version=0.0.0.0,
        Culture=neutral, PublicKeyToken=null
    attributes: []
  m_Direction: 0
  m_LinkedSlots:
  - {fileID: 114492557727218026}
--- !u!114 &114924353923105590
MonoBehaviour:
  m_ObjectHideFlags: 1
  m_PrefabParentObject: {fileID: 0}
  m_PrefabInternal: {fileID: 0}
  m_GameObject: {fileID: 0}
  m_Enabled: 1
  m_EditorHideFlags: 0
  m_Script: {fileID: 11500000, guid: f780aa281814f9842a7c076d436932e7, type: 3}
  m_Name: VFXSlotFloat
  m_EditorClassIdentifier: 
  m_Parent: {fileID: 114117956648270690}
  m_Children: []
  m_UIPosition: {x: 0, y: 0}
  m_UICollapsed: 1
  m_UISuperCollapsed: 0
  m_MasterSlot: {fileID: 114659634860288412}
  m_MasterData:
    m_Owner: {fileID: 0}
    m_Value:
      m_Type:
        m_SerializableType: 
      m_SerializableObject: 
  m_Property:
    name: x
    m_serializedType:
      m_SerializableType: System.Single, mscorlib, Version=2.0.0.0, Culture=neutral,
        PublicKeyToken=b77a5c561934e089
    attributes: []
  m_Direction: 0
  m_LinkedSlots: []
--- !u!114 &114932728342612142
MonoBehaviour:
  m_ObjectHideFlags: 1
  m_PrefabParentObject: {fileID: 0}
  m_PrefabInternal: {fileID: 0}
  m_GameObject: {fileID: 0}
  m_Enabled: 1
  m_EditorHideFlags: 0
  m_Script: {fileID: 11500000, guid: 87c154e0feeee864da39ba7591cf27e7, type: 3}
  m_Name: VFXSlotFloatN
  m_EditorClassIdentifier: 
  m_Parent: {fileID: 0}
  m_Children: []
  m_UIPosition: {x: 0, y: 0}
  m_UICollapsed: 1
  m_UISuperCollapsed: 0
  m_MasterSlot: {fileID: 114932728342612142}
  m_MasterData:
    m_Owner: {fileID: 114384224194595956}
    m_Value:
      m_Type:
        m_SerializableType: UnityEditor.VFX.FloatN, Assembly-CSharp-Editor-testable,
          Version=0.0.0.0, Culture=neutral, PublicKeyToken=null
      m_SerializableObject: '{"m_Components":[1.0]}'
  m_Property:
    name: newRangeMax
    m_serializedType:
      m_SerializableType: UnityEditor.VFX.FloatN, Assembly-CSharp-Editor-testable,
        Version=0.0.0.0, Culture=neutral, PublicKeyToken=null
    attributes:
    - m_Type: 3
      m_Min: -Infinity
      m_Max: Infinity
      m_Tooltip: The end of the new range.
  m_Direction: 0
  m_LinkedSlots: []
--- !u!114 &114940519995334824
MonoBehaviour:
  m_ObjectHideFlags: 1
  m_PrefabParentObject: {fileID: 0}
  m_PrefabInternal: {fileID: 0}
  m_GameObject: {fileID: 0}
  m_Enabled: 1
  m_EditorHideFlags: 0
  m_Script: {fileID: 11500000, guid: a971fa2e110a0ac42ac1d8dae408704b, type: 3}
  m_Name: SetAttribute
  m_EditorClassIdentifier: 
  m_Parent: {fileID: 114303831766578312}
  m_Children: []
  m_UIPosition: {x: 0, y: 0}
  m_UICollapsed: 1
  m_UISuperCollapsed: 0
  m_InputSlots:
  - {fileID: 114919129832749232}
  m_OutputSlots: []
  m_Disabled: 0
  attribute: axisY
  Composition: 0
  Random: 0
--- !u!114 &114948464954107692
MonoBehaviour:
  m_ObjectHideFlags: 1
  m_PrefabParentObject: {fileID: 0}
  m_PrefabInternal: {fileID: 0}
  m_GameObject: {fileID: 0}
  m_Enabled: 1
  m_EditorHideFlags: 0
  m_Script: {fileID: 11500000, guid: f780aa281814f9842a7c076d436932e7, type: 3}
  m_Name: VFXSlotFloat
  m_EditorClassIdentifier: 
  m_Parent: {fileID: 114972554322309310}
  m_Children: []
  m_UIPosition: {x: 0, y: 0}
  m_UICollapsed: 1
  m_UISuperCollapsed: 0
  m_MasterSlot: {fileID: 114332050269094380}
  m_MasterData:
    m_Owner: {fileID: 0}
    m_Value:
      m_Type:
        m_SerializableType: 
      m_SerializableObject: 
  m_Property:
    name: z
    m_serializedType:
      m_SerializableType: System.Single, mscorlib, Version=2.0.0.0, Culture=neutral,
        PublicKeyToken=b77a5c561934e089
    attributes: []
  m_Direction: 0
  m_LinkedSlots: []
--- !u!114 &114950434824149352
MonoBehaviour:
  m_ObjectHideFlags: 1
  m_PrefabParentObject: {fileID: 0}
  m_PrefabInternal: {fileID: 0}
  m_GameObject: {fileID: 0}
  m_Enabled: 1
  m_EditorHideFlags: 0
  m_Script: {fileID: 11500000, guid: 87c154e0feeee864da39ba7591cf27e7, type: 3}
  m_Name: VFXSlotFloatN
  m_EditorClassIdentifier: 
  m_Parent: {fileID: 0}
  m_Children: []
  m_UIPosition: {x: 0, y: 0}
  m_UICollapsed: 1
  m_UISuperCollapsed: 0
  m_MasterSlot: {fileID: 114950434824149352}
  m_MasterData:
    m_Owner: {fileID: 114009626957548980}
    m_Value:
      m_Type:
        m_SerializableType: UnityEditor.VFX.FloatN, Assembly-CSharp-Editor-testable,
          Version=0.0.0.0, Culture=neutral, PublicKeyToken=null
      m_SerializableObject: '{"m_Components":[0.0]}'
  m_Property:
    name: x
    m_serializedType:
      m_SerializableType: UnityEditor.VFX.FloatN, Assembly-CSharp-Editor-testable,
        Version=0.0.0.0, Culture=neutral, PublicKeyToken=null
    attributes:
    - m_Type: 3
      m_Min: -Infinity
      m_Max: Infinity
      m_Tooltip: The start value.
  m_Direction: 0
  m_LinkedSlots:
  - {fileID: 114043932397582438}
--- !u!114 &114954753741965354
MonoBehaviour:
  m_ObjectHideFlags: 1
  m_PrefabParentObject: {fileID: 0}
  m_PrefabInternal: {fileID: 0}
  m_GameObject: {fileID: 0}
  m_Enabled: 1
  m_EditorHideFlags: 0
  m_Script: {fileID: 11500000, guid: f780aa281814f9842a7c076d436932e7, type: 3}
  m_Name: VFXSlotFloat
  m_EditorClassIdentifier: 
  m_Parent: {fileID: 114043932397582438}
  m_Children: []
  m_UIPosition: {x: 0, y: 0}
  m_UICollapsed: 1
  m_UISuperCollapsed: 0
  m_MasterSlot: {fileID: 114043932397582438}
  m_MasterData:
    m_Owner: {fileID: 0}
    m_Value:
      m_Type:
        m_SerializableType: 
      m_SerializableObject: 
  m_Property:
    name: z
    m_serializedType:
      m_SerializableType: System.Single, mscorlib, Version=2.0.0.0, Culture=neutral,
        PublicKeyToken=b77a5c561934e089
    attributes: []
  m_Direction: 1
  m_LinkedSlots: []
--- !u!114 &114954860986702290
MonoBehaviour:
  m_ObjectHideFlags: 1
  m_PrefabParentObject: {fileID: 0}
  m_PrefabInternal: {fileID: 0}
  m_GameObject: {fileID: 0}
  m_Enabled: 1
  m_EditorHideFlags: 0
  m_Script: {fileID: 11500000, guid: f780aa281814f9842a7c076d436932e7, type: 3}
  m_Name: VFXSlotFloat
  m_EditorClassIdentifier: 
  m_Parent: {fileID: 114114834903564368}
  m_Children: []
  m_UIPosition: {x: 0, y: 0}
  m_UICollapsed: 1
  m_UISuperCollapsed: 0
  m_MasterSlot: {fileID: 114332050269094380}
  m_MasterData:
    m_Owner: {fileID: 0}
    m_Value:
      m_Type:
        m_SerializableType: 
      m_SerializableObject: 
  m_Property:
    name: z
    m_serializedType:
      m_SerializableType: System.Single, mscorlib, Version=2.0.0.0, Culture=neutral,
        PublicKeyToken=b77a5c561934e089
    attributes: []
  m_Direction: 0
  m_LinkedSlots: []
--- !u!114 &114967085609715620
MonoBehaviour:
  m_ObjectHideFlags: 1
  m_PrefabParentObject: {fileID: 0}
  m_PrefabInternal: {fileID: 0}
  m_GameObject: {fileID: 0}
  m_Enabled: 1
  m_EditorHideFlags: 0
  m_Script: {fileID: 11500000, guid: f780aa281814f9842a7c076d436932e7, type: 3}
  m_Name: VFXSlotFloat
  m_EditorClassIdentifier: 
  m_Parent: {fileID: 114492557727218026}
  m_Children: []
  m_UIPosition: {x: 0, y: 0}
  m_UICollapsed: 1
  m_UISuperCollapsed: 0
  m_MasterSlot: {fileID: 114492557727218026}
  m_MasterData:
    m_Owner: {fileID: 0}
    m_Value:
      m_Type:
        m_SerializableType: 
      m_SerializableObject: 
  m_Property:
    name: y
    m_serializedType:
      m_SerializableType: System.Single, mscorlib, Version=2.0.0.0, Culture=neutral,
        PublicKeyToken=b77a5c561934e089
    attributes: []
  m_Direction: 1
  m_LinkedSlots: []
--- !u!114 &114972554322309310
MonoBehaviour:
  m_ObjectHideFlags: 1
  m_PrefabParentObject: {fileID: 0}
  m_PrefabInternal: {fileID: 0}
  m_GameObject: {fileID: 0}
  m_Enabled: 1
  m_EditorHideFlags: 0
  m_Script: {fileID: 11500000, guid: ac39bd03fca81b849929b9c966f1836a, type: 3}
  m_Name: VFXSlotFloat3
  m_EditorClassIdentifier: 
  m_Parent: {fileID: 114332050269094380}
  m_Children:
  - {fileID: 114131033920218932}
  - {fileID: 114079731377069008}
  - {fileID: 114948464954107692}
  m_UIPosition: {x: 0, y: 0}
  m_UICollapsed: 0
  m_UISuperCollapsed: 0
  m_MasterSlot: {fileID: 114332050269094380}
  m_MasterData:
    m_Owner: {fileID: 0}
    m_Value:
      m_Type:
        m_SerializableType: 
      m_SerializableObject: 
  m_Property:
    name: angles
    m_serializedType:
      m_SerializableType: UnityEngine.Vector3, UnityEngine.CoreModule, Version=0.0.0.0,
        Culture=neutral, PublicKeyToken=null
    attributes:
    - m_Type: 3
      m_Min: -Infinity
      m_Max: Infinity
      m_Tooltip: The euler angles of the transform.
    - m_Type: 4
      m_Min: -Infinity
      m_Max: Infinity
      m_Tooltip: 
  m_Direction: 0
  m_LinkedSlots: []
--- !u!114 &114981395906029298
MonoBehaviour:
  m_ObjectHideFlags: 1
  m_PrefabParentObject: {fileID: 0}
  m_PrefabInternal: {fileID: 0}
  m_GameObject: {fileID: 0}
  m_Enabled: 1
  m_EditorHideFlags: 0
  m_Script: {fileID: 11500000, guid: f780aa281814f9842a7c076d436932e7, type: 3}
  m_Name: VFXSlotFloat
  m_EditorClassIdentifier: 
  m_Parent: {fileID: 0}
  m_Children: []
  m_UIPosition: {x: 0, y: 0}
  m_UICollapsed: 1
  m_UISuperCollapsed: 0
  m_MasterSlot: {fileID: 114981395906029298}
  m_MasterData:
    m_Owner: {fileID: 114469172786699896}
    m_Value:
      m_Type:
        m_SerializableType: System.Single, mscorlib, Version=2.0.0.0, Culture=neutral,
          PublicKeyToken=b77a5c561934e089
      m_SerializableObject: 0
  m_Property:
    name: time
    m_serializedType:
      m_SerializableType: System.Single, mscorlib, Version=2.0.0.0, Culture=neutral,
        PublicKeyToken=b77a5c561934e089
    attributes:
    - m_Type: 3
      m_Min: -Infinity
      m_Max: Infinity
      m_Tooltip: The time along the gradient to take a sample from.
    - m_Type: 0
      m_Min: 0
      m_Max: 1
      m_Tooltip: 
  m_Direction: 0
  m_LinkedSlots:
  - {fileID: 114337517516314674}
--- !u!114 &114986566243396028
MonoBehaviour:
  m_ObjectHideFlags: 1
  m_PrefabParentObject: {fileID: 0}
  m_PrefabInternal: {fileID: 0}
  m_GameObject: {fileID: 0}
  m_Enabled: 1
  m_EditorHideFlags: 0
  m_Script: {fileID: 11500000, guid: d78581a96eae8bf4398c282eb0b098bd, type: 3}
  m_Name: VFXDataParticle
  m_EditorClassIdentifier: 
  m_Parent: {fileID: 0}
  m_Children: []
  m_UIPosition: {x: 0, y: 0}
  m_UICollapsed: 1
  m_UISuperCollapsed: 0
  m_Owners:
  - {fileID: 114391928864180414}
  - {fileID: 114690240354730352}
  - {fileID: 114303831766578312}
  m_Capacity: 4032
  m_Space: 0
--- !u!114 &114987031166116308
MonoBehaviour:
  m_ObjectHideFlags: 1
  m_PrefabParentObject: {fileID: 0}
  m_PrefabInternal: {fileID: 0}
  m_GameObject: {fileID: 0}
  m_Enabled: 1
  m_EditorHideFlags: 0
  m_Script: {fileID: 11500000, guid: ac39bd03fca81b849929b9c966f1836a, type: 3}
  m_Name: VFXSlotFloat3
  m_EditorClassIdentifier: 
  m_Parent: {fileID: 0}
  m_Children:
  - {fileID: 114338720812349568}
  - {fileID: 114992712407391230}
  - {fileID: 114802125476209042}
  m_UIPosition: {x: 0, y: 0}
  m_UICollapsed: 1
  m_UISuperCollapsed: 0
  m_MasterSlot: {fileID: 114987031166116308}
  m_MasterData:
    m_Owner: {fileID: 114544328611089862}
    m_Value:
      m_Type:
        m_SerializableType: UnityEngine.Vector3, UnityEngine.CoreModule, Version=0.0.0.0,
          Culture=neutral, PublicKeyToken=null
      m_SerializableObject: '{"x":0.0,"y":1.0,"z":0.0}'
  m_Property:
    name: AxisY
    m_serializedType:
      m_SerializableType: UnityEngine.Vector3, UnityEngine.CoreModule, Version=0.0.0.0,
        Culture=neutral, PublicKeyToken=null
    attributes: []
  m_Direction: 0
  m_LinkedSlots:
  - {fileID: 114669331768486044}
--- !u!114 &114989825995295206
MonoBehaviour:
  m_ObjectHideFlags: 1
  m_PrefabParentObject: {fileID: 0}
  m_PrefabInternal: {fileID: 0}
  m_GameObject: {fileID: 0}
  m_Enabled: 1
  m_EditorHideFlags: 0
  m_Script: {fileID: 11500000, guid: a971fa2e110a0ac42ac1d8dae408704b, type: 3}
  m_Name: SetAttribute
  m_EditorClassIdentifier: 
  m_Parent: {fileID: 114303831766578312}
  m_Children: []
  m_UIPosition: {x: 0, y: 0}
  m_UICollapsed: 1
  m_UISuperCollapsed: 0
  m_InputSlots:
  - {fileID: 114551134472462742}
  m_OutputSlots: []
  m_Disabled: 0
  attribute: pivot
  Composition: 0
  Random: 0
--- !u!114 &114992712407391230
MonoBehaviour:
  m_ObjectHideFlags: 1
  m_PrefabParentObject: {fileID: 0}
  m_PrefabInternal: {fileID: 0}
  m_GameObject: {fileID: 0}
  m_Enabled: 1
  m_EditorHideFlags: 0
  m_Script: {fileID: 11500000, guid: f780aa281814f9842a7c076d436932e7, type: 3}
  m_Name: VFXSlotFloat
  m_EditorClassIdentifier: 
  m_Parent: {fileID: 114987031166116308}
  m_Children: []
  m_UIPosition: {x: 0, y: 0}
  m_UICollapsed: 1
  m_UISuperCollapsed: 0
  m_MasterSlot: {fileID: 114987031166116308}
  m_MasterData:
    m_Owner: {fileID: 0}
    m_Value:
      m_Type:
        m_SerializableType: 
      m_SerializableObject: 
  m_Property:
    name: y
    m_serializedType:
      m_SerializableType: System.Single, mscorlib, Version=2.0.0.0, Culture=neutral,
        PublicKeyToken=b77a5c561934e089
    attributes: []
  m_Direction: 0
  m_LinkedSlots: []
--- !u!2058629509 &8926484042661614526
VFXAsset:
  m_ObjectHideFlags: 0
  m_PrefabParentObject: {fileID: 0}
  m_PrefabInternal: {fileID: 0}
  m_Name: 13_Decals
  m_Graph: {fileID: 114713359854958158}
  m_Expressions:
    m_Expressions:
    - op: 0
      valueIndex: 0
      data[0]: -1
      data[1]: -1
      data[2]: -1
      data[3]: 1
    - op: 0
      valueIndex: 1
      data[0]: -1
      data[1]: -1
      data[2]: -1
      data[3]: 1
    - op: 0
      valueIndex: 2
      data[0]: -1
      data[1]: -1
      data[2]: -1
      data[3]: 1
    - op: 2
      valueIndex: 3
      data[0]: 2
      data[1]: 2
      data[2]: 2
      data[3]: -1
    - op: 0
      valueIndex: 6
      data[0]: -1
      data[1]: -1
      data[2]: -1
      data[3]: 1
    - op: 14
      valueIndex: 7
      data[0]: -1
      data[1]: -1
      data[2]: -1
      data[3]: -1
    - op: 27
      valueIndex: 8
      data[0]: 5
      data[1]: 4
      data[2]: -1
      data[3]: 1
    - op: 18
      valueIndex: 9
      data[0]: 6
      data[1]: -1
      data[2]: -1
      data[3]: 1
    - op: 0
      valueIndex: 10
      data[0]: -1
      data[1]: -1
      data[2]: -1
      data[3]: 1
    - op: 0
      valueIndex: 11
      data[0]: -1
      data[1]: -1
      data[2]: -1
      data[3]: 1
    - op: 0
      valueIndex: 12
      data[0]: -1
      data[1]: -1
      data[2]: -1
      data[3]: 1
    - op: 30
      valueIndex: 13
      data[0]: 8
      data[1]: 9
      data[2]: -1
      data[3]: 1
    - op: 0
      valueIndex: 14
      data[0]: -1
      data[1]: -1
      data[2]: -1
      data[3]: 1
    - op: 30
      valueIndex: 15
      data[0]: 7
      data[1]: 9
      data[2]: -1
      data[3]: 1
    - op: 0
      valueIndex: 16
      data[0]: -1
      data[1]: -1
      data[2]: -1
      data[3]: 1
    - op: 30
      valueIndex: 17
      data[0]: 14
      data[1]: 12
      data[2]: -1
      data[3]: 1
    - op: 0
      valueIndex: 18
      data[0]: -1
      data[1]: -1
      data[2]: -1
      data[3]: 14
    - op: 28
      valueIndex: 19
      data[0]: 13
      data[1]: 11
      data[2]: -1
      data[3]: 1
    - op: 0
      valueIndex: 20
      data[0]: -1
      data[1]: -1
      data[2]: -1
      data[3]: 14
    - op: 27
      valueIndex: 21
      data[0]: 17
      data[1]: 15
      data[2]: -1
      data[3]: 1
    - op: 39
      valueIndex: 22
      data[0]: 18
      data[1]: -1
      data[2]: -1
      data[3]: 0
    - op: 39
      valueIndex: 23
      data[0]: 16
      data[1]: -1
      data[2]: -1
      data[3]: 1
    - op: 29
      valueIndex: 24
      data[0]: 12
      data[1]: 19
      data[2]: -1
      data[3]: 1
    - op: 0
      valueIndex: 25
      data[0]: -1
      data[1]: -1
      data[2]: -1
      data[3]: 1
    - op: 3
      valueIndex: 26
      data[0]: 22
      data[1]: 22
      data[2]: 22
      data[3]: 22
    - op: 0
      valueIndex: 30
      data[0]: -1
      data[1]: -1
      data[2]: -1
      data[3]: 1
    - op: 0
      valueIndex: 31
      data[0]: -1
      data[1]: -1
      data[2]: -1
      data[3]: 1
    - op: 27
      valueIndex: 32
      data[0]: 5
      data[1]: 23
      data[2]: -1
      data[3]: 1
    - op: 0
      valueIndex: 33
      data[0]: -1
      data[1]: -1
      data[2]: -1
      data[3]: 1
    - op: 0
      valueIndex: 34
      data[0]: -1
      data[1]: -1
      data[2]: -1
      data[3]: 1
    - op: 0
      valueIndex: 35
      data[0]: -1
      data[1]: -1
      data[2]: -1
      data[3]: 1
    - op: 0
      valueIndex: 36
      data[0]: -1
      data[1]: -1
      data[2]: -1
      data[3]: 1
    - op: 0
      valueIndex: 37
      data[0]: -1
      data[1]: -1
      data[2]: -1
      data[3]: 1
    - op: 0
      valueIndex: 38
      data[0]: -1
      data[1]: -1
      data[2]: -1
      data[3]: 1
    - op: 0
      valueIndex: 39
      data[0]: -1
      data[1]: -1
      data[2]: -1
      data[3]: 1
    - op: 2
      valueIndex: 40
      data[0]: 31
      data[1]: 28
      data[2]: 29
      data[3]: -1
    - op: 0
      valueIndex: 43
      data[0]: -1
      data[1]: -1
      data[2]: -1
      data[3]: 1
    - op: 0
      valueIndex: 44
      data[0]: -1
      data[1]: -1
      data[2]: -1
      data[3]: 1
    - op: 2
      valueIndex: 45
      data[0]: 33
      data[1]: 32
      data[2]: 25
      data[3]: -1
    - op: 2
      valueIndex: 48
      data[0]: 26
      data[1]: 27
      data[2]: 30
      data[3]: -1
    - op: 0
      valueIndex: 51
      data[0]: -1
      data[1]: -1
      data[2]: -1
      data[3]: 1
    - op: 32
      valueIndex: 52
      data[0]: 37
      data[1]: 10
      data[2]: -1
      data[3]: 1
    - op: 0
      valueIndex: 53
      data[0]: -1
      data[1]: -1
      data[2]: -1
      data[3]: 1
    - op: 0
      valueIndex: 54
      data[0]: -1
      data[1]: -1
      data[2]: -1
      data[3]: 1
    - op: 0
      valueIndex: 55
      data[0]: -1
      data[1]: -1
      data[2]: -1
      data[3]: 1
    - op: 0
      valueIndex: 56
      data[0]: -1
      data[1]: -1
      data[2]: -1
      data[3]: 1
    - op: 0
      valueIndex: 57
      data[0]: -1
      data[1]: -1
      data[2]: -1
      data[3]: 1
    - op: 0
      valueIndex: 58
      data[0]: -1
      data[1]: -1
      data[2]: -1
      data[3]: 1
    - op: 0
      valueIndex: 59
      data[0]: -1
      data[1]: -1
      data[2]: -1
      data[3]: 1
    - op: 0
      valueIndex: 60
      data[0]: -1
      data[1]: -1
      data[2]: -1
      data[3]: 1
    - op: 0
      valueIndex: 61
      data[0]: -1
      data[1]: -1
      data[2]: -1
      data[3]: 1
    - op: 0
      valueIndex: 62
      data[0]: -1
      data[1]: -1
      data[2]: -1
      data[3]: 1
    - op: 0
      valueIndex: 63
      data[0]: -1
      data[1]: -1
      data[2]: -1
      data[3]: 1
    - op: 0
      valueIndex: 64
      data[0]: -1
      data[1]: -1
      data[2]: -1
      data[3]: 1
    - op: 32
      valueIndex: 65
      data[0]: 36
      data[1]: 10
      data[2]: -1
      data[3]: 1
    - op: 0
      valueIndex: 66
      data[0]: -1
      data[1]: -1
      data[2]: -1
      data[3]: 1
    - op: 4
      valueIndex: 67
      data[0]: 38
      data[1]: 39
      data[2]: 35
      data[3]: -1
    - op: 32
      valueIndex: 83
      data[0]: 34
      data[1]: 10
      data[2]: -1
      data[3]: 1
    - op: 0
      valueIndex: 84
      data[0]: -1
      data[1]: -1
      data[2]: -1
      data[3]: 1
    - op: 0
      valueIndex: 85
      data[0]: -1
      data[1]: -1
      data[2]: -1
      data[3]: 1
    - op: 0
      valueIndex: 86
      data[0]: -1
      data[1]: -1
      data[2]: -1
      data[3]: 1
    - op: 0
      valueIndex: 87
      data[0]: -1
      data[1]: -1
      data[2]: -1
      data[3]: 1
    - op: 0
      valueIndex: 88
      data[0]: -1
      data[1]: -1
      data[2]: -1
      data[3]: 1
    - op: 0
      valueIndex: 89
      data[0]: -1
      data[1]: -1
      data[2]: -1
      data[3]: 1
    - op: 0
      valueIndex: 90
      data[0]: -1
      data[1]: -1
      data[2]: -1
      data[3]: 1
    - op: 0
      valueIndex: 91
      data[0]: -1
      data[1]: -1
      data[2]: -1
      data[3]: 1
    - op: 0
      valueIndex: 92
      data[0]: -1
      data[1]: -1
      data[2]: -1
      data[3]: 1
    - op: 0
      valueIndex: 93
      data[0]: -1
      data[1]: -1
      data[2]: -1
      data[3]: 1
    - op: 0
      valueIndex: 94
      data[0]: -1
      data[1]: -1
      data[2]: -1
      data[3]: 7
    - op: 0
      valueIndex: 96
      data[0]: -1
      data[1]: -1
      data[2]: -1
      data[3]: 1
    - op: 2
      valueIndex: 97
      data[0]: 60
      data[1]: 58
      data[2]: 59
      data[3]: -1
    - op: 2
      valueIndex: 100
      data[0]: 61
      data[1]: 66
      data[2]: 43
      data[3]: -1
    - op: 0
      valueIndex: 103
      data[0]: -1
      data[1]: -1
      data[2]: -1
      data[3]: 1
    - op: 0
      valueIndex: 104
      data[0]: -1
      data[1]: -1
      data[2]: -1
      data[3]: 1
    - op: 31
      valueIndex: 105
      data[0]: 57
      data[1]: 55
      data[2]: -1
      data[3]: 1
    - op: 0
      valueIndex: 106
      data[0]: -1
      data[1]: -1
      data[2]: -1
      data[3]: 1
    - op: 5
      valueIndex: 107
      data[0]: 56
      data[1]: -1
      data[2]: -1
      data[3]: -1
    - op: 0
      valueIndex: 123
      data[0]: -1
      data[1]: -1
      data[2]: -1
      data[3]: 9
    - op: 2
      valueIndex: 125
      data[0]: 47
      data[1]: 52
      data[2]: 50
      data[3]: -1
    - op: 2
      valueIndex: 128
      data[0]: 46
      data[1]: 48
      data[2]: 49
      data[3]: -1
    - op: 32
      valueIndex: 131
      data[0]: 53
      data[1]: 10
      data[2]: -1
      data[3]: 1
    - op: 0
      valueIndex: 132
      data[0]: -1
      data[1]: -1
      data[2]: -1
      data[3]: 1
    - op: 2
      valueIndex: 133
      data[0]: 64
      data[1]: 62
      data[2]: 67
      data[3]: -1
    - op: 2
      valueIndex: 136
      data[0]: 51
      data[1]: 40
      data[2]: 45
      data[3]: -1
    - op: 32
      valueIndex: 139
      data[0]: 42
      data[1]: 10
      data[2]: -1
      data[3]: 1
    - op: 32
      valueIndex: 140
      data[0]: 44
      data[1]: 10
      data[2]: -1
      data[3]: 1
    - op: 31
      valueIndex: 141
      data[0]: 54
      data[1]: 1
      data[2]: -1
      data[3]: 1
    - op: 0
      valueIndex: 142
      data[0]: -1
      data[1]: -1
      data[2]: -1
      data[3]: 1
    - op: 0
      valueIndex: 143
      data[0]: -1
      data[1]: -1
      data[2]: -1
      data[3]: 1
    - op: 31
      valueIndex: 144
      data[0]: 41
      data[1]: 1
      data[2]: -1
      data[3]: 1
    - op: 0
      valueIndex: 145
      data[0]: -1
      data[1]: -1
      data[2]: -1
      data[3]: 3
    - op: 13
      valueIndex: 148
      data[0]: -1
      data[1]: -1
      data[2]: -1
      data[3]: -1
    - op: 0
      valueIndex: 149
      data[0]: -1
      data[1]: -1
      data[2]: -1
      data[3]: 1
    - op: 32
      valueIndex: 150
      data[0]: 63
      data[1]: 10
      data[2]: -1
      data[3]: 1
    - op: 32
      valueIndex: 151
      data[0]: 65
      data[1]: 10
      data[2]: -1
      data[3]: 1
    - op: 0
      valueIndex: 152
      data[0]: -1
      data[1]: -1
      data[2]: -1
      data[3]: 1
    m_NeedsLocalToWorld: 0
    m_NeedsWorldToLocal: 0
  m_ExposedExpressions: []
  m_PropertySheet:
    m_Float:
      m_Array:
      - m_ExpressionIndex: 0
        m_Value: 0.5
      - m_ExpressionIndex: 1
        m_Value: 1
      - m_ExpressionIndex: 2
        m_Value: -1
      - m_ExpressionIndex: 4
        m_Value: 3.1
      - m_ExpressionIndex: 8
        m_Value: 1
      - m_ExpressionIndex: 9
        m_Value: -1
      - m_ExpressionIndex: 10
        m_Value: 0
      - m_ExpressionIndex: 12
        m_Value: 0
      - m_ExpressionIndex: 14
        m_Value: 1
      - m_ExpressionIndex: 23
        m_Value: 50
      - m_ExpressionIndex: 25
        m_Value: 0
      - m_ExpressionIndex: 26
        m_Value: 0
      - m_ExpressionIndex: 28
        m_Value: 0.5
      - m_ExpressionIndex: 29
        m_Value: 0.5
      - m_ExpressionIndex: 30
        m_Value: 0
      - m_ExpressionIndex: 31
        m_Value: 0.5
      - m_ExpressionIndex: 32
        m_Value: 0
      - m_ExpressionIndex: 33
        m_Value: 0
      - m_ExpressionIndex: 34
        m_Value: 6.2831855
      - m_ExpressionIndex: 36
        m_Value: 0
      - m_ExpressionIndex: 37
        m_Value: 0
      - m_ExpressionIndex: 40
        m_Value: 0.70000005
      - m_ExpressionIndex: 42
        m_Value: 0
      - m_ExpressionIndex: 43
        m_Value: 0
      - m_ExpressionIndex: 44
        m_Value: 0
      - m_ExpressionIndex: 45
        m_Value: 0
      - m_ExpressionIndex: 46
        m_Value: 0
      - m_ExpressionIndex: 47
        m_Value: 2
      - m_ExpressionIndex: 48
        m_Value: 0
      - m_ExpressionIndex: 49
        m_Value: 0
      - m_ExpressionIndex: 50
        m_Value: 2
      - m_ExpressionIndex: 51
        m_Value: 0
      - m_ExpressionIndex: 52
        m_Value: 2
      - m_ExpressionIndex: 53
        m_Value: 5000
      - m_ExpressionIndex: 55
        m_Value: 6.2831855
      - m_ExpressionIndex: 58
        m_Value: -1
      - m_ExpressionIndex: 59
        m_Value: -0.5
      - m_ExpressionIndex: 60
        m_Value: 0
      - m_ExpressionIndex: 61
        m_Value: 0
      - m_ExpressionIndex: 62
        m_Value: 0
      - m_ExpressionIndex: 63
        m_Value: 0
      - m_ExpressionIndex: 64
        m_Value: 0
      - m_ExpressionIndex: 65
        m_Value: 0
      - m_ExpressionIndex: 66
        m_Value: 0
      - m_ExpressionIndex: 67
        m_Value: 0
      - m_ExpressionIndex: 69
        m_Value: 0.2
      - m_ExpressionIndex: 72
        m_Value: 1
      - m_ExpressionIndex: 73
        m_Value: 0.5
      - m_ExpressionIndex: 75
        m_Value: 3.5
      - m_ExpressionIndex: 81
        m_Value: 1
      - m_ExpressionIndex: 87
        m_Value: 0.1
      - m_ExpressionIndex: 88
        m_Value: -1
      - m_ExpressionIndex: 92
        m_Value: 20
      - m_ExpressionIndex: 95
        m_Value: 0.75
    m_Vector2f:
      m_Array: []
    m_Vector3f:
      m_Array:
      - m_ExpressionIndex: 90
        m_Value: {x: 0, y: 0, z: 0}
    m_Vector4f:
      m_Array: []
    m_Uint:
      m_Array: []
    m_Int:
      m_Array: []
    m_Matrix4x4f:
      m_Array: []
    m_AnimationCurve:
      m_Array: []
    m_Gradient:
      m_Array:
      - m_ExpressionIndex: 16
        m_Value:
          serializedVersion: 2
          key0: {r: 0.44355384, g: 0.2214756, b: 0.745283, a: 0}
          key1: {r: 0, g: 0.0963881, b: 1, a: 1}
          key2: {r: 0, g: 0.5804844, b: 1, a: 1}
          key3: {r: 0, g: 0.8542309, b: 1, a: 0}
          key4: {r: 0, g: 0, b: 0, a: 0}
          key5: {r: 0, g: 0, b: 0, a: 0}
          key6: {r: 0, g: 0, b: 0, a: 0}
          key7: {r: 0, g: 0, b: 0, a: 0}
          ctime0: 11482
          ctime1: 26408
          ctime2: 36020
          ctime3: 65535
          ctime4: 0
          ctime5: 0
          ctime6: 0
          ctime7: 0
          atime0: 0
          atime1: 11659
          atime2: 50167
          atime3: 65535
          atime4: 0
          atime5: 0
          atime6: 0
          atime7: 0
          m_Mode: 0
          m_NumColorKeys: 4
          m_NumAlphaKeys: 4
      - m_ExpressionIndex: 18
        m_Value:
          serializedVersion: 2
          key0: {r: 0.74509805, g: 0.32941177, b: 0.32941177, a: 0}
          key1: {r: 1, g: 0.30980393, b: 0, a: 1}
          key2: {r: 1, g: 0.6431373, b: 0, a: 1}
          key3: {r: 1, g: 0.8901961, b: 0, a: 0}
          key4: {r: 0, g: 0, b: 0, a: 0}
          key5: {r: 0, g: 0, b: 0, a: 0}
          key6: {r: 0, g: 0, b: 0, a: 0}
          key7: {r: 0, g: 0, b: 0, a: 0}
          ctime0: 11482
          ctime1: 26408
          ctime2: 36020
          ctime3: 65535
          ctime4: 0
          ctime5: 0
          ctime6: 0
          ctime7: 0
          atime0: 0
          atime1: 11659
          atime2: 50167
          atime3: 65535
          atime4: 0
          atime5: 0
          atime6: 0
          atime7: 0
          m_Mode: 0
          m_NumColorKeys: 4
          m_NumAlphaKeys: 4
    m_NamedObject:
      m_Array:
      - m_ExpressionIndex: 68
        m_Value: {fileID: 2800000, guid: 3e33dd45070966345a8e627750d2afd3, type: 3}
      - m_ExpressionIndex: 77
        m_Value: {fileID: 11700000, guid: 5796183d03aa8e147bec84edfb7cd610, type: 2}
    m_Bool:
      m_Array: []
  m_Buffers:
  - type: 1
    size: 36288
    capacity: 4032
    layout:
    - name: velocity
      type: 3
      offset:
        bucket: 0
        structure: 8
        element: 0
    - name: age
      type: 1
      offset:
        bucket: 0
        structure: 8
        element: 3
    - name: position
      type: 3
      offset:
        bucket: 0
        structure: 8
        element: 4
    - name: alive
      type: 17
      offset:
        bucket: 0
        structure: 8
        element: 7
    - name: lifetime
      type: 1
      offset:
        bucket: 32256
        structure: 1
        element: 0
  - type: 1
    size: 1
    capacity: 1
    layout:
    - name: spawnCount
      type: 1
      offset:
        bucket: 0
        structure: 1
        element: 0
  - type: 2
    size: 4032
    capacity: 0
    layout: []
  - type: 1
    size: 1
    capacity: 0
    layout: []
  m_CPUBuffers:
  - capacity: 1
    stride: 1
    layout:
    - name: spawnCount
      type: 1
      offset:
        bucket: 0
        structure: 1
        element: 0
    initialData:
      data: 00000000
  - capacity: 1
    stride: 1
    layout:
    - name: spawnCount
      type: 1
      offset:
        bucket: 0
        structure: 1
        element: 0
    initialData:
      data: 00000000
  m_Systems:
  - type: 0
    flags: 0
    capacity: 0
    buffers:
    - index: 1
      nameId: spawner_output
    values: []
    tasks:
    - type: 268435456
      buffers: []
      values:
      - index: 80
        nameId: Rate
      params: []
      processor: {fileID: 0}
  - type: 1
    flags: 1
    capacity: 4032
    buffers:
    - index: 0
      nameId: attributeBuffer
    - index: 1
      nameId: sourceAttributeBuffer
    - index: 2
      nameId: deadList
    - index: 3
      nameId: deadListCount
    - index: 1
      nameId: spawner_input
    values:
    - index: 79
      nameId: bounds_center
    - index: 78
      nameId: bounds_size
    tasks:
    - type: 536870912
      buffers:
      - index: 0
        nameId: attributeBuffer
      - index: 2
        nameId: deadListIn
      - index: 3
        nameId: deadListCount
      - index: 1
        nameId: sourceAttributeBuffer
      values:
      - index: 83
        nameId: Velocity_b
      - index: 82
        nameId: ArcSphere_sphere_center_c
      - index: 81
        nameId: ArcSphere_sphere_radius_c
      - index: 74
        nameId: ArcSphere_arc_c
      - index: 73
        nameId: Min_d
      - index: 72
        nameId: Max_d
<<<<<<< HEAD
      params:
      - index: 77
        nameId: bounds_center
      - index: 79
        nameId: bounds_size
      processor: {fileID: 7200000, guid: fb1f96c24c8999c4bbccaa5b14f1c938, type: 3}
=======
      params: []
      processor: {fileID: 7200000, guid: c66497de13f6b8f4b966c99eb81ef558, type: 3}
>>>>>>> 9c7d008d
    - type: 805306368
      buffers:
      - index: 0
        nameId: attributeBuffer
      - index: 2
        nameId: deadListOut
      values:
      - index: 76
        nameId: InvFieldTransform_b
      - index: 56
        nameId: FieldTransform_b
      - index: 75
        nameId: Intensity_b
      - index: 92
        nameId: DragCoefficient_b
      - index: 91
        nameId: deltaTime_b
      - index: 90
        nameId: Sphere_center_c
      - index: 95
        nameId: Sphere_radius_c
      - index: 94
        nameId: Elasticity_c
      - index: 93
        nameId: Friction_c
      - index: 86
        nameId: LifetimeLoss_c
      - index: 85
        nameId: Elasticity_d
      - index: 84
        nameId: Friction_d
      - index: 89
        nameId: LifetimeLoss_d
      - index: 77
        nameId: VectorField_b
      params: []
<<<<<<< HEAD
      processor: {fileID: 7200000, guid: 8b46a67d13e2aa749965563037facb5d, type: 3}
=======
      processor: {fileID: 7200000, guid: 9307a96e5a8646a4ca0e13415e31b294, type: 3}
>>>>>>> 9c7d008d
    - type: 1073741827
      buffers:
      - index: 0
        nameId: attributeBuffer
      values:
      - index: 87
        nameId: Alpha_b
      - index: 21
        nameId: uniform_c
      - index: 24
        nameId: uniform_d
      - index: 20
        nameId: uniform_e
      - index: 69
        nameId: SizeZ_d
      - index: 70
        nameId: Pivot_e
      - index: 71
        nameId: Position_position_f
      - index: 3
        nameId: uniform_i
      - index: 68
        nameId: mainTexture
      params:
      - index: 0
        nameId: sortPriority
<<<<<<< HEAD
      processor: {fileID: 4800000, guid: 0f17b1333e9dbb545a6eb0f444022448, type: 3}
=======
      processor: {fileID: 4800000, guid: b498eaa0db165684c824cfadf0abb8de, type: 3}
>>>>>>> 9c7d008d
  m_Events:
  - name: OnPlay
    playSystems: 00000000
    stopSystems: 
  - name: OnStop
    playSystems: 
    stopSystems: 00000000
  m_RendererSettings:
    motionVectorGenerationMode: 0
    shadowCastingMode: 0
    receiveShadows: 0
    reflectionProbeUsage: 0
    lightProbeUsage: 0
  m_CullingFlags: 3<|MERGE_RESOLUTION|>--- conflicted
+++ resolved
@@ -291,11 +291,7 @@
     m_serializedType:
       m_SerializableType: System.Single, mscorlib, Version=2.0.0.0, Culture=neutral,
         PublicKeyToken=b77a5c561934e089
-    attributes:
-    - m_Type: 1
-      m_Min: 0
-      m_Max: Infinity
-      m_Tooltip: 
+    attributes: []
   m_Direction: 0
   m_LinkedSlots: []
 --- !u!114 &114041647563478622
@@ -428,6 +424,37 @@
     attributes: []
   m_Direction: 0
   m_LinkedSlots: []
+--- !u!114 &114049596802839308
+MonoBehaviour:
+  m_ObjectHideFlags: 1
+  m_PrefabParentObject: {fileID: 0}
+  m_PrefabInternal: {fileID: 0}
+  m_GameObject: {fileID: 0}
+  m_Enabled: 1
+  m_EditorHideFlags: 0
+  m_Script: {fileID: 11500000, guid: f780aa281814f9842a7c076d436932e7, type: 3}
+  m_Name: VFXSlotFloat
+  m_EditorClassIdentifier: 
+  m_Parent: {fileID: 114224716701861364}
+  m_Children: []
+  m_UIPosition: {x: 0, y: 0}
+  m_UICollapsed: 1
+  m_UISuperCollapsed: 0
+  m_MasterSlot: {fileID: 114765631522209676}
+  m_MasterData:
+    m_Owner: {fileID: 0}
+    m_Value:
+      m_Type:
+        m_SerializableType: 
+      m_SerializableObject: 
+  m_Property:
+    name: z
+    m_serializedType:
+      m_SerializableType: System.Single, mscorlib, Version=2.0.0.0, Culture=neutral,
+        PublicKeyToken=b77a5c561934e089
+    attributes: []
+  m_Direction: 0
+  m_LinkedSlots: []
 --- !u!114 &114051925535847740
 MonoBehaviour:
   m_ObjectHideFlags: 1
@@ -489,6 +516,37 @@
         PublicKeyToken=b77a5c561934e089
     attributes: []
   m_Direction: 1
+  m_LinkedSlots: []
+--- !u!114 &114062537816752344
+MonoBehaviour:
+  m_ObjectHideFlags: 1
+  m_PrefabParentObject: {fileID: 0}
+  m_PrefabInternal: {fileID: 0}
+  m_GameObject: {fileID: 0}
+  m_Enabled: 1
+  m_EditorHideFlags: 0
+  m_Script: {fileID: 11500000, guid: f780aa281814f9842a7c076d436932e7, type: 3}
+  m_Name: VFXSlotFloat
+  m_EditorClassIdentifier: 
+  m_Parent: {fileID: 114224716701861364}
+  m_Children: []
+  m_UIPosition: {x: 0, y: 0}
+  m_UICollapsed: 1
+  m_UISuperCollapsed: 0
+  m_MasterSlot: {fileID: 114765631522209676}
+  m_MasterData:
+    m_Owner: {fileID: 0}
+    m_Value:
+      m_Type:
+        m_SerializableType: 
+      m_SerializableObject: 
+  m_Property:
+    name: y
+    m_serializedType:
+      m_SerializableType: System.Single, mscorlib, Version=2.0.0.0, Culture=neutral,
+        PublicKeyToken=b77a5c561934e089
+    attributes: []
+  m_Direction: 0
   m_LinkedSlots: []
 --- !u!114 &114067004915606860
 MonoBehaviour:
@@ -789,6 +847,37 @@
       m_Tooltip: 
   m_Direction: 0
   m_LinkedSlots: []
+--- !u!114 &114096920729502192
+MonoBehaviour:
+  m_ObjectHideFlags: 1
+  m_PrefabParentObject: {fileID: 0}
+  m_PrefabInternal: {fileID: 0}
+  m_GameObject: {fileID: 0}
+  m_Enabled: 1
+  m_EditorHideFlags: 0
+  m_Script: {fileID: 11500000, guid: f780aa281814f9842a7c076d436932e7, type: 3}
+  m_Name: VFXSlotFloat
+  m_EditorClassIdentifier: 
+  m_Parent: {fileID: 114224716701861364}
+  m_Children: []
+  m_UIPosition: {x: 0, y: 0}
+  m_UICollapsed: 1
+  m_UISuperCollapsed: 0
+  m_MasterSlot: {fileID: 114765631522209676}
+  m_MasterData:
+    m_Owner: {fileID: 0}
+    m_Value:
+      m_Type:
+        m_SerializableType: 
+      m_SerializableObject: 
+  m_Property:
+    name: x
+    m_serializedType:
+      m_SerializableType: System.Single, mscorlib, Version=2.0.0.0, Culture=neutral,
+        PublicKeyToken=b77a5c561934e089
+    attributes: []
+  m_Direction: 0
+  m_LinkedSlots: []
 --- !u!114 &114097133960865156
 MonoBehaviour:
   m_ObjectHideFlags: 1
@@ -859,49 +948,6 @@
   m_Direction: 1
   m_LinkedSlots:
   - {fileID: 114208718695294646}
---- !u!114 &114108611328338642
-MonoBehaviour:
-  m_ObjectHideFlags: 1
-  m_PrefabParentObject: {fileID: 0}
-  m_PrefabInternal: {fileID: 0}
-  m_GameObject: {fileID: 0}
-  m_Enabled: 1
-  m_EditorHideFlags: 0
-  m_Script: {fileID: 11500000, guid: f780aa281814f9842a7c076d436932e7, type: 3}
-  m_Name: VFXSlotFloat
-  m_EditorClassIdentifier: 
-  m_Parent: {fileID: 114357259320243494}
-  m_Children: []
-  m_UIPosition: {x: 0, y: 0}
-  m_UICollapsed: 1
-  m_UISuperCollapsed: 0
-  m_MasterSlot: {fileID: 114357259320243494}
-  m_MasterData:
-    m_Owner: {fileID: 0}
-    m_Value:
-      m_Type:
-        m_SerializableType: 
-      m_SerializableObject: 
-  m_Property:
-    name: arc
-    m_serializedType:
-      m_SerializableType: System.Single, mscorlib, Version=2.0.0.0, Culture=neutral,
-        PublicKeyToken=b77a5c561934e089
-    attributes:
-    - m_Type: 3
-      m_Min: -Infinity
-      m_Max: Infinity
-      m_Tooltip: Controls how much of the sphere is used.
-    - m_Type: 0
-      m_Min: 0
-      m_Max: 6.2831855
-      m_Tooltip: 
-    - m_Type: 4
-      m_Min: -Infinity
-      m_Max: Infinity
-      m_Tooltip: 
-  m_Direction: 0
-  m_LinkedSlots: []
 --- !u!114 &114114834903564368
 MonoBehaviour:
   m_ObjectHideFlags: 1
@@ -1014,6 +1060,42 @@
       m_Tooltip: The centre of the box.
   m_Direction: 0
   m_LinkedSlots: []
+--- !u!114 &114125712254701334
+MonoBehaviour:
+  m_ObjectHideFlags: 1
+  m_PrefabParentObject: {fileID: 0}
+  m_PrefabInternal: {fileID: 0}
+  m_GameObject: {fileID: 0}
+  m_Enabled: 1
+  m_EditorHideFlags: 0
+  m_Script: {fileID: 11500000, guid: f780aa281814f9842a7c076d436932e7, type: 3}
+  m_Name: VFXSlotFloat
+  m_EditorClassIdentifier: 
+  m_Parent: {fileID: 114765631522209676}
+  m_Children: []
+  m_UIPosition: {x: 0, y: 0}
+  m_UICollapsed: 1
+  m_UISuperCollapsed: 0
+  m_MasterSlot: {fileID: 114765631522209676}
+  m_MasterData:
+    m_Owner: {fileID: 0}
+    m_Value:
+      m_Type:
+        m_SerializableType: 
+      m_SerializableObject: 
+  m_Property:
+    name: radius
+    m_serializedType:
+      m_SerializableType: System.Single, mscorlib, Version=2.0.0.0, Culture=neutral,
+        PublicKeyToken=b77a5c561934e089
+    attributes:
+    - m_Type: 3
+      m_Min: -Infinity
+      m_Max: Infinity
+      m_Tooltip: The radius of the sphere.
+  m_Direction: 0
+  m_LinkedSlots:
+  - {fileID: 114141456662339602}
 --- !u!114 &114128398226516008
 MonoBehaviour:
   m_ObjectHideFlags: 1
@@ -1066,44 +1148,6 @@
     attributes: []
   m_Direction: 0
   m_LinkedSlots: []
---- !u!114 &114136931651838630
-MonoBehaviour:
-  m_ObjectHideFlags: 1
-  m_PrefabParentObject: {fileID: 0}
-  m_PrefabInternal: {fileID: 0}
-  m_GameObject: {fileID: 0}
-  m_Enabled: 1
-  m_EditorHideFlags: 0
-  m_Script: {fileID: 11500000, guid: ac39bd03fca81b849929b9c966f1836a, type: 3}
-  m_Name: VFXSlotFloat3
-  m_EditorClassIdentifier: 
-  m_Parent: {fileID: 114726436541784950}
-  m_Children:
-  - {fileID: 114348154418805180}
-  - {fileID: 114263098009299558}
-  - {fileID: 114659530303019430}
-  m_UIPosition: {x: 0, y: 0}
-  m_UICollapsed: 1
-  m_UISuperCollapsed: 0
-  m_MasterSlot: {fileID: 114357259320243494}
-  m_MasterData:
-    m_Owner: {fileID: 0}
-    m_Value:
-      m_Type:
-        m_SerializableType: 
-      m_SerializableObject: 
-  m_Property:
-    name: center
-    m_serializedType:
-      m_SerializableType: UnityEngine.Vector3, UnityEngine.CoreModule, Version=0.0.0.0,
-        Culture=neutral, PublicKeyToken=null
-    attributes:
-    - m_Type: 3
-      m_Min: -Infinity
-      m_Max: Infinity
-      m_Tooltip: The centre of the sphere.
-  m_Direction: 0
-  m_LinkedSlots: []
 --- !u!114 &114137304291139030
 MonoBehaviour:
   m_ObjectHideFlags: 1
@@ -1169,7 +1213,8 @@
       m_Max: Infinity
       m_Tooltip: The radius of the sphere.
   m_Direction: 1
-  m_LinkedSlots: []
+  m_LinkedSlots:
+  - {fileID: 114125712254701334}
 --- !u!114 &114162482203252962
 MonoBehaviour:
   m_ObjectHideFlags: 1
@@ -1668,6 +1713,45 @@
     attributes: []
   m_Direction: 1
   m_LinkedSlots: []
+--- !u!114 &114224716701861364
+MonoBehaviour:
+  m_ObjectHideFlags: 1
+  m_PrefabParentObject: {fileID: 0}
+  m_PrefabInternal: {fileID: 0}
+  m_GameObject: {fileID: 0}
+  m_Enabled: 1
+  m_EditorHideFlags: 0
+  m_Script: {fileID: 11500000, guid: ac39bd03fca81b849929b9c966f1836a, type: 3}
+  m_Name: VFXSlotFloat3
+  m_EditorClassIdentifier: 
+  m_Parent: {fileID: 114765631522209676}
+  m_Children:
+  - {fileID: 114096920729502192}
+  - {fileID: 114062537816752344}
+  - {fileID: 114049596802839308}
+  m_UIPosition: {x: 0, y: 0}
+  m_UICollapsed: 1
+  m_UISuperCollapsed: 0
+  m_MasterSlot: {fileID: 114765631522209676}
+  m_MasterData:
+    m_Owner: {fileID: 0}
+    m_Value:
+      m_Type:
+        m_SerializableType: 
+      m_SerializableObject: 
+  m_Property:
+    name: center
+    m_serializedType:
+      m_SerializableType: UnityEngine.Vector3, UnityEngine.CoreModule, Version=0.0.0.0,
+        Culture=neutral, PublicKeyToken=null
+    attributes:
+    - m_Type: 3
+      m_Min: -Infinity
+      m_Max: Infinity
+      m_Tooltip: The centre of the sphere.
+  m_Direction: 0
+  m_LinkedSlots:
+  - {fileID: 114555541368906996}
 --- !u!114 &114226227283042224
 MonoBehaviour:
   m_ObjectHideFlags: 1
@@ -1845,37 +1929,6 @@
   m_UICollapsed: 1
   m_UISuperCollapsed: 0
   m_MasterSlot: {fileID: 114596895040484004}
-  m_MasterData:
-    m_Owner: {fileID: 0}
-    m_Value:
-      m_Type:
-        m_SerializableType: 
-      m_SerializableObject: 
-  m_Property:
-    name: y
-    m_serializedType:
-      m_SerializableType: System.Single, mscorlib, Version=2.0.0.0, Culture=neutral,
-        PublicKeyToken=b77a5c561934e089
-    attributes: []
-  m_Direction: 0
-  m_LinkedSlots: []
---- !u!114 &114263098009299558
-MonoBehaviour:
-  m_ObjectHideFlags: 1
-  m_PrefabParentObject: {fileID: 0}
-  m_PrefabInternal: {fileID: 0}
-  m_GameObject: {fileID: 0}
-  m_Enabled: 1
-  m_EditorHideFlags: 0
-  m_Script: {fileID: 11500000, guid: f780aa281814f9842a7c076d436932e7, type: 3}
-  m_Name: VFXSlotFloat
-  m_EditorClassIdentifier: 
-  m_Parent: {fileID: 114136931651838630}
-  m_Children: []
-  m_UIPosition: {x: 0, y: 0}
-  m_UICollapsed: 1
-  m_UISuperCollapsed: 0
-  m_MasterSlot: {fileID: 114357259320243494}
   m_MasterData:
     m_Owner: {fileID: 0}
     m_Value:
@@ -2295,37 +2348,6 @@
       m_Tooltip: The vector field used as a force for particles
   m_Direction: 0
   m_LinkedSlots: []
---- !u!114 &114348154418805180
-MonoBehaviour:
-  m_ObjectHideFlags: 1
-  m_PrefabParentObject: {fileID: 0}
-  m_PrefabInternal: {fileID: 0}
-  m_GameObject: {fileID: 0}
-  m_Enabled: 1
-  m_EditorHideFlags: 0
-  m_Script: {fileID: 11500000, guid: f780aa281814f9842a7c076d436932e7, type: 3}
-  m_Name: VFXSlotFloat
-  m_EditorClassIdentifier: 
-  m_Parent: {fileID: 114136931651838630}
-  m_Children: []
-  m_UIPosition: {x: 0, y: 0}
-  m_UICollapsed: 1
-  m_UISuperCollapsed: 0
-  m_MasterSlot: {fileID: 114357259320243494}
-  m_MasterData:
-    m_Owner: {fileID: 0}
-    m_Value:
-      m_Type:
-        m_SerializableType: 
-      m_SerializableObject: 
-  m_Property:
-    name: x
-    m_serializedType:
-      m_SerializableType: System.Single, mscorlib, Version=2.0.0.0, Culture=neutral,
-        PublicKeyToken=b77a5c561934e089
-    attributes: []
-  m_Direction: 0
-  m_LinkedSlots: []
 --- !u!114 &114356658539478530
 MonoBehaviour:
   m_ObjectHideFlags: 1
@@ -2356,44 +2378,6 @@
       m_SerializableType: System.Single, mscorlib, Version=2.0.0.0, Culture=neutral,
         PublicKeyToken=b77a5c561934e089
     attributes: []
-  m_Direction: 0
-  m_LinkedSlots: []
---- !u!114 &114357259320243494
-MonoBehaviour:
-  m_ObjectHideFlags: 1
-  m_PrefabParentObject: {fileID: 0}
-  m_PrefabInternal: {fileID: 0}
-  m_GameObject: {fileID: 0}
-  m_Enabled: 1
-  m_EditorHideFlags: 0
-  m_Script: {fileID: 11500000, guid: 1b605c022ee79394a8a776c0869b3f9a, type: 3}
-  m_Name: VFXSlot
-  m_EditorClassIdentifier: 
-  m_Parent: {fileID: 0}
-  m_Children:
-  - {fileID: 114726436541784950}
-  - {fileID: 114108611328338642}
-  m_UIPosition: {x: 0, y: 0}
-  m_UICollapsed: 1
-  m_UISuperCollapsed: 0
-  m_MasterSlot: {fileID: 114357259320243494}
-  m_MasterData:
-    m_Owner: {fileID: 114703318023205196}
-    m_Value:
-      m_Type:
-        m_SerializableType: UnityEditor.VFX.ArcSphere, Assembly-CSharp-Editor-testable,
-          Version=0.0.0.0, Culture=neutral, PublicKeyToken=null
-      m_SerializableObject: '{"sphere":{"space":0,"center":{"x":0.0,"y":0.0,"z":0.0},"radius":1.0},"arc":6.2831854820251469}'
-  m_Property:
-    name: ArcSphere
-    m_serializedType:
-      m_SerializableType: UnityEditor.VFX.ArcSphere, Assembly-CSharp-Editor-testable,
-        Version=0.0.0.0, Culture=neutral, PublicKeyToken=null
-    attributes:
-    - m_Type: 3
-      m_Min: -Infinity
-      m_Max: Infinity
-      m_Tooltip: The sphere used for positioning particles.
   m_Direction: 0
   m_LinkedSlots: []
 --- !u!114 &114363468396401704
@@ -3705,7 +3689,8 @@
       m_Max: Infinity
       m_Tooltip: The centre of the sphere.
   m_Direction: 1
-  m_LinkedSlots: []
+  m_LinkedSlots:
+  - {fileID: 114224716701861364}
 --- !u!114 &114562634610743822
 MonoBehaviour:
   m_ObjectHideFlags: 1
@@ -3815,6 +3800,49 @@
   m_Direction: 0
   m_LinkedSlots:
   - {fileID: 114758040617487780}
+--- !u!114 &114574906270269468
+MonoBehaviour:
+  m_ObjectHideFlags: 1
+  m_PrefabParentObject: {fileID: 0}
+  m_PrefabInternal: {fileID: 0}
+  m_GameObject: {fileID: 0}
+  m_Enabled: 1
+  m_EditorHideFlags: 0
+  m_Script: {fileID: 11500000, guid: f780aa281814f9842a7c076d436932e7, type: 3}
+  m_Name: VFXSlotFloat
+  m_EditorClassIdentifier: 
+  m_Parent: {fileID: 114765631522209676}
+  m_Children: []
+  m_UIPosition: {x: 0, y: 0}
+  m_UICollapsed: 1
+  m_UISuperCollapsed: 0
+  m_MasterSlot: {fileID: 114765631522209676}
+  m_MasterData:
+    m_Owner: {fileID: 0}
+    m_Value:
+      m_Type:
+        m_SerializableType: 
+      m_SerializableObject: 
+  m_Property:
+    name: arc
+    m_serializedType:
+      m_SerializableType: System.Single, mscorlib, Version=2.0.0.0, Culture=neutral,
+        PublicKeyToken=b77a5c561934e089
+    attributes:
+    - m_Type: 3
+      m_Min: -Infinity
+      m_Max: Infinity
+      m_Tooltip: Controls how much of the sphere is used.
+    - m_Type: 0
+      m_Min: 0
+      m_Max: 6.2831855
+      m_Tooltip: 
+    - m_Type: 4
+      m_Min: -Infinity
+      m_Max: Infinity
+      m_Tooltip: 
+  m_Direction: 0
+  m_LinkedSlots: []
 --- !u!114 &114576620141409906
 MonoBehaviour:
   m_ObjectHideFlags: 1
@@ -3851,41 +3879,6 @@
       m_Min: -Infinity
       m_Max: Infinity
       m_Tooltip: The centre of the sphere.
-  m_Direction: 0
-  m_LinkedSlots: []
---- !u!114 &114579750824407146
-MonoBehaviour:
-  m_ObjectHideFlags: 1
-  m_PrefabParentObject: {fileID: 0}
-  m_PrefabInternal: {fileID: 0}
-  m_GameObject: {fileID: 0}
-  m_Enabled: 1
-  m_EditorHideFlags: 0
-  m_Script: {fileID: 11500000, guid: f780aa281814f9842a7c076d436932e7, type: 3}
-  m_Name: VFXSlotFloat
-  m_EditorClassIdentifier: 
-  m_Parent: {fileID: 114726436541784950}
-  m_Children: []
-  m_UIPosition: {x: 0, y: 0}
-  m_UICollapsed: 1
-  m_UISuperCollapsed: 0
-  m_MasterSlot: {fileID: 114357259320243494}
-  m_MasterData:
-    m_Owner: {fileID: 0}
-    m_Value:
-      m_Type:
-        m_SerializableType: 
-      m_SerializableObject: 
-  m_Property:
-    name: radius
-    m_serializedType:
-      m_SerializableType: System.Single, mscorlib, Version=2.0.0.0, Culture=neutral,
-        PublicKeyToken=b77a5c561934e089
-    attributes:
-    - m_Type: 3
-      m_Min: -Infinity
-      m_Max: Infinity
-      m_Tooltip: The radius of the sphere.
   m_Direction: 0
   m_LinkedSlots: []
 --- !u!114 &114582162463086180
@@ -4267,37 +4260,6 @@
   m_Direction: 0
   m_LinkedSlots:
   - {fileID: 114669331768486044}
---- !u!114 &114659530303019430
-MonoBehaviour:
-  m_ObjectHideFlags: 1
-  m_PrefabParentObject: {fileID: 0}
-  m_PrefabInternal: {fileID: 0}
-  m_GameObject: {fileID: 0}
-  m_Enabled: 1
-  m_EditorHideFlags: 0
-  m_Script: {fileID: 11500000, guid: f780aa281814f9842a7c076d436932e7, type: 3}
-  m_Name: VFXSlotFloat
-  m_EditorClassIdentifier: 
-  m_Parent: {fileID: 114136931651838630}
-  m_Children: []
-  m_UIPosition: {x: 0, y: 0}
-  m_UICollapsed: 1
-  m_UISuperCollapsed: 0
-  m_MasterSlot: {fileID: 114357259320243494}
-  m_MasterData:
-    m_Owner: {fileID: 0}
-    m_Value:
-      m_Type:
-        m_SerializableType: 
-      m_SerializableObject: 
-  m_Property:
-    name: z
-    m_serializedType:
-      m_SerializableType: System.Single, mscorlib, Version=2.0.0.0, Culture=neutral,
-        PublicKeyToken=b77a5c561934e089
-    attributes: []
-  m_Direction: 0
-  m_LinkedSlots: []
 --- !u!114 &114659634860288412
 MonoBehaviour:
   m_ObjectHideFlags: 1
@@ -4323,7 +4285,7 @@
       m_Type:
         m_SerializableType: UnityEditor.VFX.AABox, Assembly-CSharp-Editor-testable,
           Version=0.0.0.0, Culture=neutral, PublicKeyToken=null
-      m_SerializableObject: '{"space":0,"center":{"x":0.0,"y":0.0,"z":0.0},"size":{"x":2.0,"y":2.0,"z":2.0}}'
+      m_SerializableObject: '{"space":0,"center":{"x":-0.0016481280326843262,"y":5.960464477539063e-8,"z":-0.0065926313400268559},"size":{"x":1.9262703657150269,"y":1.9295674562454224,"z":1.9295670986175538}}'
   m_Property:
     name: bounds
     m_serializedType:
@@ -4757,7 +4719,7 @@
   m_UICollapsed: 0
   m_UISuperCollapsed: 0
   m_InputSlots:
-  - {fileID: 114357259320243494}
+  - {fileID: 114765631522209676}
   m_OutputSlots: []
   m_Disabled: 0
   positionMode: 0
@@ -5009,39 +4971,6 @@
   m_Direction: 1
   m_LinkedSlots:
   - {fileID: 114746634124880648}
---- !u!114 &114726436541784950
-MonoBehaviour:
-  m_ObjectHideFlags: 1
-  m_PrefabParentObject: {fileID: 0}
-  m_PrefabInternal: {fileID: 0}
-  m_GameObject: {fileID: 0}
-  m_Enabled: 1
-  m_EditorHideFlags: 0
-  m_Script: {fileID: 11500000, guid: 1b605c022ee79394a8a776c0869b3f9a, type: 3}
-  m_Name: VFXSlot
-  m_EditorClassIdentifier: 
-  m_Parent: {fileID: 114357259320243494}
-  m_Children:
-  - {fileID: 114136931651838630}
-  - {fileID: 114579750824407146}
-  m_UIPosition: {x: 0, y: 0}
-  m_UICollapsed: 1
-  m_UISuperCollapsed: 0
-  m_MasterSlot: {fileID: 114357259320243494}
-  m_MasterData:
-    m_Owner: {fileID: 0}
-    m_Value:
-      m_Type:
-        m_SerializableType: 
-      m_SerializableObject: 
-  m_Property:
-    name: sphere
-    m_serializedType:
-      m_SerializableType: UnityEditor.VFX.Sphere, Assembly-CSharp-Editor-testable,
-        Version=0.0.0.0, Culture=neutral, PublicKeyToken=null
-    attributes: []
-  m_Direction: 0
-  m_LinkedSlots: []
 --- !u!114 &114727477293626122
 MonoBehaviour:
   m_ObjectHideFlags: 1
@@ -5334,6 +5263,45 @@
         PublicKeyToken=b77a5c561934e089
     attributes: []
   m_Direction: 1
+  m_LinkedSlots: []
+--- !u!114 &114765631522209676
+MonoBehaviour:
+  m_ObjectHideFlags: 1
+  m_PrefabParentObject: {fileID: 0}
+  m_PrefabInternal: {fileID: 0}
+  m_GameObject: {fileID: 0}
+  m_Enabled: 1
+  m_EditorHideFlags: 0
+  m_Script: {fileID: 11500000, guid: 1b605c022ee79394a8a776c0869b3f9a, type: 3}
+  m_Name: VFXSlot
+  m_EditorClassIdentifier: 
+  m_Parent: {fileID: 0}
+  m_Children:
+  - {fileID: 114224716701861364}
+  - {fileID: 114125712254701334}
+  - {fileID: 114574906270269468}
+  m_UIPosition: {x: 0, y: 0}
+  m_UICollapsed: 0
+  m_UISuperCollapsed: 0
+  m_MasterSlot: {fileID: 114765631522209676}
+  m_MasterData:
+    m_Owner: {fileID: 114703318023205196}
+    m_Value:
+      m_Type:
+        m_SerializableType: UnityEditor.VFX.ArcSphere, Assembly-CSharp-Editor-testable,
+          Version=0.0.0.0, Culture=neutral, PublicKeyToken=null
+      m_SerializableObject: '{"space":0,"center":{"x":0.0,"y":0.0,"z":0.0},"radius":1.0,"arc":6.2831854820251469}'
+  m_Property:
+    name: Sphere
+    m_serializedType:
+      m_SerializableType: UnityEditor.VFX.ArcSphere, Assembly-CSharp-Editor-testable,
+        Version=0.0.0.0, Culture=neutral, PublicKeyToken=null
+    attributes:
+    - m_Type: 3
+      m_Min: -Infinity
+      m_Max: Infinity
+      m_Tooltip: The sphere used for positioning particles.
+  m_Direction: 0
   m_LinkedSlots: []
 --- !u!114 &114768572961077490
 MonoBehaviour:
@@ -7133,46 +7101,46 @@
       data[1]: -1
       data[2]: -1
       data[3]: 1
-    - op: 30
+    - op: 0
       valueIndex: 13
-      data[0]: 8
-      data[1]: 9
-      data[2]: -1
-      data[3]: 1
-    - op: 0
-      valueIndex: 14
       data[0]: -1
       data[1]: -1
       data[2]: -1
       data[3]: 1
     - op: 30
-      valueIndex: 15
-      data[0]: 7
-      data[1]: 9
+      valueIndex: 14
+      data[0]: 9
+      data[1]: 8
       data[2]: -1
       data[3]: 1
     - op: 0
-      valueIndex: 16
+      valueIndex: 15
       data[0]: -1
       data[1]: -1
       data[2]: -1
       data[3]: 1
     - op: 30
-      valueIndex: 17
-      data[0]: 14
-      data[1]: 12
+      valueIndex: 16
+      data[0]: 7
+      data[1]: 8
       data[2]: -1
       data[3]: 1
     - op: 0
-      valueIndex: 18
+      valueIndex: 17
       data[0]: -1
       data[1]: -1
       data[2]: -1
       data[3]: 14
     - op: 28
+      valueIndex: 18
+      data[0]: 14
+      data[1]: 12
+      data[2]: -1
+      data[3]: 1
+    - op: 30
       valueIndex: 19
-      data[0]: 13
-      data[1]: 11
+      data[0]: 11
+      data[1]: 13
       data[2]: -1
       data[3]: 1
     - op: 0
@@ -7183,8 +7151,8 @@
       data[3]: 14
     - op: 27
       valueIndex: 21
-      data[0]: 17
-      data[1]: 15
+      data[0]: 16
+      data[1]: 17
       data[2]: -1
       data[3]: 1
     - op: 39
@@ -7195,32 +7163,32 @@
       data[3]: 0
     - op: 39
       valueIndex: 23
-      data[0]: 16
+      data[0]: 15
       data[1]: -1
       data[2]: -1
       data[3]: 1
     - op: 29
       valueIndex: 24
-      data[0]: 12
+      data[0]: 13
       data[1]: 19
       data[2]: -1
       data[3]: 1
-    - op: 0
+    - op: 3
       valueIndex: 25
-      data[0]: -1
-      data[1]: -1
-      data[2]: -1
-      data[3]: 1
-    - op: 3
-      valueIndex: 26
       data[0]: 22
       data[1]: 22
       data[2]: 22
       data[3]: 22
     - op: 0
-      valueIndex: 30
+      valueIndex: 29
       data[0]: -1
       data[1]: -1
+      data[2]: -1
+      data[3]: 1
+    - op: 27
+      valueIndex: 30
+      data[0]: 5
+      data[1]: 24
       data[2]: -1
       data[3]: 1
     - op: 0
@@ -7229,10 +7197,10 @@
       data[1]: -1
       data[2]: -1
       data[3]: 1
-    - op: 27
+    - op: 0
       valueIndex: 32
-      data[0]: 5
-      data[1]: 23
+      data[0]: -1
+      data[1]: -1
       data[2]: -1
       data[3]: 1
     - op: 0
@@ -7289,34 +7257,34 @@
       data[1]: -1
       data[2]: -1
       data[3]: 1
+    - op: 2
+      valueIndex: 44
+      data[0]: 32
+      data[1]: 33
+      data[2]: 26
+      data[3]: -1
+    - op: 2
+      valueIndex: 47
+      data[0]: 27
+      data[1]: 25
+      data[2]: 30
+      data[3]: -1
     - op: 0
-      valueIndex: 44
+      valueIndex: 50
       data[0]: -1
       data[1]: -1
       data[2]: -1
       data[3]: 1
-    - op: 2
-      valueIndex: 45
-      data[0]: 33
-      data[1]: 32
-      data[2]: 25
-      data[3]: -1
-    - op: 2
-      valueIndex: 48
-      data[0]: 26
-      data[1]: 27
-      data[2]: 30
-      data[3]: -1
     - op: 0
       valueIndex: 51
       data[0]: -1
       data[1]: -1
       data[2]: -1
       data[3]: 1
-    - op: 32
+    - op: 0
       valueIndex: 52
-      data[0]: 37
-      data[1]: 10
+      data[0]: -1
+      data[1]: -1
       data[2]: -1
       data[3]: 1
     - op: 0
@@ -7331,10 +7299,10 @@
       data[1]: -1
       data[2]: -1
       data[3]: 1
-    - op: 0
+    - op: 32
       valueIndex: 55
-      data[0]: -1
-      data[1]: -1
+      data[0]: 36
+      data[1]: 10
       data[2]: -1
       data[3]: 1
     - op: 0
@@ -7391,10 +7359,10 @@
       data[1]: -1
       data[2]: -1
       data[3]: 1
-    - op: 32
+    - op: 0
       valueIndex: 65
-      data[0]: 36
-      data[1]: 10
+      data[0]: -1
+      data[1]: -1
       data[2]: -1
       data[3]: 1
     - op: 0
@@ -7405,13 +7373,13 @@
       data[3]: 1
     - op: 4
       valueIndex: 67
-      data[0]: 38
-      data[1]: 39
+      data[0]: 37
+      data[1]: 38
       data[2]: 35
       data[3]: -1
     - op: 32
       valueIndex: 83
-      data[0]: 34
+      data[0]: 39
       data[1]: 10
       data[2]: -1
       data[3]: 1
@@ -7439,10 +7407,10 @@
       data[1]: -1
       data[2]: -1
       data[3]: 1
-    - op: 0
+    - op: 32
       valueIndex: 88
-      data[0]: -1
-      data[1]: -1
+      data[0]: 34
+      data[1]: 10
       data[2]: -1
       data[3]: 1
     - op: 0
@@ -7474,35 +7442,35 @@
       data[0]: -1
       data[1]: -1
       data[2]: -1
-      data[3]: 1
-    - op: 0
-      valueIndex: 94
-      data[0]: -1
-      data[1]: -1
-      data[2]: -1
       data[3]: 7
     - op: 0
-      valueIndex: 96
+      valueIndex: 95
       data[0]: -1
       data[1]: -1
       data[2]: -1
       data[3]: 1
     - op: 2
-      valueIndex: 97
+      valueIndex: 96
       data[0]: 60
       data[1]: 58
       data[2]: 59
       data[3]: -1
     - op: 2
-      valueIndex: 100
-      data[0]: 61
-      data[1]: 66
-      data[2]: 43
+      valueIndex: 99
+      data[0]: 66
+      data[1]: 61
+      data[2]: 40
       data[3]: -1
     - op: 0
-      valueIndex: 103
+      valueIndex: 102
       data[0]: -1
       data[1]: -1
+      data[2]: -1
+      data[3]: 1
+    - op: 31
+      valueIndex: 103
+      data[0]: 57
+      data[1]: 55
       data[2]: -1
       data[3]: 1
     - op: 0
@@ -7511,88 +7479,88 @@
       data[1]: -1
       data[2]: -1
       data[3]: 1
-    - op: 31
+    - op: 5
       valueIndex: 105
-      data[0]: 57
-      data[1]: 55
-      data[2]: -1
-      data[3]: 1
-    - op: 0
-      valueIndex: 106
-      data[0]: -1
-      data[1]: -1
-      data[2]: -1
-      data[3]: 1
-    - op: 5
-      valueIndex: 107
       data[0]: 56
       data[1]: -1
       data[2]: -1
       data[3]: -1
     - op: 0
-      valueIndex: 123
+      valueIndex: 121
       data[0]: -1
       data[1]: -1
       data[2]: -1
       data[3]: 9
-    - op: 2
-      valueIndex: 125
-      data[0]: 47
-      data[1]: 52
-      data[2]: 50
-      data[3]: -1
-    - op: 2
-      valueIndex: 128
-      data[0]: 46
-      data[1]: 48
-      data[2]: 49
-      data[3]: -1
-    - op: 32
-      valueIndex: 131
-      data[0]: 53
-      data[1]: 10
-      data[2]: -1
-      data[3]: 1
     - op: 0
-      valueIndex: 132
+      valueIndex: 123
       data[0]: -1
       data[1]: -1
       data[2]: -1
       data[3]: 1
     - op: 2
-      valueIndex: 133
-      data[0]: 64
-      data[1]: 62
-      data[2]: 67
+      valueIndex: 124
+      data[0]: 48
+      data[1]: 49
+      data[2]: 46
+      data[3]: -1
+    - op: 0
+      valueIndex: 127
+      data[0]: -1
+      data[1]: -1
+      data[2]: -1
+      data[3]: 1
+    - op: 2
+      valueIndex: 128
+      data[0]: 47
+      data[1]: 52
+      data[2]: 53
       data[3]: -1
     - op: 2
-      valueIndex: 136
-      data[0]: 51
-      data[1]: 40
-      data[2]: 45
+      valueIndex: 131
+      data[0]: 45
+      data[1]: 43
+      data[2]: 63
+      data[3]: -1
+    - op: 2
+      valueIndex: 134
+      data[0]: 50
+      data[1]: 51
+      data[2]: 41
       data[3]: -1
     - op: 32
-      valueIndex: 139
+      valueIndex: 137
       data[0]: 42
       data[1]: 10
       data[2]: -1
       data[3]: 1
     - op: 32
-      valueIndex: 140
-      data[0]: 44
+      valueIndex: 138
+      data[0]: 54
       data[1]: 10
       data[2]: -1
       data[3]: 1
     - op: 31
-      valueIndex: 141
-      data[0]: 54
+      valueIndex: 139
+      data[0]: 44
       data[1]: 1
       data[2]: -1
       data[3]: 1
     - op: 0
-      valueIndex: 142
+      valueIndex: 140
       data[0]: -1
       data[1]: -1
+      data[2]: -1
+      data[3]: 1
+    - op: 0
+      valueIndex: 141
+      data[0]: -1
+      data[1]: -1
+      data[2]: -1
+      data[3]: 1
+    - op: 31
+      valueIndex: 142
+      data[0]: 62
+      data[1]: 1
       data[2]: -1
       data[3]: 1
     - op: 0
@@ -7601,46 +7569,28 @@
       data[1]: -1
       data[2]: -1
       data[3]: 1
-    - op: 31
+    - op: 0
       valueIndex: 144
-      data[0]: 41
-      data[1]: 1
+      data[0]: -1
+      data[1]: -1
       data[2]: -1
       data[3]: 1
-    - op: 0
+    - op: 13
       valueIndex: 145
       data[0]: -1
       data[1]: -1
       data[2]: -1
-      data[3]: 3
-    - op: 13
-      valueIndex: 148
-      data[0]: -1
-      data[1]: -1
-      data[2]: -1
       data[3]: -1
-    - op: 0
-      valueIndex: 149
-      data[0]: -1
-      data[1]: -1
-      data[2]: -1
-      data[3]: 1
     - op: 32
-      valueIndex: 150
-      data[0]: 63
+      valueIndex: 146
+      data[0]: 64
       data[1]: 10
       data[2]: -1
       data[3]: 1
     - op: 32
-      valueIndex: 151
+      valueIndex: 147
       data[0]: 65
       data[1]: 10
-      data[2]: -1
-      data[3]: 1
-    - op: 0
-      valueIndex: 152
-      data[0]: -1
-      data[1]: -1
       data[2]: -1
       data[3]: 1
     m_NeedsLocalToWorld: 0
@@ -7658,20 +7608,20 @@
       - m_ExpressionIndex: 4
         m_Value: 3.1
       - m_ExpressionIndex: 8
+        m_Value: -1
+      - m_ExpressionIndex: 9
         m_Value: 1
-      - m_ExpressionIndex: 9
-        m_Value: -1
       - m_ExpressionIndex: 10
         m_Value: 0
-      - m_ExpressionIndex: 12
+      - m_ExpressionIndex: 11
+        m_Value: 1
+      - m_ExpressionIndex: 13
         m_Value: 0
-      - m_ExpressionIndex: 14
-        m_Value: 1
-      - m_ExpressionIndex: 23
+      - m_ExpressionIndex: 24
         m_Value: 50
-      - m_ExpressionIndex: 25
+      - m_ExpressionIndex: 26
         m_Value: 0
-      - m_ExpressionIndex: 26
+      - m_ExpressionIndex: 27
         m_Value: 0
       - m_ExpressionIndex: 28
         m_Value: 0.5
@@ -7686,37 +7636,39 @@
       - m_ExpressionIndex: 33
         m_Value: 0
       - m_ExpressionIndex: 34
-        m_Value: 6.2831855
+        m_Value: 0
       - m_ExpressionIndex: 36
         m_Value: 0
-      - m_ExpressionIndex: 37
+      - m_ExpressionIndex: 39
+        m_Value: 6.2831855
+      - m_ExpressionIndex: 40
         m_Value: 0
-      - m_ExpressionIndex: 40
-        m_Value: 0.70000005
+      - m_ExpressionIndex: 41
+        m_Value: 0
       - m_ExpressionIndex: 42
         m_Value: 0
       - m_ExpressionIndex: 43
         m_Value: 0
-      - m_ExpressionIndex: 44
-        m_Value: 0
       - m_ExpressionIndex: 45
         m_Value: 0
       - m_ExpressionIndex: 46
+        m_Value: -0.0065926313
+      - m_ExpressionIndex: 47
+        m_Value: 1.9262704
+      - m_ExpressionIndex: 48
+        m_Value: -0.001648128
+      - m_ExpressionIndex: 49
+        m_Value: 0.000000059604645
+      - m_ExpressionIndex: 50
         m_Value: 0
-      - m_ExpressionIndex: 47
-        m_Value: 2
-      - m_ExpressionIndex: 48
+      - m_ExpressionIndex: 51
+        m_Value: 0.70000005
+      - m_ExpressionIndex: 52
+        m_Value: 1.9295675
+      - m_ExpressionIndex: 53
+        m_Value: 1.9295671
+      - m_ExpressionIndex: 54
         m_Value: 0
-      - m_ExpressionIndex: 49
-        m_Value: 0
-      - m_ExpressionIndex: 50
-        m_Value: 2
-      - m_ExpressionIndex: 51
-        m_Value: 0
-      - m_ExpressionIndex: 52
-        m_Value: 2
-      - m_ExpressionIndex: 53
-        m_Value: 5000
       - m_ExpressionIndex: 55
         m_Value: 6.2831855
       - m_ExpressionIndex: 58
@@ -7727,8 +7679,6 @@
         m_Value: 0
       - m_ExpressionIndex: 61
         m_Value: 0
-      - m_ExpressionIndex: 62
-        m_Value: 0
       - m_ExpressionIndex: 63
         m_Value: 0
       - m_ExpressionIndex: 64
@@ -7737,32 +7687,28 @@
         m_Value: 0
       - m_ExpressionIndex: 66
         m_Value: 0
-      - m_ExpressionIndex: 67
-        m_Value: 0
-      - m_ExpressionIndex: 69
+      - m_ExpressionIndex: 68
         m_Value: 0.2
-      - m_ExpressionIndex: 72
+      - m_ExpressionIndex: 71
+        m_Value: 0.5
+      - m_ExpressionIndex: 73
         m_Value: 1
-      - m_ExpressionIndex: 73
-        m_Value: 0.5
-      - m_ExpressionIndex: 75
+      - m_ExpressionIndex: 76
+        m_Value: 0.75
+      - m_ExpressionIndex: 78
+        m_Value: 5000
+      - m_ExpressionIndex: 85
+        m_Value: 0.1
+      - m_ExpressionIndex: 86
+        m_Value: -1
+      - m_ExpressionIndex: 88
+        m_Value: 20
+      - m_ExpressionIndex: 89
         m_Value: 3.5
-      - m_ExpressionIndex: 81
-        m_Value: 1
-      - m_ExpressionIndex: 87
-        m_Value: 0.1
-      - m_ExpressionIndex: 88
-        m_Value: -1
-      - m_ExpressionIndex: 92
-        m_Value: 20
-      - m_ExpressionIndex: 95
-        m_Value: 0.75
     m_Vector2f:
       m_Array: []
     m_Vector3f:
-      m_Array:
-      - m_ExpressionIndex: 90
-        m_Value: {x: 0, y: 0, z: 0}
+      m_Array: []
     m_Vector4f:
       m_Array: []
     m_Uint:
@@ -7775,7 +7721,37 @@
       m_Array: []
     m_Gradient:
       m_Array:
-      - m_ExpressionIndex: 16
+      - m_ExpressionIndex: 15
+        m_Value:
+          serializedVersion: 2
+          key0: {r: 0.74509805, g: 0.32941177, b: 0.32941177, a: 0}
+          key1: {r: 1, g: 0.30980393, b: 0, a: 1}
+          key2: {r: 1, g: 0.6431373, b: 0, a: 1}
+          key3: {r: 1, g: 0.8901961, b: 0, a: 0}
+          key4: {r: 0, g: 0, b: 0, a: 0}
+          key5: {r: 0, g: 0, b: 0, a: 0}
+          key6: {r: 0, g: 0, b: 0, a: 0}
+          key7: {r: 0, g: 0, b: 0, a: 0}
+          ctime0: 11482
+          ctime1: 26408
+          ctime2: 36020
+          ctime3: 65535
+          ctime4: 0
+          ctime5: 0
+          ctime6: 0
+          ctime7: 0
+          atime0: 0
+          atime1: 11659
+          atime2: 50167
+          atime3: 65535
+          atime4: 0
+          atime5: 0
+          atime6: 0
+          atime7: 0
+          m_Mode: 0
+          m_NumColorKeys: 4
+          m_NumAlphaKeys: 4
+      - m_ExpressionIndex: 18
         m_Value:
           serializedVersion: 2
           key0: {r: 0.44355384, g: 0.2214756, b: 0.745283, a: 0}
@@ -7805,41 +7781,11 @@
           m_Mode: 0
           m_NumColorKeys: 4
           m_NumAlphaKeys: 4
-      - m_ExpressionIndex: 18
-        m_Value:
-          serializedVersion: 2
-          key0: {r: 0.74509805, g: 0.32941177, b: 0.32941177, a: 0}
-          key1: {r: 1, g: 0.30980393, b: 0, a: 1}
-          key2: {r: 1, g: 0.6431373, b: 0, a: 1}
-          key3: {r: 1, g: 0.8901961, b: 0, a: 0}
-          key4: {r: 0, g: 0, b: 0, a: 0}
-          key5: {r: 0, g: 0, b: 0, a: 0}
-          key6: {r: 0, g: 0, b: 0, a: 0}
-          key7: {r: 0, g: 0, b: 0, a: 0}
-          ctime0: 11482
-          ctime1: 26408
-          ctime2: 36020
-          ctime3: 65535
-          ctime4: 0
-          ctime5: 0
-          ctime6: 0
-          ctime7: 0
-          atime0: 0
-          atime1: 11659
-          atime2: 50167
-          atime3: 65535
-          atime4: 0
-          atime5: 0
-          atime6: 0
-          atime7: 0
-          m_Mode: 0
-          m_NumColorKeys: 4
-          m_NumAlphaKeys: 4
     m_NamedObject:
       m_Array:
-      - m_ExpressionIndex: 68
+      - m_ExpressionIndex: 67
         m_Value: {fileID: 2800000, guid: 3e33dd45070966345a8e627750d2afd3, type: 3}
-      - m_ExpressionIndex: 77
+      - m_ExpressionIndex: 75
         m_Value: {fileID: 11700000, guid: 5796183d03aa8e147bec84edfb7cd610, type: 2}
     m_Bool:
       m_Array: []
@@ -7931,7 +7877,7 @@
     - type: 268435456
       buffers: []
       values:
-      - index: 80
+      - index: 78
         nameId: Rate
       params: []
       processor: {fileID: 0}
@@ -7950,9 +7896,9 @@
     - index: 1
       nameId: spawner_input
     values:
+    - index: 77
+      nameId: bounds_center
     - index: 79
-      nameId: bounds_center
-    - index: 78
       nameId: bounds_size
     tasks:
     - type: 536870912
@@ -7966,29 +7912,24 @@
       - index: 1
         nameId: sourceAttributeBuffer
       values:
-      - index: 83
+      - index: 81
         nameId: Velocity_b
-      - index: 82
-        nameId: ArcSphere_sphere_center_c
-      - index: 81
-        nameId: ArcSphere_sphere_radius_c
-      - index: 74
-        nameId: ArcSphere_arc_c
+      - index: 80
+        nameId: Sphere_center_c
+      - index: 76
+        nameId: Sphere_radius_c
+      - index: 72
+        nameId: Sphere_arc_c
+      - index: 71
+        nameId: Min_d
       - index: 73
-        nameId: Min_d
-      - index: 72
         nameId: Max_d
-<<<<<<< HEAD
       params:
       - index: 77
         nameId: bounds_center
       - index: 79
         nameId: bounds_size
       processor: {fileID: 7200000, guid: fb1f96c24c8999c4bbccaa5b14f1c938, type: 3}
-=======
-      params: []
-      processor: {fileID: 7200000, guid: c66497de13f6b8f4b966c99eb81ef558, type: 3}
->>>>>>> 9c7d008d
     - type: 805306368
       buffers:
       - index: 0
@@ -7996,71 +7937,63 @@
       - index: 2
         nameId: deadListOut
       values:
-      - index: 76
+      - index: 74
         nameId: InvFieldTransform_b
       - index: 56
         nameId: FieldTransform_b
+      - index: 89
+        nameId: Intensity_b
+      - index: 88
+        nameId: DragCoefficient_b
+      - index: 90
+        nameId: deltaTime_b
+      - index: 80
+        nameId: Sphere_center_c
+      - index: 76
+        nameId: Sphere_radius_c
+      - index: 92
+        nameId: Elasticity_c
+      - index: 91
+        nameId: Friction_c
+      - index: 87
+        nameId: LifetimeLoss_c
+      - index: 83
+        nameId: Elasticity_d
+      - index: 82
+        nameId: Friction_d
+      - index: 84
+        nameId: LifetimeLoss_d
       - index: 75
-        nameId: Intensity_b
-      - index: 92
-        nameId: DragCoefficient_b
-      - index: 91
-        nameId: deltaTime_b
-      - index: 90
-        nameId: Sphere_center_c
-      - index: 95
-        nameId: Sphere_radius_c
-      - index: 94
-        nameId: Elasticity_c
-      - index: 93
-        nameId: Friction_c
-      - index: 86
-        nameId: LifetimeLoss_c
-      - index: 85
-        nameId: Elasticity_d
-      - index: 84
-        nameId: Friction_d
-      - index: 89
-        nameId: LifetimeLoss_d
-      - index: 77
         nameId: VectorField_b
       params: []
-<<<<<<< HEAD
       processor: {fileID: 7200000, guid: 8b46a67d13e2aa749965563037facb5d, type: 3}
-=======
-      processor: {fileID: 7200000, guid: 9307a96e5a8646a4ca0e13415e31b294, type: 3}
->>>>>>> 9c7d008d
     - type: 1073741827
       buffers:
       - index: 0
         nameId: attributeBuffer
       values:
-      - index: 87
+      - index: 85
         nameId: Alpha_b
+      - index: 20
+        nameId: uniform_c
+      - index: 23
+        nameId: uniform_d
       - index: 21
-        nameId: uniform_c
-      - index: 24
-        nameId: uniform_d
-      - index: 20
         nameId: uniform_e
+      - index: 68
+        nameId: SizeZ_d
       - index: 69
-        nameId: SizeZ_d
+        nameId: Pivot_e
       - index: 70
-        nameId: Pivot_e
-      - index: 71
         nameId: Position_position_f
       - index: 3
         nameId: uniform_i
-      - index: 68
+      - index: 67
         nameId: mainTexture
       params:
       - index: 0
         nameId: sortPriority
-<<<<<<< HEAD
       processor: {fileID: 4800000, guid: 0f17b1333e9dbb545a6eb0f444022448, type: 3}
-=======
-      processor: {fileID: 4800000, guid: b498eaa0db165684c824cfadf0abb8de, type: 3}
->>>>>>> 9c7d008d
   m_Events:
   - name: OnPlay
     playSystems: 00000000
