--- conflicted
+++ resolved
@@ -2621,11 +2621,7 @@
       - index: 23
         nameId: Velocity_c
       params: []
-<<<<<<< HEAD
-      processor: {fileID: 7200000, guid: 36ea2830d73951149a9c64e4575c0540, type: 3}
-=======
       processor: {fileID: 7200000, guid: bc909fe921841b8458f75a31ff1e96b2, type: 3}
->>>>>>> dbe9f270
     - type: 805306368
       buffers:
       - index: 0
@@ -2640,11 +2636,7 @@
       - index: 26
         nameId: deltaTime_c
       params: []
-<<<<<<< HEAD
-      processor: {fileID: 7200000, guid: b54871f1355c1e8439b0f20f80b53069, type: 3}
-=======
       processor: {fileID: 7200000, guid: bfec54f06795e5846a22b59e48b8c1af, type: 3}
->>>>>>> dbe9f270
     - type: 1073741826
       buffers:
       - index: 0
@@ -2655,11 +2647,7 @@
       params:
       - index: 0
         nameId: sortPriority
-<<<<<<< HEAD
-      processor: {fileID: 4800000, guid: f5ff8f4d5393c2141bbdfb47e1fc5488, type: 3}
-=======
       processor: {fileID: 4800000, guid: 983e460ec394c2f45a3d1af64d20a624, type: 3}
->>>>>>> dbe9f270
     - type: 1073741826
       buffers:
       - index: 0
@@ -2672,11 +2660,7 @@
       params:
       - index: 0
         nameId: sortPriority
-<<<<<<< HEAD
-      processor: {fileID: 4800000, guid: ff8e8d8c67018de4a90ee87f678c3c81, type: 3}
-=======
       processor: {fileID: 4800000, guid: ced71070159309846924418db1653978, type: 3}
->>>>>>> dbe9f270
     - type: 1073741826
       buffers:
       - index: 0
@@ -2691,11 +2675,7 @@
       params:
       - index: 0
         nameId: sortPriority
-<<<<<<< HEAD
-      processor: {fileID: 4800000, guid: f282e2e81a09c374eb38b7f0d4cb98b9, type: 3}
-=======
       processor: {fileID: 4800000, guid: 4680757e79c83b84cbbc08b16399990e, type: 3}
->>>>>>> dbe9f270
   m_Events:
   - name: OnPlay
     playSystems: 00000000
