--- conflicted
+++ resolved
@@ -206,37 +206,47 @@
     attributes: []
   m_Direction: 0
   m_LinkedSlots: []
---- !u!114 &114075922035523854
-MonoBehaviour:
-  m_ObjectHideFlags: 1
-  m_PrefabParentObject: {fileID: 0}
-  m_PrefabInternal: {fileID: 0}
-  m_GameObject: {fileID: 0}
-  m_Enabled: 1
-  m_EditorHideFlags: 0
-  m_Script: {fileID: 11500000, guid: 1b605c022ee79394a8a776c0869b3f9a, type: 3}
-  m_Name: VFXSlot
-  m_EditorClassIdentifier: 
-  m_Parent: {fileID: 114572346970704936}
-  m_Children:
-  - {fileID: 114535191061392990}
-  - {fileID: 114409378629630368}
-  m_UIPosition: {x: 0, y: 0}
-  m_UICollapsed: 1
-  m_UISuperCollapsed: 0
-  m_MasterSlot: {fileID: 114572346970704936}
-  m_MasterData:
-    m_Owner: {fileID: 0}
-    m_Value:
-      m_Type:
-        m_SerializableType: 
-      m_SerializableObject: 
-  m_Property:
-    name: sphere
-    m_serializedType:
-      m_SerializableType: UnityEditor.VFX.Sphere, Assembly-CSharp-Editor-testable,
-        Version=0.0.0.0, Culture=neutral, PublicKeyToken=null
-    attributes: []
+--- !u!114 &114081945902699322
+MonoBehaviour:
+  m_ObjectHideFlags: 1
+  m_PrefabParentObject: {fileID: 0}
+  m_PrefabInternal: {fileID: 0}
+  m_GameObject: {fileID: 0}
+  m_Enabled: 1
+  m_EditorHideFlags: 0
+  m_Script: {fileID: 11500000, guid: f780aa281814f9842a7c076d436932e7, type: 3}
+  m_Name: VFXSlotFloat
+  m_EditorClassIdentifier: 
+  m_Parent: {fileID: 114589956495009732}
+  m_Children: []
+  m_UIPosition: {x: 0, y: 0}
+  m_UICollapsed: 1
+  m_UISuperCollapsed: 0
+  m_MasterSlot: {fileID: 114589956495009732}
+  m_MasterData:
+    m_Owner: {fileID: 0}
+    m_Value:
+      m_Type:
+        m_SerializableType: 
+      m_SerializableObject: 
+  m_Property:
+    name: arc
+    m_serializedType:
+      m_SerializableType: System.Single, mscorlib, Version=2.0.0.0, Culture=neutral,
+        PublicKeyToken=b77a5c561934e089
+    attributes:
+    - m_Type: 3
+      m_Min: -Infinity
+      m_Max: Infinity
+      m_Tooltip: Controls how much of the sphere is used.
+    - m_Type: 0
+      m_Min: 0
+      m_Max: 6.2831855
+      m_Tooltip: 
+    - m_Type: 4
+      m_Min: -Infinity
+      m_Max: Infinity
+      m_Tooltip: 
   m_Direction: 0
   m_LinkedSlots: []
 --- !u!114 &114083282803715142
@@ -322,6 +332,44 @@
       m_SerializableType: UnityEditor.VFX.Position, Assembly-CSharp-Editor-testable,
         Version=0.0.0.0, Culture=neutral, PublicKeyToken=null
     attributes: []
+  m_Direction: 0
+  m_LinkedSlots: []
+--- !u!114 &114103822428470506
+MonoBehaviour:
+  m_ObjectHideFlags: 1
+  m_PrefabParentObject: {fileID: 0}
+  m_PrefabInternal: {fileID: 0}
+  m_GameObject: {fileID: 0}
+  m_Enabled: 1
+  m_EditorHideFlags: 0
+  m_Script: {fileID: 11500000, guid: ac39bd03fca81b849929b9c966f1836a, type: 3}
+  m_Name: VFXSlotFloat3
+  m_EditorClassIdentifier: 
+  m_Parent: {fileID: 114589956495009732}
+  m_Children:
+  - {fileID: 114550518975982552}
+  - {fileID: 114966761428535848}
+  - {fileID: 114735041447438772}
+  m_UIPosition: {x: 0, y: 0}
+  m_UICollapsed: 1
+  m_UISuperCollapsed: 0
+  m_MasterSlot: {fileID: 114589956495009732}
+  m_MasterData:
+    m_Owner: {fileID: 0}
+    m_Value:
+      m_Type:
+        m_SerializableType: 
+      m_SerializableObject: 
+  m_Property:
+    name: center
+    m_serializedType:
+      m_SerializableType: UnityEngine.Vector3, UnityEngine.CoreModule, Version=0.0.0.0,
+        Culture=neutral, PublicKeyToken=null
+    attributes:
+    - m_Type: 3
+      m_Min: -Infinity
+      m_Max: Infinity
+      m_Tooltip: The centre of the sphere.
   m_Direction: 0
   m_LinkedSlots: []
 --- !u!114 &114139261097856136
@@ -395,7 +443,7 @@
   m_UICollapsed: 0
   m_UISuperCollapsed: 0
   m_InputSlots:
-  - {fileID: 114572346970704936}
+  - {fileID: 114589956495009732}
   - {fileID: 114697155884213714}
   m_OutputSlots: []
   m_Disabled: 0
@@ -1097,37 +1145,6 @@
     attributes: []
   m_Direction: 0
   m_LinkedSlots: []
---- !u!114 &114335991459994144
-MonoBehaviour:
-  m_ObjectHideFlags: 1
-  m_PrefabParentObject: {fileID: 0}
-  m_PrefabInternal: {fileID: 0}
-  m_GameObject: {fileID: 0}
-  m_Enabled: 1
-  m_EditorHideFlags: 0
-  m_Script: {fileID: 11500000, guid: f780aa281814f9842a7c076d436932e7, type: 3}
-  m_Name: VFXSlotFloat
-  m_EditorClassIdentifier: 
-  m_Parent: {fileID: 114535191061392990}
-  m_Children: []
-  m_UIPosition: {x: 0, y: 0}
-  m_UICollapsed: 1
-  m_UISuperCollapsed: 0
-  m_MasterSlot: {fileID: 114572346970704936}
-  m_MasterData:
-    m_Owner: {fileID: 0}
-    m_Value:
-      m_Type:
-        m_SerializableType: 
-      m_SerializableObject: 
-  m_Property:
-    name: x
-    m_serializedType:
-      m_SerializableType: System.Single, mscorlib, Version=2.0.0.0, Culture=neutral,
-        PublicKeyToken=b77a5c561934e089
-    attributes: []
-  m_Direction: 0
-  m_LinkedSlots: []
 --- !u!114 &114340594850124424
 MonoBehaviour:
   m_ObjectHideFlags: 1
@@ -1404,41 +1421,6 @@
   m_Direction: 0
   m_LinkedSlots:
   - {fileID: 114045286643029058}
---- !u!114 &114409378629630368
-MonoBehaviour:
-  m_ObjectHideFlags: 1
-  m_PrefabParentObject: {fileID: 0}
-  m_PrefabInternal: {fileID: 0}
-  m_GameObject: {fileID: 0}
-  m_Enabled: 1
-  m_EditorHideFlags: 0
-  m_Script: {fileID: 11500000, guid: f780aa281814f9842a7c076d436932e7, type: 3}
-  m_Name: VFXSlotFloat
-  m_EditorClassIdentifier: 
-  m_Parent: {fileID: 114075922035523854}
-  m_Children: []
-  m_UIPosition: {x: 0, y: 0}
-  m_UICollapsed: 1
-  m_UISuperCollapsed: 0
-  m_MasterSlot: {fileID: 114572346970704936}
-  m_MasterData:
-    m_Owner: {fileID: 0}
-    m_Value:
-      m_Type:
-        m_SerializableType: 
-      m_SerializableObject: 
-  m_Property:
-    name: radius
-    m_serializedType:
-      m_SerializableType: System.Single, mscorlib, Version=2.0.0.0, Culture=neutral,
-        PublicKeyToken=b77a5c561934e089
-    attributes:
-    - m_Type: 3
-      m_Min: -Infinity
-      m_Max: Infinity
-      m_Tooltip: The radius of the sphere.
-  m_Direction: 0
-  m_LinkedSlots: []
 --- !u!114 &114411481055189568
 MonoBehaviour:
   m_ObjectHideFlags: 1
@@ -1460,37 +1442,6 @@
   - {fileID: 114332903524691686}
   m_OutputSlots:
   - {fileID: 114266424075819692}
---- !u!114 &114428627751516302
-MonoBehaviour:
-  m_ObjectHideFlags: 1
-  m_PrefabParentObject: {fileID: 0}
-  m_PrefabInternal: {fileID: 0}
-  m_GameObject: {fileID: 0}
-  m_Enabled: 1
-  m_EditorHideFlags: 0
-  m_Script: {fileID: 11500000, guid: f780aa281814f9842a7c076d436932e7, type: 3}
-  m_Name: VFXSlotFloat
-  m_EditorClassIdentifier: 
-  m_Parent: {fileID: 114535191061392990}
-  m_Children: []
-  m_UIPosition: {x: 0, y: 0}
-  m_UICollapsed: 1
-  m_UISuperCollapsed: 0
-  m_MasterSlot: {fileID: 114572346970704936}
-  m_MasterData:
-    m_Owner: {fileID: 0}
-    m_Value:
-      m_Type:
-        m_SerializableType: 
-      m_SerializableObject: 
-  m_Property:
-    name: y
-    m_serializedType:
-      m_SerializableType: System.Single, mscorlib, Version=2.0.0.0, Culture=neutral,
-        PublicKeyToken=b77a5c561934e089
-    attributes: []
-  m_Direction: 0
-  m_LinkedSlots: []
 --- !u!114 &114430549975524902
 MonoBehaviour:
   m_ObjectHideFlags: 1
@@ -1793,44 +1744,6 @@
     attributes: []
   m_Direction: 0
   m_LinkedSlots: []
---- !u!114 &114535191061392990
-MonoBehaviour:
-  m_ObjectHideFlags: 1
-  m_PrefabParentObject: {fileID: 0}
-  m_PrefabInternal: {fileID: 0}
-  m_GameObject: {fileID: 0}
-  m_Enabled: 1
-  m_EditorHideFlags: 0
-  m_Script: {fileID: 11500000, guid: ac39bd03fca81b849929b9c966f1836a, type: 3}
-  m_Name: VFXSlotFloat3
-  m_EditorClassIdentifier: 
-  m_Parent: {fileID: 114075922035523854}
-  m_Children:
-  - {fileID: 114335991459994144}
-  - {fileID: 114428627751516302}
-  - {fileID: 114743211165163326}
-  m_UIPosition: {x: 0, y: 0}
-  m_UICollapsed: 1
-  m_UISuperCollapsed: 0
-  m_MasterSlot: {fileID: 114572346970704936}
-  m_MasterData:
-    m_Owner: {fileID: 0}
-    m_Value:
-      m_Type:
-        m_SerializableType: 
-      m_SerializableObject: 
-  m_Property:
-    name: center
-    m_serializedType:
-      m_SerializableType: UnityEngine.Vector3, UnityEngine.CoreModule, Version=0.0.0.0,
-        Culture=neutral, PublicKeyToken=null
-    attributes:
-    - m_Type: 3
-      m_Min: -Infinity
-      m_Max: Infinity
-      m_Tooltip: The centre of the sphere.
-  m_Direction: 0
-  m_LinkedSlots: []
 --- !u!114 &114537105779611658
 MonoBehaviour:
   m_ObjectHideFlags: 1
@@ -1932,6 +1845,37 @@
   m_Direction: 0
   m_LinkedSlots:
   - {fileID: 114287871694759918}
+--- !u!114 &114550518975982552
+MonoBehaviour:
+  m_ObjectHideFlags: 1
+  m_PrefabParentObject: {fileID: 0}
+  m_PrefabInternal: {fileID: 0}
+  m_GameObject: {fileID: 0}
+  m_Enabled: 1
+  m_EditorHideFlags: 0
+  m_Script: {fileID: 11500000, guid: f780aa281814f9842a7c076d436932e7, type: 3}
+  m_Name: VFXSlotFloat
+  m_EditorClassIdentifier: 
+  m_Parent: {fileID: 114103822428470506}
+  m_Children: []
+  m_UIPosition: {x: 0, y: 0}
+  m_UICollapsed: 1
+  m_UISuperCollapsed: 0
+  m_MasterSlot: {fileID: 114589956495009732}
+  m_MasterData:
+    m_Owner: {fileID: 0}
+    m_Value:
+      m_Type:
+        m_SerializableType: 
+      m_SerializableObject: 
+  m_Property:
+    name: x
+    m_serializedType:
+      m_SerializableType: System.Single, mscorlib, Version=2.0.0.0, Culture=neutral,
+        PublicKeyToken=b77a5c561934e089
+    attributes: []
+  m_Direction: 0
+  m_LinkedSlots: []
 --- !u!114 &114555362305106232
 MonoBehaviour:
   m_ObjectHideFlags: 1
@@ -2124,7 +2068,109 @@
     attributes: []
   m_Direction: 1
   m_LinkedSlots: []
---- !u!114 &114572346970704936
+--- !u!114 &114582671267284890
+MonoBehaviour:
+  m_ObjectHideFlags: 1
+  m_PrefabParentObject: {fileID: 0}
+  m_PrefabInternal: {fileID: 0}
+  m_GameObject: {fileID: 0}
+  m_Enabled: 1
+  m_EditorHideFlags: 0
+  m_Script: {fileID: 11500000, guid: f780aa281814f9842a7c076d436932e7, type: 3}
+  m_Name: VFXSlotFloat
+  m_EditorClassIdentifier: 
+  m_Parent: {fileID: 114520661121336600}
+  m_Children: []
+  m_UIPosition: {x: 0, y: 0}
+  m_UICollapsed: 1
+  m_UISuperCollapsed: 0
+  m_MasterSlot: {fileID: 114520661121336600}
+  m_MasterData:
+    m_Owner: {fileID: 0}
+    m_Value:
+      m_Type:
+        m_SerializableType: 
+      m_SerializableObject: 
+  m_Property:
+    name: w
+    m_serializedType:
+      m_SerializableType: System.Single, mscorlib, Version=2.0.0.0, Culture=neutral,
+        PublicKeyToken=b77a5c561934e089
+    attributes: []
+  m_Direction: 1
+  m_LinkedSlots: []
+--- !u!114 &114583331557659788
+MonoBehaviour:
+  m_ObjectHideFlags: 1
+  m_PrefabParentObject: {fileID: 0}
+  m_PrefabInternal: {fileID: 0}
+  m_GameObject: {fileID: 0}
+  m_Enabled: 1
+  m_EditorHideFlags: 0
+  m_Script: {fileID: 11500000, guid: ac39bd03fca81b849929b9c966f1836a, type: 3}
+  m_Name: VFXSlotFloat3
+  m_EditorClassIdentifier: 
+  m_Parent: {fileID: 0}
+  m_Children:
+  - {fileID: 114849442983901142}
+  - {fileID: 114201318073856406}
+  - {fileID: 114187836975833114}
+  m_UIPosition: {x: 0, y: 0}
+  m_UICollapsed: 1
+  m_UISuperCollapsed: 0
+  m_MasterSlot: {fileID: 114583331557659788}
+  m_MasterData:
+    m_Owner: {fileID: 114387342680083594}
+    m_Value:
+      m_Type:
+        m_SerializableType: UnityEngine.Vector3, UnityEngine.CoreModule, Version=0.0.0.0,
+          Culture=neutral, PublicKeyToken=null
+      m_SerializableObject: '{"x":1.0,"y":1.0,"z":1.0}'
+  m_Property:
+    name: Color
+    m_serializedType:
+      m_SerializableType: UnityEngine.Vector3, UnityEngine.CoreModule, Version=0.0.0.0,
+        Culture=neutral, PublicKeyToken=null
+    attributes:
+    - m_Type: 5
+      m_Min: -Infinity
+      m_Max: Infinity
+      m_Tooltip: 
+  m_Direction: 0
+  m_LinkedSlots:
+  - {fileID: 114605878397257994}
+--- !u!114 &114585630848792076
+MonoBehaviour:
+  m_ObjectHideFlags: 1
+  m_PrefabParentObject: {fileID: 0}
+  m_PrefabInternal: {fileID: 0}
+  m_GameObject: {fileID: 0}
+  m_Enabled: 1
+  m_EditorHideFlags: 0
+  m_Script: {fileID: 11500000, guid: f780aa281814f9842a7c076d436932e7, type: 3}
+  m_Name: VFXSlotFloat
+  m_EditorClassIdentifier: 
+  m_Parent: {fileID: 114624924747082904}
+  m_Children: []
+  m_UIPosition: {x: 0, y: 0}
+  m_UICollapsed: 1
+  m_UISuperCollapsed: 0
+  m_MasterSlot: {fileID: 114101551670738220}
+  m_MasterData:
+    m_Owner: {fileID: 0}
+    m_Value:
+      m_Type:
+        m_SerializableType: 
+      m_SerializableObject: 
+  m_Property:
+    name: y
+    m_serializedType:
+      m_SerializableType: System.Single, mscorlib, Version=2.0.0.0, Culture=neutral,
+        PublicKeyToken=b77a5c561934e089
+    attributes: []
+  m_Direction: 0
+  m_LinkedSlots: []
+--- !u!114 &114589956495009732
 MonoBehaviour:
   m_ObjectHideFlags: 1
   m_PrefabParentObject: {fileID: 0}
@@ -2137,21 +2183,22 @@
   m_EditorClassIdentifier: 
   m_Parent: {fileID: 0}
   m_Children:
-  - {fileID: 114075922035523854}
-  - {fileID: 114902272568880304}
-  m_UIPosition: {x: 0, y: 0}
-  m_UICollapsed: 1
-  m_UISuperCollapsed: 0
-  m_MasterSlot: {fileID: 114572346970704936}
+  - {fileID: 114103822428470506}
+  - {fileID: 114674863296663900}
+  - {fileID: 114081945902699322}
+  m_UIPosition: {x: 0, y: 0}
+  m_UICollapsed: 1
+  m_UISuperCollapsed: 0
+  m_MasterSlot: {fileID: 114589956495009732}
   m_MasterData:
     m_Owner: {fileID: 114184143179556968}
     m_Value:
       m_Type:
         m_SerializableType: UnityEditor.VFX.ArcSphere, Assembly-CSharp-Editor-testable,
           Version=0.0.0.0, Culture=neutral, PublicKeyToken=null
-      m_SerializableObject: '{"sphere":{"space":0,"center":{"x":0.0,"y":0.0,"z":0.0},"radius":1.0},"arc":6.2831854820251469}'
-  m_Property:
-    name: ArcSphere
+      m_SerializableObject: '{"space":0,"center":{"x":0.0,"y":0.0,"z":0.0},"radius":1.0,"arc":6.2831854820251469}'
+  m_Property:
+    name: Sphere
     m_serializedType:
       m_SerializableType: UnityEditor.VFX.ArcSphere, Assembly-CSharp-Editor-testable,
         Version=0.0.0.0, Culture=neutral, PublicKeyToken=null
@@ -2162,108 +2209,6 @@
       m_Tooltip: The sphere used for positioning particles.
   m_Direction: 0
   m_LinkedSlots: []
---- !u!114 &114582671267284890
-MonoBehaviour:
-  m_ObjectHideFlags: 1
-  m_PrefabParentObject: {fileID: 0}
-  m_PrefabInternal: {fileID: 0}
-  m_GameObject: {fileID: 0}
-  m_Enabled: 1
-  m_EditorHideFlags: 0
-  m_Script: {fileID: 11500000, guid: f780aa281814f9842a7c076d436932e7, type: 3}
-  m_Name: VFXSlotFloat
-  m_EditorClassIdentifier: 
-  m_Parent: {fileID: 114520661121336600}
-  m_Children: []
-  m_UIPosition: {x: 0, y: 0}
-  m_UICollapsed: 1
-  m_UISuperCollapsed: 0
-  m_MasterSlot: {fileID: 114520661121336600}
-  m_MasterData:
-    m_Owner: {fileID: 0}
-    m_Value:
-      m_Type:
-        m_SerializableType: 
-      m_SerializableObject: 
-  m_Property:
-    name: w
-    m_serializedType:
-      m_SerializableType: System.Single, mscorlib, Version=2.0.0.0, Culture=neutral,
-        PublicKeyToken=b77a5c561934e089
-    attributes: []
-  m_Direction: 1
-  m_LinkedSlots: []
---- !u!114 &114583331557659788
-MonoBehaviour:
-  m_ObjectHideFlags: 1
-  m_PrefabParentObject: {fileID: 0}
-  m_PrefabInternal: {fileID: 0}
-  m_GameObject: {fileID: 0}
-  m_Enabled: 1
-  m_EditorHideFlags: 0
-  m_Script: {fileID: 11500000, guid: ac39bd03fca81b849929b9c966f1836a, type: 3}
-  m_Name: VFXSlotFloat3
-  m_EditorClassIdentifier: 
-  m_Parent: {fileID: 0}
-  m_Children:
-  - {fileID: 114849442983901142}
-  - {fileID: 114201318073856406}
-  - {fileID: 114187836975833114}
-  m_UIPosition: {x: 0, y: 0}
-  m_UICollapsed: 1
-  m_UISuperCollapsed: 0
-  m_MasterSlot: {fileID: 114583331557659788}
-  m_MasterData:
-    m_Owner: {fileID: 114387342680083594}
-    m_Value:
-      m_Type:
-        m_SerializableType: UnityEngine.Vector3, UnityEngine.CoreModule, Version=0.0.0.0,
-          Culture=neutral, PublicKeyToken=null
-      m_SerializableObject: '{"x":1.0,"y":1.0,"z":1.0}'
-  m_Property:
-    name: Color
-    m_serializedType:
-      m_SerializableType: UnityEngine.Vector3, UnityEngine.CoreModule, Version=0.0.0.0,
-        Culture=neutral, PublicKeyToken=null
-    attributes:
-    - m_Type: 5
-      m_Min: -Infinity
-      m_Max: Infinity
-      m_Tooltip: 
-  m_Direction: 0
-  m_LinkedSlots:
-  - {fileID: 114605878397257994}
---- !u!114 &114585630848792076
-MonoBehaviour:
-  m_ObjectHideFlags: 1
-  m_PrefabParentObject: {fileID: 0}
-  m_PrefabInternal: {fileID: 0}
-  m_GameObject: {fileID: 0}
-  m_Enabled: 1
-  m_EditorHideFlags: 0
-  m_Script: {fileID: 11500000, guid: f780aa281814f9842a7c076d436932e7, type: 3}
-  m_Name: VFXSlotFloat
-  m_EditorClassIdentifier: 
-  m_Parent: {fileID: 114624924747082904}
-  m_Children: []
-  m_UIPosition: {x: 0, y: 0}
-  m_UICollapsed: 1
-  m_UISuperCollapsed: 0
-  m_MasterSlot: {fileID: 114101551670738220}
-  m_MasterData:
-    m_Owner: {fileID: 0}
-    m_Value:
-      m_Type:
-        m_SerializableType: 
-      m_SerializableObject: 
-  m_Property:
-    name: y
-    m_serializedType:
-      m_SerializableType: System.Single, mscorlib, Version=2.0.0.0, Culture=neutral,
-        PublicKeyToken=b77a5c561934e089
-    attributes: []
-  m_Direction: 0
-  m_LinkedSlots: []
 --- !u!114 &114605878397257994
 MonoBehaviour:
   m_ObjectHideFlags: 1
@@ -2470,6 +2415,41 @@
   - {fileID: 114323310008585670}
   m_OutputSlots:
   - {fileID: 114045286643029058}
+--- !u!114 &114674863296663900
+MonoBehaviour:
+  m_ObjectHideFlags: 1
+  m_PrefabParentObject: {fileID: 0}
+  m_PrefabInternal: {fileID: 0}
+  m_GameObject: {fileID: 0}
+  m_Enabled: 1
+  m_EditorHideFlags: 0
+  m_Script: {fileID: 11500000, guid: f780aa281814f9842a7c076d436932e7, type: 3}
+  m_Name: VFXSlotFloat
+  m_EditorClassIdentifier: 
+  m_Parent: {fileID: 114589956495009732}
+  m_Children: []
+  m_UIPosition: {x: 0, y: 0}
+  m_UICollapsed: 1
+  m_UISuperCollapsed: 0
+  m_MasterSlot: {fileID: 114589956495009732}
+  m_MasterData:
+    m_Owner: {fileID: 0}
+    m_Value:
+      m_Type:
+        m_SerializableType: 
+      m_SerializableObject: 
+  m_Property:
+    name: radius
+    m_serializedType:
+      m_SerializableType: System.Single, mscorlib, Version=2.0.0.0, Culture=neutral,
+        PublicKeyToken=b77a5c561934e089
+    attributes:
+    - m_Type: 3
+      m_Min: -Infinity
+      m_Max: Infinity
+      m_Tooltip: The radius of the sphere.
+  m_Direction: 0
+  m_LinkedSlots: []
 --- !u!114 &114687711517489188
 MonoBehaviour:
   m_ObjectHideFlags: 1
@@ -2716,23 +2696,23 @@
   m_OutputSlots: []
   m_Disabled: 0
   mode: 2
---- !u!114 &114743211165163326
-MonoBehaviour:
-  m_ObjectHideFlags: 1
-  m_PrefabParentObject: {fileID: 0}
-  m_PrefabInternal: {fileID: 0}
-  m_GameObject: {fileID: 0}
-  m_Enabled: 1
-  m_EditorHideFlags: 0
-  m_Script: {fileID: 11500000, guid: f780aa281814f9842a7c076d436932e7, type: 3}
-  m_Name: VFXSlotFloat
-  m_EditorClassIdentifier: 
-  m_Parent: {fileID: 114535191061392990}
-  m_Children: []
-  m_UIPosition: {x: 0, y: 0}
-  m_UICollapsed: 1
-  m_UISuperCollapsed: 0
-  m_MasterSlot: {fileID: 114572346970704936}
+--- !u!114 &114735041447438772
+MonoBehaviour:
+  m_ObjectHideFlags: 1
+  m_PrefabParentObject: {fileID: 0}
+  m_PrefabInternal: {fileID: 0}
+  m_GameObject: {fileID: 0}
+  m_Enabled: 1
+  m_EditorHideFlags: 0
+  m_Script: {fileID: 11500000, guid: f780aa281814f9842a7c076d436932e7, type: 3}
+  m_Name: VFXSlotFloat
+  m_EditorClassIdentifier: 
+  m_Parent: {fileID: 114103822428470506}
+  m_Children: []
+  m_UIPosition: {x: 0, y: 0}
+  m_UICollapsed: 1
+  m_UISuperCollapsed: 0
+  m_MasterSlot: {fileID: 114589956495009732}
   m_MasterData:
     m_Owner: {fileID: 0}
     m_Value:
@@ -3172,49 +3152,6 @@
     - context: {fileID: 114978069437681324}
       slotIndex: 0
   integration: 0
---- !u!114 &114902272568880304
-MonoBehaviour:
-  m_ObjectHideFlags: 1
-  m_PrefabParentObject: {fileID: 0}
-  m_PrefabInternal: {fileID: 0}
-  m_GameObject: {fileID: 0}
-  m_Enabled: 1
-  m_EditorHideFlags: 0
-  m_Script: {fileID: 11500000, guid: f780aa281814f9842a7c076d436932e7, type: 3}
-  m_Name: VFXSlotFloat
-  m_EditorClassIdentifier: 
-  m_Parent: {fileID: 114572346970704936}
-  m_Children: []
-  m_UIPosition: {x: 0, y: 0}
-  m_UICollapsed: 1
-  m_UISuperCollapsed: 0
-  m_MasterSlot: {fileID: 114572346970704936}
-  m_MasterData:
-    m_Owner: {fileID: 0}
-    m_Value:
-      m_Type:
-        m_SerializableType: 
-      m_SerializableObject: 
-  m_Property:
-    name: arc
-    m_serializedType:
-      m_SerializableType: System.Single, mscorlib, Version=2.0.0.0, Culture=neutral,
-        PublicKeyToken=b77a5c561934e089
-    attributes:
-    - m_Type: 3
-      m_Min: -Infinity
-      m_Max: Infinity
-      m_Tooltip: Controls how much of the sphere is used.
-    - m_Type: 0
-      m_Min: 0
-      m_Max: 6.2831855
-      m_Tooltip: 
-    - m_Type: 4
-      m_Min: -Infinity
-      m_Max: Infinity
-      m_Tooltip: 
-  m_Direction: 0
-  m_LinkedSlots: []
 --- !u!114 &114919107248435744
 MonoBehaviour:
   m_ObjectHideFlags: 1
@@ -3413,6 +3350,37 @@
       m_Min: -Infinity
       m_Max: Infinity
       m_Tooltip: The centre of the box.
+  m_Direction: 0
+  m_LinkedSlots: []
+--- !u!114 &114966761428535848
+MonoBehaviour:
+  m_ObjectHideFlags: 1
+  m_PrefabParentObject: {fileID: 0}
+  m_PrefabInternal: {fileID: 0}
+  m_GameObject: {fileID: 0}
+  m_Enabled: 1
+  m_EditorHideFlags: 0
+  m_Script: {fileID: 11500000, guid: f780aa281814f9842a7c076d436932e7, type: 3}
+  m_Name: VFXSlotFloat
+  m_EditorClassIdentifier: 
+  m_Parent: {fileID: 114103822428470506}
+  m_Children: []
+  m_UIPosition: {x: 0, y: 0}
+  m_UICollapsed: 1
+  m_UISuperCollapsed: 0
+  m_MasterSlot: {fileID: 114589956495009732}
+  m_MasterData:
+    m_Owner: {fileID: 0}
+    m_Value:
+      m_Type:
+        m_SerializableType: 
+      m_SerializableObject: 
+  m_Property:
+    name: y
+    m_serializedType:
+      m_SerializableType: System.Single, mscorlib, Version=2.0.0.0, Culture=neutral,
+        PublicKeyToken=b77a5c561934e089
+    attributes: []
   m_Direction: 0
   m_LinkedSlots: []
 --- !u!114 &114975229371508652
@@ -4077,11 +4045,10 @@
       - index: 11
         nameId: uniform_g
       - index: 45
-        nameId: ArcSphere_sphere_center_c
+        nameId: Sphere_center_c
       - index: 48
-        nameId: ArcSphere_sphere_radius_c
+        nameId: Sphere_radius_c
       - index: 49
-<<<<<<< HEAD
         nameId: Sphere_arc_c
       params:
       - index: 44
@@ -4089,22 +4056,13 @@
       - index: 43
         nameId: bounds_size
       processor: {fileID: 7200000, guid: 32367ce6d003ee84aa07e91cda50ac21, type: 3}
-=======
-        nameId: ArcSphere_arc_c
-      params: []
-      processor: {fileID: 7200000, guid: 306cacea27329734696082207e8cd2bb, type: 3}
->>>>>>> 9c7d008d
     - type: 805306368
       buffers:
       - index: 0
         nameId: attributeBuffer
       values: []
       params: []
-<<<<<<< HEAD
       processor: {fileID: 7200000, guid: fa3eff63c7a1253429eb70557708f82d, type: 3}
-=======
-      processor: {fileID: 7200000, guid: 17387005917c8804a87e4f1197d1a6f0, type: 3}
->>>>>>> 9c7d008d
     - type: 1073741825
       buffers:
       - index: 0
@@ -4123,11 +4081,7 @@
       params:
       - index: 0
         nameId: sortPriority
-<<<<<<< HEAD
       processor: {fileID: 4800000, guid: 54d8a63095c139f49baf61ca2d0a3281, type: 3}
-=======
-      processor: {fileID: 4800000, guid: 9b90828b003f3a34e943364b2419d439, type: 3}
->>>>>>> 9c7d008d
   m_Events:
   - name: OnPlay
     playSystems: 00000000
