--- conflicted
+++ resolved
@@ -63,14 +63,9 @@
     path: Assets/VFXTests/16_CullingMode.unity
     guid: ea8e42e55d3d6af4aa67616140b7d0db
   - enabled: 1
-<<<<<<< HEAD
-    path: Assets/VFXTests/17_GPUEvent.unity
-    guid: 44e0626701a714446a970f07b5c5a8cf
-=======
     path: Assets/VFXTests/16_MeshParticles.unity
     guid: a232e64f140510d41bb722d0cdd309f9
   - enabled: 1
     path: Assets/VFXTests/17_SoftParticles.unity
     guid: 7cee47a7259f65d40ac60c5954c583cd
->>>>>>> 198053f0
   m_configObjects: {}