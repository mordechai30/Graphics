%YAML 1.1
%TAG !u! tag:unity3d.com,2011:
--- !u!114 &-5983247608656975408
MonoBehaviour:
  m_ObjectHideFlags: 11
  m_CorrespondingSourceObject: {fileID: 0}
  m_PrefabInstance: {fileID: 0}
  m_PrefabAsset: {fileID: 0}
  m_GameObject: {fileID: 0}
  m_Enabled: 1
  m_EditorHideFlags: 0
  m_Script: {fileID: 11500000, guid: da692e001514ec24dbc4cca1949ff7e8, type: 3}
  m_Name: 
  m_EditorClassIdentifier: 
  version: 7
--- !u!21 &2100000
Material:
  serializedVersion: 6
  m_ObjectHideFlags: 0
  m_CorrespondingSourceObject: {fileID: 0}
  m_PrefabInstance: {fileID: 0}
  m_PrefabAsset: {fileID: 0}
  m_Name: Shader Graphs_StackLit_Spec
  m_Shader: {fileID: -6465566751694194690, guid: 773a8d22ccff99c44bec1fe9be6c74bc,
    type: 3}
  m_ShaderKeywords: _DISABLE_SSR_TRANSPARENT
  m_LightmapFlags: 4
  m_EnableInstancingVariants: 0
  m_DoubleSidedGI: 0
  m_CustomRenderQueue: -1
  stringTagMap:
    MotionVector: User
  disabledShaderPasses:
  - MOTIONVECTORS
  - TransparentBackface
  - TransparentDepthPrepass
  - TransparentDepthPostpass
  m_SavedProperties:
    serializedVersion: 3
    m_TexEnvs:
    - _Texture2DAsset_21ad266ad659433491d0d88247a1f0a2_Out_0:
        m_Texture: {fileID: 2800000, guid: fcecce6d2c9be8d418a27f0658a2210d, type: 3}
        m_Scale: {x: 1, y: 1}
        m_Offset: {x: 0, y: 0}
    - _Texture2DAsset_436BDAD4_Out_0:
        m_Texture: {fileID: 2800000, guid: a720075b2a0ff8440bc021a465769340, type: 3}
        m_Scale: {x: 1, y: 1}
        m_Offset: {x: 0, y: 0}
    - _Texture2DAsset_4cf25eb83ab04ca58b3cd1237db1831b_Out_0:
        m_Texture: {fileID: 2800000, guid: fcecce6d2c9be8d418a27f0658a2210d, type: 3}
        m_Scale: {x: 1, y: 1}
        m_Offset: {x: 0, y: 0}
    - _Texture2DAsset_5B54897F_Out_0:
        m_Texture: {fileID: 2800000, guid: fcecce6d2c9be8d418a27f0658a2210d, type: 3}
        m_Scale: {x: 1, y: 1}
        m_Offset: {x: 0, y: 0}
    - _Texture2DAsset_812c59277c154133a5ba87c4ce589fbd_Out_0:
        m_Texture: {fileID: 2800000, guid: fcecce6d2c9be8d418a27f0658a2210d, type: 3}
        m_Scale: {x: 1, y: 1}
        m_Offset: {x: 0, y: 0}
    - _Texture2DAsset_8bb71299188945078b361674fd4b1d51_Out_0:
        m_Texture: {fileID: 2800000, guid: fcecce6d2c9be8d418a27f0658a2210d, type: 3}
        m_Scale: {x: 1, y: 1}
        m_Offset: {x: 0, y: 0}
    - _Texture2DAsset_c959ba01003d49ee9c24f74ab8c2731b_Out_0:
        m_Texture: {fileID: 2800000, guid: fcecce6d2c9be8d418a27f0658a2210d, type: 3}
        m_Scale: {x: 1, y: 1}
        m_Offset: {x: 0, y: 0}
    m_Floats:
    - _AddPrecomputedVelocity: 0
    - _AlphaCutoffEnable: 0
    - _AlphaDstBlend: 0
    - _AlphaSrcBlend: 1
    - _AlphaToMask: 0
<<<<<<< HEAD
=======
    - _AlphaToMaskInspectorValue: 0
>>>>>>> 0ed3553d
    - _BlendMode: 0
    - _CullMode: 2
    - _CullModeForward: 2
    - _DepthOffsetEnable: 0
    - _DoubleSidedEnable: 0
    - _DoubleSidedNormalMode: 2
    - _DstBlend: 0
    - _EnableBlendModePreserveSpecularLighting: 1
    - _EnableFogOnTransparent: 1
    - _OpaqueCullMode: 2
    - _ReceivesSSR: 1
    - _ReceivesSSRTransparent: 0
    - _RenderQueueType: 1
    - _RequireSplitLighting: 0
    - _SrcBlend: 1
    - _StencilRef: 0
    - _StencilRefDepth: 8
    - _StencilRefDistortionVec: 4
    - _StencilRefGBuffer: 10
    - _StencilRefMV: 40
    - _StencilWriteMask: 6
    - _StencilWriteMaskDepth: 8
    - _StencilWriteMaskDistortionVec: 4
    - _StencilWriteMaskGBuffer: 14
    - _StencilWriteMaskMV: 40
    - _SupportDecals: 1
    - _SurfaceType: 0
    - _TransparentBackfaceEnable: 0
    - _TransparentCullMode: 2
    - _TransparentDepthPostpassEnable: 0
    - _TransparentDepthPrepassEnable: 0
    - _TransparentSortPriority: 0
    - _TransparentWritingMotionVec: 0
    - _TransparentZWrite: 0
    - _UseShadowThreshold: 0
    - _ZTestDepthEqualForOpaque: 3
    - _ZTestGBuffer: 4
    - _ZTestTransparent: 4
    - _ZWrite: 1
    m_Colors:
    - _DoubleSidedConstants: {r: 1, g: 1, b: -1, a: 0}
    - _EmissionColor: {r: 1, g: 1, b: 1, a: 1}
  m_BuildTextureStacks: []<|MERGE_RESOLUTION|>--- conflicted
+++ resolved
@@ -46,10 +46,6 @@
         m_Texture: {fileID: 2800000, guid: a720075b2a0ff8440bc021a465769340, type: 3}
         m_Scale: {x: 1, y: 1}
         m_Offset: {x: 0, y: 0}
-    - _Texture2DAsset_4cf25eb83ab04ca58b3cd1237db1831b_Out_0:
-        m_Texture: {fileID: 2800000, guid: fcecce6d2c9be8d418a27f0658a2210d, type: 3}
-        m_Scale: {x: 1, y: 1}
-        m_Offset: {x: 0, y: 0}
     - _Texture2DAsset_5B54897F_Out_0:
         m_Texture: {fileID: 2800000, guid: fcecce6d2c9be8d418a27f0658a2210d, type: 3}
         m_Scale: {x: 1, y: 1}
@@ -72,10 +68,7 @@
     - _AlphaDstBlend: 0
     - _AlphaSrcBlend: 1
     - _AlphaToMask: 0
-<<<<<<< HEAD
-=======
     - _AlphaToMaskInspectorValue: 0
->>>>>>> 0ed3553d
     - _BlendMode: 0
     - _CullMode: 2
     - _CullModeForward: 2
