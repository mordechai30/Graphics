%YAML 1.1
%TAG !u! tag:unity3d.com,2011:
--- !u!114 &-2822357447381326767
MonoBehaviour:
  m_ObjectHideFlags: 11
  m_CorrespondingSourceObject: {fileID: 0}
  m_PrefabInstance: {fileID: 0}
  m_PrefabAsset: {fileID: 0}
  m_GameObject: {fileID: 0}
  m_Enabled: 1
  m_EditorHideFlags: 0
  m_Script: {fileID: 11500000, guid: da692e001514ec24dbc4cca1949ff7e8, type: 3}
  m_Name: 
  m_EditorClassIdentifier: 
  version: 7
--- !u!21 &2100000
Material:
  serializedVersion: 6
  m_ObjectHideFlags: 0
  m_CorrespondingSourceObject: {fileID: 0}
  m_PrefabInstance: {fileID: 0}
  m_PrefabAsset: {fileID: 0}
  m_Name: Shader Graphs_StackLit_DualSpecLobe_Hazy
  m_Shader: {fileID: -6465566751694194690, guid: dab0c07eb05c4284c97b9afd167ce61d,
    type: 3}
  m_ShaderKeywords: _DISABLE_SSR_TRANSPARENT
  m_LightmapFlags: 4
  m_EnableInstancingVariants: 0
  m_DoubleSidedGI: 0
  m_CustomRenderQueue: -1
  stringTagMap:
    MotionVector: User
  disabledShaderPasses:
  - MOTIONVECTORS
  - TransparentBackface
  - TransparentDepthPrepass
  - TransparentDepthPostpass
  m_SavedProperties:
    serializedVersion: 3
    m_TexEnvs:
<<<<<<< HEAD
    - _Texture2DAsset_39221a1664e14ad586c5bc4c9e57b3d1_Out_0:
=======
    - _Texture2DAsset_0df1e5ce0e264b65bda2bc3df229f458_Out_0:
        m_Texture: {fileID: 2800000, guid: a720075b2a0ff8440bc021a465769340, type: 3}
        m_Scale: {x: 1, y: 1}
        m_Offset: {x: 0, y: 0}
    - _Texture2DAsset_12480c2eedde4cb5b62850b40542d4b4_Out_0:
        m_Texture: {fileID: 2800000, guid: a720075b2a0ff8440bc021a465769340, type: 3}
        m_Scale: {x: 1, y: 1}
        m_Offset: {x: 0, y: 0}
    - _Texture2DAsset_1c6360d7d4ce4849be8e06c4d23f5224_Out_0:
>>>>>>> 0ed3553d
        m_Texture: {fileID: 2800000, guid: fcecce6d2c9be8d418a27f0658a2210d, type: 3}
        m_Scale: {x: 1, y: 1}
        m_Offset: {x: 0, y: 0}
    - _Texture2DAsset_436BDAD4_Out_0:
        m_Texture: {fileID: 2800000, guid: a720075b2a0ff8440bc021a465769340, type: 3}
        m_Scale: {x: 1, y: 1}
        m_Offset: {x: 0, y: 0}
    - _Texture2DAsset_5B54897F_Out_0:
        m_Texture: {fileID: 2800000, guid: fcecce6d2c9be8d418a27f0658a2210d, type: 3}
        m_Scale: {x: 1, y: 1}
        m_Offset: {x: 0, y: 0}
<<<<<<< HEAD
    - _Texture2DAsset_e188e618cefa4208818d040d613554a1_Out_0:
=======
    - _Texture2DAsset_636ef4831e0a4b92b617820b3846bd96_Out_0:
        m_Texture: {fileID: 2800000, guid: a720075b2a0ff8440bc021a465769340, type: 3}
        m_Scale: {x: 1, y: 1}
        m_Offset: {x: 0, y: 0}
    - _Texture2DAsset_6566c106ac1248eab87399420838b24a_Out_0:
        m_Texture: {fileID: 2800000, guid: fcecce6d2c9be8d418a27f0658a2210d, type: 3}
        m_Scale: {x: 1, y: 1}
        m_Offset: {x: 0, y: 0}
    - _Texture2DAsset_9795832b7b45414fbd052c9002ebbcdc_Out_0:
        m_Texture: {fileID: 2800000, guid: fcecce6d2c9be8d418a27f0658a2210d, type: 3}
        m_Scale: {x: 1, y: 1}
        m_Offset: {x: 0, y: 0}
    - _Texture2DAsset_9f0d078d5869405fb79b8f768255976d_Out_0:
        m_Texture: {fileID: 2800000, guid: fcecce6d2c9be8d418a27f0658a2210d, type: 3}
        m_Scale: {x: 1, y: 1}
        m_Offset: {x: 0, y: 0}
    - _Texture2DAsset_c4b2baee00694e5685ea4e62d1f491bb_Out_0:
>>>>>>> 0ed3553d
        m_Texture: {fileID: 2800000, guid: a720075b2a0ff8440bc021a465769340, type: 3}
        m_Scale: {x: 1, y: 1}
        m_Offset: {x: 0, y: 0}
    m_Floats:
    - _AddPrecomputedVelocity: 0
    - _AlphaCutoffEnable: 0
    - _AlphaDstBlend: 0
    - _AlphaSrcBlend: 1
    - _AlphaToMask: 0
<<<<<<< HEAD
=======
    - _AlphaToMaskInspectorValue: 0
>>>>>>> 0ed3553d
    - _BlendMode: 0
    - _CullMode: 2
    - _CullModeForward: 2
    - _DepthOffsetEnable: 0
    - _DoubleSidedEnable: 0
    - _DoubleSidedNormalMode: 2
    - _DstBlend: 0
    - _EnableBlendModePreserveSpecularLighting: 1
    - _EnableFogOnTransparent: 1
    - _OpaqueCullMode: 2
    - _ReceivesSSR: 1
    - _ReceivesSSRTransparent: 0
    - _RenderQueueType: 1
    - _RequireSplitLighting: 0
    - _SrcBlend: 1
    - _StencilRef: 0
    - _StencilRefDepth: 8
    - _StencilRefDistortionVec: 4
    - _StencilRefGBuffer: 10
    - _StencilRefMV: 40
    - _StencilWriteMask: 6
    - _StencilWriteMaskDepth: 8
    - _StencilWriteMaskDistortionVec: 4
    - _StencilWriteMaskGBuffer: 14
    - _StencilWriteMaskMV: 40
    - _SupportDecals: 1
    - _SurfaceType: 0
    - _TransparentBackfaceEnable: 0
    - _TransparentCullMode: 2
    - _TransparentDepthPostpassEnable: 0
    - _TransparentDepthPrepassEnable: 0
    - _TransparentSortPriority: 0
    - _TransparentWritingMotionVec: 0
    - _TransparentZWrite: 0
    - _UseShadowThreshold: 0
    - _ZTestDepthEqualForOpaque: 3
    - _ZTestGBuffer: 4
    - _ZTestTransparent: 4
    - _ZWrite: 1
    m_Colors:
    - _DoubleSidedConstants: {r: 1, g: 1, b: -1, a: 0}
    - _EmissionColor: {r: 1, g: 1, b: 1, a: 1}
  m_BuildTextureStacks: []<|MERGE_RESOLUTION|>--- conflicted
+++ resolved
@@ -38,9 +38,6 @@
   m_SavedProperties:
     serializedVersion: 3
     m_TexEnvs:
-<<<<<<< HEAD
-    - _Texture2DAsset_39221a1664e14ad586c5bc4c9e57b3d1_Out_0:
-=======
     - _Texture2DAsset_0df1e5ce0e264b65bda2bc3df229f458_Out_0:
         m_Texture: {fileID: 2800000, guid: a720075b2a0ff8440bc021a465769340, type: 3}
         m_Scale: {x: 1, y: 1}
@@ -50,7 +47,6 @@
         m_Scale: {x: 1, y: 1}
         m_Offset: {x: 0, y: 0}
     - _Texture2DAsset_1c6360d7d4ce4849be8e06c4d23f5224_Out_0:
->>>>>>> 0ed3553d
         m_Texture: {fileID: 2800000, guid: fcecce6d2c9be8d418a27f0658a2210d, type: 3}
         m_Scale: {x: 1, y: 1}
         m_Offset: {x: 0, y: 0}
@@ -62,9 +58,6 @@
         m_Texture: {fileID: 2800000, guid: fcecce6d2c9be8d418a27f0658a2210d, type: 3}
         m_Scale: {x: 1, y: 1}
         m_Offset: {x: 0, y: 0}
-<<<<<<< HEAD
-    - _Texture2DAsset_e188e618cefa4208818d040d613554a1_Out_0:
-=======
     - _Texture2DAsset_636ef4831e0a4b92b617820b3846bd96_Out_0:
         m_Texture: {fileID: 2800000, guid: a720075b2a0ff8440bc021a465769340, type: 3}
         m_Scale: {x: 1, y: 1}
@@ -82,7 +75,6 @@
         m_Scale: {x: 1, y: 1}
         m_Offset: {x: 0, y: 0}
     - _Texture2DAsset_c4b2baee00694e5685ea4e62d1f491bb_Out_0:
->>>>>>> 0ed3553d
         m_Texture: {fileID: 2800000, guid: a720075b2a0ff8440bc021a465769340, type: 3}
         m_Scale: {x: 1, y: 1}
         m_Offset: {x: 0, y: 0}
@@ -92,10 +84,7 @@
     - _AlphaDstBlend: 0
     - _AlphaSrcBlend: 1
     - _AlphaToMask: 0
-<<<<<<< HEAD
-=======
     - _AlphaToMaskInspectorValue: 0
->>>>>>> 0ed3553d
     - _BlendMode: 0
     - _CullMode: 2
     - _CullModeForward: 2
