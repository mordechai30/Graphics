--- conflicted
+++ resolved
@@ -38,13 +38,8 @@
   m_SavedProperties:
     serializedVersion: 3
     m_TexEnvs:
-<<<<<<< HEAD
-    - _Texture2DAsset_2856b3178fae4031b6ebcb8f6d66285b_Out_0:
-        m_Texture: {fileID: 2800000, guid: fcecce6d2c9be8d418a27f0658a2210d, type: 3}
-=======
     - _Texture2DAsset_097d94201efe4530977ad8e01afc51c2_Out_0:
         m_Texture: {fileID: 2800000, guid: a720075b2a0ff8440bc021a465769340, type: 3}
->>>>>>> 0ed3553d
         m_Scale: {x: 1, y: 1}
         m_Offset: {x: 0, y: 0}
     - _Texture2DAsset_436BDAD4_Out_0:
@@ -59,12 +54,6 @@
         m_Texture: {fileID: 2800000, guid: fcecce6d2c9be8d418a27f0658a2210d, type: 3}
         m_Scale: {x: 1, y: 1}
         m_Offset: {x: 0, y: 0}
-<<<<<<< HEAD
-    - _Texture2DAsset_cfa786f5550043ea8b77900374703967_Out_0:
-        m_Texture: {fileID: 2800000, guid: a720075b2a0ff8440bc021a465769340, type: 3}
-        m_Scale: {x: 1, y: 1}
-        m_Offset: {x: 0, y: 0}
-=======
     - _Texture2DAsset_6e23f88188504fb3985adceaa364b4e2_Out_0:
         m_Texture: {fileID: 2800000, guid: a720075b2a0ff8440bc021a465769340, type: 3}
         m_Scale: {x: 1, y: 1}
@@ -89,17 +78,13 @@
         m_Texture: {fileID: 2800000, guid: fcecce6d2c9be8d418a27f0658a2210d, type: 3}
         m_Scale: {x: 1, y: 1}
         m_Offset: {x: 0, y: 0}
->>>>>>> 0ed3553d
     m_Floats:
     - _AddPrecomputedVelocity: 0
     - _AlphaCutoffEnable: 0
     - _AlphaDstBlend: 0
     - _AlphaSrcBlend: 1
     - _AlphaToMask: 0
-<<<<<<< HEAD
-=======
     - _AlphaToMaskInspectorValue: 0
->>>>>>> 0ed3553d
     - _BlendMode: 0
     - _CullMode: 2
     - _CullModeForward: 2
