%YAML 1.1
%TAG !u! tag:unity3d.com,2011:
--- !u!114 &-67571349191336918
MonoBehaviour:
  m_ObjectHideFlags: 11
  m_CorrespondingSourceObject: {fileID: 0}
  m_PrefabInstance: {fileID: 0}
  m_PrefabAsset: {fileID: 0}
  m_GameObject: {fileID: 0}
  m_Enabled: 1
  m_EditorHideFlags: 0
  m_Script: {fileID: 11500000, guid: da692e001514ec24dbc4cca1949ff7e8, type: 3}
  m_Name: 
  m_EditorClassIdentifier: 
  version: 7
--- !u!21 &2100000
Material:
  serializedVersion: 6
  m_ObjectHideFlags: 0
  m_CorrespondingSourceObject: {fileID: 0}
  m_PrefabInstance: {fileID: 0}
  m_PrefabAsset: {fileID: 0}
  m_Name: Shader Graphs_Lit_Iridescence
  m_Shader: {fileID: -6465566751694194690, guid: 0203eb1b8200f9442ad05836034d13d1,
    type: 3}
  m_ShaderKeywords: 
  m_LightmapFlags: 4
  m_EnableInstancingVariants: 0
  m_DoubleSidedGI: 0
  m_CustomRenderQueue: -1
  stringTagMap:
    MotionVector: User
  disabledShaderPasses:
  - MOTIONVECTORS
  - TransparentBackface
  - RayTracingPrepass
  - TransparentDepthPrepass
  - TransparentDepthPostpass
  m_SavedProperties:
    serializedVersion: 3
    m_TexEnvs:
    - _Texture2DAsset_224A0831_Out_0:
        m_Texture: {fileID: 2800000, guid: fcecce6d2c9be8d418a27f0658a2210d, type: 3}
        m_Scale: {x: 1, y: 1}
        m_Offset: {x: 0, y: 0}
<<<<<<< HEAD
    - _Texture2DAsset_41061c1f3ba54ee098cf83d29cfe7b01_Out_0:
=======
    - _Texture2DAsset_3f3ad7e3e74c4ea2a4e4a138d1db5aae_Out_0:
        m_Texture: {fileID: 2800000, guid: fcecce6d2c9be8d418a27f0658a2210d, type: 3}
        m_Scale: {x: 1, y: 1}
        m_Offset: {x: 0, y: 0}
    - _Texture2DAsset_c32f4fb437984b02a4990fc2d13048a8_Out_0:
>>>>>>> 0ed3553d
        m_Texture: {fileID: 2800000, guid: fcecce6d2c9be8d418a27f0658a2210d, type: 3}
        m_Scale: {x: 1, y: 1}
        m_Offset: {x: 0, y: 0}
    m_Floats:
    - _AddPrecomputedVelocity: 0
    - _AlphaCutoffEnable: 0
    - _AlphaDstBlend: 0
    - _AlphaSrcBlend: 1
    - _AlphaToMask: 0
<<<<<<< HEAD
=======
    - _AlphaToMaskInspectorValue: 0
>>>>>>> 0ed3553d
    - _BlendMode: 0
    - _CullMode: 2
    - _CullModeForward: 2
    - _DepthOffsetEnable: 0
    - _DoubleSidedEnable: 0
    - _DoubleSidedNormalMode: 2
    - _DstBlend: 0
    - _EnableBlendModePreserveSpecularLighting: 1
    - _EnableFogOnTransparent: 1
    - _OpaqueCullMode: 2
    - _RayTracing: 0
    - _ReceivesSSR: 1
    - _ReceivesSSRTransparent: 1
    - _RenderQueueType: 1
    - _RequireSplitLighting: 0
    - _SrcBlend: 1
    - _StencilRef: 0
    - _StencilRefDepth: 8
    - _StencilRefDistortionVec: 4
    - _StencilRefGBuffer: 10
    - _StencilRefMV: 40
    - _StencilWriteMask: 6
    - _StencilWriteMaskDepth: 8
    - _StencilWriteMaskDistortionVec: 4
    - _StencilWriteMaskGBuffer: 14
    - _StencilWriteMaskMV: 40
    - _SupportDecals: 1
    - _SurfaceType: 0
    - _TransparentBackfaceEnable: 0
    - _TransparentCullMode: 2
    - _TransparentDepthPostpassEnable: 0
    - _TransparentDepthPrepassEnable: 0
    - _TransparentSortPriority: 0
    - _TransparentWritingMotionVec: 0
    - _TransparentZWrite: 0
    - _UseShadowThreshold: 0
    - _ZTestDepthEqualForOpaque: 3
    - _ZTestGBuffer: 4
    - _ZTestTransparent: 4
    - _ZWrite: 1
    m_Colors:
    - _DoubleSidedConstants: {r: 1, g: 1, b: -1, a: 0}
    - _EmissionColor: {r: 1, g: 1, b: 1, a: 1}
  m_BuildTextureStacks: []<|MERGE_RESOLUTION|>--- conflicted
+++ resolved
@@ -43,15 +43,11 @@
         m_Texture: {fileID: 2800000, guid: fcecce6d2c9be8d418a27f0658a2210d, type: 3}
         m_Scale: {x: 1, y: 1}
         m_Offset: {x: 0, y: 0}
-<<<<<<< HEAD
-    - _Texture2DAsset_41061c1f3ba54ee098cf83d29cfe7b01_Out_0:
-=======
     - _Texture2DAsset_3f3ad7e3e74c4ea2a4e4a138d1db5aae_Out_0:
         m_Texture: {fileID: 2800000, guid: fcecce6d2c9be8d418a27f0658a2210d, type: 3}
         m_Scale: {x: 1, y: 1}
         m_Offset: {x: 0, y: 0}
     - _Texture2DAsset_c32f4fb437984b02a4990fc2d13048a8_Out_0:
->>>>>>> 0ed3553d
         m_Texture: {fileID: 2800000, guid: fcecce6d2c9be8d418a27f0658a2210d, type: 3}
         m_Scale: {x: 1, y: 1}
         m_Offset: {x: 0, y: 0}
@@ -61,10 +57,7 @@
     - _AlphaDstBlend: 0
     - _AlphaSrcBlend: 1
     - _AlphaToMask: 0
-<<<<<<< HEAD
-=======
     - _AlphaToMaskInspectorValue: 0
->>>>>>> 0ed3553d
     - _BlendMode: 0
     - _CullMode: 2
     - _CullModeForward: 2
