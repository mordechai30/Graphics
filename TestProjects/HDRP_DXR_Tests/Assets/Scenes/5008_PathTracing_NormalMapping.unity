%YAML 1.1
%TAG !u! tag:unity3d.com,2011:
--- !u!29 &1
OcclusionCullingSettings:
  m_ObjectHideFlags: 0
  serializedVersion: 2
  m_OcclusionBakeSettings:
    smallestOccluder: 5
    smallestHole: 0.25
    backfaceThreshold: 100
  m_SceneGUID: 00000000000000000000000000000000
  m_OcclusionCullingData: {fileID: 0}
--- !u!104 &2
RenderSettings:
  m_ObjectHideFlags: 0
  serializedVersion: 9
  m_Fog: 0
  m_FogColor: {r: 0.5, g: 0.5, b: 0.5, a: 1}
  m_FogMode: 3
  m_FogDensity: 0.01
  m_LinearFogStart: 0
  m_LinearFogEnd: 300
  m_AmbientSkyColor: {r: 0.212, g: 0.227, b: 0.259, a: 1}
  m_AmbientEquatorColor: {r: 0.114, g: 0.125, b: 0.133, a: 1}
  m_AmbientGroundColor: {r: 0.047, g: 0.043, b: 0.035, a: 1}
  m_AmbientIntensity: 1
  m_AmbientMode: 0
  m_SubtractiveShadowColor: {r: 0.42, g: 0.478, b: 0.627, a: 1}
  m_SkyboxMaterial: {fileID: 0}
  m_HaloStrength: 0.5
  m_FlareStrength: 1
  m_FlareFadeSpeed: 3
  m_HaloTexture: {fileID: 0}
  m_SpotCookie: {fileID: 10001, guid: 0000000000000000e000000000000000, type: 0}
  m_DefaultReflectionMode: 0
  m_DefaultReflectionResolution: 128
  m_ReflectionBounces: 1
  m_ReflectionIntensity: 1
  m_CustomReflection: {fileID: 0}
  m_Sun: {fileID: 0}
<<<<<<< HEAD
  m_IndirectSpecularColor: {r: 0, g: 0, b: 0, a: 1}
=======
  m_IndirectSpecularColor: {r: 0.33339566, g: 0.49941906, b: 0.8330078, a: 1}
>>>>>>> d328b257
  m_UseRadianceAmbientProbe: 0
--- !u!157 &3
LightmapSettings:
  m_ObjectHideFlags: 0
  serializedVersion: 12
  m_GIWorkflowMode: 1
  m_GISettings:
    serializedVersion: 2
    m_BounceScale: 1
    m_IndirectOutputScale: 1
    m_AlbedoBoost: 1
    m_EnvironmentLightingMode: 0
    m_EnableBakedLightmaps: 1
    m_EnableRealtimeLightmaps: 0
  m_LightmapEditorSettings:
    serializedVersion: 12
    m_Resolution: 2
    m_BakeResolution: 40
    m_AtlasSize: 1024
    m_AO: 0
    m_AOMaxDistance: 1
    m_CompAOExponent: 1
    m_CompAOExponentDirect: 0
    m_ExtractAmbientOcclusion: 0
    m_Padding: 2
    m_LightmapParameters: {fileID: 0}
    m_LightmapsBakeMode: 1
    m_TextureCompression: 1
    m_FinalGather: 0
    m_FinalGatherFiltering: 1
    m_FinalGatherRayCount: 256
    m_ReflectionCompression: 2
    m_MixedBakeMode: 2
    m_BakeBackend: 1
    m_PVRSampling: 1
    m_PVRDirectSampleCount: 32
    m_PVRSampleCount: 512
    m_PVRBounces: 2
    m_PVREnvironmentSampleCount: 256
    m_PVREnvironmentReferencePointCount: 2048
    m_PVRFilteringMode: 1
    m_PVRDenoiserTypeDirect: 1
    m_PVRDenoiserTypeIndirect: 1
    m_PVRDenoiserTypeAO: 1
    m_PVRFilterTypeDirect: 0
    m_PVRFilterTypeIndirect: 0
    m_PVRFilterTypeAO: 0
    m_PVREnvironmentMIS: 1
    m_PVRCulling: 1
    m_PVRFilteringGaussRadiusDirect: 1
    m_PVRFilteringGaussRadiusIndirect: 5
    m_PVRFilteringGaussRadiusAO: 2
    m_PVRFilteringAtrousPositionSigmaDirect: 0.5
    m_PVRFilteringAtrousPositionSigmaIndirect: 2
    m_PVRFilteringAtrousPositionSigmaAO: 1
    m_ExportTrainingData: 0
    m_TrainingDataDestination: TrainingData
    m_LightProbeSampleCountMultiplier: 4
  m_LightingDataAsset: {fileID: 0}
  m_LightingSettings: {fileID: 4890085278179872738, guid: 75cff76141b29794bacebdcd14283f0e,
    type: 2}
--- !u!196 &4
NavMeshSettings:
  serializedVersion: 2
  m_ObjectHideFlags: 0
  m_BuildSettings:
    serializedVersion: 2
    agentTypeID: 0
    agentRadius: 0.5
    agentHeight: 2
    agentSlope: 45
    agentClimb: 0.4
    ledgeDropHeight: 0
    maxJumpAcrossDistance: 0
    minRegionArea: 2
    manualCellSize: 0
    cellSize: 0.16666667
    manualTileSize: 0
    tileSize: 256
    accuratePlacement: 0
    maxJobWorkers: 0
    preserveTilesOutsideBounds: 0
    debug:
      m_Flags: 0
  m_NavMeshData: {fileID: 0}
--- !u!1 &138594512
GameObject:
  m_ObjectHideFlags: 0
  m_CorrespondingSourceObject: {fileID: 0}
  m_PrefabInstance: {fileID: 0}
  m_PrefabAsset: {fileID: 0}
  serializedVersion: 6
  m_Component:
  - component: {fileID: 138594516}
  - component: {fileID: 138594515}
  - component: {fileID: 138594514}
  - component: {fileID: 138594513}
  m_Layer: 0
  m_Name: Ground
  m_TagString: Untagged
  m_Icon: {fileID: 0}
  m_NavMeshLayer: 0
  m_StaticEditorFlags: 0
  m_IsActive: 1
--- !u!64 &138594513
MeshCollider:
  m_ObjectHideFlags: 0
  m_CorrespondingSourceObject: {fileID: 0}
  m_PrefabInstance: {fileID: 0}
  m_PrefabAsset: {fileID: 0}
  m_GameObject: {fileID: 138594512}
  m_Material: {fileID: 0}
  m_IsTrigger: 0
  m_Enabled: 1
  serializedVersion: 4
  m_Convex: 0
  m_CookingOptions: 30
  m_Mesh: {fileID: 10209, guid: 0000000000000000e000000000000000, type: 0}
--- !u!23 &138594514
MeshRenderer:
  m_ObjectHideFlags: 0
  m_CorrespondingSourceObject: {fileID: 0}
  m_PrefabInstance: {fileID: 0}
  m_PrefabAsset: {fileID: 0}
  m_GameObject: {fileID: 138594512}
  m_Enabled: 1
  m_CastShadows: 1
  m_ReceiveShadows: 1
  m_DynamicOccludee: 1
  m_StaticShadowCaster: 0
  m_MotionVectors: 1
  m_LightProbeUsage: 1
  m_ReflectionProbeUsage: 1
  m_RayTracingMode: 2
  m_RayTraceProcedural: 0
  m_RenderingLayerMask: 1
  m_RendererPriority: 0
  m_Materials:
  - {fileID: 2100000, guid: 96d64bb798b964246a7304d583a0d03e, type: 2}
  m_StaticBatchInfo:
    firstSubMesh: 0
    subMeshCount: 0
  m_StaticBatchRoot: {fileID: 0}
  m_ProbeAnchor: {fileID: 0}
  m_LightProbeVolumeOverride: {fileID: 0}
  m_ScaleInLightmap: 1
  m_ReceiveGI: 1
  m_PreserveUVs: 0
  m_IgnoreNormalsForChartDetection: 0
  m_ImportantGI: 0
  m_StitchLightmapSeams: 1
  m_SelectedEditorRenderState: 3
  m_MinimumChartSize: 4
  m_AutoUVMaxDistance: 0.5
  m_AutoUVMaxAngle: 89
  m_LightmapParameters: {fileID: 0}
  m_SortingLayerID: 0
  m_SortingLayer: 0
  m_SortingOrder: 0
  m_AdditionalVertexStreams: {fileID: 0}
--- !u!33 &138594515
MeshFilter:
  m_ObjectHideFlags: 0
  m_CorrespondingSourceObject: {fileID: 0}
  m_PrefabInstance: {fileID: 0}
  m_PrefabAsset: {fileID: 0}
  m_GameObject: {fileID: 138594512}
  m_Mesh: {fileID: 10209, guid: 0000000000000000e000000000000000, type: 0}
--- !u!4 &138594516
Transform:
  m_ObjectHideFlags: 0
  m_CorrespondingSourceObject: {fileID: 0}
  m_PrefabInstance: {fileID: 0}
  m_PrefabAsset: {fileID: 0}
  m_GameObject: {fileID: 138594512}
  m_LocalRotation: {x: -0, y: -0, z: -0, w: 1}
  m_LocalPosition: {x: 0, y: 0, z: 1}
  m_LocalScale: {x: 20, y: 10, z: 10}
  m_Children: []
  m_Father: {fileID: 1882146458}
  m_RootOrder: 1
  m_LocalEulerAnglesHint: {x: 0, y: 0, z: 0}
--- !u!1 &233884141
GameObject:
  m_ObjectHideFlags: 0
  m_CorrespondingSourceObject: {fileID: 0}
  m_PrefabInstance: {fileID: 0}
  m_PrefabAsset: {fileID: 0}
  serializedVersion: 6
  m_Component:
  - component: {fileID: 233884142}
  m_Layer: 0
  m_Name: Texts
  m_TagString: Untagged
  m_Icon: {fileID: 0}
  m_NavMeshLayer: 0
  m_StaticEditorFlags: 0
  m_IsActive: 1
--- !u!4 &233884142
Transform:
  m_ObjectHideFlags: 0
  m_CorrespondingSourceObject: {fileID: 0}
  m_PrefabInstance: {fileID: 0}
  m_PrefabAsset: {fileID: 0}
  m_GameObject: {fileID: 233884141}
  m_LocalRotation: {x: 0, y: 0, z: 0, w: 1}
  m_LocalPosition: {x: 0, y: 0, z: 0}
  m_LocalScale: {x: 1, y: 1, z: 1}
  m_Children:
  - {fileID: 596174286}
  m_Father: {fileID: 0}
  m_RootOrder: 5
  m_LocalEulerAnglesHint: {x: 0, y: 0, z: 0}
--- !u!1 &237343301
GameObject:
  m_ObjectHideFlags: 0
  m_CorrespondingSourceObject: {fileID: 0}
  m_PrefabInstance: {fileID: 0}
  m_PrefabAsset: {fileID: 0}
  serializedVersion: 6
  m_Component:
  - component: {fileID: 237343305}
  - component: {fileID: 237343304}
  - component: {fileID: 237343303}
  - component: {fileID: 237343302}
  m_Layer: 0
  m_Name: Sphere_Smoothness_.25
  m_TagString: Untagged
  m_Icon: {fileID: 0}
  m_NavMeshLayer: 0
  m_StaticEditorFlags: 0
  m_IsActive: 1
--- !u!135 &237343302
SphereCollider:
  m_ObjectHideFlags: 0
  m_CorrespondingSourceObject: {fileID: 0}
  m_PrefabInstance: {fileID: 0}
  m_PrefabAsset: {fileID: 0}
  m_GameObject: {fileID: 237343301}
  m_Material: {fileID: 0}
  m_IsTrigger: 0
  m_Enabled: 1
  serializedVersion: 2
  m_Radius: 0.5
  m_Center: {x: 0, y: 0, z: 0}
--- !u!23 &237343303
MeshRenderer:
  m_ObjectHideFlags: 0
  m_CorrespondingSourceObject: {fileID: 0}
  m_PrefabInstance: {fileID: 0}
  m_PrefabAsset: {fileID: 0}
  m_GameObject: {fileID: 237343301}
  m_Enabled: 1
  m_CastShadows: 1
  m_ReceiveShadows: 1
  m_DynamicOccludee: 1
  m_StaticShadowCaster: 0
  m_MotionVectors: 1
  m_LightProbeUsage: 1
  m_ReflectionProbeUsage: 1
  m_RayTracingMode: 2
  m_RayTraceProcedural: 0
  m_RenderingLayerMask: 257
  m_RendererPriority: 0
  m_Materials:
  - {fileID: 2100000, guid: 3c5ef18527c5c5149ae44ebab54cce79, type: 2}
  m_StaticBatchInfo:
    firstSubMesh: 0
    subMeshCount: 0
  m_StaticBatchRoot: {fileID: 0}
  m_ProbeAnchor: {fileID: 0}
  m_LightProbeVolumeOverride: {fileID: 0}
  m_ScaleInLightmap: 1
  m_ReceiveGI: 1
  m_PreserveUVs: 0
  m_IgnoreNormalsForChartDetection: 0
  m_ImportantGI: 0
  m_StitchLightmapSeams: 1
  m_SelectedEditorRenderState: 3
  m_MinimumChartSize: 4
  m_AutoUVMaxDistance: 0.5
  m_AutoUVMaxAngle: 89
  m_LightmapParameters: {fileID: 0}
  m_SortingLayerID: 0
  m_SortingLayer: 0
  m_SortingOrder: 0
  m_AdditionalVertexStreams: {fileID: 0}
--- !u!33 &237343304
MeshFilter:
  m_ObjectHideFlags: 0
  m_CorrespondingSourceObject: {fileID: 0}
  m_PrefabInstance: {fileID: 0}
  m_PrefabAsset: {fileID: 0}
  m_GameObject: {fileID: 237343301}
  m_Mesh: {fileID: 10207, guid: 0000000000000000e000000000000000, type: 0}
--- !u!4 &237343305
Transform:
  m_ObjectHideFlags: 0
  m_CorrespondingSourceObject: {fileID: 0}
  m_PrefabInstance: {fileID: 0}
  m_PrefabAsset: {fileID: 0}
  m_GameObject: {fileID: 237343301}
  m_LocalRotation: {x: 0, y: 0, z: 0, w: 1}
  m_LocalPosition: {x: 4, y: 0.75, z: 8.5}
  m_LocalScale: {x: 1.5, y: 1.5, z: 1.5}
  m_Children: []
  m_Father: {fileID: 0}
  m_RootOrder: 10
  m_LocalEulerAnglesHint: {x: 0, y: 0, z: 0}
--- !u!1 &277314768
GameObject:
  m_ObjectHideFlags: 0
  m_CorrespondingSourceObject: {fileID: 0}
  m_PrefabInstance: {fileID: 0}
  m_PrefabAsset: {fileID: 0}
  serializedVersion: 6
  m_Component:
  - component: {fileID: 277314771}
  - component: {fileID: 277314770}
  - component: {fileID: 277314769}
  m_Layer: 0
  m_Name: Spot Light
  m_TagString: Untagged
  m_Icon: {fileID: 0}
  m_NavMeshLayer: 0
  m_StaticEditorFlags: 0
  m_IsActive: 1
--- !u!114 &277314769
MonoBehaviour:
  m_ObjectHideFlags: 0
  m_CorrespondingSourceObject: {fileID: 0}
  m_PrefabInstance: {fileID: 0}
  m_PrefabAsset: {fileID: 0}
  m_GameObject: {fileID: 277314768}
  m_Enabled: 1
  m_EditorHideFlags: 0
  m_Script: {fileID: 11500000, guid: 7a68c43fe1f2a47cfa234b5eeaa98012, type: 3}
  m_Name: 
  m_EditorClassIdentifier: 
  m_Intensity: 15915.494
  m_EnableSpotReflector: 0
  m_LuxAtDistance: 1
  m_InnerSpotPercent: 100
  m_SpotIESCutoffPercent: 100
  m_LightDimmer: 1
  m_VolumetricDimmer: 1
  m_LightUnit: 2
  m_FadeDistance: 10000
  m_VolumetricFadeDistance: 10000
  m_AffectDiffuse: 1
  m_AffectSpecular: 1
  m_NonLightmappedOnly: 0
  m_ShapeWidth: 0.5
  m_ShapeHeight: 0.5
  m_AspectRatio: 1
  m_ShapeRadius: 0.001
  m_SoftnessScale: 1
  m_UseCustomSpotLightShadowCone: 0
  m_CustomSpotLightShadowCone: 1
  m_MaxSmoothness: 0.99
  m_ApplyRangeAttenuation: 1
  m_DisplayAreaLightEmissiveMesh: 0
  m_AreaLightCookie: {fileID: 0}
  m_IESPoint: {fileID: 0}
  m_IESSpot: {fileID: 0}
  m_IncludeForRayTracing: 1
  m_AreaLightShadowCone: 120
  m_UseScreenSpaceShadows: 0
  m_InteractsWithSky: 1
  m_AngularDiameter: 0.5
  m_FlareSize: 2
  m_FlareTint: {r: 1, g: 1, b: 1, a: 1}
  m_FlareFalloff: 4
  m_SurfaceTexture: {fileID: 0}
  m_SurfaceTint: {r: 1, g: 1, b: 1, a: 1}
  m_Distance: 1.5e+11
  m_UseRayTracedShadows: 0
  m_NumRayTracingSamples: 4
  m_FilterTracedShadow: 1
  m_FilterSizeTraced: 16
  m_SunLightConeAngle: 0.5
  m_LightShadowRadius: 0.5
  m_SemiTransparentShadow: 0
  m_ColorShadow: 1
  m_DistanceBasedFiltering: 0
  m_EvsmExponent: 15
  m_EvsmLightLeakBias: 0
  m_EvsmVarianceBias: 0.00001
  m_EvsmBlurPasses: 0
  m_LightlayersMask: 1
  m_LinkShadowLayers: 1
  m_ShadowNearPlane: 0.1
  m_BlockerSampleCount: 24
  m_FilterSampleCount: 16
  m_MinFilterSize: 0.1
  m_KernelSize: 5
  m_LightAngle: 1
  m_MaxDepthBias: 0.001
  m_ShadowResolution:
    m_Override: 512
    m_UseOverride: 1
    m_Level: 0
  m_ShadowDimmer: 1
  m_VolumetricShadowDimmer: 1
  m_ShadowFadeDistance: 10000
  m_UseContactShadow:
    m_Override: 0
    m_UseOverride: 1
    m_Level: 0
  m_RayTracedContactShadow: 0
  m_ShadowTint: {r: 0, g: 0, b: 0, a: 1}
  m_PenumbraTint: 0
  m_NormalBias: 0.75
  m_SlopeBias: 0.5
  m_ShadowUpdateMode: 0
  m_AlwaysDrawDynamicShadows: 0
  m_UpdateShadowOnLightMovement: 0
  m_CachedShadowTranslationThreshold: 0.01
  m_CachedShadowAngularThreshold: 0.5
  m_BarnDoorAngle: 90
  m_BarnDoorLength: 0.05
  m_preserveCachedShadow: 0
  m_OnDemandShadowRenderOnPlacement: 1
  m_ShadowCascadeRatios:
  - 0.05
  - 0.2
  - 0.3
  m_ShadowCascadeBorders:
  - 0.2
  - 0.2
  - 0.2
  - 0.2
  m_ShadowAlgorithm: 0
  m_ShadowVariant: 0
  m_ShadowPrecision: 0
  useOldInspector: 0
  useVolumetric: 1
  featuresFoldout: 1
  m_AreaLightEmissiveMeshShadowCastingMode: 0
  m_AreaLightEmissiveMeshMotionVectorGenerationMode: 0
  m_AreaLightEmissiveMeshLayer: -1
  m_Version: 11
  m_ObsoleteShadowResolutionTier: 1
  m_ObsoleteUseShadowQualitySettings: 0
  m_ObsoleteCustomShadowResolution: 512
  m_ObsoleteContactShadows: 0
  m_PointlightHDType: 0
  m_SpotLightShape: 0
  m_AreaLightShape: 0
--- !u!108 &277314770
Light:
  m_ObjectHideFlags: 0
  m_CorrespondingSourceObject: {fileID: 0}
  m_PrefabInstance: {fileID: 0}
  m_PrefabAsset: {fileID: 0}
  m_GameObject: {fileID: 277314768}
  m_Enabled: 1
  serializedVersion: 10
  m_Type: 0
  m_Shape: 0
  m_Color: {r: 1, g: 1, b: 1, a: 1}
  m_Intensity: 15915.494
  m_Range: 100
  m_SpotAngle: 90
  m_InnerSpotAngle: 1
  m_CookieSize: 10
  m_Shadows:
    m_Type: 0
    m_Resolution: -1
    m_CustomResolution: -1
    m_Strength: 1
    m_Bias: 0.05
    m_NormalBias: 0.4
    m_NearPlane: 0.2
    m_CullingMatrixOverride:
      e00: 4
      e01: 0
      e02: 0
      e03: 0
      e10: 0
      e11: 4
      e12: 0
      e13: 0
      e20: 0
      e21: 0
      e22: 0.02002002
      e23: -1.002002
      e30: 0
      e31: 0
      e32: 0
      e33: 1
    m_UseCullingMatrixOverride: 0
  m_Cookie: {fileID: 0}
  m_DrawHalo: 0
  m_Flare: {fileID: 0}
  m_RenderMode: 0
  m_CullingMask:
    serializedVersion: 2
    m_Bits: 4294967295
  m_RenderingLayerMask: 1
  m_Lightmapping: 4
  m_LightShadowCasterMode: 2
  m_AreaSize: {x: 0.5, y: 0.5}
  m_BounceIntensity: 1
  m_ColorTemperature: 6570
  m_UseColorTemperature: 0
  m_BoundingSphereOverride: {x: 0, y: 0, z: 50, w: 50.00125}
  m_UseBoundingSphereOverride: 0
  m_UseViewFrustumForShadowCasterCull: 1
  m_ShadowRadius: 0.001
  m_ShadowAngle: 0
--- !u!4 &277314771
Transform:
  m_ObjectHideFlags: 0
  m_CorrespondingSourceObject: {fileID: 0}
  m_PrefabInstance: {fileID: 0}
  m_PrefabAsset: {fileID: 0}
  m_GameObject: {fileID: 277314768}
  m_LocalRotation: {x: 0.13052616, y: 0, z: 0, w: 0.9914449}
  m_LocalPosition: {x: 1, y: 15, z: -36}
  m_LocalScale: {x: 1, y: 1, z: 1}
  m_Children: []
  m_Father: {fileID: 0}
  m_RootOrder: 3
  m_LocalEulerAnglesHint: {x: 15, y: 0, z: 0}
--- !u!1 &596174283
GameObject:
  m_ObjectHideFlags: 0
  m_CorrespondingSourceObject: {fileID: 0}
  m_PrefabInstance: {fileID: 0}
  m_PrefabAsset: {fileID: 0}
  serializedVersion: 6
  m_Component:
  - component: {fileID: 596174286}
  m_Layer: 0
  m_Name: Legends
  m_TagString: Untagged
  m_Icon: {fileID: 0}
  m_NavMeshLayer: 0
  m_StaticEditorFlags: 0
  m_IsActive: 1
--- !u!4 &596174286
Transform:
  m_ObjectHideFlags: 0
  m_CorrespondingSourceObject: {fileID: 0}
  m_PrefabInstance: {fileID: 0}
  m_PrefabAsset: {fileID: 0}
  m_GameObject: {fileID: 596174283}
  m_LocalRotation: {x: 0.7071068, y: -0, z: -0, w: 0.7071068}
  m_LocalPosition: {x: -13, y: 0.1, z: 10.17}
  m_LocalScale: {x: 1, y: 1, z: 1}
  m_Children:
  - {fileID: 1268343091}
  - {fileID: 910509912}
  - {fileID: 2005624539}
  m_Father: {fileID: 233884142}
  m_RootOrder: 0
  m_LocalEulerAnglesHint: {x: 90, y: 0, z: 0}
--- !u!1 &634879374
GameObject:
  m_ObjectHideFlags: 0
  m_CorrespondingSourceObject: {fileID: 0}
  m_PrefabInstance: {fileID: 0}
  m_PrefabAsset: {fileID: 0}
  serializedVersion: 6
  m_Component:
  - component: {fileID: 634879375}
  - component: {fileID: 634879378}
  - component: {fileID: 634879377}
  - component: {fileID: 634879376}
  m_Layer: 0
  m_Name: Quad 01
  m_TagString: Untagged
  m_Icon: {fileID: 0}
  m_NavMeshLayer: 0
  m_StaticEditorFlags: 0
  m_IsActive: 1
--- !u!4 &634879375
Transform:
  m_ObjectHideFlags: 0
  m_CorrespondingSourceObject: {fileID: 0}
  m_PrefabInstance: {fileID: 0}
  m_PrefabAsset: {fileID: 0}
  m_GameObject: {fileID: 634879374}
  m_LocalRotation: {x: 0, y: 0, z: 0, w: 1}
  m_LocalPosition: {x: 0, y: 0.2, z: 12}
  m_LocalScale: {x: 0.5, y: 0.5, z: 0.5}
  m_Children: []
  m_Father: {fileID: 1882146458}
  m_RootOrder: 2
  m_LocalEulerAnglesHint: {x: 0, y: 0, z: 0}
--- !u!64 &634879376
MeshCollider:
  m_ObjectHideFlags: 0
  m_CorrespondingSourceObject: {fileID: 0}
  m_PrefabInstance: {fileID: 0}
  m_PrefabAsset: {fileID: 0}
  m_GameObject: {fileID: 634879374}
  m_Material: {fileID: 0}
  m_IsTrigger: 0
  m_Enabled: 1
  serializedVersion: 4
  m_Convex: 0
  m_CookingOptions: 30
  m_Mesh: {fileID: 10209, guid: 0000000000000000e000000000000000, type: 0}
--- !u!23 &634879377
MeshRenderer:
  m_ObjectHideFlags: 0
  m_CorrespondingSourceObject: {fileID: 0}
  m_PrefabInstance: {fileID: 0}
  m_PrefabAsset: {fileID: 0}
  m_GameObject: {fileID: 634879374}
  m_Enabled: 1
  m_CastShadows: 1
  m_ReceiveShadows: 1
  m_DynamicOccludee: 1
  m_StaticShadowCaster: 0
  m_MotionVectors: 1
  m_LightProbeUsage: 1
  m_ReflectionProbeUsage: 1
  m_RayTracingMode: 2
  m_RayTraceProcedural: 0
  m_RenderingLayerMask: 1
  m_RendererPriority: 0
  m_Materials:
  - {fileID: 2100000, guid: 29273415c40087445a64c1cbb15b6287, type: 2}
  m_StaticBatchInfo:
    firstSubMesh: 0
    subMeshCount: 0
  m_StaticBatchRoot: {fileID: 0}
  m_ProbeAnchor: {fileID: 0}
  m_LightProbeVolumeOverride: {fileID: 0}
  m_ScaleInLightmap: 1
  m_ReceiveGI: 1
  m_PreserveUVs: 0
  m_IgnoreNormalsForChartDetection: 0
  m_ImportantGI: 0
  m_StitchLightmapSeams: 1
  m_SelectedEditorRenderState: 3
  m_MinimumChartSize: 4
  m_AutoUVMaxDistance: 0.5
  m_AutoUVMaxAngle: 89
  m_LightmapParameters: {fileID: 0}
  m_SortingLayerID: 0
  m_SortingLayer: 0
  m_SortingOrder: 0
  m_AdditionalVertexStreams: {fileID: 0}
--- !u!33 &634879378
MeshFilter:
  m_ObjectHideFlags: 0
  m_CorrespondingSourceObject: {fileID: 0}
  m_PrefabInstance: {fileID: 0}
  m_PrefabAsset: {fileID: 0}
  m_GameObject: {fileID: 634879374}
  m_Mesh: {fileID: 10209, guid: 0000000000000000e000000000000000, type: 0}
--- !u!1 &648018543
GameObject:
  m_ObjectHideFlags: 0
  m_CorrespondingSourceObject: {fileID: 0}
  m_PrefabInstance: {fileID: 0}
  m_PrefabAsset: {fileID: 0}
  serializedVersion: 6
  m_Component:
  - component: {fileID: 648018547}
  - component: {fileID: 648018546}
  - component: {fileID: 648018545}
  - component: {fileID: 648018544}
  m_Layer: 0
  m_Name: Sphere_Smoothness_1
  m_TagString: Untagged
  m_Icon: {fileID: 0}
  m_NavMeshLayer: 0
  m_StaticEditorFlags: 0
  m_IsActive: 1
--- !u!135 &648018544
SphereCollider:
  m_ObjectHideFlags: 0
  m_CorrespondingSourceObject: {fileID: 0}
  m_PrefabInstance: {fileID: 0}
  m_PrefabAsset: {fileID: 0}
  m_GameObject: {fileID: 648018543}
  m_Material: {fileID: 0}
  m_IsTrigger: 0
  m_Enabled: 1
  serializedVersion: 2
  m_Radius: 0.5
  m_Center: {x: 0, y: 0, z: 0}
--- !u!23 &648018545
MeshRenderer:
  m_ObjectHideFlags: 0
  m_CorrespondingSourceObject: {fileID: 0}
  m_PrefabInstance: {fileID: 0}
  m_PrefabAsset: {fileID: 0}
  m_GameObject: {fileID: 648018543}
  m_Enabled: 1
  m_CastShadows: 1
  m_ReceiveShadows: 1
  m_DynamicOccludee: 1
  m_StaticShadowCaster: 0
  m_MotionVectors: 1
  m_LightProbeUsage: 1
  m_ReflectionProbeUsage: 1
  m_RayTracingMode: 2
  m_RayTraceProcedural: 0
  m_RenderingLayerMask: 257
  m_RendererPriority: 0
  m_Materials:
  - {fileID: 2100000, guid: faf33607ada8b3943b6808704599071d, type: 2}
  m_StaticBatchInfo:
    firstSubMesh: 0
    subMeshCount: 0
  m_StaticBatchRoot: {fileID: 0}
  m_ProbeAnchor: {fileID: 0}
  m_LightProbeVolumeOverride: {fileID: 0}
  m_ScaleInLightmap: 1
  m_ReceiveGI: 1
  m_PreserveUVs: 0
  m_IgnoreNormalsForChartDetection: 0
  m_ImportantGI: 0
  m_StitchLightmapSeams: 1
  m_SelectedEditorRenderState: 3
  m_MinimumChartSize: 4
  m_AutoUVMaxDistance: 0.5
  m_AutoUVMaxAngle: 89
  m_LightmapParameters: {fileID: 0}
  m_SortingLayerID: 0
  m_SortingLayer: 0
  m_SortingOrder: 0
  m_AdditionalVertexStreams: {fileID: 0}
--- !u!33 &648018546
MeshFilter:
  m_ObjectHideFlags: 0
  m_CorrespondingSourceObject: {fileID: 0}
  m_PrefabInstance: {fileID: 0}
  m_PrefabAsset: {fileID: 0}
  m_GameObject: {fileID: 648018543}
  m_Mesh: {fileID: 10207, guid: 0000000000000000e000000000000000, type: 0}
--- !u!4 &648018547
Transform:
  m_ObjectHideFlags: 0
  m_CorrespondingSourceObject: {fileID: 0}
  m_PrefabInstance: {fileID: 0}
  m_PrefabAsset: {fileID: 0}
  m_GameObject: {fileID: 648018543}
  m_LocalRotation: {x: 0, y: 0, z: 0, w: 1}
  m_LocalPosition: {x: -6, y: 0.75, z: 8.5}
  m_LocalScale: {x: 1.5, y: 1.5, z: 1.5}
  m_Children: []
  m_Father: {fileID: 0}
  m_RootOrder: 6
  m_LocalEulerAnglesHint: {x: 0, y: 0, z: 0}
--- !u!1 &726446113
GameObject:
  m_ObjectHideFlags: 0
  m_CorrespondingSourceObject: {fileID: 0}
  m_PrefabInstance: {fileID: 0}
  m_PrefabAsset: {fileID: 0}
  serializedVersion: 6
  m_Component:
  - component: {fileID: 726446117}
  - component: {fileID: 726446116}
  - component: {fileID: 726446115}
  - component: {fileID: 726446114}
  m_Layer: 0
  m_Name: Reflection
  m_TagString: Untagged
  m_Icon: {fileID: 0}
  m_NavMeshLayer: 0
  m_StaticEditorFlags: 0
  m_IsActive: 1
--- !u!64 &726446114
MeshCollider:
  m_ObjectHideFlags: 0
  m_CorrespondingSourceObject: {fileID: 0}
  m_PrefabInstance: {fileID: 0}
  m_PrefabAsset: {fileID: 0}
  m_GameObject: {fileID: 726446113}
  m_Material: {fileID: 0}
  m_IsTrigger: 0
  m_Enabled: 1
  serializedVersion: 4
  m_Convex: 0
  m_CookingOptions: 30
  m_Mesh: {fileID: 10209, guid: 0000000000000000e000000000000000, type: 0}
--- !u!23 &726446115
MeshRenderer:
  m_ObjectHideFlags: 0
  m_CorrespondingSourceObject: {fileID: 0}
  m_PrefabInstance: {fileID: 0}
  m_PrefabAsset: {fileID: 0}
  m_GameObject: {fileID: 726446113}
  m_Enabled: 1
  m_CastShadows: 1
  m_ReceiveShadows: 1
  m_DynamicOccludee: 1
  m_StaticShadowCaster: 0
  m_MotionVectors: 1
  m_LightProbeUsage: 1
  m_ReflectionProbeUsage: 1
  m_RayTracingMode: 2
  m_RayTraceProcedural: 0
  m_RenderingLayerMask: 1
  m_RendererPriority: 0
  m_Materials:
  - {fileID: 2100000, guid: 6f80e20985120c84b874c1659d59eec3, type: 2}
  m_StaticBatchInfo:
    firstSubMesh: 0
    subMeshCount: 0
  m_StaticBatchRoot: {fileID: 0}
  m_ProbeAnchor: {fileID: 0}
  m_LightProbeVolumeOverride: {fileID: 0}
  m_ScaleInLightmap: 1
  m_ReceiveGI: 1
  m_PreserveUVs: 0
  m_IgnoreNormalsForChartDetection: 0
  m_ImportantGI: 0
  m_StitchLightmapSeams: 1
  m_SelectedEditorRenderState: 3
  m_MinimumChartSize: 4
  m_AutoUVMaxDistance: 0.5
  m_AutoUVMaxAngle: 89
  m_LightmapParameters: {fileID: 0}
  m_SortingLayerID: 0
  m_SortingLayer: 0
  m_SortingOrder: 0
  m_AdditionalVertexStreams: {fileID: 0}
--- !u!33 &726446116
MeshFilter:
  m_ObjectHideFlags: 0
  m_CorrespondingSourceObject: {fileID: 0}
  m_PrefabInstance: {fileID: 0}
  m_PrefabAsset: {fileID: 0}
  m_GameObject: {fileID: 726446113}
  m_Mesh: {fileID: 10209, guid: 0000000000000000e000000000000000, type: 0}
--- !u!4 &726446117
Transform:
  m_ObjectHideFlags: 0
  m_CorrespondingSourceObject: {fileID: 0}
  m_PrefabInstance: {fileID: 0}
  m_PrefabAsset: {fileID: 0}
  m_GameObject: {fileID: 726446113}
  m_LocalRotation: {x: -0.7071068, y: -0, z: -0, w: 0.7071068}
  m_LocalPosition: {x: 0, y: 7.5, z: 15}
  m_LocalScale: {x: 10, y: 1.5000001, z: 1.5000001}
  m_Children: []
  m_Father: {fileID: 1882146458}
  m_RootOrder: 0
  m_LocalEulerAnglesHint: {x: -90, y: 0, z: 0}
--- !u!1 &848986946
GameObject:
  m_ObjectHideFlags: 0
  m_CorrespondingSourceObject: {fileID: 0}
  m_PrefabInstance: {fileID: 0}
  m_PrefabAsset: {fileID: 0}
  serializedVersion: 6
  m_Component:
  - component: {fileID: 848986950}
  - component: {fileID: 848986949}
  - component: {fileID: 848986948}
  - component: {fileID: 848986947}
  m_Layer: 0
  m_Name: Sphere (4)
  m_TagString: Untagged
  m_Icon: {fileID: 0}
  m_NavMeshLayer: 0
  m_StaticEditorFlags: 0
  m_IsActive: 1
--- !u!135 &848986947
SphereCollider:
  m_ObjectHideFlags: 0
  m_CorrespondingSourceObject: {fileID: 0}
  m_PrefabInstance: {fileID: 0}
  m_PrefabAsset: {fileID: 0}
  m_GameObject: {fileID: 848986946}
  m_Material: {fileID: 0}
  m_IsTrigger: 0
  m_Enabled: 1
  serializedVersion: 2
  m_Radius: 0.5
  m_Center: {x: 0, y: 0, z: 0}
--- !u!23 &848986948
MeshRenderer:
  m_ObjectHideFlags: 0
  m_CorrespondingSourceObject: {fileID: 0}
  m_PrefabInstance: {fileID: 0}
  m_PrefabAsset: {fileID: 0}
  m_GameObject: {fileID: 848986946}
  m_Enabled: 1
  m_CastShadows: 1
  m_ReceiveShadows: 1
  m_DynamicOccludee: 1
  m_StaticShadowCaster: 0
  m_MotionVectors: 1
  m_LightProbeUsage: 1
  m_ReflectionProbeUsage: 1
  m_RayTracingMode: 2
  m_RayTraceProcedural: 0
  m_RenderingLayerMask: 257
  m_RendererPriority: 0
  m_Materials:
  - {fileID: 2100000, guid: 3431e9ceee1f099449e113d44328f6fb, type: 2}
  m_StaticBatchInfo:
    firstSubMesh: 0
    subMeshCount: 0
  m_StaticBatchRoot: {fileID: 0}
  m_ProbeAnchor: {fileID: 0}
  m_LightProbeVolumeOverride: {fileID: 0}
  m_ScaleInLightmap: 1
  m_ReceiveGI: 1
  m_PreserveUVs: 0
  m_IgnoreNormalsForChartDetection: 0
  m_ImportantGI: 0
  m_StitchLightmapSeams: 1
  m_SelectedEditorRenderState: 3
  m_MinimumChartSize: 4
  m_AutoUVMaxDistance: 0.5
  m_AutoUVMaxAngle: 89
  m_LightmapParameters: {fileID: 0}
  m_SortingLayerID: 0
  m_SortingLayer: 0
  m_SortingOrder: 0
  m_AdditionalVertexStreams: {fileID: 0}
--- !u!33 &848986949
MeshFilter:
  m_ObjectHideFlags: 0
  m_CorrespondingSourceObject: {fileID: 0}
  m_PrefabInstance: {fileID: 0}
  m_PrefabAsset: {fileID: 0}
  m_GameObject: {fileID: 848986946}
  m_Mesh: {fileID: 10207, guid: 0000000000000000e000000000000000, type: 0}
--- !u!4 &848986950
Transform:
  m_ObjectHideFlags: 0
  m_CorrespondingSourceObject: {fileID: 0}
  m_PrefabInstance: {fileID: 0}
  m_PrefabAsset: {fileID: 0}
  m_GameObject: {fileID: 848986946}
  m_LocalRotation: {x: 0, y: 0.5735764, z: 0, w: 0.8191521}
  m_LocalPosition: {x: 2, y: 0.75, z: 8.5}
  m_LocalScale: {x: 1.5, y: 1.5, z: 1.5}
  m_Children: []
  m_Father: {fileID: 0}
  m_RootOrder: 9
  m_LocalEulerAnglesHint: {x: 0, y: 70, z: 0}
--- !u!1 &910509911
GameObject:
  m_ObjectHideFlags: 0
  m_CorrespondingSourceObject: {fileID: 0}
  m_PrefabInstance: {fileID: 0}
  m_PrefabAsset: {fileID: 0}
  serializedVersion: 6
  m_Component:
  - component: {fileID: 910509912}
  - component: {fileID: 910509914}
  - component: {fileID: 910509913}
  m_Layer: 0
  m_Name: Legend 02
  m_TagString: Untagged
  m_Icon: {fileID: 0}
  m_NavMeshLayer: 0
  m_StaticEditorFlags: 0
  m_IsActive: 1
--- !u!4 &910509912
Transform:
  m_ObjectHideFlags: 0
  m_CorrespondingSourceObject: {fileID: 0}
  m_PrefabInstance: {fileID: 0}
  m_PrefabAsset: {fileID: 0}
  m_GameObject: {fileID: 910509911}
  m_LocalRotation: {x: -0, y: -0, z: -0, w: 1}
  m_LocalPosition: {x: 13, y: -1, z: 0}
  m_LocalScale: {x: 1, y: 1, z: 1}
  m_Children: []
  m_Father: {fileID: 596174286}
  m_RootOrder: 1
  m_LocalEulerAnglesHint: {x: 90, y: 0, z: 0}
--- !u!102 &910509913
TextMesh:
  serializedVersion: 3
  m_ObjectHideFlags: 0
  m_CorrespondingSourceObject: {fileID: 0}
  m_PrefabInstance: {fileID: 0}
  m_PrefabAsset: {fileID: 0}
  m_GameObject: {fileID: 910509911}
  m_Text: Normal Mapping = 1
  m_OffsetZ: 0
  m_CharacterSize: 0.075
  m_LineSpacing: 1
  m_Anchor: 4
  m_Alignment: 1
  m_TabSize: 4
  m_FontSize: 32
  m_FontStyle: 0
  m_RichText: 1
  m_Font: {fileID: 10102, guid: 0000000000000000e000000000000000, type: 0}
  m_Color:
    serializedVersion: 2
    rgba: 4294967295
--- !u!23 &910509914
MeshRenderer:
  m_ObjectHideFlags: 0
  m_CorrespondingSourceObject: {fileID: 0}
  m_PrefabInstance: {fileID: 0}
  m_PrefabAsset: {fileID: 0}
  m_GameObject: {fileID: 910509911}
  m_Enabled: 1
  m_CastShadows: 1
  m_ReceiveShadows: 1
  m_DynamicOccludee: 1
  m_StaticShadowCaster: 0
  m_MotionVectors: 1
  m_LightProbeUsage: 1
  m_ReflectionProbeUsage: 1
  m_RayTracingMode: 2
  m_RayTraceProcedural: 0
  m_RenderingLayerMask: 1
  m_RendererPriority: 0
  m_Materials:
  - {fileID: 10100, guid: 0000000000000000e000000000000000, type: 0}
  m_StaticBatchInfo:
    firstSubMesh: 0
    subMeshCount: 0
  m_StaticBatchRoot: {fileID: 0}
  m_ProbeAnchor: {fileID: 0}
  m_LightProbeVolumeOverride: {fileID: 0}
  m_ScaleInLightmap: 1
  m_ReceiveGI: 1
  m_PreserveUVs: 0
  m_IgnoreNormalsForChartDetection: 0
  m_ImportantGI: 0
  m_StitchLightmapSeams: 1
  m_SelectedEditorRenderState: 3
  m_MinimumChartSize: 4
  m_AutoUVMaxDistance: 0.5
  m_AutoUVMaxAngle: 89
  m_LightmapParameters: {fileID: 0}
  m_SortingLayerID: 0
  m_SortingLayer: 0
  m_SortingOrder: 0
  m_AdditionalVertexStreams: {fileID: 0}
--- !u!1 &1081729457
GameObject:
  m_ObjectHideFlags: 0
  m_CorrespondingSourceObject: {fileID: 0}
  m_PrefabInstance: {fileID: 0}
  m_PrefabAsset: {fileID: 0}
  serializedVersion: 6
  m_Component:
  - component: {fileID: 1081729461}
  - component: {fileID: 1081729460}
  - component: {fileID: 1081729459}
  - component: {fileID: 1081729458}
  m_Layer: 0
  m_Name: Sphere_Smoothness_.75
  m_TagString: Untagged
  m_Icon: {fileID: 0}
  m_NavMeshLayer: 0
  m_StaticEditorFlags: 0
  m_IsActive: 1
--- !u!135 &1081729458
SphereCollider:
  m_ObjectHideFlags: 0
  m_CorrespondingSourceObject: {fileID: 0}
  m_PrefabInstance: {fileID: 0}
  m_PrefabAsset: {fileID: 0}
  m_GameObject: {fileID: 1081729457}
  m_Material: {fileID: 0}
  m_IsTrigger: 0
  m_Enabled: 1
<<<<<<< HEAD
=======
  serializedVersion: 2
  m_Radius: 0.5
  m_Center: {x: 0, y: 0, z: 0}
--- !u!23 &1081729459
MeshRenderer:
  m_ObjectHideFlags: 0
  m_CorrespondingSourceObject: {fileID: 0}
  m_PrefabInstance: {fileID: 0}
  m_PrefabAsset: {fileID: 0}
  m_GameObject: {fileID: 1081729457}
  m_Enabled: 1
  m_CastShadows: 1
  m_ReceiveShadows: 1
  m_DynamicOccludee: 1
  m_StaticShadowCaster: 0
  m_MotionVectors: 1
  m_LightProbeUsage: 1
  m_ReflectionProbeUsage: 1
  m_RayTracingMode: 2
  m_RayTraceProcedural: 0
  m_RenderingLayerMask: 257
  m_RendererPriority: 0
  m_Materials:
  - {fileID: 2100000, guid: 6d46aa105532cc040b4e30aaa7bd9b3c, type: 2}
  m_StaticBatchInfo:
    firstSubMesh: 0
    subMeshCount: 0
  m_StaticBatchRoot: {fileID: 0}
  m_ProbeAnchor: {fileID: 0}
  m_LightProbeVolumeOverride: {fileID: 0}
  m_ScaleInLightmap: 1
  m_ReceiveGI: 1
  m_PreserveUVs: 0
  m_IgnoreNormalsForChartDetection: 0
  m_ImportantGI: 0
  m_StitchLightmapSeams: 1
  m_SelectedEditorRenderState: 3
  m_MinimumChartSize: 4
  m_AutoUVMaxDistance: 0.5
  m_AutoUVMaxAngle: 89
  m_LightmapParameters: {fileID: 0}
  m_SortingLayerID: 0
  m_SortingLayer: 0
  m_SortingOrder: 0
  m_AdditionalVertexStreams: {fileID: 0}
--- !u!33 &1081729460
MeshFilter:
  m_ObjectHideFlags: 0
  m_CorrespondingSourceObject: {fileID: 0}
  m_PrefabInstance: {fileID: 0}
  m_PrefabAsset: {fileID: 0}
  m_GameObject: {fileID: 1081729457}
  m_Mesh: {fileID: 10207, guid: 0000000000000000e000000000000000, type: 0}
--- !u!4 &1081729461
Transform:
  m_ObjectHideFlags: 0
  m_CorrespondingSourceObject: {fileID: 0}
  m_PrefabInstance: {fileID: 0}
  m_PrefabAsset: {fileID: 0}
  m_GameObject: {fileID: 1081729457}
  m_LocalRotation: {x: 0, y: 0, z: 0, w: 1}
  m_LocalPosition: {x: -4, y: 0.75, z: 8.5}
  m_LocalScale: {x: 1.5, y: 1.5, z: 1.5}
  m_Children: []
  m_Father: {fileID: 0}
  m_RootOrder: 7
  m_LocalEulerAnglesHint: {x: 0, y: 0, z: 0}
--- !u!1 &1157225236
GameObject:
  m_ObjectHideFlags: 0
  m_CorrespondingSourceObject: {fileID: 0}
  m_PrefabInstance: {fileID: 0}
  m_PrefabAsset: {fileID: 0}
  serializedVersion: 6
  m_Component:
  - component: {fileID: 1157225239}
  - component: {fileID: 1157225238}
  - component: {fileID: 1157225237}
  m_Layer: 0
  m_Name: Directional Light
  m_TagString: Untagged
  m_Icon: {fileID: 0}
  m_NavMeshLayer: 0
  m_StaticEditorFlags: 0
  m_IsActive: 1
--- !u!114 &1157225237
MonoBehaviour:
  m_ObjectHideFlags: 0
  m_CorrespondingSourceObject: {fileID: 0}
  m_PrefabInstance: {fileID: 0}
  m_PrefabAsset: {fileID: 0}
  m_GameObject: {fileID: 1157225236}
  m_Enabled: 1
>>>>>>> d328b257
  m_EditorHideFlags: 0
  m_Script: {fileID: 11500000, guid: 7a68c43fe1f2a47cfa234b5eeaa98012, type: 3}
  m_Name: 
  m_EditorClassIdentifier: 
  m_Intensity: 5
  m_EnableSpotReflector: 0
  m_LuxAtDistance: 1
  m_InnerSpotPercent: 0
  m_SpotIESCutoffPercent: 100
  m_LightDimmer: 1
  m_VolumetricDimmer: 1
  m_LightUnit: 2
  m_FadeDistance: 10000
  m_VolumetricFadeDistance: 10000
  m_AffectDiffuse: 1
  m_AffectSpecular: 1
  m_NonLightmappedOnly: 0
  m_ShapeWidth: 0.5
  m_ShapeHeight: 0.5
  m_AspectRatio: 1
  m_ShapeRadius: 0.025
  m_SoftnessScale: 1
  m_UseCustomSpotLightShadowCone: 0
  m_CustomSpotLightShadowCone: 30
  m_MaxSmoothness: 0.99
  m_ApplyRangeAttenuation: 1
  m_DisplayAreaLightEmissiveMesh: 0
  m_AreaLightCookie: {fileID: 0}
  m_IESPoint: {fileID: 0}
  m_IESSpot: {fileID: 0}
  m_IncludeForRayTracing: 1
  m_AreaLightShadowCone: 120
  m_UseScreenSpaceShadows: 1
  m_InteractsWithSky: 1
  m_AngularDiameter: 10
  m_FlareSize: 2
  m_FlareTint: {r: 1, g: 1, b: 1, a: 1}
  m_FlareFalloff: 4
  m_SurfaceTexture: {fileID: 0}
  m_SurfaceTint: {r: 1, g: 1, b: 1, a: 1}
  m_Distance: 1.5e+11
  m_UseRayTracedShadows: 1
  m_NumRayTracingSamples: 4
  m_FilterTracedShadow: 1
  m_FilterSizeTraced: 16
  m_SunLightConeAngle: 0.5
  m_LightShadowRadius: 0.5
  m_SemiTransparentShadow: 0
  m_ColorShadow: 1
  m_DistanceBasedFiltering: 0
  m_EvsmExponent: 15
  m_EvsmLightLeakBias: 0
  m_EvsmVarianceBias: 0.00001
  m_EvsmBlurPasses: 0
  m_LightlayersMask: 1
  m_LinkShadowLayers: 1
  m_ShadowNearPlane: 0.1
  m_BlockerSampleCount: 24
  m_FilterSampleCount: 16
  m_MinFilterSize: 0.1
  m_KernelSize: 5
  m_LightAngle: 1
  m_MaxDepthBias: 0.001
  m_ShadowResolution:
    m_Override: 512
    m_UseOverride: 1
    m_Level: 0
  m_ShadowDimmer: 1
  m_VolumetricShadowDimmer: 1
  m_ShadowFadeDistance: 10000
  m_UseContactShadow:
    m_Override: 0
    m_UseOverride: 1
    m_Level: 0
  m_RayTracedContactShadow: 0
  m_ShadowTint: {r: 0, g: 0, b: 0, a: 1}
  m_PenumbraTint: 0
  m_NormalBias: 0.75
  m_SlopeBias: 0.5
  m_ShadowUpdateMode: 0
  m_AlwaysDrawDynamicShadows: 0
  m_UpdateShadowOnLightMovement: 0
  m_CachedShadowTranslationThreshold: 0.01
  m_CachedShadowAngularThreshold: 0.5
  m_BarnDoorAngle: 90
  m_BarnDoorLength: 0.05
  m_preserveCachedShadow: 0
  m_OnDemandShadowRenderOnPlacement: 1
  m_ShadowCascadeRatios:
  - 0.05
  - 0.2
  - 0.3
  m_ShadowCascadeBorders:
  - 0.2
  - 0.2
  - 0.2
  - 0.2
  m_ShadowAlgorithm: 0
  m_ShadowVariant: 0
  m_ShadowPrecision: 0
  useOldInspector: 0
  useVolumetric: 1
  featuresFoldout: 1
  m_AreaLightEmissiveMeshShadowCastingMode: 0
  m_AreaLightEmissiveMeshMotionVectorGenerationMode: 0
  m_AreaLightEmissiveMeshLayer: -1
  m_Version: 11
  m_ObsoleteShadowResolutionTier: 1
  m_ObsoleteUseShadowQualitySettings: 0
  m_ObsoleteCustomShadowResolution: 512
  m_ObsoleteContactShadows: 0
  m_PointlightHDType: 0
  m_SpotLightShape: 0
  m_AreaLightShape: 0
--- !u!108 &1157225238
Light:
  m_ObjectHideFlags: 0
  m_CorrespondingSourceObject: {fileID: 0}
  m_PrefabInstance: {fileID: 0}
  m_PrefabAsset: {fileID: 0}
  m_GameObject: {fileID: 1157225236}
  m_Enabled: 1
  serializedVersion: 10
  m_Type: 1
  m_Shape: 0
  m_Color: {r: 1, g: 1, b: 1, a: 1}
  m_Intensity: 5
  m_Range: 10
  m_SpotAngle: 30
  m_InnerSpotAngle: 21.80208
  m_CookieSize: 10
  m_Shadows:
    m_Type: 1
    m_Resolution: -1
    m_CustomResolution: -1
    m_Strength: 1
    m_Bias: 0.05
    m_NormalBias: 0.4
    m_NearPlane: 0.2
    m_CullingMatrixOverride:
      e00: 1
      e01: 0
      e02: 0
      e03: 0
      e10: 0
      e11: 1
      e12: 0
      e13: 0
      e20: 0
      e21: 0
      e22: 1
      e23: 0
      e30: 0
      e31: 0
      e32: 0
      e33: 1
    m_UseCullingMatrixOverride: 0
  m_Cookie: {fileID: 0}
  m_DrawHalo: 0
  m_Flare: {fileID: 0}
  m_RenderMode: 0
  m_CullingMask:
    serializedVersion: 2
    m_Bits: 4294967295
  m_RenderingLayerMask: 1
  m_Lightmapping: 4
  m_LightShadowCasterMode: 2
  m_AreaSize: {x: 0.5, y: 0.5}
  m_BounceIntensity: 1
  m_ColorTemperature: 6570
  m_UseColorTemperature: 0
  m_BoundingSphereOverride: {x: 0, y: 0, z: 0, w: 0}
  m_UseBoundingSphereOverride: 0
  m_UseViewFrustumForShadowCasterCull: 1
  m_ShadowRadius: 0
  m_ShadowAngle: 10
--- !u!4 &1157225239
Transform:
  m_ObjectHideFlags: 0
  m_CorrespondingSourceObject: {fileID: 0}
  m_PrefabInstance: {fileID: 0}
  m_PrefabAsset: {fileID: 0}
  m_GameObject: {fileID: 1157225236}
  m_LocalRotation: {x: 0.42261827, y: 0, z: 0, w: 0.9063079}
  m_LocalPosition: {x: -6.952834, y: 2.0645223, z: 5.2509284}
  m_LocalScale: {x: 1, y: 1, z: 1}
  m_Children: []
  m_Father: {fileID: 0}
  m_RootOrder: 2
  m_LocalEulerAnglesHint: {x: 50, y: 0, z: 0}
--- !u!1 &1268343090
GameObject:
  m_ObjectHideFlags: 0
  m_CorrespondingSourceObject: {fileID: 0}
  m_PrefabInstance: {fileID: 0}
  m_PrefabAsset: {fileID: 0}
  serializedVersion: 6
  m_Component:
  - component: {fileID: 1268343091}
  - component: {fileID: 1268343093}
  - component: {fileID: 1268343092}
  m_Layer: 0
  m_Name: Legend 01
  m_TagString: Untagged
  m_Icon: {fileID: 0}
  m_NavMeshLayer: 0
  m_StaticEditorFlags: 0
  m_IsActive: 1
--- !u!4 &1268343091
Transform:
  m_ObjectHideFlags: 0
  m_CorrespondingSourceObject: {fileID: 0}
  m_PrefabInstance: {fileID: 0}
  m_PrefabAsset: {fileID: 0}
  m_GameObject: {fileID: 1268343090}
  m_LocalRotation: {x: -0, y: -0, z: -0, w: 1}
  m_LocalPosition: {x: 7.9, y: -1, z: 0}
  m_LocalScale: {x: 1, y: 1, z: 1}
  m_Children: []
  m_Father: {fileID: 596174286}
  m_RootOrder: 0
  m_LocalEulerAnglesHint: {x: 90, y: 0, z: 0}
--- !u!102 &1268343092
TextMesh:
  serializedVersion: 3
  m_ObjectHideFlags: 0
  m_CorrespondingSourceObject: {fileID: 0}
  m_PrefabInstance: {fileID: 0}
  m_PrefabAsset: {fileID: 0}
  m_GameObject: {fileID: 1268343090}
  m_Text: Normal Mapping = 0
  m_OffsetZ: 0
  m_CharacterSize: 0.075
  m_LineSpacing: 1
  m_Anchor: 4
  m_Alignment: 1
  m_TabSize: 4
  m_FontSize: 32
  m_FontStyle: 0
  m_RichText: 1
  m_Font: {fileID: 10102, guid: 0000000000000000e000000000000000, type: 0}
  m_Color:
    serializedVersion: 2
    rgba: 4294967295
--- !u!23 &1268343093
MeshRenderer:
  m_ObjectHideFlags: 0
  m_CorrespondingSourceObject: {fileID: 0}
  m_PrefabInstance: {fileID: 0}
  m_PrefabAsset: {fileID: 0}
  m_GameObject: {fileID: 1268343090}
  m_Enabled: 1
  m_CastShadows: 1
  m_ReceiveShadows: 1
  m_DynamicOccludee: 1
  m_StaticShadowCaster: 0
  m_MotionVectors: 1
  m_LightProbeUsage: 1
  m_ReflectionProbeUsage: 1
  m_RayTracingMode: 2
  m_RayTraceProcedural: 0
  m_RenderingLayerMask: 1
  m_RendererPriority: 0
  m_Materials:
  - {fileID: 10100, guid: 0000000000000000e000000000000000, type: 0}
  m_StaticBatchInfo:
    firstSubMesh: 0
    subMeshCount: 0
  m_StaticBatchRoot: {fileID: 0}
  m_ProbeAnchor: {fileID: 0}
  m_LightProbeVolumeOverride: {fileID: 0}
  m_ScaleInLightmap: 1
  m_ReceiveGI: 1
  m_PreserveUVs: 0
  m_IgnoreNormalsForChartDetection: 0
  m_ImportantGI: 0
  m_StitchLightmapSeams: 1
  m_SelectedEditorRenderState: 3
  m_MinimumChartSize: 4
  m_AutoUVMaxDistance: 0.5
  m_AutoUVMaxAngle: 89
  m_LightmapParameters: {fileID: 0}
  m_SortingLayerID: 0
  m_SortingLayer: 0
  m_SortingOrder: 0
  m_AdditionalVertexStreams: {fileID: 0}
--- !u!1 &1383548813
GameObject:
  m_ObjectHideFlags: 0
  m_CorrespondingSourceObject: {fileID: 0}
  m_PrefabInstance: {fileID: 0}
  m_PrefabAsset: {fileID: 0}
  serializedVersion: 6
  m_Component:
  - component: {fileID: 1383548817}
  - component: {fileID: 1383548816}
  - component: {fileID: 1383548815}
  - component: {fileID: 1383548814}
  m_Layer: 0
  m_Name: Sphere (5)
  m_TagString: Untagged
  m_Icon: {fileID: 0}
  m_NavMeshLayer: 0
  m_StaticEditorFlags: 0
  m_IsActive: 1
--- !u!135 &1383548814
SphereCollider:
  m_ObjectHideFlags: 0
  m_CorrespondingSourceObject: {fileID: 0}
  m_PrefabInstance: {fileID: 0}
  m_PrefabAsset: {fileID: 0}
  m_GameObject: {fileID: 1383548813}
  m_Material: {fileID: 0}
  m_IsTrigger: 0
  m_Enabled: 1
  serializedVersion: 2
  m_Radius: 0.5
  m_Center: {x: 0, y: 0, z: 0}
--- !u!23 &1383548815
MeshRenderer:
  m_ObjectHideFlags: 0
  m_CorrespondingSourceObject: {fileID: 0}
  m_PrefabInstance: {fileID: 0}
  m_PrefabAsset: {fileID: 0}
  m_GameObject: {fileID: 1383548813}
  m_Enabled: 1
  m_CastShadows: 1
  m_ReceiveShadows: 1
  m_DynamicOccludee: 1
  m_StaticShadowCaster: 0
  m_MotionVectors: 1
  m_LightProbeUsage: 1
  m_ReflectionProbeUsage: 1
  m_RayTracingMode: 2
  m_RayTraceProcedural: 0
  m_RenderingLayerMask: 257
  m_RendererPriority: 0
  m_Materials:
  - {fileID: 2100000, guid: 03a51d8fe223f844f857fc9c6b8ce758, type: 2}
  m_StaticBatchInfo:
    firstSubMesh: 0
    subMeshCount: 0
  m_StaticBatchRoot: {fileID: 0}
  m_ProbeAnchor: {fileID: 0}
  m_LightProbeVolumeOverride: {fileID: 0}
  m_ScaleInLightmap: 1
  m_ReceiveGI: 1
  m_PreserveUVs: 0
  m_IgnoreNormalsForChartDetection: 0
  m_ImportantGI: 0
  m_StitchLightmapSeams: 1
  m_SelectedEditorRenderState: 3
  m_MinimumChartSize: 4
  m_AutoUVMaxDistance: 0.5
  m_AutoUVMaxAngle: 89
  m_LightmapParameters: {fileID: 0}
  m_SortingLayerID: 0
  m_SortingLayer: 0
  m_SortingOrder: 0
  m_AdditionalVertexStreams: {fileID: 0}
--- !u!33 &1383548816
MeshFilter:
  m_ObjectHideFlags: 0
  m_CorrespondingSourceObject: {fileID: 0}
  m_PrefabInstance: {fileID: 0}
  m_PrefabAsset: {fileID: 0}
  m_GameObject: {fileID: 1383548813}
  m_Mesh: {fileID: 10207, guid: 0000000000000000e000000000000000, type: 0}
--- !u!4 &1383548817
Transform:
  m_ObjectHideFlags: 0
  m_CorrespondingSourceObject: {fileID: 0}
  m_PrefabInstance: {fileID: 0}
  m_PrefabAsset: {fileID: 0}
  m_GameObject: {fileID: 1383548813}
  m_LocalRotation: {x: 0, y: 0.5735764, z: 0, w: 0.8191521}
  m_LocalPosition: {x: 0, y: 0.75, z: 8.5}
  m_LocalScale: {x: 1.5, y: 1.5, z: 1.5}
  m_Children: []
  m_Father: {fileID: 0}
  m_RootOrder: 12
  m_LocalEulerAnglesHint: {x: 0, y: 70, z: 0}
--- !u!1001 &1425876746
PrefabInstance:
  m_ObjectHideFlags: 0
  serializedVersion: 2
  m_Modification:
    m_TransformParent: {fileID: 0}
    m_Modifications:
    - target: {fileID: 1132393308280272, guid: c07ace9ab142ca9469fa377877c2f1e7, type: 3}
      propertyPath: m_Name
      value: HDRP_Test_Camera
      objectReference: {fileID: 0}
    - target: {fileID: 4209882255362944, guid: c07ace9ab142ca9469fa377877c2f1e7, type: 3}
      propertyPath: m_RootOrder
      value: 0
      objectReference: {fileID: 0}
    - target: {fileID: 4209882255362944, guid: c07ace9ab142ca9469fa377877c2f1e7, type: 3}
      propertyPath: m_LocalPosition.x
      value: 0
      objectReference: {fileID: 0}
    - target: {fileID: 4209882255362944, guid: c07ace9ab142ca9469fa377877c2f1e7, type: 3}
      propertyPath: m_LocalPosition.y
      value: 7.87
      objectReference: {fileID: 0}
    - target: {fileID: 4209882255362944, guid: c07ace9ab142ca9469fa377877c2f1e7, type: 3}
      propertyPath: m_LocalPosition.z
      value: 3.86
      objectReference: {fileID: 0}
    - target: {fileID: 4209882255362944, guid: c07ace9ab142ca9469fa377877c2f1e7, type: 3}
      propertyPath: m_LocalRotation.w
      value: 0.9396927
      objectReference: {fileID: 0}
    - target: {fileID: 4209882255362944, guid: c07ace9ab142ca9469fa377877c2f1e7, type: 3}
      propertyPath: m_LocalRotation.w
      value: 0.9396927
      objectReference: {fileID: 0}
    - target: {fileID: 4209882255362944, guid: c07ace9ab142ca9469fa377877c2f1e7, type: 3}
      propertyPath: m_LocalRotation.x
      value: 0.3420201
      objectReference: {fileID: 0}
    - target: {fileID: 4209882255362944, guid: c07ace9ab142ca9469fa377877c2f1e7, type: 3}
      propertyPath: m_LocalRotation.y
      value: 0
      objectReference: {fileID: 0}
    - target: {fileID: 4209882255362944, guid: c07ace9ab142ca9469fa377877c2f1e7, type: 3}
      propertyPath: m_LocalRotation.z
      value: 0
      objectReference: {fileID: 0}
    - target: {fileID: 4209882255362944, guid: c07ace9ab142ca9469fa377877c2f1e7, type: 3}
      propertyPath: m_LocalEulerAnglesHint.x
      value: 40
      objectReference: {fileID: 0}
    - target: {fileID: 4209882255362944, guid: c07ace9ab142ca9469fa377877c2f1e7, type: 3}
      propertyPath: m_LocalEulerAnglesHint.y
      value: 0
      objectReference: {fileID: 0}
    - target: {fileID: 4209882255362944, guid: c07ace9ab142ca9469fa377877c2f1e7, type: 3}
      propertyPath: m_LocalEulerAnglesHint.z
      value: 0
      objectReference: {fileID: 0}
    - target: {fileID: 20109210616973140, guid: c07ace9ab142ca9469fa377877c2f1e7,
        type: 3}
      propertyPath: field of view
      value: 47.8
      objectReference: {fileID: 0}
    - target: {fileID: 20109210616973140, guid: c07ace9ab142ca9469fa377877c2f1e7,
        type: 3}
      propertyPath: far clip plane
      value: 40
      objectReference: {fileID: 0}
    - target: {fileID: 114777190906822814, guid: c07ace9ab142ca9469fa377877c2f1e7,
        type: 3}
      propertyPath: m_Version
      value: 7
      objectReference: {fileID: 0}
    - target: {fileID: 114777190906822814, guid: c07ace9ab142ca9469fa377877c2f1e7,
        type: 3}
      propertyPath: clearColorMode
      value: 0
      objectReference: {fileID: 0}
    - target: {fileID: 114777190906822814, guid: c07ace9ab142ca9469fa377877c2f1e7,
        type: 3}
      propertyPath: backgroundColorHDR.b
      value: 0.12477186
      objectReference: {fileID: 0}
    - target: {fileID: 114777190906822814, guid: c07ace9ab142ca9469fa377877c2f1e7,
        type: 3}
      propertyPath: backgroundColorHDR.g
      value: 0.12213881
      objectReference: {fileID: 0}
    - target: {fileID: 114777190906822814, guid: c07ace9ab142ca9469fa377877c2f1e7,
        type: 3}
      propertyPath: backgroundColorHDR.r
      value: 0.11953845
      objectReference: {fileID: 0}
    - target: {fileID: 114777190906822814, guid: c07ace9ab142ca9469fa377877c2f1e7,
        type: 3}
      propertyPath: m_RenderingPathCustomFrameSettings.bitDatas.data1
      value: 70005818916701
      objectReference: {fileID: 0}
    - target: {fileID: 114995348509370400, guid: c07ace9ab142ca9469fa377877c2f1e7,
        type: 3}
      propertyPath: waitFrames
<<<<<<< HEAD
      value: 128
=======
      value: 1
>>>>>>> d328b257
      objectReference: {fileID: 0}
    - target: {fileID: 114995348509370400, guid: c07ace9ab142ca9469fa377877c2f1e7,
        type: 3}
      propertyPath: xrCompatible
      value: 0
      objectReference: {fileID: 0}
    - target: {fileID: 114995348509370400, guid: c07ace9ab142ca9469fa377877c2f1e7,
        type: 3}
      propertyPath: renderPipelineAsset
      value: 
      objectReference: {fileID: 11400000, guid: 14a0f3aaa5e78a3439ec76d270471ebe,
        type: 2}
    - target: {fileID: 114995348509370400, guid: c07ace9ab142ca9469fa377877c2f1e7,
        type: 3}
      propertyPath: checkMemoryAllocation
      value: 0
      objectReference: {fileID: 0}
    - target: {fileID: 114995348509370400, guid: c07ace9ab142ca9469fa377877c2f1e7,
        type: 3}
      propertyPath: renderGraphCompatible
      value: 1
      objectReference: {fileID: 0}
    - target: {fileID: 114995348509370400, guid: c07ace9ab142ca9469fa377877c2f1e7,
        type: 3}
<<<<<<< HEAD
      propertyPath: waitForFrameCountMultiple
      value: 1
      objectReference: {fileID: 0}
    - target: {fileID: 114995348509370400, guid: c07ace9ab142ca9469fa377877c2f1e7,
        type: 3}
      propertyPath: ImageComparisonSettings.TargetWidth
      value: 640
      objectReference: {fileID: 0}
    - target: {fileID: 114995348509370400, guid: c07ace9ab142ca9469fa377877c2f1e7,
        type: 3}
      propertyPath: ImageComparisonSettings.TargetHeight
      value: 360
      objectReference: {fileID: 0}
    - target: {fileID: 114995348509370400, guid: c07ace9ab142ca9469fa377877c2f1e7,
        type: 3}
      propertyPath: ImageComparisonSettings.UseBackBuffer
      value: 1
=======
      propertyPath: ImageComparisonSettings.TargetWidth
      value: 768
      objectReference: {fileID: 0}
    - target: {fileID: 114995348509370400, guid: c07ace9ab142ca9469fa377877c2f1e7,
        type: 3}
      propertyPath: ImageComparisonSettings.TargetHeight
      value: 384
>>>>>>> d328b257
      objectReference: {fileID: 0}
    - target: {fileID: 114995348509370400, guid: c07ace9ab142ca9469fa377877c2f1e7,
        type: 3}
      propertyPath: ImageComparisonSettings.ImageResolution
      value: 4
      objectReference: {fileID: 0}
    m_RemovedComponents: []
  m_SourcePrefab: {fileID: 100100000, guid: c07ace9ab142ca9469fa377877c2f1e7, type: 3}
--- !u!1 &1483252417
GameObject:
  m_ObjectHideFlags: 0
  m_CorrespondingSourceObject: {fileID: 0}
  m_PrefabInstance: {fileID: 0}
  m_PrefabAsset: {fileID: 0}
  serializedVersion: 6
  m_Component:
  - component: {fileID: 1483252420}
  - component: {fileID: 1483252419}
  m_Layer: 0
  m_Name: Scene Settings
  m_TagString: Untagged
  m_Icon: {fileID: 0}
  m_NavMeshLayer: 0
  m_StaticEditorFlags: 0
  m_IsActive: 1
--- !u!114 &1483252419
MonoBehaviour:
  m_ObjectHideFlags: 0
  m_CorrespondingSourceObject: {fileID: 0}
  m_PrefabInstance: {fileID: 0}
  m_PrefabAsset: {fileID: 0}
  m_GameObject: {fileID: 1483252417}
  m_Enabled: 1
  m_EditorHideFlags: 0
  m_Script: {fileID: 11500000, guid: 172515602e62fb746b5d573b38a5fe58, type: 3}
  m_Name: 
  m_EditorClassIdentifier: 
  isGlobal: 1
  priority: 0
  blendDistance: 0
  weight: 1
  sharedProfile: {fileID: 11400000, guid: 39be4de5357312444aab7ef9e43344af, type: 2}
--- !u!4 &1483252420
Transform:
  m_ObjectHideFlags: 0
  m_CorrespondingSourceObject: {fileID: 0}
  m_PrefabInstance: {fileID: 0}
  m_PrefabAsset: {fileID: 0}
  m_GameObject: {fileID: 1483252417}
  m_LocalRotation: {x: 0, y: 0, z: 0, w: 1}
  m_LocalPosition: {x: 0, y: 0, z: 0}
  m_LocalScale: {x: 1, y: 1, z: 1}
  m_Children: []
  m_Father: {fileID: 0}
  m_RootOrder: 1
  m_LocalEulerAnglesHint: {x: 0, y: 0, z: 0}
--- !u!1 &1597749229
GameObject:
  m_ObjectHideFlags: 0
  m_CorrespondingSourceObject: {fileID: 0}
  m_PrefabInstance: {fileID: 0}
  m_PrefabAsset: {fileID: 0}
  serializedVersion: 6
  m_Component:
  - component: {fileID: 1597749230}
  - component: {fileID: 1597749233}
  - component: {fileID: 1597749232}
  - component: {fileID: 1597749231}
  m_Layer: 0
  m_Name: Quad 03
  m_TagString: Untagged
  m_Icon: {fileID: 0}
  m_NavMeshLayer: 0
  m_StaticEditorFlags: 0
  m_IsActive: 1
--- !u!4 &1597749230
Transform:
  m_ObjectHideFlags: 0
  m_CorrespondingSourceObject: {fileID: 0}
  m_PrefabInstance: {fileID: 0}
  m_PrefabAsset: {fileID: 0}
  m_GameObject: {fileID: 1597749229}
  m_LocalRotation: {x: 0, y: 0, z: 0, w: 1}
  m_LocalPosition: {x: 5.2, y: 0.2, z: 12}
  m_LocalScale: {x: 0.5, y: 0.5, z: 0.5}
  m_Children: []
  m_Father: {fileID: 1882146458}
  m_RootOrder: 4
  m_LocalEulerAnglesHint: {x: 0, y: 0, z: 0}
--- !u!64 &1597749231
MeshCollider:
  m_ObjectHideFlags: 0
  m_CorrespondingSourceObject: {fileID: 0}
  m_PrefabInstance: {fileID: 0}
  m_PrefabAsset: {fileID: 0}
  m_GameObject: {fileID: 1597749229}
  m_Material: {fileID: 0}
  m_IsTrigger: 0
  m_Enabled: 1
  serializedVersion: 4
  m_Convex: 0
  m_CookingOptions: 30
  m_Mesh: {fileID: 10209, guid: 0000000000000000e000000000000000, type: 0}
--- !u!23 &1597749232
MeshRenderer:
  m_ObjectHideFlags: 0
  m_CorrespondingSourceObject: {fileID: 0}
  m_PrefabInstance: {fileID: 0}
  m_PrefabAsset: {fileID: 0}
  m_GameObject: {fileID: 1597749229}
  m_Enabled: 1
  m_CastShadows: 1
  m_ReceiveShadows: 1
  m_DynamicOccludee: 1
  m_StaticShadowCaster: 0
  m_MotionVectors: 1
  m_LightProbeUsage: 1
  m_ReflectionProbeUsage: 1
  m_RayTracingMode: 2
  m_RayTraceProcedural: 0
  m_RenderingLayerMask: 1
  m_RendererPriority: 0
  m_Materials:
  - {fileID: 2100000, guid: 3431e9ceee1f099449e113d44328f6fb, type: 2}
  m_StaticBatchInfo:
    firstSubMesh: 0
    subMeshCount: 0
  m_StaticBatchRoot: {fileID: 0}
  m_ProbeAnchor: {fileID: 0}
  m_LightProbeVolumeOverride: {fileID: 0}
  m_ScaleInLightmap: 1
  m_ReceiveGI: 1
  m_PreserveUVs: 0
  m_IgnoreNormalsForChartDetection: 0
  m_ImportantGI: 0
  m_StitchLightmapSeams: 1
  m_SelectedEditorRenderState: 3
  m_MinimumChartSize: 4
  m_AutoUVMaxDistance: 0.5
  m_AutoUVMaxAngle: 89
  m_LightmapParameters: {fileID: 0}
  m_SortingLayerID: 0
  m_SortingLayer: 0
  m_SortingOrder: 0
  m_AdditionalVertexStreams: {fileID: 0}
--- !u!33 &1597749233
MeshFilter:
  m_ObjectHideFlags: 0
  m_CorrespondingSourceObject: {fileID: 0}
  m_PrefabInstance: {fileID: 0}
  m_PrefabAsset: {fileID: 0}
  m_GameObject: {fileID: 1597749229}
  m_Mesh: {fileID: 10209, guid: 0000000000000000e000000000000000, type: 0}
--- !u!1 &1651306499
GameObject:
  m_ObjectHideFlags: 0
  m_CorrespondingSourceObject: {fileID: 0}
  m_PrefabInstance: {fileID: 0}
  m_PrefabAsset: {fileID: 0}
  serializedVersion: 6
  m_Component:
  - component: {fileID: 1651306503}
  - component: {fileID: 1651306502}
  - component: {fileID: 1651306501}
  - component: {fileID: 1651306500}
  m_Layer: 0
  m_Name: Sphere (2)
  m_TagString: Untagged
  m_Icon: {fileID: 0}
  m_NavMeshLayer: 0
  m_StaticEditorFlags: 0
  m_IsActive: 1
--- !u!135 &1651306500
SphereCollider:
  m_ObjectHideFlags: 0
  m_CorrespondingSourceObject: {fileID: 0}
  m_PrefabInstance: {fileID: 0}
  m_PrefabAsset: {fileID: 0}
  m_GameObject: {fileID: 1651306499}
  m_Material: {fileID: 0}
  m_IsTrigger: 0
  m_Enabled: 1
  serializedVersion: 2
  m_Radius: 0.5
  m_Center: {x: 0, y: 0, z: 0}
--- !u!23 &1651306501
MeshRenderer:
  m_ObjectHideFlags: 0
  m_CorrespondingSourceObject: {fileID: 0}
  m_PrefabInstance: {fileID: 0}
  m_PrefabAsset: {fileID: 0}
  m_GameObject: {fileID: 1651306499}
  m_Enabled: 1
  m_CastShadows: 1
  m_ReceiveShadows: 1
  m_DynamicOccludee: 1
  m_StaticShadowCaster: 0
  m_MotionVectors: 1
  m_LightProbeUsage: 1
  m_ReflectionProbeUsage: 1
  m_RayTracingMode: 2
  m_RayTraceProcedural: 0
  m_RenderingLayerMask: 257
  m_RendererPriority: 0
  m_Materials:
  - {fileID: 2100000, guid: 0bc0c78cb389b3c4593c3463f43b818f, type: 2}
  m_StaticBatchInfo:
    firstSubMesh: 0
    subMeshCount: 0
  m_StaticBatchRoot: {fileID: 0}
  m_ProbeAnchor: {fileID: 0}
  m_LightProbeVolumeOverride: {fileID: 0}
  m_ScaleInLightmap: 1
  m_ReceiveGI: 1
  m_PreserveUVs: 0
  m_IgnoreNormalsForChartDetection: 0
  m_ImportantGI: 0
  m_StitchLightmapSeams: 1
  m_SelectedEditorRenderState: 3
  m_MinimumChartSize: 4
  m_AutoUVMaxDistance: 0.5
  m_AutoUVMaxAngle: 89
  m_LightmapParameters: {fileID: 0}
  m_SortingLayerID: 0
  m_SortingLayer: 0
  m_SortingOrder: 0
  m_AdditionalVertexStreams: {fileID: 0}
--- !u!33 &1651306502
MeshFilter:
  m_ObjectHideFlags: 0
  m_CorrespondingSourceObject: {fileID: 0}
  m_PrefabInstance: {fileID: 0}
  m_PrefabAsset: {fileID: 0}
  m_GameObject: {fileID: 1651306499}
  m_Mesh: {fileID: 10207, guid: 0000000000000000e000000000000000, type: 0}
--- !u!4 &1651306503
Transform:
  m_ObjectHideFlags: 0
  m_CorrespondingSourceObject: {fileID: 0}
  m_PrefabInstance: {fileID: 0}
  m_PrefabAsset: {fileID: 0}
  m_GameObject: {fileID: 1651306499}
  m_LocalRotation: {x: 0, y: 0.13052616, z: 0, w: 0.9914449}
  m_LocalPosition: {x: -2, y: 0.75, z: 8.5}
  m_LocalScale: {x: 1.5, y: 1.5, z: 1.5}
  m_Children: []
  m_Father: {fileID: 0}
  m_RootOrder: 8
  m_LocalEulerAnglesHint: {x: 0, y: 15, z: 0}
--- !u!1 &1790480761
GameObject:
  m_ObjectHideFlags: 0
  m_CorrespondingSourceObject: {fileID: 0}
  m_PrefabInstance: {fileID: 0}
  m_PrefabAsset: {fileID: 0}
  serializedVersion: 6
  m_Component:
  - component: {fileID: 1790480762}
  - component: {fileID: 1790480765}
  - component: {fileID: 1790480764}
  - component: {fileID: 1790480763}
  m_Layer: 0
  m_Name: Quad 02
  m_TagString: Untagged
  m_Icon: {fileID: 0}
  m_NavMeshLayer: 0
  m_StaticEditorFlags: 0
  m_IsActive: 1
--- !u!4 &1790480762
Transform:
  m_ObjectHideFlags: 0
  m_CorrespondingSourceObject: {fileID: 0}
  m_PrefabInstance: {fileID: 0}
  m_PrefabAsset: {fileID: 0}
  m_GameObject: {fileID: 1790480761}
  m_LocalRotation: {x: 0, y: 0, z: 0, w: 1}
  m_LocalPosition: {x: -5.2, y: 0.2, z: 12}
  m_LocalScale: {x: 0.5, y: 0.5, z: 0.5}
  m_Children: []
  m_Father: {fileID: 1882146458}
  m_RootOrder: 3
  m_LocalEulerAnglesHint: {x: 0, y: 0, z: 0}
--- !u!64 &1790480763
MeshCollider:
  m_ObjectHideFlags: 0
  m_CorrespondingSourceObject: {fileID: 0}
  m_PrefabInstance: {fileID: 0}
  m_PrefabAsset: {fileID: 0}
  m_GameObject: {fileID: 1790480761}
  m_Material: {fileID: 0}
  m_IsTrigger: 0
  m_Enabled: 1
  serializedVersion: 4
  m_Convex: 0
  m_CookingOptions: 30
  m_Mesh: {fileID: 10209, guid: 0000000000000000e000000000000000, type: 0}
--- !u!23 &1790480764
MeshRenderer:
  m_ObjectHideFlags: 0
  m_CorrespondingSourceObject: {fileID: 0}
  m_PrefabInstance: {fileID: 0}
  m_PrefabAsset: {fileID: 0}
  m_GameObject: {fileID: 1790480761}
  m_Enabled: 1
  m_CastShadows: 1
  m_ReceiveShadows: 1
  m_DynamicOccludee: 1
  m_StaticShadowCaster: 0
  m_MotionVectors: 1
  m_LightProbeUsage: 1
  m_ReflectionProbeUsage: 1
  m_RayTracingMode: 2
  m_RayTraceProcedural: 0
  m_RenderingLayerMask: 1
  m_RendererPriority: 0
  m_Materials:
  - {fileID: 2100000, guid: 0bc0c78cb389b3c4593c3463f43b818f, type: 2}
  m_StaticBatchInfo:
    firstSubMesh: 0
    subMeshCount: 0
  m_StaticBatchRoot: {fileID: 0}
  m_ProbeAnchor: {fileID: 0}
  m_LightProbeVolumeOverride: {fileID: 0}
  m_ScaleInLightmap: 1
  m_ReceiveGI: 1
  m_PreserveUVs: 0
  m_IgnoreNormalsForChartDetection: 0
  m_ImportantGI: 0
  m_StitchLightmapSeams: 1
  m_SelectedEditorRenderState: 3
  m_MinimumChartSize: 4
  m_AutoUVMaxDistance: 0.5
  m_AutoUVMaxAngle: 89
  m_LightmapParameters: {fileID: 0}
  m_SortingLayerID: 0
  m_SortingLayer: 0
  m_SortingOrder: 0
  m_AdditionalVertexStreams: {fileID: 0}
--- !u!33 &1790480765
MeshFilter:
  m_ObjectHideFlags: 0
  m_CorrespondingSourceObject: {fileID: 0}
  m_PrefabInstance: {fileID: 0}
  m_PrefabAsset: {fileID: 0}
  m_GameObject: {fileID: 1790480761}
  m_Mesh: {fileID: 10209, guid: 0000000000000000e000000000000000, type: 0}
--- !u!1 &1882146457
GameObject:
  m_ObjectHideFlags: 0
  m_CorrespondingSourceObject: {fileID: 0}
  m_PrefabInstance: {fileID: 0}
  m_PrefabAsset: {fileID: 0}
  serializedVersion: 6
  m_Component:
  - component: {fileID: 1882146458}
  m_Layer: 0
  m_Name: Geometry
  m_TagString: Untagged
  m_Icon: {fileID: 0}
  m_NavMeshLayer: 0
  m_StaticEditorFlags: 0
  m_IsActive: 1
--- !u!4 &1882146458
Transform:
  m_ObjectHideFlags: 0
  m_CorrespondingSourceObject: {fileID: 0}
  m_PrefabInstance: {fileID: 0}
  m_PrefabAsset: {fileID: 0}
  m_GameObject: {fileID: 1882146457}
  m_LocalRotation: {x: 0, y: 0, z: 0, w: 1}
  m_LocalPosition: {x: 0, y: 0, z: 0}
  m_LocalScale: {x: 1, y: 1, z: 1}
  m_Children:
  - {fileID: 726446117}
  - {fileID: 138594516}
  - {fileID: 634879375}
  - {fileID: 1790480762}
  - {fileID: 1597749230}
  m_Father: {fileID: 0}
  m_RootOrder: 4
  m_LocalEulerAnglesHint: {x: 0, y: 0, z: 0}
--- !u!1 &2005624538
GameObject:
  m_ObjectHideFlags: 0
  m_CorrespondingSourceObject: {fileID: 0}
  m_PrefabInstance: {fileID: 0}
  m_PrefabAsset: {fileID: 0}
  serializedVersion: 6
  m_Component:
  - component: {fileID: 2005624539}
  - component: {fileID: 2005624541}
  - component: {fileID: 2005624540}
  m_Layer: 0
  m_Name: Legend 03
  m_TagString: Untagged
  m_Icon: {fileID: 0}
  m_NavMeshLayer: 0
  m_StaticEditorFlags: 0
  m_IsActive: 1
--- !u!4 &2005624539
Transform:
  m_ObjectHideFlags: 0
  m_CorrespondingSourceObject: {fileID: 0}
  m_PrefabInstance: {fileID: 0}
  m_PrefabAsset: {fileID: 0}
  m_GameObject: {fileID: 2005624538}
  m_LocalRotation: {x: -0, y: -0, z: -0, w: 1}
  m_LocalPosition: {x: 18.1, y: -1, z: 0}
  m_LocalScale: {x: 1, y: 1, z: 1}
  m_Children: []
  m_Father: {fileID: 596174286}
  m_RootOrder: 2
  m_LocalEulerAnglesHint: {x: 90, y: 0, z: 0}
--- !u!102 &2005624540
TextMesh:
  serializedVersion: 3
  m_ObjectHideFlags: 0
  m_CorrespondingSourceObject: {fileID: 0}
  m_PrefabInstance: {fileID: 0}
  m_PrefabAsset: {fileID: 0}
  m_GameObject: {fileID: 2005624538}
  m_Text: Normal Mapping = 8
  m_OffsetZ: 0
  m_CharacterSize: 0.075
  m_LineSpacing: 1
  m_Anchor: 4
  m_Alignment: 1
  m_TabSize: 4
  m_FontSize: 32
  m_FontStyle: 0
  m_RichText: 1
  m_Font: {fileID: 10102, guid: 0000000000000000e000000000000000, type: 0}
  m_Color:
    serializedVersion: 2
    rgba: 4294967295
--- !u!23 &2005624541
MeshRenderer:
  m_ObjectHideFlags: 0
  m_CorrespondingSourceObject: {fileID: 0}
  m_PrefabInstance: {fileID: 0}
  m_PrefabAsset: {fileID: 0}
  m_GameObject: {fileID: 2005624538}
  m_Enabled: 1
  m_CastShadows: 1
  m_ReceiveShadows: 1
  m_DynamicOccludee: 1
  m_StaticShadowCaster: 0
  m_MotionVectors: 1
  m_LightProbeUsage: 1
  m_ReflectionProbeUsage: 1
  m_RayTracingMode: 2
  m_RayTraceProcedural: 0
  m_RenderingLayerMask: 1
  m_RendererPriority: 0
  m_Materials:
  - {fileID: 10100, guid: 0000000000000000e000000000000000, type: 0}
  m_StaticBatchInfo:
    firstSubMesh: 0
    subMeshCount: 0
  m_StaticBatchRoot: {fileID: 0}
  m_ProbeAnchor: {fileID: 0}
  m_LightProbeVolumeOverride: {fileID: 0}
  m_ScaleInLightmap: 1
  m_ReceiveGI: 1
  m_PreserveUVs: 0
  m_IgnoreNormalsForChartDetection: 0
  m_ImportantGI: 0
  m_StitchLightmapSeams: 1
  m_SelectedEditorRenderState: 3
  m_MinimumChartSize: 4
  m_AutoUVMaxDistance: 0.5
  m_AutoUVMaxAngle: 89
  m_LightmapParameters: {fileID: 0}
  m_SortingLayerID: 0
  m_SortingLayer: 0
  m_SortingOrder: 0
  m_AdditionalVertexStreams: {fileID: 0}
--- !u!1 &2132717196
GameObject:
  m_ObjectHideFlags: 0
  m_CorrespondingSourceObject: {fileID: 0}
  m_PrefabInstance: {fileID: 0}
  m_PrefabAsset: {fileID: 0}
  serializedVersion: 6
  m_Component:
  - component: {fileID: 2132717200}
  - component: {fileID: 2132717199}
  - component: {fileID: 2132717198}
  - component: {fileID: 2132717197}
  m_Layer: 0
  m_Name: Sphere_Smoothness_0
  m_TagString: Untagged
  m_Icon: {fileID: 0}
  m_NavMeshLayer: 0
  m_StaticEditorFlags: 0
  m_IsActive: 1
--- !u!135 &2132717197
SphereCollider:
  m_ObjectHideFlags: 0
  m_CorrespondingSourceObject: {fileID: 0}
  m_PrefabInstance: {fileID: 0}
  m_PrefabAsset: {fileID: 0}
  m_GameObject: {fileID: 2132717196}
  m_Material: {fileID: 0}
  m_IsTrigger: 0
  m_Enabled: 1
  serializedVersion: 2
  m_Radius: 0.5
  m_Center: {x: 0, y: 0, z: 0}
--- !u!23 &2132717198
MeshRenderer:
  m_ObjectHideFlags: 0
  m_CorrespondingSourceObject: {fileID: 0}
  m_PrefabInstance: {fileID: 0}
  m_PrefabAsset: {fileID: 0}
  m_GameObject: {fileID: 2132717196}
  m_Enabled: 1
  m_CastShadows: 1
  m_ReceiveShadows: 1
  m_DynamicOccludee: 1
  m_StaticShadowCaster: 0
  m_MotionVectors: 1
  m_LightProbeUsage: 1
  m_ReflectionProbeUsage: 1
  m_RayTracingMode: 2
  m_RayTraceProcedural: 0
  m_RenderingLayerMask: 257
  m_RendererPriority: 0
  m_Materials:
  - {fileID: 2100000, guid: 095bca25cc5005c46a84523037248f61, type: 2}
  m_StaticBatchInfo:
    firstSubMesh: 0
    subMeshCount: 0
  m_StaticBatchRoot: {fileID: 0}
  m_ProbeAnchor: {fileID: 0}
  m_LightProbeVolumeOverride: {fileID: 0}
  m_ScaleInLightmap: 1
  m_ReceiveGI: 1
  m_PreserveUVs: 0
  m_IgnoreNormalsForChartDetection: 0
  m_ImportantGI: 0
  m_StitchLightmapSeams: 1
  m_SelectedEditorRenderState: 3
  m_MinimumChartSize: 4
  m_AutoUVMaxDistance: 0.5
  m_AutoUVMaxAngle: 89
  m_LightmapParameters: {fileID: 0}
  m_SortingLayerID: 0
  m_SortingLayer: 0
  m_SortingOrder: 0
  m_AdditionalVertexStreams: {fileID: 0}
--- !u!33 &2132717199
MeshFilter:
  m_ObjectHideFlags: 0
  m_CorrespondingSourceObject: {fileID: 0}
  m_PrefabInstance: {fileID: 0}
  m_PrefabAsset: {fileID: 0}
  m_GameObject: {fileID: 2132717196}
  m_Mesh: {fileID: 10207, guid: 0000000000000000e000000000000000, type: 0}
--- !u!4 &2132717200
Transform:
  m_ObjectHideFlags: 0
  m_CorrespondingSourceObject: {fileID: 0}
  m_PrefabInstance: {fileID: 0}
  m_PrefabAsset: {fileID: 0}
  m_GameObject: {fileID: 2132717196}
  m_LocalRotation: {x: 0, y: 0, z: 0, w: 1}
  m_LocalPosition: {x: 6, y: 0.75, z: 8.5}
  m_LocalScale: {x: 1.5, y: 1.5, z: 1.5}
  m_Children: []
  m_Father: {fileID: 0}
  m_RootOrder: 11
  m_LocalEulerAnglesHint: {x: 0, y: 0, z: 0}<|MERGE_RESOLUTION|>--- conflicted
+++ resolved
@@ -38,11 +38,7 @@
   m_ReflectionIntensity: 1
   m_CustomReflection: {fileID: 0}
   m_Sun: {fileID: 0}
-<<<<<<< HEAD
-  m_IndirectSpecularColor: {r: 0, g: 0, b: 0, a: 1}
-=======
   m_IndirectSpecularColor: {r: 0.33339566, g: 0.49941906, b: 0.8330078, a: 1}
->>>>>>> d328b257
   m_UseRadianceAmbientProbe: 0
 --- !u!157 &3
 LightmapSettings:
@@ -1112,8 +1108,6 @@
   m_Material: {fileID: 0}
   m_IsTrigger: 0
   m_Enabled: 1
-<<<<<<< HEAD
-=======
   serializedVersion: 2
   m_Radius: 0.5
   m_Center: {x: 0, y: 0, z: 0}
@@ -1207,7 +1201,6 @@
   m_PrefabAsset: {fileID: 0}
   m_GameObject: {fileID: 1157225236}
   m_Enabled: 1
->>>>>>> d328b257
   m_EditorHideFlags: 0
   m_Script: {fileID: 11500000, guid: 7a68c43fe1f2a47cfa234b5eeaa98012, type: 3}
   m_Name: 
@@ -1622,10 +1615,6 @@
       value: 0.9396927
       objectReference: {fileID: 0}
     - target: {fileID: 4209882255362944, guid: c07ace9ab142ca9469fa377877c2f1e7, type: 3}
-      propertyPath: m_LocalRotation.w
-      value: 0.9396927
-      objectReference: {fileID: 0}
-    - target: {fileID: 4209882255362944, guid: c07ace9ab142ca9469fa377877c2f1e7, type: 3}
       propertyPath: m_LocalRotation.x
       value: 0.3420201
       objectReference: {fileID: 0}
@@ -1692,11 +1681,7 @@
     - target: {fileID: 114995348509370400, guid: c07ace9ab142ca9469fa377877c2f1e7,
         type: 3}
       propertyPath: waitFrames
-<<<<<<< HEAD
-      value: 128
-=======
       value: 1
->>>>>>> d328b257
       objectReference: {fileID: 0}
     - target: {fileID: 114995348509370400, guid: c07ace9ab142ca9469fa377877c2f1e7,
         type: 3}
@@ -1721,25 +1706,6 @@
       objectReference: {fileID: 0}
     - target: {fileID: 114995348509370400, guid: c07ace9ab142ca9469fa377877c2f1e7,
         type: 3}
-<<<<<<< HEAD
-      propertyPath: waitForFrameCountMultiple
-      value: 1
-      objectReference: {fileID: 0}
-    - target: {fileID: 114995348509370400, guid: c07ace9ab142ca9469fa377877c2f1e7,
-        type: 3}
-      propertyPath: ImageComparisonSettings.TargetWidth
-      value: 640
-      objectReference: {fileID: 0}
-    - target: {fileID: 114995348509370400, guid: c07ace9ab142ca9469fa377877c2f1e7,
-        type: 3}
-      propertyPath: ImageComparisonSettings.TargetHeight
-      value: 360
-      objectReference: {fileID: 0}
-    - target: {fileID: 114995348509370400, guid: c07ace9ab142ca9469fa377877c2f1e7,
-        type: 3}
-      propertyPath: ImageComparisonSettings.UseBackBuffer
-      value: 1
-=======
       propertyPath: ImageComparisonSettings.TargetWidth
       value: 768
       objectReference: {fileID: 0}
@@ -1747,12 +1713,6 @@
         type: 3}
       propertyPath: ImageComparisonSettings.TargetHeight
       value: 384
->>>>>>> d328b257
-      objectReference: {fileID: 0}
-    - target: {fileID: 114995348509370400, guid: c07ace9ab142ca9469fa377877c2f1e7,
-        type: 3}
-      propertyPath: ImageComparisonSettings.ImageResolution
-      value: 4
       objectReference: {fileID: 0}
     m_RemovedComponents: []
   m_SourcePrefab: {fileID: 100100000, guid: c07ace9ab142ca9469fa377877c2f1e7, type: 3}
