--- conflicted
+++ resolved
@@ -533,225 +533,6 @@
   m_PointlightHDType: 0
   m_SpotLightShape: 0
   m_AreaLightShape: 0
-<<<<<<< HEAD
---- !u!1 &325756426
-GameObject:
-  m_ObjectHideFlags: 0
-  m_CorrespondingSourceObject: {fileID: 0}
-  m_PrefabInstance: {fileID: 0}
-  m_PrefabAsset: {fileID: 0}
-  serializedVersion: 6
-  m_Component:
-  - component: {fileID: 325756429}
-  - component: {fileID: 325756428}
-  - component: {fileID: 325756427}
-  m_Layer: 0
-  m_Name: Directional Light (1)
-  m_TagString: Untagged
-  m_Icon: {fileID: 0}
-  m_NavMeshLayer: 0
-  m_StaticEditorFlags: 0
-  m_IsActive: 1
---- !u!114 &325756427
-MonoBehaviour:
-  m_ObjectHideFlags: 0
-  m_CorrespondingSourceObject: {fileID: 0}
-  m_PrefabInstance: {fileID: 0}
-  m_PrefabAsset: {fileID: 0}
-  m_GameObject: {fileID: 325756426}
-  m_Enabled: 1
-  m_EditorHideFlags: 0
-  m_Script: {fileID: 11500000, guid: 7a68c43fe1f2a47cfa234b5eeaa98012, type: 3}
-  m_Name: 
-  m_EditorClassIdentifier: 
-  m_Intensity: 2
-  m_EnableSpotReflector: 0
-  m_LuxAtDistance: 1
-  m_InnerSpotPercent: 0
-  m_SpotIESCutoffPercent: 100
-  m_LightDimmer: 1
-  m_VolumetricDimmer: 1
-  m_LightUnit: 2
-  m_FadeDistance: 10000
-  m_VolumetricFadeDistance: 10000
-  m_AffectDiffuse: 1
-  m_AffectSpecular: 1
-  m_NonLightmappedOnly: 0
-  m_ShapeWidth: 0.5
-  m_ShapeHeight: 0.5
-  m_AspectRatio: 1
-  m_ShapeRadius: 0.025
-  m_SoftnessScale: 1
-  m_UseCustomSpotLightShadowCone: 0
-  m_CustomSpotLightShadowCone: 30
-  m_MaxSmoothness: 0.99
-  m_ApplyRangeAttenuation: 1
-  m_DisplayAreaLightEmissiveMesh: 0
-  m_AreaLightCookie: {fileID: 0}
-  m_IESPoint: {fileID: 0}
-  m_IESSpot: {fileID: 0}
-  m_IncludeForRayTracing: 1
-  m_AreaLightShadowCone: 120
-  m_UseScreenSpaceShadows: 0
-  m_InteractsWithSky: 1
-  m_AngularDiameter: 5
-  m_FlareSize: 2
-  m_FlareTint: {r: 1, g: 1, b: 1, a: 1}
-  m_FlareFalloff: 4
-  m_SurfaceTexture: {fileID: 0}
-  m_SurfaceTint: {r: 1, g: 1, b: 1, a: 1}
-  m_Distance: 150000000
-  m_UseRayTracedShadows: 0
-  m_NumRayTracingSamples: 4
-  m_FilterTracedShadow: 1
-  m_FilterSizeTraced: 16
-  m_SunLightConeAngle: 0.5
-  m_LightShadowRadius: 0.5
-  m_SemiTransparentShadow: 0
-  m_ColorShadow: 1
-  m_DistanceBasedFiltering: 0
-  m_EvsmExponent: 15
-  m_EvsmLightLeakBias: 0
-  m_EvsmVarianceBias: 0.00001
-  m_EvsmBlurPasses: 0
-  m_LightlayersMask: 1
-  m_LinkShadowLayers: 1
-  m_ShadowNearPlane: 0.1
-  m_BlockerSampleCount: 24
-  m_FilterSampleCount: 16
-  m_MinFilterSize: 1
-  m_KernelSize: 5
-  m_LightAngle: 1
-  m_MaxDepthBias: 0.001
-  m_ShadowResolution:
-    m_Override: 512
-    m_UseOverride: 1
-    m_Level: 0
-  m_ShadowDimmer: 1
-  m_VolumetricShadowDimmer: 1
-  m_ShadowFadeDistance: 10000
-  m_UseContactShadow:
-    m_Override: 0
-    m_UseOverride: 1
-    m_Level: 0
-  m_RayTracedContactShadow: 0
-  m_ShadowTint: {r: 0, g: 0, b: 0, a: 1}
-  m_PenumbraTint: 0
-  m_NormalBias: 0.75
-  m_SlopeBias: 0.5
-  m_ShadowUpdateMode: 0
-  m_AlwaysDrawDynamicShadows: 0
-  m_UpdateShadowOnLightMovement: 0
-  m_CachedShadowTranslationThreshold: 0.01
-  m_CachedShadowAngularThreshold: 0.5
-  m_BarnDoorAngle: 90
-  m_BarnDoorLength: 0.05
-  m_preserveCachedShadow: 0
-  m_OnDemandShadowRenderOnPlacement: 1
-  m_ShadowCascadeRatios:
-  - 0.05
-  - 0.2
-  - 0.3
-  m_ShadowCascadeBorders:
-  - 0.2
-  - 0.2
-  - 0.2
-  - 0.2
-  m_ShadowAlgorithm: 0
-  m_ShadowVariant: 0
-  m_ShadowPrecision: 0
-  useOldInspector: 0
-  useVolumetric: 1
-  featuresFoldout: 1
-  m_AreaLightEmissiveMeshShadowCastingMode: 0
-  m_AreaLightEmissiveMeshMotionVectorGenerationMode: 0
-  m_AreaLightEmissiveMeshLayer: -1
-  m_Version: 11
-  m_ObsoleteShadowResolutionTier: 1
-  m_ObsoleteUseShadowQualitySettings: 0
-  m_ObsoleteCustomShadowResolution: 512
-  m_ObsoleteContactShadows: 0
-  m_PointlightHDType: 0
-  m_SpotLightShape: 0
-  m_AreaLightShape: 0
---- !u!108 &325756428
-Light:
-  m_ObjectHideFlags: 0
-  m_CorrespondingSourceObject: {fileID: 0}
-  m_PrefabInstance: {fileID: 0}
-  m_PrefabAsset: {fileID: 0}
-  m_GameObject: {fileID: 325756426}
-  m_Enabled: 1
-  serializedVersion: 10
-  m_Type: 1
-  m_Shape: 0
-  m_Color: {r: 0.9528302, g: 0.8694507, b: 0.7236116, a: 1}
-  m_Intensity: 2
-  m_Range: 10
-  m_SpotAngle: 30
-  m_InnerSpotAngle: 21.80208
-  m_CookieSize: 10
-  m_Shadows:
-    m_Type: 0
-    m_Resolution: -1
-    m_CustomResolution: -1
-    m_Strength: 1
-    m_Bias: 0.05
-    m_NormalBias: 0.4
-    m_NearPlane: 0.2
-    m_CullingMatrixOverride:
-      e00: 1
-      e01: 0
-      e02: 0
-      e03: 0
-      e10: 0
-      e11: 1
-      e12: 0
-      e13: 0
-      e20: 0
-      e21: 0
-      e22: 1
-      e23: 0
-      e30: 0
-      e31: 0
-      e32: 0
-      e33: 1
-    m_UseCullingMatrixOverride: 0
-  m_Cookie: {fileID: 0}
-  m_DrawHalo: 0
-  m_Flare: {fileID: 0}
-  m_RenderMode: 0
-  m_CullingMask:
-    serializedVersion: 2
-    m_Bits: 4294967295
-  m_RenderingLayerMask: 1
-  m_Lightmapping: 4
-  m_LightShadowCasterMode: 2
-  m_AreaSize: {x: 1, y: 1}
-  m_BounceIntensity: 1
-  m_ColorTemperature: 6570
-  m_UseColorTemperature: 0
-  m_BoundingSphereOverride: {x: 0, y: 0, z: 0, w: 0}
-  m_UseBoundingSphereOverride: 0
-  m_UseViewFrustumForShadowCasterCull: 1
-  m_ShadowRadius: 0
-  m_ShadowAngle: 5
---- !u!4 &325756429
-Transform:
-  m_ObjectHideFlags: 0
-  m_CorrespondingSourceObject: {fileID: 0}
-  m_PrefabInstance: {fileID: 0}
-  m_PrefabAsset: {fileID: 0}
-  m_GameObject: {fileID: 325756426}
-  m_LocalRotation: {x: 0.5141421, y: 0.2829364, z: -0.03157893, w: 0.80907834}
-  m_LocalPosition: {x: -1.11, y: 3, z: 0.1}
-  m_LocalScale: {x: 1, y: 1, z: 1}
-  m_Children: []
-  m_Father: {fileID: 0}
-  m_RootOrder: 17
-  m_LocalEulerAnglesHint: {x: 58.193, y: 53.81, z: 27.069}
-=======
->>>>>>> d328b257
 --- !u!1 &428759679
 GameObject:
   m_ObjectHideFlags: 0
@@ -1517,11 +1298,7 @@
       objectReference: {fileID: 0}
     - target: {fileID: 4209882255362944, guid: c07ace9ab142ca9469fa377877c2f1e7, type: 3}
       propertyPath: m_RootOrder
-<<<<<<< HEAD
-      value: 4
-=======
       value: 0
->>>>>>> d328b257
       objectReference: {fileID: 0}
     - target: {fileID: 4209882255362944, guid: c07ace9ab142ca9469fa377877c2f1e7, type: 3}
       propertyPath: m_LocalPosition.x
@@ -1571,8 +1348,7 @@
     - target: {fileID: 114777190906822814, guid: c07ace9ab142ca9469fa377877c2f1e7,
         type: 3}
       propertyPath: m_Version
-<<<<<<< HEAD
-      value: 7
+      value: 8
       objectReference: {fileID: 0}
     - target: {fileID: 114777190906822814, guid: c07ace9ab142ca9469fa377877c2f1e7,
         type: 3}
@@ -1583,46 +1359,14 @@
         type: 3}
       propertyPath: m_RenderingPathCustomFrameSettings.bitDatas.data1
       value: 70005818916701
-=======
-      value: 8
->>>>>>> d328b257
       objectReference: {fileID: 0}
     - target: {fileID: 114995348509370400, guid: c07ace9ab142ca9469fa377877c2f1e7,
         type: 3}
       propertyPath: waitFrames
-      value: 128
-      objectReference: {fileID: 0}
-    - target: {fileID: 114995348509370400, guid: c07ace9ab142ca9469fa377877c2f1e7,
-        type: 3}
-      propertyPath: xrCompatible
-      value: 0
-      objectReference: {fileID: 0}
-    - target: {fileID: 114777190906822814, guid: c07ace9ab142ca9469fa377877c2f1e7,
-        type: 3}
-      propertyPath: m_RenderingPathCustomFrameSettings.bitDatas.data1
-      value: 70005818916701
-      objectReference: {fileID: 0}
-    - target: {fileID: 114995348509370400, guid: c07ace9ab142ca9469fa377877c2f1e7,
-        type: 3}
-      propertyPath: checkMemoryAllocation
       value: 0
       objectReference: {fileID: 0}
     - target: {fileID: 114995348509370400, guid: c07ace9ab142ca9469fa377877c2f1e7,
         type: 3}
-<<<<<<< HEAD
-      propertyPath: renderGraphCompatible
-      value: 1
-      objectReference: {fileID: 0}
-    - target: {fileID: 114995348509370400, guid: c07ace9ab142ca9469fa377877c2f1e7,
-        type: 3}
-      propertyPath: waitForFrameCountMultiple
-      value: 1
-      objectReference: {fileID: 0}
-    - target: {fileID: 114995348509370400, guid: c07ace9ab142ca9469fa377877c2f1e7,
-        type: 3}
-      propertyPath: ImageComparisonSettings.TargetHeight
-      value: 360
-=======
       propertyPath: xrCompatible
       value: 0
       objectReference: {fileID: 0}
@@ -1636,22 +1380,16 @@
         type: 3}
       propertyPath: checkMemoryAllocation
       value: 0
->>>>>>> d328b257
       objectReference: {fileID: 0}
     - target: {fileID: 114995348509370400, guid: c07ace9ab142ca9469fa377877c2f1e7,
         type: 3}
-      propertyPath: ImageComparisonSettings.UseBackBuffer
+      propertyPath: renderGraphCompatible
       value: 1
       objectReference: {fileID: 0}
     - target: {fileID: 114995348509370400, guid: c07ace9ab142ca9469fa377877c2f1e7,
         type: 3}
-<<<<<<< HEAD
-      propertyPath: ImageComparisonSettings.ImageResolution
-      value: 4
-=======
       propertyPath: ImageComparisonSettings.TargetHeight
       value: 480
->>>>>>> d328b257
       objectReference: {fileID: 0}
     m_RemovedComponents: []
   m_SourcePrefab: {fileID: 100100000, guid: c07ace9ab142ca9469fa377877c2f1e7, type: 3}
