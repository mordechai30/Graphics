--- conflicted
+++ resolved
@@ -35,16 +35,10 @@
   - {fileID: 11400000, guid: 73e47dc1b5a4ddd4e9b3738a03fe9525, type: 2}
   - {fileID: 11400000, guid: 9a26b2a5c669cc1409605b459d1696ea, type: 2}
   - {fileID: 11400000, guid: 44c1717b6468947409aaeb8bec9b287c, type: 2}
-<<<<<<< HEAD
-  - {fileID: 11400000, guid: 04b9d8d9c8f143f4cabffec31ca85135, type: 2}
-  - {fileID: 11400000, guid: f6caeba8e73a4774fa061ede8461fc20, type: 2}
-  - {fileID: 11400000, guid: adf2b0846ed2f73488bf6509f16baaad, type: 2}
-=======
   - {fileID: 11400000, guid: ca5f242d5388d4263931bab3bc614312, type: 2}
   - {fileID: 11400000, guid: 2db0ce930f34f41c3b2aad53e6336a24, type: 2}
   - {fileID: 11400000, guid: da4df2f1951704ee7aa560ed78d91c24, type: 2}
   - {fileID: 11400000, guid: efad480a4aa014a0fa578c4c317c3690, type: 2}
->>>>>>> 30abfcfb
   m_DefaultRendererIndex: 0
   m_RequireDepthTexture: 1
   m_RequireOpaqueTexture: 1
