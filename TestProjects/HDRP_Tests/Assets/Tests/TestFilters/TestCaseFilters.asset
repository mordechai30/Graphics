--- conflicted
+++ resolved
@@ -175,7 +175,12 @@
     StereoModes: 0
     Reason: Crash
   - FilteredScene: {fileID: 102900000, guid: f2fd7a28087b7634e94c49cb78704e74, type: 3}
-<<<<<<< HEAD
+    ColorSpace: 1
+    BuildPlatform: -2
+    GraphicsDevice: 21
+    XrSdk: 
+    StereoModes: 0
+    Reason: cause following test to fail
     ColorSpace: 1
     BuildPlatform: -2
     GraphicsDevice: 21
@@ -183,15 +188,6 @@
     StereoModes: 0
     Reason: cause following test to fail
   - FilteredScene: {fileID: 102900000, guid: c2f6e1c5441279d42b05dbe99212bf2d, type: 3}
-=======
->>>>>>> b51ce8e7
-    ColorSpace: 1
-    BuildPlatform: -2
-    GraphicsDevice: 21
-    XrSdk: 
-    StereoModes: 0
-    Reason: cause following test to fail
-  - FilteredScene: {fileID: 102900000, guid: c2f6e1c5441279d42b05dbe99212bf2d, type: 3}
     ColorSpace: 1
     BuildPlatform: -2
     GraphicsDevice: 21
@@ -338,33 +334,26 @@
     XrSdk: 
     StereoModes: 0
     Reason: flip flop
-<<<<<<< HEAD
+  - FilteredScene: {fileID: 102900000, guid: 4fb94469014a7ce468a32889d270785d, type: 3}
+    ColorSpace: 1
+    BuildPlatform: -2
+    GraphicsDevice: 21
+    XrSdk: 
+    StereoModes: 0
+    Reason: unstable
+  - FilteredScene: {fileID: 102900000, guid: 520aec2f141eeaf4daceb4e016157b78, type: 3}
+    ColorSpace: 1
+    BuildPlatform: -2
+    GraphicsDevice: 21
+    XrSdk: 
+    StereoModes: 0
+    Reason: unstable
   - FilteredScene: {fileID: 102900000, guid: c64196eb7ce78e84bb835b2ea858ee19, type: 3}
-=======
-  - FilteredScene: {fileID: 102900000, guid: 4fb94469014a7ce468a32889d270785d, type: 3}
->>>>>>> b51ce8e7
-    ColorSpace: 1
-    BuildPlatform: -2
-    GraphicsDevice: 21
-    XrSdk: 
-    StereoModes: 0
-<<<<<<< HEAD
-=======
-    Reason: unstable
-  - FilteredScene: {fileID: 102900000, guid: 520aec2f141eeaf4daceb4e016157b78, type: 3}
-    ColorSpace: 1
-    BuildPlatform: -2
-    GraphicsDevice: 21
-    XrSdk: 
-    StereoModes: 0
-    Reason: unstable
-  - FilteredScene: {fileID: 102900000, guid: c64196eb7ce78e84bb835b2ea858ee19, type: 3}
-    ColorSpace: 1
-    BuildPlatform: -2
-    GraphicsDevice: 21
-    XrSdk: 
-    StereoModes: 0
->>>>>>> b51ce8e7
+    ColorSpace: 1
+    BuildPlatform: -2
+    GraphicsDevice: 21
+    XrSdk: 
+    StereoModes: 0
     Reason: flip flop
   - FilteredScene: {fileID: 102900000, guid: 5b7d40e46ea038446bf4f714c9d89eaf, type: 3}
     ColorSpace: 1
