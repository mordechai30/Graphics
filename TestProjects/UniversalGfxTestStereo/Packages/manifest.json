--- conflicted
+++ resolved
@@ -1,57 +1,4 @@
 {
-<<<<<<< HEAD
-    "dependencies": {
-        "com.unity.ext.nunit": "1.0.0",
-        "com.unity.ide.visualstudio": "2.0.1",
-        "com.unity.ide.vscode": "1.2.0",
-        "com.unity.render-pipelines.core": "file:../../../com.unity.render-pipelines.core",
-        "com.unity.render-pipelines.universal": "file:../../../com.unity.render-pipelines.universal",
-        "com.unity.shadergraph": "file:../../../com.unity.shadergraph",
-        "com.unity.test-framework": "1.1.18",
-        "com.unity.test-framework.build": "0.0.1-preview.14",
-        "com.unity.test-framework.utp-reporter": "1.0.2-preview",
-        "com.unity.testframework.graphics": "7.8.16-exp.2",
-        "com.unity.ugui": "1.0.0",
-        "com.unity.xr.mock-hmd": "1.1.1-preview.1",
-        "com.unity.modules.ai": "1.0.0",
-        "com.unity.modules.androidjni": "1.0.0",
-        "com.unity.modules.animation": "1.0.0",
-        "com.unity.modules.assetbundle": "1.0.0",
-        "com.unity.modules.audio": "1.0.0",
-        "com.unity.modules.cloth": "1.0.0",
-        "com.unity.modules.director": "1.0.0",
-        "com.unity.modules.imageconversion": "1.0.0",
-        "com.unity.modules.imgui": "1.0.0",
-        "com.unity.modules.jsonserialize": "1.0.0",
-        "com.unity.modules.particlesystem": "1.0.0",
-        "com.unity.modules.physics": "1.0.0",
-        "com.unity.modules.physics2d": "1.0.0",
-        "com.unity.modules.screencapture": "1.0.0",
-        "com.unity.modules.terrain": "1.0.0",
-        "com.unity.modules.terrainphysics": "1.0.0",
-        "com.unity.modules.tilemap": "1.0.0",
-        "com.unity.modules.ui": "1.0.0",
-        "com.unity.modules.uielements": "1.0.0",
-        "com.unity.modules.umbra": "1.0.0",
-        "com.unity.modules.unityanalytics": "1.0.0",
-        "com.unity.modules.unitywebrequest": "1.0.0",
-        "com.unity.modules.unitywebrequestassetbundle": "1.0.0",
-        "com.unity.modules.unitywebrequestaudio": "1.0.0",
-        "com.unity.modules.unitywebrequesttexture": "1.0.0",
-        "com.unity.modules.unitywebrequestwww": "1.0.0",
-        "com.unity.modules.vehicles": "1.0.0",
-        "com.unity.modules.video": "1.0.0",
-        "com.unity.modules.vr": "1.0.0",
-        "com.unity.modules.wind": "1.0.0",
-        "com.unity.modules.xr": "1.0.0"
-    },
-    "disableProjectUpdate": true,
-    "testables": [
-        "com.unity.render-pipelines.core",
-        "com.unity.render-pipelines.universal",
-        "com.unity.testframework.graphics"
-    ]
-=======
   "dependencies": {
     "com.unity.ext.nunit": "1.0.0",
     "com.unity.ide.visualstudio": "2.0.1",
@@ -103,5 +50,4 @@
     "com.unity.render-pipelines.universal",
     "com.unity.testframework.graphics"
   ]
->>>>>>> 567c3f76
 }