--- conflicted
+++ resolved
@@ -8,6 +8,7 @@
 using UnityEngine.VFX;
 using UnityEditor.VFX;
 
+
 using Object = UnityEngine.Object;
 using System.IO;
 using UnityEngine.TestTools;
@@ -429,7 +430,6 @@
             InnerSaveAndReloadTest("AttributeParameter", write, read);
         }
 
-<<<<<<< HEAD
         static System.Text.StringBuilder tempStringBuilder = new System.Text.StringBuilder();
         private static void  HandleLog(string message, string stack, LogType type)
         {
@@ -498,7 +498,7 @@
 
             Assert.AreEqual(1, recordedSize.GroupBy(o => o).Count());
         }
-=======
+
         //Cover regression test : 1315191
         [UnityTest]
         public IEnumerator Save_Then_Modify_Something_Check_The_Content_Isnt_Reverted()
@@ -534,7 +534,6 @@
             VFXTestCommon.DeleteAllTemporaryGraph(); //TODOPAUL : use tear down
         }
 
->>>>>>> 39dc2aa0
     }
 }
 #endif