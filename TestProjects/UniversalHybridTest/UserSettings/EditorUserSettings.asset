%YAML 1.1
%TAG !u! tag:unity3d.com,2011:
--- !u!162 &1
EditorUserSettings:
  m_ObjectHideFlags: 0
  serializedVersion: 4
  m_ConfigSettings:
    RecentlyUsedSceneGuid-0:
      value: 5606575604560f585b5c5f2612255c44464f19792a7e7f31282a4430e1b8626b
      flags: 0
    RecentlyUsedSceneGuid-1:
      value: 5308005e0002505a5a0a0d7713215e4415161a7d747975357a784b35e7e36139
      flags: 0
    RecentlyUsedScenePath-0:
      value: 22424703114646680c031c2e15105c1518120b65182d35241e22143dece53015e7f43eecf4751c333412fa28011a0439fd180438f50e040e5f1bf30705e6
      flags: 0
    RecentlyUsedScenePath-1:
      value: 22424703114646680c031c2e15105c1518120b65182d35241e22143dece53015e7f43eecf4751c333412fa28011a0439fd180438e30939081400f84004f1190708
      flags: 0
    RecentlyUsedScenePath-2:
      value: 22424703114646680c031c2e15105c1518120b65182d35241e22143dece53015e7f43eecf475131e0a31fa3e373d0431f7441c05ff1f13
      flags: 0
    RecentlyUsedScenePath-3:
      value: 22424703114646680c031c2e15105c1518120b65182d35241e22143dece53015e7f43eecf4742a323016f6
      flags: 0
    RecentlyUsedScenePath-4:
      value: 22424703114646680c031c2e15105c1518120b650e293233251b183de6e5261ff0e823f9d53b28731b03fb3f0c0c0431f60f1b2ce4041f1b230fea4004f1190708
      flags: 0
    UnityEditor.ShaderGraph.FloatingWindowsLayout2:
      value: 181344140043005e1a220d3b1f364b524c0c5a27130c293326201334cee5322ca0bd30e8eb293a707b0fd0180b3d0a36fc0d3d04e649501f031bf84253f22f2514d70ccc19c91333cd1f0fcbd95f8bb39b8698a8d5d4cfd7ccd6bafdfae4eff4daf7a3e8afbcbe9afae1aefdedcff8f7c8d0b28696dd8bdff8888583ec9d829f9bcfc78c8dd48d958fddf0ddf2c6f6f4c0f4f5c3c3b884e7df9c90b363b8ad6f67756c96bda1b995a9fb3798307dbbac7d748d70798da3898f863dd6809c848a0ed894a46294999068904aaa6e5f223975477d50261a62536d6c7e4a546e207f0a2022692d6f35727b61661214102e1e1411661e6b6d1a026f730c0c007a58465840085a485755780c2432261a6178727f68456a6b1a17182007355f68fb752ca16b66b6b57bb977aff7ae58a4536fbea6eae5464e050703190cef23d0c50211c7d025c0dd1f5d4602a0d75ebe4db8469cb3b0b28fbdb3bfa9bc89bca086bcb1e8e7a2f1aaf8b1acb6e4
      flags: 0
    UnityEditor.ShaderGraph.ToggleSettings:
      value: 18135d1527590858060c032302276919051e1a26296a7c362c250e36aea23d2bd2f533ffee3f280a3011e63e083b4365f40b0518f34748020227f31d01fa13071ed72ecc09c11d10ce5b46c8cc11c2e69994d7e5d4e4f5e8ccd0b6fbf0f5fcbaafb3f9d5a5a6f99ee8b2
      flags: 0
    unity-properties__ui-persistent-state:
      value: 183b144645154b7d0202082d05376c0417031d6876681d5a6d695d73a2a07478f98d76a9a77a7f7c7942af7c447e4314f7134b51b6465b5e495bac5f43ac454b5daf58855a885f5c8b595c8e8d5d93d5d4dac1ef9ab1a7cccccaa598b4b0aeb8b5b1e5bbb7e49680eaefbef1ef8287dfab8af7848c868987fa929193fe91f9d6c094df9694d6818f89daf4dbf1c8f6e8f9e1e4d6d5e5d9ebdddedcf220f199616a726df8e6f8a292a8bc07c33230c4c83237c6641dcacfccc9af33e6d4ced1cf00aa989c4f959b8f689143ad754e7466230f286e573272
      flags: 0
    vcSharedLogLevel:
      value: 0d5e400f0650
      flags: 0
  m_VCAutomaticAdd: 1
  m_VCDebugCom: 0
  m_VCDebugCmd: 0
  m_VCDebugOut: 0
  m_SemanticMergeMode: 2
  m_DesiredImportWorkerCount: 32
  m_StandbyImportWorkerCount: 2
  m_IdleImportWorkerShutdownDelay: 60000
  m_VCShowFailedCheckout: 1
  m_VCOverwriteFailedCheckoutAssets: 1
  m_VCProjectOverlayIcons: 1
  m_VCHierarchyOverlayIcons: 1
  m_VCOtherOverlayIcons: 1
<<<<<<< HEAD
  m_VCAllowAsyncUpdate: 0
=======
  m_VCAllowAsyncUpdate: 0
  m_ArtifactGarbageCollection: 1
>>>>>>> 70464fc4
<|MERGE_RESOLUTION|>--- conflicted
+++ resolved
@@ -51,9 +51,5 @@
   m_VCProjectOverlayIcons: 1
   m_VCHierarchyOverlayIcons: 1
   m_VCOtherOverlayIcons: 1
-<<<<<<< HEAD
   m_VCAllowAsyncUpdate: 0
-=======
-  m_VCAllowAsyncUpdate: 0
-  m_ArtifactGarbageCollection: 1
->>>>>>> 70464fc4
+  m_ArtifactGarbageCollection: 1