--- conflicted
+++ resolved
@@ -78,14 +78,6 @@
         UnityEditor.TestTools.Graphics.ResultsUtility.ExtractImagesFromTestProperties(TestContext.CurrentContext.Test);
         #endif
 
-<<<<<<< HEAD
-        // foreach (GameObject o in Object.FindObjectsOfType<GameObject>()) 
-        // {
-        //     Object.Destroy(o);
-        // }
-
-=======
->>>>>>> 70464fc4
         XRGraphicsAutomatedTests.running = false;
     }
 }