--- conflicted
+++ resolved
@@ -11,7 +11,6 @@
 {
     class VFXNodeUI : Node, IControlledElement<VFXSlotContainerPresenter>
     {
-<<<<<<< HEAD
         VFXSlotContainerPresenter m_Controller;
         Controller IControlledElement.controller
         {
@@ -39,8 +38,6 @@
             }
         }
 
-=======
->>>>>>> f6b952ee
         protected VisualElement m_SettingsContainer;
         private List<PropertyRM> m_Settings = new List<PropertyRM>();
         public VFXNodeUI()
@@ -83,7 +80,10 @@
 
                 m_SettingsContainer = new VisualElement { name = "settings" };
 
-                inputContainer.Insert(0, m_SettingsContainer); //between title and input
+
+                VisualElement inputParent = new VisualElement() { name = "inputAndSettings" };
+
+                mainContainer.Q("contents").Insert(0, m_SettingsContainer);
 
                 foreach (var setting in presenter.settings)
                 {
@@ -124,6 +124,16 @@
                     }
                 }
             }
+
+
+            if (presenter.model.superCollapsed)
+            {
+                AddToClassList("superCollapsed");
+            }
+            else
+            {
+                RemoveFromClassList("superCollapsed");
+            }
         }
 
         public virtual VFXDataAnchor InstantiateDataAnchor(VFXDataAnchorPresenter presenter)
@@ -169,120 +179,34 @@
             }
         }
 
-<<<<<<< HEAD
+        public virtual void GetPreferedSettingsWidths(ref float labelWidth, ref float controlWidth)
+        {
+            foreach (var setting in m_Settings)
+            {
+                float portLabelWidth = setting.GetPreferredLabelWidth() + 5;
+                float portControlWidth = setting.GetPreferredControlWidth();
+
+                if (labelWidth < portLabelWidth)
+                {
+                    labelWidth = portLabelWidth;
+                }
+                if (controlWidth < portControlWidth)
+                {
+                    controlWidth = portControlWidth;
+                }
+            }
+        }
+
         public virtual void GetPreferedWidths(ref float labelWidth, ref float controlWidth)
         {
-            foreach (var setting in m_Settings)
-            {
-                float portLabelWidth = setting.GetPreferredLabelWidth();
-=======
-        public override void OnDataChanged()
-        {
-            var presenter = GetPresenter<VFXSlotContainerPresenter>();
-            // update the title in the presenter before it is used somewhere in base.OnDataChanged();
-            presenter.UpdateTitle();
-
-            base.OnDataChanged();
-
-
-            if (presenter == null)
-                return;
-
-            if (m_SettingsContainer == null && presenter.settings != null)
-            {
-                object settings = presenter.settings;
-
-                m_SettingsContainer = new VisualElement { name = "settings" };
-
-                VisualElement inputParent = new VisualElement() { name = "inputAndSettings" };
-
-                mainContainer.Q("contents").Insert(0, m_SettingsContainer);
-
-                foreach (var setting in presenter.settings)
-                {
-                    AddSetting(setting);
-                }
-            }
-            if (m_SettingsContainer != null)
-            {
-                var activeSettings = presenter.model.GetSettings(false, VFXSettingAttribute.VisibleFlags.InGraph);
-                for (int i = 0; i < m_Settings.Count; ++i)
-                    m_Settings[i].RemoveFromHierarchy();
-
-                for (int i = 0; i < m_Settings.Count; ++i)
-                {
-                    PropertyRM prop = m_Settings[i];
-                    if (prop != null && activeSettings.Any(s => s.Name == presenter.settings[i].name))
-                    {
-                        m_SettingsContainer.Add(prop);
-                        prop.Update();
-                    }
-                }
-            }
-
-            GraphView graphView = this.GetFirstAncestorOfType<GraphView>();
-            if (graphView != null)
-            {
-                var allEdges = graphView.Query<Edge>().ToList();
-
-                foreach (Port anchor in this.Query<Port>().Where(t => true).ToList())
-                {
-                    foreach (var edge in allEdges.Where(t =>
-                        {
-                            var pres = t.GetPresenter<EdgePresenter>();
-                            return pres != null && (pres.output == anchor.presenter || pres.input == anchor.presenter);
-                        }))
-                    {
-                        edge.OnDataChanged();
-                    }
-                }
-            }
-
-
-            if (presenter.model.superCollapsed)
-            {
-                AddToClassList("superCollapsed");
-            }
-            else
-            {
-                RemoveFromClassList("superCollapsed");
-            }
-        }
-
-        public virtual void GetPreferedSettingsWidths(ref float labelWidth, ref float controlWidth)
-        {
-            foreach (var setting in m_Settings)
-            {
-                float portLabelWidth = setting.GetPreferredLabelWidth() + 5;
->>>>>>> f6b952ee
-                float portControlWidth = setting.GetPreferredControlWidth();
-
-                if (labelWidth < portLabelWidth)
-                {
-                    labelWidth = portLabelWidth;
-                }
-                if (controlWidth < portControlWidth)
-                {
-                    controlWidth = portControlWidth;
-                }
-            }
-        }
-
-<<<<<<< HEAD
+        }
+
         public virtual void ApplyWidths(float labelWidth, float controlWidth)
         {
-=======
-        public virtual void GetPreferedWidths(ref float labelWidth, ref float controlWidth)
-        {
-        }
-
-        public virtual void ApplyWidths(float labelWidth, float controlWidth)
-        {
         }
 
         public virtual void ApplySettingsWidths(float labelWidth, float controlWidth)
         {
->>>>>>> f6b952ee
             foreach (var setting in m_Settings)
             {
                 setting.SetLabelWidth(labelWidth);
