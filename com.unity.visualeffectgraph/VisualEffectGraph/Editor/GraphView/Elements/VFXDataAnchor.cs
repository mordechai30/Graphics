--- conflicted
+++ resolved
@@ -148,13 +148,7 @@
                 else
                     RemoveFromClassList("connected");
 
-<<<<<<< HEAD
-            // reverse because we want the flex to choose the position of the connector
-            if (presenter.position != layout)
-                presenter.position = layout;
-=======
                 portType = controller.portType;
->>>>>>> e12467b5
 
 
                 // update the css type of the class
