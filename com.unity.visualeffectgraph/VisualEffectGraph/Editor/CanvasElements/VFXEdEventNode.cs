using System;
using System.Collections.Generic;
using System.Reflection;
using UnityEngine;
using UnityEditor.Experimental;
using UnityEditor.Experimental.Graph;
using UnityEditor.Experimental.VFX;
using Object = UnityEngine.Object;

namespace UnityEditor.Experimental
{
    internal class VFXEdEventNode : VFXEdNodeBase, VFXModelHolder 
    { 
        protected VFXEdFlowAnchor m_Output;

        public VFXElementModel GetAbstractModel() { return Model; }
        public VFXEventModel Model { get { return m_Model; } }
        private VFXEventModel m_Model;
        public Color m_ButtonColor;


        private Rect m_FireEventRect;

        internal VFXEdEventNode(VFXEventModel model, VFXEdDataSource dataSource) : base (model.UIPosition, dataSource)
        {
            m_Model = model;
            m_DataSource = dataSource;

            m_Outputs.Add(new VFXEdFlowAnchor(0, typeof(float), VFXContextDesc.Type.kTypeNone, m_DataSource, Direction.Output));
            m_Output = m_Outputs[0];
            AddChild(m_Output);
            m_ButtonColor = Color.white;
            MouseDown += VFXEdEventNode_MouseDown;

            target = ScriptableObject.CreateInstance<VFXEdEventNodeTarget>();
            (target as VFXEdEventNodeTarget).eventNode = this;

            ZSort();
            Layout();
        }

        private bool VFXEdEventNode_MouseDown(CanvasElement element, Event e, Canvas2D parent)
        {
            Rect absRect = new Rect(translation.x + m_FireEventRect.x, translation.y + m_FireEventRect.y, m_FireEventRect.width, m_FireEventRect.height);
            if(absRect.Contains(parent.MouseToCanvas(e.mousePosition)))
            {
                VFXEditor.ForeachComponents(c => c.SendEvent(Model.Name));
                parent.Animate(this).Lerp("m_ButtonColor", new Color(1.0f,0.5f,0.0f), Color.white).Then((elem, anim, userData) =>
                {
                    anim.Done();
                });
                Invalidate();
                parent.Repaint();

                e.Use();
                return true;
            }
            return false;
        }

        public override void UpdateModel(UpdateType t)
        {
            Model.UpdatePosition(translation);
        }

        public override void Layout()
        {
            base.Layout();

            Vector2 s = VFXEditorMetrics.EventNodeDefaultScale;

            // Measure Event Name, naively for now
            s.x = Model.Name.Length * 28 + 32;

            m_ClientArea = new Rect(Vector2.zero, s);
            m_FireEventRect = new Rect(16, 72, m_ClientArea.width - 32, 48);
            this.scale = s + new Vector2(0.0f,m_Output.scale.y);
            m_Output.translation = new Vector2((s.x / 2) - (m_Output.scale.x / 2), s.y - VFXEditor.styles.NodeSelected.border.bottom);
        }

        public override void Render(Rect parentRect, Canvas2D canvas)
        {
            GUI.color = new Color(0.8f,0.8f,0.8f);
            GUI.Box(m_ClientArea, "", VFXEditor.styles.EventNode);
            GUI.color = Color.white;

            Rect textrect = VFXEditorMetrics.EventNodeTextRectOffset.Remove(m_ClientArea);

            GUI.color = m_ButtonColor;
            GUI.Label(textrect, Model.Name, VFXEditor.styles.EventNodeText);
            GUI.Box(m_FireEventRect, "", VFXEditor.styles.EventNode);
            GUI.Label(m_FireEventRect, "Trigger Event", VFXEditor.styles.CenteredText);
            GUI.color = Color.white;

<<<<<<< HEAD
        public override void UpdateModel(UpdateType t)
        {
            if (Enabled)
            {
                VFXEditor.ForeachComponents(c => c.SendEvent(m_Event.Name));
                Enabled = false;
            }
        }
=======
>>>>>>> d98937ae

            if(selected) GUI.Box(m_ClientArea, "", VFXEditor.styles.NodeSelected);
            base.Render(parentRect, canvas);
        }
    }
}<|MERGE_RESOLUTION|>--- conflicted
+++ resolved
@@ -92,17 +92,6 @@
             GUI.Label(m_FireEventRect, "Trigger Event", VFXEditor.styles.CenteredText);
             GUI.color = Color.white;
 
-<<<<<<< HEAD
-        public override void UpdateModel(UpdateType t)
-        {
-            if (Enabled)
-            {
-                VFXEditor.ForeachComponents(c => c.SendEvent(m_Event.Name));
-                Enabled = false;
-            }
-        }
-=======
->>>>>>> d98937ae
 
             if(selected) GUI.Box(m_ClientArea, "", VFXEditor.styles.NodeSelected);
             base.Render(parentRect, canvas);
