using UnityEngine;
using UnityEngine.Experimental.UIElements;
using UnityEngine.Experimental.UIElements.StyleEnums;
using UnityEditor.Experimental.UIElements;

using System.Collections.Generic;

namespace UnityEditor.VFX.UIElements
{
    class VFXFlipBookField : VFXControl<FlipBook>
    {
        VFXLabeledField<IntegerField, int> m_X;
        VFXLabeledField<IntegerField, int> m_Y;

        void CreateTextField()
        {
            m_X = new VFXLabeledField<IntegerField, int>("X");
            m_Y = new VFXLabeledField<IntegerField, int>("Y");

            m_X.control.AddToClassList("fieldContainer");
            m_Y.control.AddToClassList("fieldContainer");
            m_X.AddToClassList("fieldContainer");
            m_Y.AddToClassList("fieldContainer");

            m_X.RegisterCallback<ChangeEvent<int>>(OnXValueChanged);
            m_Y.RegisterCallback<ChangeEvent<int>>(OnYValueChanged);
        }

        void OnXValueChanged(ChangeEvent<int> e)
        {
            FlipBook newValue = value;
            newValue.x = (int)m_X.value;
            SetValueAndNotify(newValue);
        }

        void OnYValueChanged(ChangeEvent<int> e)
        {
            FlipBook newValue = value;
            newValue.y = (int)m_Y.value;
            SetValueAndNotify(newValue);
        }

<<<<<<< HEAD
        public  override bool indeterminate
        {
            get {return visible; }
            set {visible = indeterminate; }
=======
        
        public override bool indeterminate
        {
            get 
            {
                return m_X.indeterminate;
            }
            set
            {
                m_X.indeterminate = value;
                m_Y.indeterminate = value;
            }
>>>>>>> 439e044a
        }

        public VFXFlipBookField()
        {
            CreateTextField();

            style.flexDirection = FlexDirection.Row;
            Add(m_X);
            Add(m_Y);
        }

        protected override void ValueToGUI(bool force)
        {
            if (!m_X.control.HasFocus() || force)
                m_X.value = value.x;

            if (!m_Y.control.HasFocus() || force)
                m_Y.value = value.y;
        }
    }
}<|MERGE_RESOLUTION|>--- conflicted
+++ resolved
@@ -40,16 +40,9 @@
             SetValueAndNotify(newValue);
         }
 
-<<<<<<< HEAD
-        public  override bool indeterminate
-        {
-            get {return visible; }
-            set {visible = indeterminate; }
-=======
-        
         public override bool indeterminate
         {
-            get 
+            get
             {
                 return m_X.indeterminate;
             }
@@ -58,7 +51,6 @@
                 m_X.indeterminate = value;
                 m_Y.indeterminate = value;
             }
->>>>>>> 439e044a
         }
 
         public VFXFlipBookField()
