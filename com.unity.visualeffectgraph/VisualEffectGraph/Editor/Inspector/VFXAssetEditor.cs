--- conflicted
+++ resolved
@@ -262,24 +262,6 @@
         bool enable = GUI.enabled; //Everything in external asset is disabled by default
         GUI.enabled = true;
 
-<<<<<<< HEAD
-        var updateMode = resource.updateMode;
-        EditorGUILayout.BeginHorizontal();
-        EditorGUILayout.PrefixLabel(EditorGUIUtility.TrTextContent("Update Mode"));
-        if (EditorGUILayout.DropdownButton(new GUIContent(UpdateModeToString(updateMode)), FocusType.Passive))
-        {
-            var menu = new GenericMenu();
-            foreach (VFXUpdateMode val in Enum.GetValues(typeof(VFXUpdateMode)))
-            {
-                menu.AddItem(new GUIContent(UpdateModeToString(val)), val == updateMode, (v) =>
-                {
-                    resource.updateMode = (VFXUpdateMode)v;
-                }, val);
-            }
-            menu.DropDown(GUILayoutUtility.topLevel.GetLast());
-        }
-
-=======
         var eventType = Event.current.type;
 
         var updateMode = resource.updateMode;
@@ -302,7 +284,6 @@
             menu.DropDown(buttonRect);
         }
 
->>>>>>> e9ae2af1
         EditorGUILayout.EndHorizontal();
 
         var cullingFlags = resource.cullingFlags;
