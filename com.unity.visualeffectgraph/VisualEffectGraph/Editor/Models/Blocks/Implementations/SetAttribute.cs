using System;
using System.Linq;
using System.Collections.Generic;
using UnityEngine;
using UnityEngine.Experimental.VFX;

namespace UnityEditor.VFX.Block
{
<<<<<<< HEAD
    [VFXInfo(category = "Attribute/Set", variantProvider = typeof(AttributeVariantReadWritable))]
=======
    class SetAttributeVariantReadWritable : IVariantProvider
    {
        public Dictionary<string, object[]> variants
        {
            get
            {
                return new Dictionary<string, object[]>
                {
                    { "attribute", VFXAttribute.AllReadWritable.Cast<object>().ToArray() },
                    { "Source", new object[] { SetAttribute.ValueSource.Slot, SetAttribute.ValueSource.Source } },
                };
            }
        }
    }


    [VFXInfo(category = "Attribute", variantProvider = typeof(SetAttributeVariantReadWritable))]
>>>>>>> c248a1ad
    class SetAttribute : VFXBlock
    {
        public enum ValueSource
        {
            Slot,
            Source
        }

        [VFXSetting(VFXSettingAttribute.VisibleFlags.InInspector), StringProvider(typeof(ReadWritableAttributeProvider))]
        public string attribute = VFXAttribute.AllIncludingVariadic.First();

        [VFXSetting(VFXSettingAttribute.VisibleFlags.InInspector)]
        public AttributeCompositionMode Composition = AttributeCompositionMode.Overwrite;

        [VFXSetting(VFXSettingAttribute.VisibleFlags.InInspector)]
        public ValueSource Source = ValueSource.Slot;

        [VFXSetting(VFXSettingAttribute.VisibleFlags.InInspector)]
        public RandomMode Random = RandomMode.Off;

<<<<<<< HEAD
        [VFXSetting]
        public VariadicChannelOptions channels = VariadicChannelOptions.XYZ;
        private static readonly char[] channelNames = new char[] { 'x', 'y', 'z' };

        public override string name { get { return VFXBlockUtility.GetNameString(Composition) + " " + attribute + " " + VFXBlockUtility.GetNameString(Random); } }
=======
        public override string name
        {
            get
            {
                string attributeName = ObjectNames.NicifyVariableName(attribute);
                switch (Source)
                {
                    case ValueSource.Slot: return VFXBlockUtility.GetNameString(Composition) + " " + attributeName + " " + VFXBlockUtility.GetNameString(Random);
                    case ValueSource.Source:
                        return "Inherit Source " + attributeName + " (" + VFXBlockUtility.GetNameString(Composition) + ")";
                    default: return "NOT IMPLEMENTED : " + Source;
                }
            }
        }
>>>>>>> c248a1ad
        public override VFXContextType compatibleContexts { get { return VFXContextType.kInitAndUpdateAndOutput; } }
        public override VFXDataType compatibleData { get { return VFXDataType.kParticle; } }

        protected override IEnumerable<string> filteredOutSettings
        {
            get
            {
                if (Source != ValueSource.Slot)
                    yield return "Random";

                foreach (var setting in base.filteredOutSettings)
                    yield return setting;
            }
        }

        public override IEnumerable<VFXAttributeInfo> attributes
        {
            get
            {
                var attrib = currentAttribute;
                VFXAttributeMode attributeMode = (Composition == AttributeCompositionMode.Overwrite) ? VFXAttributeMode.Write : VFXAttributeMode.ReadWrite;
                if (attrib.variadic == VFXVariadic.True)
                {
                    string channelsString = channels.ToString();
                    for (int i = 0; i < channelsString.Length; i++)
                        yield return new VFXAttributeInfo(VFXAttribute.Find(attrib.name + channelsString[i]), attributeMode);
                }
                else
                {
                    yield return new VFXAttributeInfo(attrib, attributeMode);
                }

                if (Random != RandomMode.Off)
                    yield return new VFXAttributeInfo(VFXAttribute.Seed, VFXAttributeMode.ReadWrite);
            }
        }

        static private string GenerateLocalAttributeName(string name)
        {
            return name[0].ToString().ToUpper() + name.Substring(1);
        }

        public override string source
        {
            get
            {
                var attrib = currentAttribute;
                string source = "";

<<<<<<< HEAD
                int attributeSize = VFXExpression.TypeToSize(attrib.type);
                int loopCount = 1;
                if (attrib.variadic == VFXVariadic.True)
                {
                    attributeSize = 1;
                    loopCount = channels.ToString().Length;
                }
=======
                if (Source == ValueSource.Slot)
                {
                    if (Random == RandomMode.Off)
                        source = VFXBlockUtility.GetRandomMacroString(Random, attribute, GenerateLocalAttributeName(attribute.name));
                    else
                        source = VFXBlockUtility.GetRandomMacroString(Random, attribute, "Min", "Max");
                }
                else
                {
                    source = VFXBlockUtility.GetRandomMacroString(RandomMode.Off, attribute, "Value");
                }

>>>>>>> c248a1ad

                for (int i = 0; i < loopCount; i++)
                {
                    string paramPostfix = (attrib.variadic == VFXVariadic.True) ? "." + channelNames[i] : "";
                    string attributePostfix = (attrib.variadic == VFXVariadic.True) ? char.ToUpper(channels.ToString()[i]).ToString() : "";

                    string channelSource = "";
                    if (Random == RandomMode.Off)
                        channelSource = VFXBlockUtility.GetRandomMacroString(Random, attributeSize, paramPostfix, GenerateLocalAttributeName(attrib.name));
                    else
                        channelSource = VFXBlockUtility.GetRandomMacroString(Random, attributeSize, paramPostfix, "Min", "Max");

                    if (Composition == AttributeCompositionMode.Blend)
                        channelSource = VFXBlockUtility.GetComposeString(Composition, attrib.name + attributePostfix, channelSource, "Blend");
                    else
                        channelSource = VFXBlockUtility.GetComposeString(Composition, attrib.name + attributePostfix, channelSource);

                    if (i < loopCount - 1)
                        channelSource += "\n";
                    source += channelSource;
                }

                return source;
            }
        }

<<<<<<< HEAD
        protected override IEnumerable<string> filteredOutSettings
        {
            get
            {
                foreach (string setting in base.filteredOutSettings) yield return setting;
                var attrib = VFXAttribute.Find(attribute);
                if (attrib.variadic == VFXVariadic.False) yield return "channels";
=======
        public override IEnumerable<VFXNamedExpression> parameters
        {
            get
            {
                foreach (var param in base.parameters)
                {
                    if ((param.name == "Value" || param.name == "Min" || param.name == "Max") && Source == ValueSource.Source)
                        continue;

                    yield return param;
                }

                if (Source == ValueSource.Source)
                {
                    var attribute = VFXAttribute.Find(this.attribute);
                    yield return new VFXNamedExpression(new VFXAttributeExpression(attribute, VFXAttributeLocation.Source), "Value");
                }
>>>>>>> c248a1ad
            }
        }

        protected override IEnumerable<VFXPropertyWithValue> inputProperties
        {
            get
            {
                var attrib = currentAttribute;

                VFXPropertyAttribute[] attr = null;
                if (attrib.Equals(VFXAttribute.Color))
                    attr = VFXPropertyAttribute.Create(new ShowAsColorAttribute());

<<<<<<< HEAD
                Type slotType = VFXExpression.TypeToType(attrib.type);
                object content = attrib.value.GetContent();
                if (attrib.variadic == VFXVariadic.True)
                {
                    switch (channels.ToString().Length)
                    {
                        case 1:
                            slotType = typeof(float);
                            content = ((Vector3)content).x;
                            break;
                        case 2:
                            slotType = typeof(Vector2);
                            content = (Vector2)(Vector3)content;
                            break;
                        case 3:
                            slotType = typeof(Vector3);
                            break;
                        default:
                            break;
                    }
                }

                if (Random == RandomMode.Off)
                    yield return new VFXPropertyWithValue(new VFXProperty(slotType, GenerateLocalAttributeName(attrib.name)) { attributes = attr }, content);
                else
                {
                    yield return new VFXPropertyWithValue(new VFXProperty(slotType, "Min") { attributes = attr });
                    yield return new VFXPropertyWithValue(new VFXProperty(slotType, "Max") { attributes = attr }, content);
=======
                if (Source == ValueSource.Slot)
                {
                    if (Random == RandomMode.Off)
                        yield return new VFXPropertyWithValue(new VFXProperty(VFXExpression.TypeToType(currentAttribute.type), GenerateLocalAttributeName(currentAttribute.name)) { attributes = attr }, currentAttribute.value.GetContent());
                    else
                    {
                        yield return new VFXPropertyWithValue(new VFXProperty(VFXExpression.TypeToType(currentAttribute.type), "Min") { attributes = attr });
                        yield return new VFXPropertyWithValue(new VFXProperty(VFXExpression.TypeToType(currentAttribute.type), "Max") { attributes = attr }, currentAttribute.value.GetContent());
                    }
>>>>>>> c248a1ad
                }

                if (Composition == AttributeCompositionMode.Blend)
                    yield return new VFXPropertyWithValue(new VFXProperty(typeof(float), "Blend"));
            }
        }

        private VFXAttribute currentAttribute
        {
            get
            {
                return VFXAttribute.Find(attribute);
            }
        }
    }
}<|MERGE_RESOLUTION|>--- conflicted
+++ resolved
@@ -6,9 +6,6 @@
 
 namespace UnityEditor.VFX.Block
 {
-<<<<<<< HEAD
-    [VFXInfo(category = "Attribute/Set", variantProvider = typeof(AttributeVariantReadWritable))]
-=======
     class SetAttributeVariantReadWritable : IVariantProvider
     {
         public Dictionary<string, object[]> variants
@@ -25,8 +22,7 @@
     }
 
 
-    [VFXInfo(category = "Attribute", variantProvider = typeof(SetAttributeVariantReadWritable))]
->>>>>>> c248a1ad
+    [VFXInfo(category = "Attribute/Set", variantProvider = typeof(SetAttributeVariantReadWritable))]
     class SetAttribute : VFXBlock
     {
         public enum ValueSource
@@ -47,13 +43,10 @@
         [VFXSetting(VFXSettingAttribute.VisibleFlags.InInspector)]
         public RandomMode Random = RandomMode.Off;
 
-<<<<<<< HEAD
         [VFXSetting]
         public VariadicChannelOptions channels = VariadicChannelOptions.XYZ;
         private static readonly char[] channelNames = new char[] { 'x', 'y', 'z' };
 
-        public override string name { get { return VFXBlockUtility.GetNameString(Composition) + " " + attribute + " " + VFXBlockUtility.GetNameString(Random); } }
-=======
         public override string name
         {
             get
@@ -68,7 +61,6 @@
                 }
             }
         }
->>>>>>> c248a1ad
         public override VFXContextType compatibleContexts { get { return VFXContextType.kInitAndUpdateAndOutput; } }
         public override VFXDataType compatibleData { get { return VFXDataType.kParticle; } }
 
@@ -118,7 +110,6 @@
                 var attrib = currentAttribute;
                 string source = "";
 
-<<<<<<< HEAD
                 int attributeSize = VFXExpression.TypeToSize(attrib.type);
                 int loopCount = 1;
                 if (attrib.variadic == VFXVariadic.True)
@@ -126,20 +117,6 @@
                     attributeSize = 1;
                     loopCount = channels.ToString().Length;
                 }
-=======
-                if (Source == ValueSource.Slot)
-                {
-                    if (Random == RandomMode.Off)
-                        source = VFXBlockUtility.GetRandomMacroString(Random, attribute, GenerateLocalAttributeName(attribute.name));
-                    else
-                        source = VFXBlockUtility.GetRandomMacroString(Random, attribute, "Min", "Max");
-                }
-                else
-                {
-                    source = VFXBlockUtility.GetRandomMacroString(RandomMode.Off, attribute, "Value");
-                }
-
->>>>>>> c248a1ad
 
                 for (int i = 0; i < loopCount; i++)
                 {
@@ -147,118 +124,118 @@
                     string attributePostfix = (attrib.variadic == VFXVariadic.True) ? char.ToUpper(channels.ToString()[i]).ToString() : "";
 
                     string channelSource = "";
-                    if (Random == RandomMode.Off)
-                        channelSource = VFXBlockUtility.GetRandomMacroString(Random, attributeSize, paramPostfix, GenerateLocalAttributeName(attrib.name));
-                    else
-                        channelSource = VFXBlockUtility.GetRandomMacroString(Random, attributeSize, paramPostfix, "Min", "Max");
-
-                    if (Composition == AttributeCompositionMode.Blend)
-                        channelSource = VFXBlockUtility.GetComposeString(Composition, attrib.name + attributePostfix, channelSource, "Blend");
-                    else
-                        channelSource = VFXBlockUtility.GetComposeString(Composition, attrib.name + attributePostfix, channelSource);
-
-                    if (i < loopCount - 1)
-                        channelSource += "\n";
-                    source += channelSource;
-                }
-
-                return source;
-            }
-        }
-
-<<<<<<< HEAD
-        protected override IEnumerable<string> filteredOutSettings
-        {
-            get
-            {
-                foreach (string setting in base.filteredOutSettings) yield return setting;
-                var attrib = VFXAttribute.Find(attribute);
-                if (attrib.variadic == VFXVariadic.False) yield return "channels";
-=======
-        public override IEnumerable<VFXNamedExpression> parameters
-        {
-            get
-            {
-                foreach (var param in base.parameters)
-                {
-                    if ((param.name == "Value" || param.name == "Min" || param.name == "Max") && Source == ValueSource.Source)
-                        continue;
-
-                    yield return param;
-                }
-
-                if (Source == ValueSource.Source)
-                {
-                    var attribute = VFXAttribute.Find(this.attribute);
-                    yield return new VFXNamedExpression(new VFXAttributeExpression(attribute, VFXAttributeLocation.Source), "Value");
-                }
->>>>>>> c248a1ad
-            }
-        }
-
-        protected override IEnumerable<VFXPropertyWithValue> inputProperties
-        {
-            get
-            {
-                var attrib = currentAttribute;
-
-                VFXPropertyAttribute[] attr = null;
-                if (attrib.Equals(VFXAttribute.Color))
-                    attr = VFXPropertyAttribute.Create(new ShowAsColorAttribute());
-
-<<<<<<< HEAD
-                Type slotType = VFXExpression.TypeToType(attrib.type);
-                object content = attrib.value.GetContent();
-                if (attrib.variadic == VFXVariadic.True)
-                {
-                    switch (channels.ToString().Length)
+                    if (Source == ValueSource.Slot)
                     {
-                        case 1:
-                            slotType = typeof(float);
-                            content = ((Vector3)content).x;
-                            break;
-                        case 2:
-                            slotType = typeof(Vector2);
-                            content = (Vector2)(Vector3)content;
-                            break;
-                        case 3:
-                            slotType = typeof(Vector3);
-                            break;
-                        default:
-                            break;
+                        if (Random == RandomMode.Off)
+                            channelSource = VFXBlockUtility.GetRandomMacroString(Random, attributeSize, paramPostfix, GenerateLocalAttributeName(attrib.name));
+                        else
+                            channelSource = VFXBlockUtility.GetRandomMacroString(Random, attributeSize, paramPostfix, "Min", "Max");
                     }
-                }
-
-                if (Random == RandomMode.Off)
-                    yield return new VFXPropertyWithValue(new VFXProperty(slotType, GenerateLocalAttributeName(attrib.name)) { attributes = attr }, content);
-                else
-                {
-                    yield return new VFXPropertyWithValue(new VFXProperty(slotType, "Min") { attributes = attr });
-                    yield return new VFXPropertyWithValue(new VFXProperty(slotType, "Max") { attributes = attr }, content);
-=======
-                if (Source == ValueSource.Slot)
-                {
-                    if (Random == RandomMode.Off)
-                        yield return new VFXPropertyWithValue(new VFXProperty(VFXExpression.TypeToType(currentAttribute.type), GenerateLocalAttributeName(currentAttribute.name)) { attributes = attr }, currentAttribute.value.GetContent());
                     else
                     {
-                        yield return new VFXPropertyWithValue(new VFXProperty(VFXExpression.TypeToType(currentAttribute.type), "Min") { attributes = attr });
-                        yield return new VFXPropertyWithValue(new VFXProperty(VFXExpression.TypeToType(currentAttribute.type), "Max") { attributes = attr }, currentAttribute.value.GetContent());
+                        channelSource = VFXBlockUtility.GetRandomMacroString(RandomMode.Off, attribute, "Value");
                     }
->>>>>>> c248a1ad
-                }
+                }
+                else
+                {
+                    source = VFXBlockUtility.GetRandomMacroString(RandomMode.Off, attribute, "Value");
+                }
+
 
                 if (Composition == AttributeCompositionMode.Blend)
-                    yield return new VFXPropertyWithValue(new VFXProperty(typeof(float), "Blend"));
-            }
-        }
-
-        private VFXAttribute currentAttribute
-        {
-            get
-            {
-                return VFXAttribute.Find(attribute);
-            }
-        }
-    }
+                    channelSource = VFXBlockUtility.GetComposeString(Composition, attrib.name + attributePostfix, channelSource, "Blend");
+                else
+                    channelSource = VFXBlockUtility.GetComposeString(Composition, attrib.name + attributePostfix, channelSource);
+
+                if (i < loopCount - 1)
+                    channelSource += "\n";
+                source += channelSource;
+            }
+
+            return source;
+        }
+    }
+
+    public override IEnumerable<VFXNamedExpression> parameters
+    {
+        get
+        {
+            foreach (var param in base.parameters)
+            {
+                if ((param.name == "Value" || param.name == "Min" || param.name == "Max") && Source == ValueSource.Source)
+                    continue;
+
+                yield return param;
+            }
+
+            if (attrib.variadic == VFXVariadic.False)
+                yield return "channels";
+
+            if (Source == ValueSource.Source)
+            {
+                var attribute = VFXAttribute.Find(this.attribute);
+                yield return new VFXNamedExpression(new VFXAttributeExpression(attribute, VFXAttributeLocation.Source), "Value");
+            }
+        }
+    }
+
+    protected override IEnumerable<VFXPropertyWithValue> inputProperties
+    {
+        get
+        {
+            var attrib = currentAttribute;
+
+            VFXPropertyAttribute[] attr = null;
+            if (attrib.Equals(VFXAttribute.Color))
+                attr = VFXPropertyAttribute.Create(new ShowAsColorAttribute());
+
+            Type slotType = VFXExpression.TypeToType(attrib.type);
+            object content = attrib.value.GetContent();
+            if (attrib.variadic == VFXVariadic.True)
+            {
+                switch (channels.ToString().Length)
+                {
+                    case 1:
+                        slotType = typeof(float);
+                        content = ((Vector3)content).x;
+                        break;
+                    case 2:
+                        slotType = typeof(Vector2);
+                        content = (Vector2)(Vector3)content;
+                        break;
+                    case 3:
+                        slotType = typeof(Vector3);
+                        break;
+                    default:
+                        break;
+                }
+            }
+
+            if (Random == RandomMode.Off)
+                yield return new VFXPropertyWithValue(new VFXProperty(slotType, GenerateLocalAttributeName(attrib.name)) {
+                    attributes = attr
+                }, content);
+            else
+            {
+                yield return new VFXPropertyWithValue(new VFXProperty(slotType, "Min") {
+                    attributes = attr
+                });
+                yield return new VFXPropertyWithValue(new VFXProperty(slotType, "Max") {
+                    attributes = attr
+                }, content);
+            }
+
+            if (Composition == AttributeCompositionMode.Blend)
+                yield return new VFXPropertyWithValue(new VFXProperty(typeof(float), "Blend"));
+        }
+    }
+
+    private VFXAttribute currentAttribute
+    {
+        get
+        {
+            return VFXAttribute.Find(attribute);
+        }
+    }
+}
 }