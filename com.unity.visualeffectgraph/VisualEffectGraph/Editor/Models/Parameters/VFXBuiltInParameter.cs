using System;
using System.Linq;
using System.Collections.Generic;
using UnityEngine;
using UnityEngine.Experimental.VFX;

namespace UnityEditor.VFX
{
    class BuiltInVariant : IVariantProvider
    {
        public Dictionary<string, object[]> variants
        {
            get
            {
                return new Dictionary<string, object[]>
                {
                    { "m_expressionOp", VFXBuiltInExpression.All.Cast<object>().ToArray() }
                };
            }
        }
    }

    [VFXInfo(category = "BuiltIn", variantProvider = typeof(BuiltInVariant))]
    class VFXBuiltInParameter : VFXOperator
    {
        [SerializeField, VFXSetting(VFXSettingAttribute.VisibleFlags.None)]
        protected VFXExpressionOp m_expressionOp;

        override public string name { get { return m_expressionOp.ToString(); } }

        public override void Sanitize()
        {
            if (VFXBuiltInExpression.Find(m_expressionOp) == null)
            {
                switch (m_expressionOp)
                {
                    // Do to reorganization, some indices have changed
<<<<<<< HEAD
                    case VFXExpressionOp.kVFXTanOp:         m_expressionOp = VFXExpressionOp.kVFXDeltaTimeOp; break;
                    case VFXExpressionOp.kVFXASinOp:        m_expressionOp = VFXExpressionOp.kVFXTotalTimeOp; break;
                    case VFXExpressionOp.kVFXACosOp:        m_expressionOp = VFXExpressionOp.kVFXSystemSeedOp; break;
                    case VFXExpressionOp.kVFXRGBtoHSVOp:    m_expressionOp = VFXExpressionOp.kVFXLocalToWorldOp; break;
                    case VFXExpressionOp.kVFXHSVtoRGBOp:    m_expressionOp = VFXExpressionOp.kVFXWorldToLocalOp; break;

                    default:
                        Debug.LogWarning(string.Format("Expression operator for the BuiltInParameter is invalid ({0}). Reset to none", m_expressionOp));
                        m_expressionOp = VFXExpressionOp.kVFXNoneOp;
=======
                    case VFXExpressionOp.TanOp:         m_expressionOp = VFXExpressionOp.DeltaTimeOp; break;
                    case VFXExpressionOp.ASinOp:        m_expressionOp = VFXExpressionOp.TotalTimeOp; break;
                    case VFXExpressionOp.ACosOp:        m_expressionOp = VFXExpressionOp.SystemSeedOp; break;
                    case VFXExpressionOp.RGBtoHSVOp:    m_expressionOp = VFXExpressionOp.LocalToWorldOp; break;
                    case VFXExpressionOp.HSVtoRGBOp:    m_expressionOp = VFXExpressionOp.WorldToLocalOp; break;

                    default:
                        Debug.LogWarning(string.Format("Expression operator for the BuiltInParameter is invalid ({0}). Reset to none", m_expressionOp));
                        m_expressionOp = VFXExpressionOp.NoneOp;
>>>>>>> 6d78310a
                        break;
                }
            }
            base.Sanitize(); // Will call ResyncSlots
        }

        protected override IEnumerable<VFXPropertyWithValue> outputProperties
        {
            get
            {
                var expression = VFXBuiltInExpression.Find(m_expressionOp);
                if (expression != null)
                    yield return new VFXPropertyWithValue(new VFXProperty(VFXExpression.TypeToType(expression.valueType), m_expressionOp.ToString()));
            }
        }

        protected override VFXExpression[] BuildExpression(VFXExpression[] inputExpression)
        {
            var expression = VFXBuiltInExpression.Find(m_expressionOp);
            if (expression == null)
                return new VFXExpression[] {};
            return new VFXExpression[] { expression };
        }
    }
}<|MERGE_RESOLUTION|>--- conflicted
+++ resolved
@@ -35,17 +35,6 @@
                 switch (m_expressionOp)
                 {
                     // Do to reorganization, some indices have changed
-<<<<<<< HEAD
-                    case VFXExpressionOp.kVFXTanOp:         m_expressionOp = VFXExpressionOp.kVFXDeltaTimeOp; break;
-                    case VFXExpressionOp.kVFXASinOp:        m_expressionOp = VFXExpressionOp.kVFXTotalTimeOp; break;
-                    case VFXExpressionOp.kVFXACosOp:        m_expressionOp = VFXExpressionOp.kVFXSystemSeedOp; break;
-                    case VFXExpressionOp.kVFXRGBtoHSVOp:    m_expressionOp = VFXExpressionOp.kVFXLocalToWorldOp; break;
-                    case VFXExpressionOp.kVFXHSVtoRGBOp:    m_expressionOp = VFXExpressionOp.kVFXWorldToLocalOp; break;
-
-                    default:
-                        Debug.LogWarning(string.Format("Expression operator for the BuiltInParameter is invalid ({0}). Reset to none", m_expressionOp));
-                        m_expressionOp = VFXExpressionOp.kVFXNoneOp;
-=======
                     case VFXExpressionOp.TanOp:         m_expressionOp = VFXExpressionOp.DeltaTimeOp; break;
                     case VFXExpressionOp.ASinOp:        m_expressionOp = VFXExpressionOp.TotalTimeOp; break;
                     case VFXExpressionOp.ACosOp:        m_expressionOp = VFXExpressionOp.SystemSeedOp; break;
@@ -55,7 +44,6 @@
                     default:
                         Debug.LogWarning(string.Format("Expression operator for the BuiltInParameter is invalid ({0}). Reset to none", m_expressionOp));
                         m_expressionOp = VFXExpressionOp.NoneOp;
->>>>>>> 6d78310a
                         break;
                 }
             }
