using UnityEngine;
using UnityEditor.Experimental;
using UnityEditor.Experimental.VFX;
using UnityEngine.Experimental.VFX;
using System;
using System.Reflection;
using System.Collections;
using System.Collections.Generic;
using System.Collections.ObjectModel;
using System.IO;

namespace UnityEditor.Experimental
{
    public class VFXEditor : EditorWindow
    {

        [MenuItem("VFXEditor/Export Skin")]
        public static void ExportSkin()
        {
            VFXEditor.styles.ExportGUISkin();
        }

        [MenuItem("Assets/Create/VFX Asset")]
        public static void CreateVFXAsset()
        {
            VFXAsset asset = ScriptableObject.CreateInstance<VFXAsset>();

            string path = AssetDatabase.GetAssetPath(Selection.activeObject);
            if (path == "")
            {
                path = "Assets";
            }
            else if (Path.GetExtension(path) != "")
            {
                path = path.Replace(Path.GetFileName(AssetDatabase.GetAssetPath(Selection.activeObject)), "");
            }

            string assetPathAndName = AssetDatabase.GenerateUniqueAssetPath(path + "/New VFX Asset.asset");

            AssetDatabase.CreateAsset(asset, assetPathAndName);

            AssetDatabase.SaveAssets();
            EditorUtility.FocusProjectWindow();
            Selection.activeObject = asset;

        }

        [MenuItem("Window/VFX Editor %R")]
        public static void ShowWindow()
        {
            EditorWindow.GetWindow(typeof(VFXEditor));
        }

        /* Singletons */
        public static VFXEditorMetrics metrics
        {
            get
            {
                if (s_Metrics == null)
                    s_Metrics = new VFXEditorMetrics();
                return s_Metrics;
            }
        }

        internal static VFXEditorStyles styles
        {
            get
            {
                if (s_Styles == null)
                    s_Styles = new VFXEditorStyles();
                return s_Styles;
            }
        }

        public static VFX.VFXBlockLibrary BlockLibrary
        {
            get
            {
                InitializeBlockLibrary();
                return s_BlockLibrary;
            }
        }

        internal static VFXDataBlockLibraryCollection DataBlockLibrary
        {
            get
            {
                InitializeDataBlockLibrary();
                return s_DataBlockLibrary;
            }
        }

        public static VFXContextLibraryCollection ContextLibrary
        {
            get
            {
                InitializeContextLibrary();
                return s_ContextLibrary;
            }
        }

		public static VFXAssetModel AssetModel
		{
			get
			{
				if (s_AssetModel == null)
					s_AssetModel = new VFXAssetModel();
				return s_AssetModel;
			}
		}

        public static VFXEdSpawnTemplateLibrary SpawnTemplates
        {
            get
            {
                InitializeSpawnTemplateLibrary();
                return s_SpawnTemplates;
            }
        }

        // DEBUG OUTPUT
        public static void Log(string s) {
            int currentIndex = DebugLines.Count - 1;

            if (currentIndex == -1)
            {
                DebugLines.Add("");
                ++currentIndex;
            }

            string currentStr = DebugLines[currentIndex];

            if (currentStr.Length + s.Length > 16384 - 1) // Max number handled for single string rendering (due to 16 bit index buffer and no automatic splitting)
            {
                // TODO Dont handle the case where there s more than 16384 char for s
                ++currentIndex;
                currentStr = "";
                DebugLines.Add(currentStr);
            }

            currentStr += s;
            currentStr += "\n";
            DebugLines[currentIndex] = currentStr;
        }

        public static void ClearLog() {
            DebugLines = new List<string>();
        }
        private static List<string> DebugLines = new List<string>();
        private static List<string> GetDebugOutput() {
            return DebugLines;       
        }
        // END DEBUG OUTPUT

        private static VFXEditorMetrics s_Metrics;
        private static VFXEditorStyles s_Styles;
        private static VFX.VFXBlockLibrary s_BlockLibrary;
        private static VFXDataBlockLibraryCollection s_DataBlockLibrary;
        private static VFXContextLibraryCollection s_ContextLibrary;
		private static VFXAssetModel s_AssetModel;

        private static VFXEdSpawnTemplateLibrary s_SpawnTemplates;
        /* end Singletons */

        private VFXEdCanvas m_Canvas = null;
        private EditorWindow m_HostWindow = null;
        private Texture m_Icon = null;
        private Rect m_LibraryRect;
        private Rect m_PreviewRect;
        private VFXEdDataSource m_DataSource;

        private bool m_bShowPreview = false;
        private bool m_CannotPreview = false;
        private VFXAsset m_CurrentAsset;

        private bool m_bShowDebug = false;
        private int m_ShowDebugPage = 0;
        private string m_NewTemplateCategory = "";
        private string m_NewTemplateName = "";

        private Vector2 m_DebugLogScroll = Vector2.zero;


        private VFX.VFXBlockLibrary m_BlockLibrary;

        private static void InitializeBlockLibrary()
        {
            if (s_BlockLibrary == null)
            {
                s_BlockLibrary = new VFX.VFXBlockLibrary();
                s_BlockLibrary.Load();
            }
        }

        private static void InitializeDataBlockLibrary()
        {
            if (s_DataBlockLibrary == null)
            {
                s_DataBlockLibrary = new VFXDataBlockLibraryCollection();
                s_DataBlockLibrary.Load();
            }
        }

        private static void InitializeContextLibrary()
        {
            if (s_ContextLibrary == null)
            {
                s_ContextLibrary = new VFXContextLibraryCollection();
            }
        }

        private static void InitializeSpawnTemplateLibrary()
        {
            if (s_SpawnTemplates == null)
            {
                s_SpawnTemplates = VFXEdSpawnTemplateLibrary.Create();
            }
        }

        private void InitializeCanvas()
        {
            if (m_Canvas == null)
            {
                m_DataSource = ScriptableObject.CreateInstance<VFXEdDataSource>();
                m_Canvas = new VFXEdCanvas(this, m_HostWindow, m_DataSource);
            }

            if (m_Icon == null)
                m_Icon = EditorGUIUtility.Load("edicon.psd") as Texture;

            Undo.undoRedoPerformed += OnUndoRedo;

            Rebuild();
        }

        void OnUndoRedo()
        {
            m_Canvas.ReloadData();
            m_Canvas.Repaint();
        }

        private void Rebuild()
        {
            if (m_Canvas == null)
                return;

            m_Canvas.Clear();
            m_Canvas.ReloadData();
            m_Canvas.ZSort();
        }

        void OnGUI()
        {
            m_HostWindow = this;

            if (s_BlockLibrary == null)
                InitializeBlockLibrary();

            if (m_Canvas == null)
            {
                InitializeCanvas();
            }

            titleContent = new GUIContent("VFX Editor", m_Icon);

            DrawToolbar(new Rect(0, 0, position.width, EditorStyles.toolbar.fixedHeight));


            Rect canvasRect;
            
            if(m_bShowDebug)
            {
                GUILayout.BeginArea(new Rect(position.width-VFXEditorMetrics.DebugWindowWidth, EditorStyles.toolbar.fixedHeight, VFXEditorMetrics.DebugWindowWidth, position.height -EditorStyles.toolbar.fixedHeight));
                GUILayout.BeginVertical();

                
                // Debug Window Toolbar
                GUILayout.BeginHorizontal(EditorStyles.toolbar);

                GUI.color = Color.green * 4;
                GUILayout.Label("Canvas2D : ",EditorStyles.toolbarButton);
                GUI.color = Color.white;
                m_Canvas.showQuadTree = GUILayout.Toggle(m_Canvas.showQuadTree, "Debug", EditorStyles.toolbarButton);
                if (GUILayout.Button("Refresh", EditorStyles.toolbarButton))
                {
                    m_Canvas.DeepInvalidate();
                    m_Canvas.Repaint();
                }

                GUILayout.FlexibleSpace();
                GUI.color = Color.yellow * 4;
                GUILayout.Label("VFXEditor :",EditorStyles.toolbarButton);
                GUI.color = Color.white;

                if (GUILayout.Button("Reload Library", EditorStyles.toolbarButton))
                {
                    BlockLibrary.Load();
                }

                if (GUILayout.Button("Clear Log", EditorStyles.toolbarButton))
                    ClearLog();

                GUILayout.EndHorizontal();

                // Tabs Toolbar
                GUILayout.BeginHorizontal(EditorStyles.toolbar);
                GUILayout.Label("Choose Page : ", EditorStyles.toolbarButton);
                if(GUILayout.Button("Debug Log", EditorStyles.toolbarButton)) m_ShowDebugPage = 0;
                if(GUILayout.Button("Edit Templates", EditorStyles.toolbarButton)) m_ShowDebugPage = 1;
                GUILayout.FlexibleSpace();
                GUILayout.EndHorizontal();


                m_DebugLogScroll = GUILayout.BeginScrollView(m_DebugLogScroll, false, true);

                switch(m_ShowDebugPage)
                {
                    case 0: // Debug log
                    {                  
                        List<string> debugOutput = VFXEditor.GetDebugOutput();
                        foreach (string str in debugOutput)
                            GUILayout.Label(str);
                        break;
                    }

                    case 1: // Edit Templates
                    {
                        EditorGUI.indentLevel++;
                        GUILayout.Space(16.0f);
                        GUILayout.Label("Add New Template from Selection...", VFXEditor.styles.InspectorHeader);
                        GUILayout.BeginHorizontal();
                        GUILayout.Label("Category : ");
                        m_NewTemplateCategory = GUILayout.TextField(m_NewTemplateCategory, 150);
                        GUILayout.Label("Name : ");
                        m_NewTemplateName = GUILayout.TextField(m_NewTemplateName, 150);
                        if (GUILayout.Button("Add..."))
                        {
                            VFXEdSpawnTemplate t = VFXEdSpawnTemplateLibrary.CreateTemplateFromSelection(m_Canvas, m_NewTemplateCategory, m_NewTemplateName);
                            if (t != null)
                            {
                                SpawnTemplates.AddTemplate(t);
                                SpawnTemplates.WriteLibrary();
                                m_NewTemplateCategory = "";
                                m_NewTemplateName = "";
                            }

                        }
                        GUILayout.EndHorizontal();
                        GUILayout.Space(16.0f);
                        GUILayout.Label("Currently Loaded Templates", VFXEditor.styles.InspectorHeader);

                        List<string> todelete = new List<string>();
                        foreach (VFXEdSpawnTemplate t in SpawnTemplates.Templates)
                        {
                            GUILayout.BeginHorizontal();
                            if (GUILayout.Button("X"))
                            {
                                todelete.Add(t.Path);
                            }
                            GUILayout.Label(t.Path);
                            GUILayout.FlexibleSpace();
                            GUILayout.EndHorizontal();
                        }
                        // If Has to delete...
                        if (todelete.Count > 0) foreach (string s in todelete) SpawnTemplates.DeleteTemplate(s);


                        GUILayout.Space(16.0f);
                        GUILayout.Label("Debug...", VFXEditor.styles.InspectorHeader);

                        if (GUILayout.Button("Reload Templates"))
                        {
                            SpawnTemplates.ReloadLibrary();
                        }
                        EditorGUI.indentLevel--;
                        break;
                    }

                    default: break;
                }

                GUILayout.EndScrollView();
                GUILayout.EndVertical();
                GUILayout.EndArea();
                canvasRect = new Rect(0, EditorStyles.toolbar.fixedHeight, position.width-VFXEditorMetrics.DebugWindowWidth, position.height - EditorStyles.toolbar.fixedHeight);
            }
            else
            {
                canvasRect = new Rect(0, EditorStyles.toolbar.fixedHeight, position.width, position.height - EditorStyles.toolbar.fixedHeight);
            }

            m_Canvas.OnGUI(this, canvasRect);
            DrawWindows(canvasRect);
        }

        void Update()
        {
            AssetModel.Update();
        }

        void OnDestroy()
        {
            s_BlockLibrary = null;
            s_DataBlockLibrary = null;
            s_ContextLibrary = null;
            s_SpawnTemplates = null;
            
            s_AssetModel.Dispose();
            s_AssetModel = null;
            
            ClearLog();
        }

        private void SetPlayRate(object rate)
        {
            AssetModel.component.playRate = (float)rate;
        }

        void DrawToolbar(Rect rect)
        {
            GUI.BeginGroup(rect);
            GUILayout.BeginHorizontal(EditorStyles.toolbar);

            if (GUILayout.Button(new GUIContent(VFXEditor.styles.ToolbarRestart), EditorStyles.toolbarButton))
            {
                AssetModel.component.pause = false;
                AssetModel.component.Reinit();
            }

            if (GUILayout.Button(new GUIContent(VFXEditor.styles.ToolbarPlay), EditorStyles.toolbarButton))
            {
                AssetModel.component.pause = false;
            }

            AssetModel.component.pause = GUILayout.Toggle(AssetModel.component.pause, new GUIContent(VFXEditor.styles.ToolbarPause), EditorStyles.toolbarButton);

            if (GUILayout.Button(new GUIContent(VFXEditor.styles.ToolbarStop), EditorStyles.toolbarButton))
            {
                AssetModel.component.pause = true;
                AssetModel.component.Reinit();
            }

            if (GUILayout.Button(new GUIContent(VFXEditor.styles.ToolbarFrameAdvance), EditorStyles.toolbarButton))
            {
                AssetModel.component.pause = true;
                AssetModel.component.AdvanceOneFrame();
            }

            if (GUILayout.Button("PlayRate", EditorStyles.toolbarDropDown))
            {
                GenericMenu toolsMenu = new GenericMenu();
                float rate = AssetModel.component.playRate;
                toolsMenu.AddItem(new GUIContent("800%"), rate == 8.0f, SetPlayRate, 8.0f);
                toolsMenu.AddItem(new GUIContent("200%"), rate == 2.0f, SetPlayRate, 2.0f);
                toolsMenu.AddItem(new GUIContent("100% (RealTime)"), rate == 1.0f, SetPlayRate, 1.0f);
                toolsMenu.AddItem(new GUIContent("50%"), rate == 0.5f, SetPlayRate, 0.5f);
                toolsMenu.AddItem(new GUIContent("25%"), rate == 0.25f, SetPlayRate, 0.25f);
                toolsMenu.AddItem(new GUIContent("10%"), rate == 0.1f, SetPlayRate, 0.1f);
                toolsMenu.AddItem(new GUIContent("1%"), rate == 0.01f, SetPlayRate, 0.01f);

                toolsMenu.DropDown(new Rect(0, 0, 0, 16));
                EditorGUIUtility.ExitGUI();
            }

            float r = AssetModel.component.playRate;
            float nr = Mathf.Pow(GUILayout.HorizontalSlider(Mathf.Sqrt(AssetModel.component.playRate), 0.0f, Mathf.Sqrt(8.0f), GUILayout.Width(140.0f)), 2.0f);
            GUILayout.Label(Mathf.Round(nr * 100) + "%", GUILayout.Width(80.0f));
            if (r != nr)
                SetPlayRate(nr);

            GUILayout.FlexibleSpace();

            bool UsePhaseShift = AssetModel.PhaseShift;
            AssetModel.PhaseShift = GUILayout.Toggle(UsePhaseShift, UsePhaseShift ? "With Sampling Correction" : "No Sampling Correction", EditorStyles.toolbarButton);

            m_bShowDebug = GUILayout.Toggle(m_bShowDebug, "DEBUG PANEL", EditorStyles.toolbarButton);
            m_bShowPreview = GUILayout.Toggle(m_bShowPreview, "Preview", EditorStyles.toolbarButton);

            GUILayout.EndHorizontal();
            GUI.EndGroup();

        }

        #region TOOL WINDOWS
        void DrawWindows(Rect canvasRect)
        {
            // Calculate Rect's

            m_PreviewRect = new Rect(
                                            canvasRect.xMax - (VFXEditorMetrics.PreviewWindowWidth + 2 * VFXEditorMetrics.WindowPadding),
                                            canvasRect.yMax - (VFXEditorMetrics.PreviewWindowHeight + 2 * VFXEditorMetrics.WindowPadding),
                                            VFXEditorMetrics.PreviewWindowWidth,
                                            VFXEditorMetrics.PreviewWindowHeight
                                       );


            if (m_bShowPreview)
            {
                m_LibraryRect.height = canvasRect.height - VFXEditorMetrics.PreviewWindowHeight - (5 * VFXEditorMetrics.WindowPadding);
            }

            BeginWindows();
            if (m_bShowPreview)
                GUI.Window(0, m_PreviewRect, DrawPreviewWindowContent, "Preview");
            EndWindows();
        }


        void DrawPreviewWindowContent(int windowID)
        {
            if (m_CannotPreview)
            {
                GUILayout.BeginHorizontal();
                GUILayout.FlexibleSpace();
                GUILayout.BeginVertical();
                GUILayout.FlexibleSpace();
                EditorGUILayout.HelpBox("  No Preview Available    ", MessageType.Error);
                GUILayout.FlexibleSpace();
                GUILayout.EndVertical();
                GUILayout.FlexibleSpace();
                GUILayout.EndHorizontal();
            }
        }
        #endregion

    }

<<<<<<< HEAD
=======

    public class VFXBlockLibraryCollection
    {
        private List<VFXBlockDesc> m_Blocks;
        
        public VFXBlockLibraryCollection()
        {
            m_Blocks = new List<VFXBlockDesc>();
        }

        public void Load()
        {
            AssetDatabase.Refresh();
            m_Blocks.Clear();

            string[] guids = AssetDatabase.FindAssets("t:VFXBlockLibrary");
            VFXBlockLibrary[] blockLibraries = new VFXBlockLibrary[guids.Length];
            //Debug.Log("Found " + guids.Length + " VFXBlockLibrary assets");

            for (int i = 0; i < guids.Length; ++i)
            {
                blockLibraries[i] = AssetDatabase.LoadAssetAtPath<VFXBlockLibrary>(AssetDatabase.GUIDToAssetPath(guids[i]));
                //Debug.Log("Found " + blockLibraries[i].GetNbBlocks() + " VFXBlocks in library " + i);
                for (int j = 0; j < blockLibraries[i].GetNbBlocks(); ++j)
                {
                    VFXBlock block = blockLibraries[i].GetBlock(j);
                    m_Blocks.Add(new VFXBlockLegacy(block));

                }
            }

            // Debug.Log("Reload VFXBlock libraries. Found " + guids.Length + " libraries with a total of " + m_Blocks.Count + " blocks");
            m_Blocks.Add(new VFXBlockSetPositionPoint()); 
            m_Blocks.Add(new VFXBlockSetPositionMap());
            m_Blocks.Add(new VFXBlockSetPositionBox());
            m_Blocks.Add(new VFXBlockSetPositionAABox());
            m_Blocks.Add(new VFXBlockSetPositionSphereSurface());

            m_Blocks.Add(new VFXBlockTransformPosition());
            m_Blocks.Add(new VFXBlockTransformVelocity());

            m_Blocks.Add(new VFXBlockSetColorOverLifetime());

            m_Blocks.Add(new VFXBlockCurveTest());
            m_Blocks.Add(new VFXBlockSetColorGradientOverLifetime());
            m_Blocks.Add(new VFXBlockSetAlphaCurveOverLifetime());

        }

        public VFXBlockDesc GetBlock(string name)
        {
            return m_Blocks.Find(block => block.Name.Equals(name));
        }

        public ReadOnlyCollection<VFXBlockDesc> GetBlocks()
        {
            return new ReadOnlyCollection<VFXBlockDesc>(m_Blocks);
        }
    }

>>>>>>> 940e2489
    public class VFXContextLibraryCollection
    {
        private List<VFXContextDesc> m_Contexts;

        public VFXContextLibraryCollection()
        {
            m_Contexts = new List<VFXContextDesc>();

            // Register context here
            m_Contexts.Add(new VFXBasicInitialize());
            m_Contexts.Add(new VFXBasicUpdate());
            m_Contexts.Add(new VFXParticleUpdate());
            m_Contexts.Add(new VFXBasicOutput());
            m_Contexts.Add(new VFXPointOutputDesc());
            m_Contexts.Add(new VFXBillboardOutputDesc());
            m_Contexts.Add(new VFXMorphSubUVBillboardOutputDesc());
            m_Contexts.Add(new VFXQuadAlongVelocityOutputDesc());
        }

        public VFXContextDesc GetContext(string name)
        {
            return m_Contexts.Find(context => context.Name.Equals(name));
        }

        public ReadOnlyCollection<VFXContextDesc> GetContexts()
        {
            return new ReadOnlyCollection<VFXContextDesc>(m_Contexts);
        }
    }
}<|MERGE_RESOLUTION|>--- conflicted
+++ resolved
@@ -525,69 +525,7 @@
 
     }
 
-<<<<<<< HEAD
-=======
-
-    public class VFXBlockLibraryCollection
-    {
-        private List<VFXBlockDesc> m_Blocks;
-        
-        public VFXBlockLibraryCollection()
-        {
-            m_Blocks = new List<VFXBlockDesc>();
-        }
-
-        public void Load()
-        {
-            AssetDatabase.Refresh();
-            m_Blocks.Clear();
-
-            string[] guids = AssetDatabase.FindAssets("t:VFXBlockLibrary");
-            VFXBlockLibrary[] blockLibraries = new VFXBlockLibrary[guids.Length];
-            //Debug.Log("Found " + guids.Length + " VFXBlockLibrary assets");
-
-            for (int i = 0; i < guids.Length; ++i)
-            {
-                blockLibraries[i] = AssetDatabase.LoadAssetAtPath<VFXBlockLibrary>(AssetDatabase.GUIDToAssetPath(guids[i]));
-                //Debug.Log("Found " + blockLibraries[i].GetNbBlocks() + " VFXBlocks in library " + i);
-                for (int j = 0; j < blockLibraries[i].GetNbBlocks(); ++j)
-                {
-                    VFXBlock block = blockLibraries[i].GetBlock(j);
-                    m_Blocks.Add(new VFXBlockLegacy(block));
-
-                }
-            }
-
-            // Debug.Log("Reload VFXBlock libraries. Found " + guids.Length + " libraries with a total of " + m_Blocks.Count + " blocks");
-            m_Blocks.Add(new VFXBlockSetPositionPoint()); 
-            m_Blocks.Add(new VFXBlockSetPositionMap());
-            m_Blocks.Add(new VFXBlockSetPositionBox());
-            m_Blocks.Add(new VFXBlockSetPositionAABox());
-            m_Blocks.Add(new VFXBlockSetPositionSphereSurface());
-
-            m_Blocks.Add(new VFXBlockTransformPosition());
-            m_Blocks.Add(new VFXBlockTransformVelocity());
-
-            m_Blocks.Add(new VFXBlockSetColorOverLifetime());
-
-            m_Blocks.Add(new VFXBlockCurveTest());
-            m_Blocks.Add(new VFXBlockSetColorGradientOverLifetime());
-            m_Blocks.Add(new VFXBlockSetAlphaCurveOverLifetime());
-
-        }
-
-        public VFXBlockDesc GetBlock(string name)
-        {
-            return m_Blocks.Find(block => block.Name.Equals(name));
-        }
-
-        public ReadOnlyCollection<VFXBlockDesc> GetBlocks()
-        {
-            return new ReadOnlyCollection<VFXBlockDesc>(m_Blocks);
-        }
-    }
-
->>>>>>> 940e2489
+
     public class VFXContextLibraryCollection
     {
         private List<VFXContextDesc> m_Contexts;
