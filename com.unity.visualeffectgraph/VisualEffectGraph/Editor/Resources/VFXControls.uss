<<<<<<< HEAD
/*FloatField {
	min-height: 15;
	margin-left: 4;
	margin-top: 2;
	margin-right: 4;
	margin-bottom: 2;
	padding-left: 3;
	padding-top: 1;
	padding-right: 3;
	padding-bottom: 2;
	slice-left: 3;
	slice-top: 3;
	slice-right: 3;
	slice-bottom: 3;
	selection-color: rgba(61,128,223,166);
	cursor: text;
}*/
=======
VFXFloatField {
    min-height: 15;
    margin-left: 4;
    margin-top: 2;
    margin-right: 4;
    margin-bottom: 2;
    padding-left: 3;
    padding-top: 1;
    padding-right: 3;
    padding-bottom: 2;
    slice-left: 3;
    slice-top: 3;
    slice-right: 3;
    slice-bottom: 3;
    selection-color: rgba(61,128,223,166);
    cursor: text;
}
>>>>>>> c248a1ad

VFXColorField
{
    flex:1;
    flex-direction:row;
    margin-left:0;
    margin-right:0;
}

VFXColorField #indeterminate
{
    text-color:#000;
}

<<<<<<< HEAD
=======
VFXFloatField TextField
{
    flex:1;
}

>>>>>>> c248a1ad
CurveField
{
    height:16;
    background-color:rgb(86, 86, 86);
    border-left-width:1;
    border-right-width:1;
    border-top-width:1;
    border-bottom-width:1;
    border-color:#000;
}

.sliderField
{
    flex-direction:row;
}
.sliderField Slider
{
    flex:1;
}
.sliderField #Field
{
    width:40;
    flex:0;
}
.sliderField #indeterminate
{
	width:40;
	flex:0;
}

.PopupButton
{
    text-alignment:middle-left;
    height: 16;
    slice-left: 6;
    slice-top: 4;
    slice-right: 14;
    slice-bottom: 4;
    text-color: #B4B4B4;
    padding-right:14;
    padding-left:4;
}


VFXEnumField .PopupButton:hover
{
    text-color: #FFF;
}

VFXStringFieldPushButton
{
    height:16;
}

VFXStringFieldPushButton Button
{
    height:16;
}

#line
{
    background-color:#999;
}<|MERGE_RESOLUTION|>--- conflicted
+++ resolved
@@ -1,23 +1,4 @@
-<<<<<<< HEAD
 /*FloatField {
-	min-height: 15;
-	margin-left: 4;
-	margin-top: 2;
-	margin-right: 4;
-	margin-bottom: 2;
-	padding-left: 3;
-	padding-top: 1;
-	padding-right: 3;
-	padding-bottom: 2;
-	slice-left: 3;
-	slice-top: 3;
-	slice-right: 3;
-	slice-bottom: 3;
-	selection-color: rgba(61,128,223,166);
-	cursor: text;
-}*/
-=======
-VFXFloatField {
     min-height: 15;
     margin-left: 4;
     margin-top: 2;
@@ -33,8 +14,7 @@
     slice-bottom: 3;
     selection-color: rgba(61,128,223,166);
     cursor: text;
-}
->>>>>>> c248a1ad
+}*/
 
 VFXColorField
 {
@@ -49,14 +29,6 @@
     text-color:#000;
 }
 
-<<<<<<< HEAD
-=======
-VFXFloatField TextField
-{
-    flex:1;
-}
-
->>>>>>> c248a1ad
 CurveField
 {
     height:16;
@@ -83,8 +55,8 @@
 }
 .sliderField #indeterminate
 {
-	width:40;
-	flex:0;
+    width:40;
+    flex:0;
 }
 
 .PopupButton
