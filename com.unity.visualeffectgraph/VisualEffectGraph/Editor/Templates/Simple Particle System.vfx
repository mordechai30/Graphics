--- conflicted
+++ resolved
@@ -1450,11 +1450,7 @@
   - type: 0
     flags: 0
     capacity: 0
-<<<<<<< HEAD
-    layer: 0
-=======
     layer: 4294967295
->>>>>>> e7016c81
     buffers:
     - nameId: spawner_output
       index: 1
@@ -1512,11 +1508,7 @@
         index: 21
       - nameId: bounds_size
         index: 22
-<<<<<<< HEAD
-      processor: {fileID: 7200000, guid: 5d36e9f7dad6aa045b8562226667577b, type: 3}
-=======
       processor: {fileID: 7200000, guid: 3cebec9e6a0e54e4aa6d2b64881b0121, type: 3}
->>>>>>> e7016c81
     - type: 805306368
       buffers:
       - nameId: attributeBuffer
@@ -1527,11 +1519,7 @@
       - nameId: deltaTime_b
         index: 17
       params: []
-<<<<<<< HEAD
-      processor: {fileID: 7200000, guid: 91c1a1b859762374b87f8f03d685df8e, type: 3}
-=======
       processor: {fileID: 7200000, guid: 0c8fa762f5e43c941bebb313d9c9dc15, type: 3}
->>>>>>> e7016c81
     - type: 1073741826
       buffers:
       - nameId: attributeBuffer
@@ -1546,11 +1534,7 @@
       params:
       - nameId: sortPriority
         index: 0
-<<<<<<< HEAD
-      processor: {fileID: 4800000, guid: 9187a80f5878d384199a5d6d83168ca2, type: 3}
-=======
       processor: {fileID: 4800000, guid: 0301463aa8d8ec24ba32420b42c52da3, type: 3}
->>>>>>> e7016c81
   m_Events:
   - name: OnPlay
     playSystems: 00000000
