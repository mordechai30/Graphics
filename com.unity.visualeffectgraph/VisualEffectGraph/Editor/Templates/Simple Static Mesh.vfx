--- conflicted
+++ resolved
@@ -791,11 +791,7 @@
   - type: 2
     flags: 0
     capacity: 0
-<<<<<<< HEAD
-    layer: 0
-=======
     layer: 4294967295
->>>>>>> e7016c81
     buffers: []
     values:
     - nameId: mesh
