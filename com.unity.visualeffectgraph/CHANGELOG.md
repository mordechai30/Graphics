# Changelog
All notable changes to this package will be documented in this file.

The format is based on [Keep a Changelog](http://keepachangelog.com/en/1.0.0/)
and this project adheres to [Semantic Versioning](http://semver.org/spec/v2.0.0.html).

## [Unreleased]
### Added
- Tooltips for Attributes
- Custom Inspector for Spawn context, delay settings are more user friendly.
- Quick Expose Property : Holding Alt + Release Click in an Empty space while making property edges creates a new exposed property of corresponding type with current slot value.
- Octagon & Triangle support for planar distortion output
- Custom Z axis option for strip output
- Custom Inspector for Update context, display update position/rotation instead of integration
- Tooltips to blocks, nodes, contexts, and various menus and options
- VFX asset compilation is done at import instead of when the asset is saved.
- New operators: Exp, Log and LoadTexture
- Duplicate with edges.
- Right click on edge to create a interstitial node.
- New quad distortion output for particle strips
- New attribute for strips: particleCountInStrip
- New options for quad strips texture mapping: swap UV and custom mapping
- Naming for particles system and spawn context
- Noise evaluation now performed on CPU when possible
- Range and Min attributes support on int and uint parameters
- New Construct Matrix from Vector4 operator
- Allow filtering enums in VFXModels' VFXSettings.
<<<<<<< HEAD
- New TransformVector4 operator
- New GetTextureDimensions operator
=======
- Sample vertices of a mesh with the Position (Mesh) block and the Sample Mesh operator
>>>>>>> 0654337e

### Fixed
- Moved VFX Event Tester Window visibility to Component Play Controls SceneView Window
- Universal Render Pipeline : Fog integration for Exponential mode [Case 1177594](https://issuetracker.unity3d.com/issues/urp-slash-fog-vfx-particles)
- Correct VFXSettings display in Shader Graph compatible outputs
- No more NullReference on sub-outputs after domain reload
- Fix typo in strip tangent computation
- Infinite recompilation using subgraph [Case 1186191](https://issuetracker.unity3d.com/product/unity/issues/guid/1186191/)
- Modifying a shader used by an output mesh context now automatically updates the currently edited VFX
- Possible loss of shadergraph reference in unlit output
- ui : toolbar item wrap instead of overlapping.
- Selection Pass for Universal and High Definition Render Pipeline
- Copy/Paste not deserializing correctly for Particle Strip data
- WorldPosition, AbsoluteWorldPosition & ScreenPos in shadergraph integration
- Optimize VFXAssetEditor when externalize is activated
- TransformVector|Position|Direction & DistanceToSphere|Plane|Line have now spaceable outputs
- Filter out motion vector output for lower resolution & after post-process render passes [Case 1192932](https://issuetracker.unity3d.com/product/unity/issues/guid/1192932/)
- Sort compute on metal failing with BitonicSort128 [Case 1126095](https://issuetracker.unity3d.com/issues/osx-unexpected-spawn-slash-capacity-results-when-sorting-is-set-to-auto-slash-on)
- Fix alpha clipping with shader graph
- Fix output settings correctly filtered dependeing on shader graph use or not
- Fix some cases were normal/tangent were not passes as interpolants with shader graph
- Make normals/tangents work in unlit output with shader graph
- Fix shader interpolants with shader graph and particle strips
- SpawnIndex attribute is now working correctly in Initialize context
- Remove useless VFXLibrary clears that caused pop-up menu to take long opening times
- Make sure the subgraph is added to the graph when we set the setting. Fix exception on Convert To Subgraph.
- Subgraph operators appear on drag edge on graph.
- Sample Scene Color & Scene Depth from Shader Graph Integration using High Definition and Universal Render Pipeline
- Removed Unnecessary reference to HDRP Runtime Assembly in VFX Runtime Assembly
- Allow alpha clipping of motion vector for transparent outputs [Case 1192930](https://issuetracker.unity3d.com/product/unity/issues/guid/1192930/)
- subgraph block into subgraph context no longer forget parameter values.
- Fix exception when compiling an asset with a turbulence block in absolute mode
- Fixed GetCustomAttribute that was locked to Current
- Shader compilation now works when using view direction in shader graph
- Fix for destroying selected component corrupt "Play Controls" window
- Depth Position and Collision blocks now work correctly in local space systems
- Filter out Direction type on inconsistent operator [Case 1201681](https://issuetracker.unity3d.com/product/unity/issues/guid/1201681/)
- Exclude MouseEvent, RigidBodyCollision, TriggerEvent & Sphere binders when physics modules isn't available
- Visual Effect Activation Track : Handle empty string in ExposedProperty
- in some cases AABox position gizmo would not move when dragged.
- Inspector doesn't trigger any exception if VisualEffectAsset comes from an Asset Bundle [Case 1203616](https://issuetracker.unity3d.com/issues/visual-effect-component-is-not-fully-shown-in-the-inspector-if-vfx-is-loaded-from-asset-bundle)
- OnStop Event to the start of a Spawn Context makes it also trigger when OnPlay is sent [Case 1198339](https://issuetracker.unity3d.com/product/unity/issues/guid/1198339/)
- Remove unexpected public API : UnityEditor.VFX.VFXSeedMode & IncrementStripIndexOnStart
- Fix yamato error : check vfx manager on domain reload instead of vfx import.
- Filter out unrelevant events from event desc while compiling
- Missing Packing.hlsl include while using an unlit shadergraph.
- Fix for nesting of VFXSubgraphContexts.
- Runtime compilation now compiles correctly when constant folding several texture ports that reference the same texture [Case 1193602](https://issuetracker.unity3d.com/issues/output-shader-errors-when-compiling-the-runtime-shader-of-a-lit-output-with-exposed-but-unassigned-additional-maps)
- Fix compilation error in runtime mode when Speed Range is 0 in Attribute By Speed block [Case 1118665](https://issuetracker.unity3d.com/issues/vfx-shader-errors-are-thrown-when-quad-outputs-speed-range-is-set-to-zero)
- NullReferenceException while assigning a null pCache [Case 1222491](https://issuetracker.unity3d.com/issues/pointcache-nullrefexception-when-compiling-an-effect-with-a-pcache-without-an-assigned-asset)
- Add message in inspector for unreachable properties due to VisualEffectAsset stored in AssetBundle [Case 1193602](https://issuetracker.unity3d.com/product/unity/issues/guid/1203616/)
- pCache importer and exporter tool was keeping a lock on texture or pCache files [Case 1185677](https://issuetracker.unity3d.com/product/unity/issues/guid/1185677/)
- Convert inline to exposed property / Quick expose property sets correct default value in parent
- Age particles checkbox was incorrectly hidden [Case 1221557](https://issuetracker.unity3d.com/product/unity/issues/guid/1221557/)
- Fix various bugs in Position (Cone) block [Case 1111053] (https://issuetracker.unity3d.com/product/unity/issues/guid/1111053/)
- Handle correctly direction, position & vector types in AppendVector operator [Case 1111867](https://issuetracker.unity3d.com/product/unity/issues/guid/1111867/)
- Fix space issues with blocks and operators taking a camera as input
- Generated shaderName are now consistent with displayed system names
- Remove some shader warnings
- Fixed Sample Flipbook Texture File Names
- Don't lose SRP output specific data when SRP package is not present
- Support of flag settings in model inspector
- height of initial event name.
- fix colorfield height.
- fix for capacity change for locked asset.
- fix null value not beeing assignable to slot.
- Prevent capacity from being 0 [Case 1233044](https://issuetracker.unity3d.com/product/unity/issues/guid/1233044/)
- Fix for dragged parameters order when there are categories
- Avoid NullReferenceException in Previous Position Binder" component. [Case 1242351](https://issuetracker.unity3d.com/product/unity/issues/guid/1242351/)
- Don't show the blocks window when context cant have blocks
- Prevent from creating a context in VisualEffectSugraphOperator by draggingfrom an output slot.

## [7.1.1] - 2019-09-05
### Added
- Moved High Definition templates and includes to com.unity.render-pipelines.high-definition package
- Navigation commands for subgraph.
- Allow choosing the place to save vfx subgraph.
- Particle strips for trails and ribbons. (Experimental)
- Shadergraph integration into vfx. (Experimental)

### Fixed
- Using struct as subgraph parameters.
- Objectproperty not consuming delete key.
- Converting a subgraph operator inside a subgraph operator with outputs.
- Selecting a GameObject with a VFX Property Binder spams exception.
- Wrong motion vector while modifying local matrix of a VisualEffect.
- Convert output settings copy.
- Fixed some outputs failing to compile when used with certain UV Modes [Case 1126200] (https://issuetracker.unity3d.com/issues/output-some-outputs-fail-to-compile-when-used-with-certain-uv-modes)
- Removed Gradient Mapping Mode from some outputs type where it was irrelevant [Case 1164045]
- Soft Particles work with Distortion outputs [Case 1167426] (https://issuetracker.unity3d.com/issues/output-soft-particles-do-not-work-with-distortion-outputs)
- category rename rect.
- copy settings while converting an output
- toolbar toggle appearing light with light skin.
- multiselection of gradient in visual effect graph
- clipped "reseed" in visual effect editor
- Unlit outputs are no longer pre-exposed by default in HDRP
- Augmented generated HLSL floatN precision [Case 1177730] (https://issuetracker.unity3d.com/issues/vfx-graph-7x7-flipbook-particles-flash-and-dont-animate-correctly-in-play-mode-or-in-edit-mode-with-vfx-graph-closed)
- Spherical coordinates to Rectangular (Cartesians) coordinates node input: angles are now expressed in radians
- Turbulence noise updated: noise type and frequency can be specified [Case  1141282] (https://issuetracker.unity3d.com/issues/vfx-particles-flicker-when-blend-mode-is-set-to-alpha-turbulence-block-is-enabled-and-there-is-more-than-50000-particles)
- Color and Depth camera buffer access in HDRP now use Texture2DArray instead of Texture2D
- Output Mesh with shader graph now works as expected

## [7.0.1] - 2019-07-25
### Added
- Add Position depth operator along with TransformVector4 and LoadTexture2D expressions.

### Fixed
- Inherit attribute block appears three times [Case 1166905](https://issuetracker.unity3d.com/issues/attributes-each-inherit-attribute-block-appears-3-times-in-the-search-and-some-have-a-seed-attribute)
- Unexpected exception : `Trying to modify space on a not spaceable slot` error when adding collision or conform blocks [Case 1163442](https://issuetracker.unity3d.com/issues/block-trying-to-modify-space-on-a-not-spaceable-slot-error-when-adding-collision-or-conform-blocks)

## [7.0.0] - 2019-07-17
### Added
- Make multiselection work in a way that do not assume that the same parameter will have the same index in the property sheet.
- auto recompile when changing shaderpath
- auto recompile new vfx
- better detection of default shader path
- Bitfield control.
- Initial Event Name inspector for visual effect asset and component
- Subgraphs
- Move HDRP outputs to HDRP package + expose HDRP queue selection
- Add exposure weight control for HDRP outputs
- Shader macros for XR single-pass instancing
- XR single-pass instancing support for indirect draws
- Inverse trigonometric operators (atan, atan2, asin, acos)
- Replaced Orient : Fixed rotation with new option Orient : Advanced
- Loop & Delay integrated to the spawn system
- Motion Vector support for PlanarPrimitive & Mesh outputs

### Fixed
- Handle a possible exception (ReflectionTypeLoadException) while using VFXParameterBinderEditor
- Renamed Parameter Binders to Property Binders. (This will cause breaking serialization for these PropertyBinders : VFXAudioSpectrumBinder, VFXInputMouseBinder, VFXInputMouseBinder, VFXInputTouchBinder, VFXInputTouchBinder, VFXRaycastBinder, VFXTerrainBinder, VFXUIDropdownBinder, VFXUISliderBinder, VFXUIToggleBinder)
- Renamed Namespace `UnityEngine.Experimental.VFX.Utility` to `UnityEngine.VFX.Utility`
- Fix normal bending factor computation for primitive outputs
- Automatic template path detection based on SRP in now working correctly

## [6.7.0-preview] - 2019-05-16
### Added
- Distortion Outputs (Quad / Mesh)
- Color mapping mode for unlit outputs (Textured/Gradient Mapped)
- Add Triangle and Octagon primitives for particle outputs
- Set Attribute is now spaceable on a specific set of attributes (position, velocity, axis...)
- Trigger : GPUEvent Rate (Over time or Distance)

### Fixed
- Fix shader compilation error with debug views
- Improve AA line rendering
- Fix screen space size block
- Crash chaining two spawners each other [Case 1135299](https://issuetracker.unity3d.com/issues/crash-chaining-two-spawners-to-each-other-produces-an-infinite-loop)
- Inspector : Exposed parameters disregard the initial value [Case 1126471](https://issuetracker.unity3d.com/issues/parameters-exposed-parameters-disregard-the-initial-value)
- Asset name now displayed in compile errors and output context shaders
- Fix for linking spawner to spawner while first spawner is linked to initialize + test
- Fix space of spaceable slot not copy pasted + test
- Position (Circle) does not take the Center Z value into account [Case 1146850](https://issuetracker.unity3d.com/issues/blocks-position-circle-does-not-take-the-center-z-value-into-account)
- Add Exposure Weight for emissive in lit outputs

## [6.6.0-preview] - 2019-04-01
### Added
- Addressing mode for Sequential blocks
- Invert transform available on GPU
- Add automatic depth buffer reference for main camera (for position and collision blocks)
- Total Time for PreWarm in Visual Effect Asset inspector
- Support for unlit output with LWRP
- Add Terrain Parameter Binder + Terrain Type
- Add UI Parameter Binders : Slider, Toggle
- Add Input Parameter Binders : Axis, Button, Key, Mouse, Touch
- Add Other Parameter Binders : Previous Position, Hierarchy Attribute Map, Multi-Position, Enabled

### Fixed
- Undo Redo while changing space
- Type declaration was unmodifiable due to exception during space intialization
- Fix unexpected issue when plugging per particle data into hash of per component fixed random
- Missing asset reimport when exception has been thrown during graph compilation
- Fix exception when using a Oriented Box Volume node [Case 1110419](https://issuetracker.unity3d.com/issues/operator-indexoutofrangeexception-when-using-a-volume-oriented-box-node)
- Add missing blend value slot in Inherit Source Attribute blocks [Case 1120568](https://issuetracker.unity3d.com/issues/source-attribute-blend-source-attribute-blocks-are-not-useful-without-the-blend-value)
- Visual Effect Inspector Cosmetic Improvements
- Missing graph invalidation in VFXGraph.OnEnable, was causing trouble with value invalidation until next recompilation
- Issue that remove the edge when dragging an edge from slot to the same slot.
- Exception when undoing an edge deletion on a dynamic operator.
- Exception regarding undo/redo when dragging a edge linked to a dynamic operator on another slot.
- Exception while removing a sub-slot of a dynamic operator

## [6.5.0-preview] - 2019-03-07

## [6.4.0-preview] - 2019-02-21

## [6.3.0-preview] - 2019-02-18

## [6.2.0-preview] - 2019-02-15
### Changed
- Code refactor: all macros with ARGS have been swapped with macros with PARAM. This is because the ARGS macros were incorrectly named

### Fixed
- Better Handling of Null or Missing Parameter Binders (Editor + Runtime)
- Fixes in VFX Raycast Binder
- Fixes in VFX Parameter Binder Editor

## [6.1.0-preview] - 2019-02-13

## [6.0.0-preview] - 2019-02-23
### Added
- Add spawnTime & spawnCount operator
- Add seed slot to constant random mode of Attribute from curve and map
- Add customizable function in VariantProvider to replace the default cartesian product
- Add Inverse Lerp node
- Expose light probes parameters in VisualEffect inspector

### Fixed
- Some fixes in noise library
- Some fixes in the Visual Effect inspector
- Visual Effects menu is now in the right place
- Remove some D3D11, metal and C# warnings
- Fix in sequential line to include the end point
- Fix a bug with attributes in Attribute from curve
- Fix source attributes not being taken into account for attribute storage
- Fix legacy render path shader compilation issues
- Small fixes in Parameter Binder editor
- Fix fog on decals
- Saturate alpha component in outputs
- Fixed scaleY in ConnectTarget
- Incorrect toggle rectangle in VisualEffect inspector
- Shader compilation with SimpleLit and debug display

## [5.2.0-preview] - 2018-11-27
### Added
- Prewarm mechanism

### Fixed
- Handle data loss of overriden parameters better

### Optimized
- Improved iteration times by not compiling initial shader variant

## [4.3.0-preview] - 2018-11-23

Initial release<|MERGE_RESOLUTION|>--- conflicted
+++ resolved
@@ -25,12 +25,9 @@
 - Range and Min attributes support on int and uint parameters
 - New Construct Matrix from Vector4 operator
 - Allow filtering enums in VFXModels' VFXSettings.
-<<<<<<< HEAD
+- Sample vertices of a mesh with the Position (Mesh) block and the Sample Mesh operator
 - New TransformVector4 operator
 - New GetTextureDimensions operator
-=======
-- Sample vertices of a mesh with the Position (Mesh) block and the Sample Mesh operator
->>>>>>> 0654337e
 
 ### Fixed
 - Moved VFX Event Tester Window visibility to Component Play Controls SceneView Window
