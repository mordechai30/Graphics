--- conflicted
+++ resolved
@@ -6,12 +6,8 @@
 
 ## [6.7.0-preview] - 2019-XX-XX
 ### Added
-<<<<<<< HEAD
 - Distortion Outputs (Quad / Mesh)
 - Color mapping mode for unlit outputs (Textured/Gradient Mapped)
-=======
-- Add Triangle and Octagon primitives for particle outputs
->>>>>>> 57046e97
 
 ### Fixed
 - Fix shader compilation error with debug views
