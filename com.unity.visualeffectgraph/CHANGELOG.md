--- conflicted
+++ resolved
@@ -12,14 +12,11 @@
 - Placement option (Vertex, Edge, Surface) in Sample Mesh & Skinned Mesh, allows triangle sampling.
 
 ### Changed
-<<<<<<< HEAD
-- Euler orientation integrated to VFXTypes : Circle, ArcCircle, Sphere, ArcSphere, Torus, ArcTorus, Cone, ArcCone
-=======
 - Allow remaking an existing link.
 - Sphere and Cube outputs are now experimental
 - Property Binder : Handle Remove Component removing linked hidden scriptable objectfields
 - Property Binder : Prevent multiple VFXPropertyBinder within the same game object
->>>>>>> 1fd64ede
+- Euler orientation integrated to VFXTypes : Circle, ArcCircle, Sphere, ArcSphere, Torus, ArcTorus, Cone, ArcCone
 
 ### Fixed
 - VFXEventBinderBase throwing a null reference exception in runtime
