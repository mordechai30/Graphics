# Changelog
All notable changes to this package will be documented in this file.

The format is based on [Keep a Changelog](http://keepachangelog.com/en/1.0.0/)
and this project adheres to [Semantic Versioning](http://semver.org/spec/v2.0.0.html).

## [12.0.0] - 2021-01-11
### Added
- Added support for Texture2D Arrays in Flipbooks
- Added new setting in "Preferences -> Visual Effects" to control the fallback behavior of camera buffers from MainCamera node when the main camera is not rendered.
- Sample vertices of a transformed skinned mesh with Position (Skinned Mesh) and Sample Skinned Mesh operator.
- Placement option (Vertex, Edge, Surface) in Sample Mesh & Skinned Mesh, allows triangle sampling.
- Material Offset setting in inspector of the rendered outputs.
- Restore "Exact Fixed Time Step" option on VisualEffectAsset.
- Support 2D Renderer in URP for Unlit.
- New tool to help set VFX Bounds
- New tool : Signed Distance Field baker.
- Provide explicit access to spawnCount in graph
- Support of direct link event to initialize context (which support several event within the same frame)
- Structured Graphics Buffer support as exposed type
- The VFX editor automatically attach to the current selection if the selected gameobject uses the currently edited VFX asset
- Two new buttons are available in the editor's tool bar. One will display a popup panel to handle attachement and one to lock/unlock the current attachement

### Changed
- Allow remaking an existing link.
- Sphere and Cube outputs are now experimental
- Property Binder : Handle Remove Component removing linked hidden scriptable objectfields
- Property Binder : Prevent multiple VFXPropertyBinder within the same game object

### Fixed
- VFXEventBinderBase throwing a null reference exception in runtime
- Unexpected compilation warning in VFXMouseBinder [Case 1313003](https://issuetracker.unity3d.com/product/unity/issues/guid/1313003/)
- Prevent creation of subgraph containing only partial systems [Case 1284053](https://issuetracker.unity3d.com/product/unity/issues/guid/1284053/)
- Prevent pasting context within operator/block subgraph [Case 1235269](https://issuetracker.unity3d.com/product/unity/issues/guid/1235269/)
- VFXEventBinderBase throwing a null reference exception in runtime
- Fix CameraFade for shadow maps [Case 1294073](https://fogbugz.unity3d.com/f/cases/1294073/)
- Modified Sign operator node output for float when input is 0.0f [Case 1299922](https://fogbugz.unity3d.com/f/cases/1299922/)
- An existing link can be remade.
- Use alphabetical order in type list in blackboard "+" button [Case 1304109](https://issuetracker.unity3d.com/product/unity/issues/guid/1304109/)
- Consistently displays the Age Particles checkbox in Update context [Case 1221557](https://issuetracker.unity3d.com/product/unity/issues/guid/1221557/)
- Fix compute culling compilation in URP [Case 1309174](https://fogbugz.unity3d.com/f/cases/1309174/)
- pCache: Unexpected ditable field in Mesh Statistics, Save & Cancel pCache, error trying to access not readable texture [Case 1122417](https://issuetracker.unity3d.com/product/unity/issues/guid/1122417/)
- Handle correctly locked VisualEffectAsset with version control system [Case 1261051](https://issuetracker.unity3d.com/product/unity/issues/guid/1261051/)
- Artefact in VFXView using efficient debug mode in component target board [Case 1243947](https://issuetracker.unity3d.com/product/unity/issues/guid/1243947/)
- Sample Mesh Color when value is stored as float.
- Compilation error due to direct access to GetWorldToObjectMatrix instead of VFXGetWorldToObjectMatrix [Case 1308481](https://issuetracker.unity3d.com/product/unity/issues/guid/1308481/)
- Prevent infinite compilation loop [Case 1298466](https://issuetracker.unity3d.com/product/unity/issues/guid/1298466/)
- Remove some useless compilation triggers (modifying not connected or disabled nodes for instance)
- Tidy up of platform abstraction code for random number generation, requires a dependency on com.unity.render-pipelines.core for those abstractions.
- Fixed shader compilation errors with textures in shader graph [Case 1309219](https://issuetracker.unity3d.com/product/unity/issues/guid/1309219/)
- Fixed issue with VFX using incorrect buffer type for strip data
- Safe Normalization of Cross Products in Orient blocks [Case 1272724](https://issuetracker.unity3d.com/product/unity/issues/guid/1272724)
- Property Binder : Undo after reset [Case 1293794](https://issuetracker.unity3d.com/product/unity/issues/guid/1293794/)
- Property Binder : Allow copy/past from a game object to another
- Deleting a context node and a block while both are selected throws a null ref exception. [Case 315578](https://issuetracker.unity3d.com/product/unity/issues/guid/1315578/)
- Target GameObject attach button does not allow attaching a valid VFX if the last selection was invalid. [Case 1312178](https://issuetracker.unity3d.com/product/unity/issues/guid/1312178/)
- Deleting flow edge between Init and Update throw an invalid opeation exception [Case 1315593](https://issuetracker.unity3d.com/product/unity/issues/guid/1315593/)
- Regression with some settings not always triggering a recompilation [Case 1322844](https://issuetracker.unity3d.com/product/unity/issues/guid/1322844/)
- Having more than five GPU Event output leads to "unexpected token 'if" at compilation [Case 1323434](https://issuetracker.unity3d.com/product/unity/issues/guid/1323434/)
- Deleted properties still show up in the inspector [Case 1320952](https://issuetracker.unity3d.com/product/unity/issues/guid/1320952/)
- Exception in VFXFilterWindow if search field is empty [Case 1235269](https://issuetracker.unity3d.com/product/unity/issues/guid/1235269/)
- Fixed null reference exception when exposing Camera type in VFX graph [Case 1315582](https://issuetracker.unity3d.com/product/unity/issues/guid/1315582/)
- Fixed VFX with output mesh being always reimported [Case 1309753](https://issuetracker.unity3d.com/product/unity/issues/guid/1309753/)
- Modified state in the VFX tab has now a correct state
- Motion Vector map sampling for flipbooks were not using correct mips
- Remove unexpected expression in spawn context evaluation [Case 1318412](https://issuetracker.unity3d.com/product/unity/issues/guid/1318412/)
- Fix unexpected Spawn context execution ordering
- Fix incorrect buffer type for strips
- Enabled an optimization for motion vectors, storing projected positions for vertices instead of the transform matrix
<<<<<<< HEAD
- Visual effect overlay now supports multiple selection (play, pause, stop ...)
=======
- Sticky notes can now be deleted through contextual manual menu
- Blackboard fields can now be duplicated either with a shortcut (Ctrl+D) or with a contextual menu option
- Properties labels do not overlap anymore
- VFX Graph operators keep the same width when expanded or collpased so that the button does not change position
- Fix Soft Particle depth computation when using an orthographic camera [Case 1309961](https://issuetracker.unity3d.com/product/unity/issues/guid/1309961)
>>>>>>> 0953e085

## [11.0.0] - 2020-10-21
### Added
- Added new setting to output nodes to exclude from TAA
- New Sample Point cache & Sample Attribute map operators

### Changed
- Changed the "Edit" button so it becomes "New" when no asset is set on a Visual Effect component, in order to save a new visual effect graph asset.

### Fixed
- Forbid incorrect link between incompatible context [Case 1269756](https://issuetracker.unity3d.com/product/unity/issues/guid/1269756/)
- Serialization issue with VFXSpawnerCallbacks
- Unexpected exception while trying to display capacity warning [Case 1294180](https://issuetracker.unity3d.com/product/unity/issues/guid/1294180/)
- Exclude Operator, Context, Block and Subgraph from Preset [Case 1232309](https://issuetracker.unity3d.com/product/unity/issues/guid/1232309/)
- Fix [Case 1212002](https://fogbugz.unity3d.com/f/cases/1212002/)
- Fix [Case 1223747](https://fogbugz.unity3d.com/f/cases/1223747/)
- Fix [Case 1290493](https://fogbugz.unity3d.com/f/cases/1290493/#BugEvent.1072735759)
- Incorrect path on Linux while targetting Android, IOS or WebGL [Case 1279750](https://issuetracker.unity3d.com/product/unity/issues/guid/1279750/)


## [10.2.0] - 2020-10-19
### Added
- Warning using Depth Collision on unsupported scriptable render pipeline.
- Warning in renderer inspector using Light Probe Proxy Volume when this feature isn't available.
- New operator : Sample Signed distance field
- New Position on Signed Distance Field block
- Added command to delete unuser parameters.
- Harmonized position, direction and velocity composition modes for position (shape, sequential, depth) and Velocity from Direction & Speed blocks
- New particle strip attribute in Initialize: spawnIndexInStrip
- Added Get Strip Index subgraph utility operator in Additional Samples
- Added Encompass (Point) subgraph utility operator in Additional Samples

### Fixed
- "Create new VisualEffect Graph" creates a graph from the default template [Case 1279999](https://fogbugz.unity3d.com/f/cases/1279999/)
- Fix [Case 1268977](https://issuetracker.unity3d.com/product/unity/issues/guid/1268977/)
- Fix [Case 1114281](https://fogbugz.unity3d.com/f/cases/1114281/)
- Forbid creation of context in VisualEffectSubgraphBlock through edge dropping. No context should be allowed.
- Fix [Case 1199540](https://issuetracker.unity3d.com/product/unity/issues/guid/1199540/)
- Fix [Case 1219072](https://issuetracker.unity3d.com/product/unity/issues/guid/1219072/)
- Fix [Case 1211372](https://issuetracker.unity3d.com/product/unity/issues/guid/1211372/)
- Fix [Case 1262961](https://issuetracker.unity3d.com/product/unity/issues/guid/1262961/)
- Fix [Case 1268354](https://fogbugz.unity3d.com/f/cases/1268354/)
- Fix VFX Graph window invalidating existing Undo.undoRedoPerformed delegates.
- Fix for VisualEffect prefab override window [Case 1242693](https://issuetracker.unity3d.com/product/unity/issues/guid/1242693/)
- Fix [Case 1281861](https://issuetracker.unity3d.com/product/unity/issues/guid/1281861/)
- Unexpected exception while installing samples inside an URP project [Case 1280065](https://issuetracker.unity3d.com/product/unity/issues/guid/1280065/)
- Fix edited operator being collapsed [Case 1270517](https://issuetracker.unity3d.com/product/unity/issues/guid/1270517/)
- Filters out renderer priority on SRP which doesn't support this feature.
- Fallback to builtIn rendering layer if srpAsset.renderingLayerMaskNames returns null.
- Fix missing prepass in URP [Case 1169487](https://issuetracker.unity3d.com/product/unity/issues/guid/1169487/)
- Fix SubPixelAA block while rendering directly in backbuffer.
- Property Binder : Incorrect Destroy called from edit mode. [Case 1274790](https://issuetracker.unity3d.com/product/unity/issues/guid/1274790/)
- Property Binder : Unexpected null reference exception while using terrain binder. [Case 1247230](https://issuetracker.unity3d.com/product/unity/issues/guid/1247230/)
- Property Binder : HierarchyRoot null reference exception while using Hierarchy to Attribute Map. [Case 1274788](https://issuetracker.unity3d.com/product/unity/issues/guid/1274788/)
- Property Binder : Properties window isn't always up to date. [Case 1248711](https://issuetracker.unity3d.com/product/unity/issues/guid/1248711/)
- Property Binder : Avoid Warning while building on Mobile "Presence of such handlers might impact performance on handheld devices." when building for Android" [Case 1279471](https://issuetracker.unity3d.com/product/unity/issues/guid/1248711/)
- Fixed [case 1283315](https://issuetracker.unity3d.com/product/unity/issues/guid/1283315/)
- Addressing for mirror and clamp modes in sequential operators and blocks
- Incorrect volume spawning for Sphere & Circle with thickness absolute
- Fix View Space Position is VFX Shadergraph [Case 1285603](https://fogbugz.unity3d.com/f/cases/1285603/)
- Fix [Case 1268354](https://fogbugz.unity3d.com/f/cases/1268354/)
- Fixed rare bug causing the vfx compilation to do nothing silently.
- Fixed vfx compilation when a diffusion profile property is added to a vfx shadergraph
- SpawnOverDistance spawner block now behaves correctly
- Quad strip outputs take into account orientation block
- Fixed Random Vector subgraph utility operator in Additional Samples
- Fixed Set Strip Progress Attribute utility block in Additional Samples
- Fix [Case 1255182](https://fogbugz.unity3d.com/f/cases/1255182/)
- Remove temporarily "Exact Fixed Time Step" option on VisualEffectAsset to avoid unexpected behavior
- Disable implicit space transformations in sublock graphs as they led to unexpected behaviors

## [10.1.0] - 2020-10-12
### Added
- Compare operator can take int and uint as inputs
- New operator : Sample Signed distance field
- New WorldToViewportPoint operator
- New ViewportToWorldPoint operator
- Added Output Event Handler API
- Added Output Event Handler Samples
- Added ExposedProperty custom Property Drawer
- Error display within the graph.

### Fixed
- Mesh Sampling incorrect with some GPU (use ByteAddressBuffer instead of Buffer<float>)
- Fix for node window staying when clicking elsewhere
- Make VisualEffect created from the GameObject menu have unique names [Case 1262989](https://issuetracker.unity3d.com/product/unity/issues/guid/1262989/)
- Missing System Seed in new dynamic built-in operator.
- Prefab highlight missing for initial event name toggle [Case 1263012](https://issuetracker.unity3d.com/product/unity/issues/guid/1263012/)
- Correctly frame the whole graph, when opening the Visual Effect Editor
- Optimize display of inspector when there is a lot of exposed VFX properties.
- fixes the user created vfx default resources that were ignored unless loaded
- fix crash when creating a loop in subgraph operators [Case 1251523](https://issuetracker.unity3d.com/product/unity/issues/guid/1251523/)
- fix issue with multiselection and objectfields [Case 1250378](https://issuetracker.unity3d.com/issues/vfx-removing-texture-asset-while-multiediting-working-incorrectly)
- Normals with non uniform scales are correctly computed [Case 1246989](https://issuetracker.unity3d.com/product/unity/issues/guid/1246989/)
- Fix exposed Texture2DArray and Cubemap types from shader graph not being taken into account in Output Mesh [Case 1265221](https://issuetracker.unity3d.com/product/unity/issues/guid/1265221/)
- Allow world position usage in shaderGraph plugged into an alpha/opacity output [Case 1259511](https://issuetracker.unity3d.com/product/unity/issues/guid/1259511/)
- GPU Evaluation of Construct Matrix
- Random Per-Component on Set Attribute in Spawn Context [Case 1279294](https://issuetracker.unity3d.com/product/unity/issues/guid/1279294/)
- Fix corrupted UI in nodes due to corrupted point cache files [Case 1232867](https://fogbugz.unity3d.com/f/cases/1232867/)
- Fix InvalidCastException when using byte properties in point cache files [Case 1276623](https://fogbugz.unity3d.com/f/cases/1276623/)
- Fix  https://issuetracker.unity3d.com/issues/ux-cant-drag-a-noodle-out-of-trigger-blocks
- Fix [Case 1114281](https://issuetracker.unity3d.com/product/unity/issues/guid/1114281/)
- Fix shadows not being rendered to some cascades with directional lights [Case 1229972](https://issuetracker.unity3d.com/issues/output-inconsistencies-with-vfx-shadow-casting-and-shadow-cascades)
- Fix VFX Graph window invalidating existing Undo.undoRedoPerformed delegates.
- Fix shadergraph changes not reflected in VisualEffectGraph [Case 1278469](https://fogbugz.unity3d.com/f/cases/resolve/1278469/)

## [10.0.0] - 2019-06-10
### Added
- Tooltips for Attributes
- Custom Inspector for Spawn context, delay settings are more user friendly.
- Quick Expose Property : Holding Alt + Release Click in an Empty space while making property edges creates a new exposed property of corresponding type with current slot value.
- Octagon & Triangle support for planar distortion output
- Custom Z axis option for strip output
- Custom Inspector for Update context, display update position/rotation instead of integration
- Tooltips to blocks, nodes, contexts, and various menus and options
- VFX asset compilation is done at import instead of when the asset is saved.
- New operators: Exp, Log and LoadTexture
- Duplicate with edges.
- Right click on edge to create a interstitial node.
- New quad distortion output for particle strips
- New attribute for strips: particleCountInStrip
- New options for quad strips texture mapping: swap UV and custom mapping
- Naming for particles system and spawn context
- Noise evaluation now performed on CPU when possible
- Range and Min attributes support on int and uint parameters
- New Construct Matrix from Vector4 operator
- Allow filtering enums in VFXModels' VFXSettings.
- Sample vertices of a mesh with the Position (Mesh) block and the Sample Mesh operator
- New built-in operator providing new times access
- More efficient update modes inspector
- Ability to read attribute in spawn context through graph
- Added save button to save only the current visual effect graph.
- Added Degrees / Radians conversion subgraphs in samples
- uint parameter can be seen as an enum.
- New TransformVector4 operator
- New GetTextureDimensions operator
- Output Event context for scripting API event retrieval.
- per-particle GPU Frustum culling
- Compute culling of particle which have their alive attribute set to false in output
- Mesh and lit mesh outputs can now have up to 4 differents meshes that can be set per Particle (Experimental)
- Screen space per particle LOD on mesh and lit mesh outputs (Experimental)

### Fixed
- Moved VFX Event Tester Window visibility to Component Play Controls SceneView Window
- Universal Render Pipeline : Fog integration for Exponential mode [Case 1177594](https://issuetracker.unity3d.com/issues/urp-slash-fog-vfx-particles)
- Correct VFXSettings display in Shader Graph compatible outputs
- No more NullReference on sub-outputs after domain reload
- Fix typo in strip tangent computation
- Infinite recompilation using subgraph [Case 1186191](https://issuetracker.unity3d.com/product/unity/issues/guid/1186191/)
- Modifying a shader used by an output mesh context now automatically updates the currently edited VFX
- Possible loss of shadergraph reference in unlit output
- ui : toolbar item wrap instead of overlapping.
- Selection Pass for Universal and High Definition Render Pipeline
- Copy/Paste not deserializing correctly for Particle Strip data
- WorldPosition, AbsoluteWorldPosition & ScreenPos in shadergraph integration
- Optimize VFXAssetEditor when externalize is activated
- TransformVector|Position|Direction & DistanceToSphere|Plane|Line have now spaceable outputs
- Filter out motion vector output for lower resolution & after post-process render passes [Case 1192932](https://issuetracker.unity3d.com/product/unity/issues/guid/1192932/)
- Sort compute on metal failing with BitonicSort128 [Case 1126095](https://issuetracker.unity3d.com/issues/osx-unexpected-spawn-slash-capacity-results-when-sorting-is-set-to-auto-slash-on)
- Fix alpha clipping with shader graph
- Fix output settings correctly filtered dependeing on shader graph use or not
- Fix some cases were normal/tangent were not passes as interpolants with shader graph
- Make normals/tangents work in unlit output with shader graph
- Fix shader interpolants with shader graph and particle strips
- SpawnIndex attribute is now working correctly in Initialize context
- Remove useless VFXLibrary clears that caused pop-up menu to take long opening times
- Make sure the subgraph is added to the graph when we set the setting. Fix exception on Convert To Subgraph.
- Subgraph operators appear on drag edge on graph.
- Sample Scene Color & Scene Depth from Shader Graph Integration using High Definition and Universal Render Pipeline
- Removed Unnecessary reference to HDRP Runtime Assembly in VFX Runtime Assembly
- Allow alpha clipping of motion vector for transparent outputs [Case 1192930](https://issuetracker.unity3d.com/product/unity/issues/guid/1192930/)
- subgraph block into subgraph context no longer forget parameter values.
- Fix exception when compiling an asset with a turbulence block in absolute mode
- Fixed GetCustomAttribute that was locked to Current
- Shader compilation now works when using view direction in shader graph
- Fix for destroying selected component corrupt "Play Controls" window
- Depth Position and Collision blocks now work correctly in local space systems
- Filter out Direction type on inconsistent operator [Case 1201681](https://issuetracker.unity3d.com/product/unity/issues/guid/1201681/)
- Exclude MouseEvent, RigidBodyCollision, TriggerEvent & Sphere binders when physics modules isn't available
- Visual Effect Activation Track : Handle empty string in ExposedProperty
- in some cases AABox position gizmo would not move when dragged.
- Inspector doesn't trigger any exception if VisualEffectAsset comes from an Asset Bundle [Case 1203616](https://issuetracker.unity3d.com/issues/visual-effect-component-is-not-fully-shown-in-the-inspector-if-vfx-is-loaded-from-asset-bundle)
- OnStop Event to the start of a Spawn Context makes it also trigger when OnPlay is sent [Case 1198339](https://issuetracker.unity3d.com/product/unity/issues/guid/1198339/)
- Remove unexpected public API : UnityEditor.VFX.VFXSeedMode & IncrementStripIndexOnStart
- Fix yamato error : check vfx manager on domain reload instead of vfx import.
- Filter out unrelevant events from event desc while compiling
- Missing Packing.hlsl include while using an unlit shadergraph.
- Fix for nesting of VFXSubgraphContexts.
- Runtime compilation now compiles correctly when constant folding several texture ports that reference the same texture [Case 1193602](https://issuetracker.unity3d.com/issues/output-shader-errors-when-compiling-the-runtime-shader-of-a-lit-output-with-exposed-but-unassigned-additional-maps)
- Fix compilation error in runtime mode when Speed Range is 0 in Attribute By Speed block [Case 1118665](https://issuetracker.unity3d.com/issues/vfx-shader-errors-are-thrown-when-quad-outputs-speed-range-is-set-to-zero)
- NullReferenceException while assigning a null pCache [Case 1222491](https://issuetracker.unity3d.com/issues/pointcache-nullrefexception-when-compiling-an-effect-with-a-pcache-without-an-assigned-asset)
- Add message in inspector for unreachable properties due to VisualEffectAsset stored in AssetBundle [Case 1193602](https://issuetracker.unity3d.com/product/unity/issues/guid/1203616/)
- pCache importer and exporter tool was keeping a lock on texture or pCache files [Case 1185677](https://issuetracker.unity3d.com/product/unity/issues/guid/1185677/)
- Convert inline to exposed property / Quick expose property sets correct default value in parent
- Age particles checkbox was incorrectly hidden [Case 1221557](https://issuetracker.unity3d.com/product/unity/issues/guid/1221557/)
- Fix various bugs in Position (Cone) block [Case 1111053] (https://issuetracker.unity3d.com/product/unity/issues/guid/1111053/)
- Handle correctly direction, position & vector types in AppendVector operator [Case 1111867](https://issuetracker.unity3d.com/product/unity/issues/guid/1111867/)
- Fix space issues with blocks and operators taking a camera as input
- Generated shaderName are now consistent with displayed system names
- Remove some shader warnings
- Fixed Sample Flipbook Texture File Names
- Don't lose SRP output specific data when SRP package is not present
- Fix visual effect graph when a subgraph or shader graph dependency changes
- Support of flag settings in model inspector
- height of initial event name.
- fix colorfield height.
- fix for capacity change for locked asset.
- fix null value not beeing assignable to slot.
- Prevent capacity from being 0 [Case 1233044](https://issuetracker.unity3d.com/product/unity/issues/guid/1233044/)
- Fix for dragged parameters order when there are categories
- Avoid NullReferenceException in Previous Position Binder" component. [Case 1242351](https://issuetracker.unity3d.com/product/unity/issues/guid/1242351/)
- Don't show the blocks window when context cant have blocks
- Prevent from creating a context in VisualEffectSugraphOperator by draggingfrom an output slot.
- Avoid NullReferenceException when VisualEffectAsset is null if VFXPropertyBinder [Case 1219061](https://issuetracker.unity3d.com/product/unity/issues/guid/1219061/)
- Missing Reset function in VFXPropertyBinder [Case 1219063](https://issuetracker.unity3d.com/product/unity/issues/guid/1219063/)
- Fix issue with strips outputs that could cause too many vertices to be renderered
- SpawnIndex attribute returns correct value in update and outputs contexts
- Disable Reset option in context menu for all VFXObject [Case 1251519](https://issuetracker.unity3d.com/product/unity/issues/guid/1251519/) & [Case 1251533](https://issuetracker.unity3d.com/product/unity/issues/guid/1251533/)
- Avoid other NullReferenceException using property binders
- Fix culture issues when generating attributes defines in shaders [Case 1222819](https://issuetracker.unity3d.com/product/unity/issues/guid/1222819/)
- Move the VFXPropertyBinder from Update to LateUpdate [Case 1254340](https://issuetracker.unity3d.com/product/unity/issues/guid/1254340/)
- Properties in blackboard are now exposed by default
- Dissociated Colors for bool, uint and int
- De-nicified attribute name (conserve case) in Set Custom Attribute title
- Changed the default "No Asset" message when opening the visual effect graph window
- Subgraphs are not in hardcoded categories anymore : updated default subgraph templates + Samples to add meaningful categories.
- Fix creation of StringPropertyRM
- Enum fields having headers show the header in the inspector as well.
- Handle correctly disabled alphaTreshold material slot in shaderGraph.

## [7.1.1] - 2019-09-05
### Added
- Moved High Definition templates and includes to com.unity.render-pipelines.high-definition package
- Navigation commands for subgraph.
- Allow choosing the place to save vfx subgraph.
- Particle strips for trails and ribbons. (Experimental)
- Shadergraph integration into vfx. (Experimental)

### Fixed
- Using struct as subgraph parameters.
- Objectproperty not consuming delete key.
- Converting a subgraph operator inside a subgraph operator with outputs.
- Selecting a GameObject with a VFX Property Binder spams exception.
- Wrong motion vector while modifying local matrix of a VisualEffect.
- Convert output settings copy.
- Fixed some outputs failing to compile when used with certain UV Modes [Case 1126200] (https://issuetracker.unity3d.com/issues/output-some-outputs-fail-to-compile-when-used-with-certain-uv-modes)
- Removed Gradient Mapping Mode from some outputs type where it was irrelevant [Case 1164045]
- Soft Particles work with Distortion outputs [Case 1167426] (https://issuetracker.unity3d.com/issues/output-soft-particles-do-not-work-with-distortion-outputs)
- category rename rect.
- copy settings while converting an output
- toolbar toggle appearing light with light skin.
- multiselection of gradient in visual effect graph
- clipped "reseed" in visual effect editor
- Unlit outputs are no longer pre-exposed by default in HDRP
- Augmented generated HLSL floatN precision [Case 1177730] (https://issuetracker.unity3d.com/issues/vfx-graph-7x7-flipbook-particles-flash-and-dont-animate-correctly-in-play-mode-or-in-edit-mode-with-vfx-graph-closed)
- Spherical coordinates to Rectangular (Cartesians) coordinates node input: angles are now expressed in radians
- Turbulence noise updated: noise type and frequency can be specified [Case  1141282] (https://issuetracker.unity3d.com/issues/vfx-particles-flicker-when-blend-mode-is-set-to-alpha-turbulence-block-is-enabled-and-there-is-more-than-50000-particles)
- Color and Depth camera buffer access in HDRP now use Texture2DArray instead of Texture2D
- Output Mesh with shader graph now works as expected

## [7.0.1] - 2019-07-25
### Added
- Add Position depth operator along with TransformVector4 and LoadTexture2D expressions.

### Fixed
- Inherit attribute block appears three times [Case 1166905](https://issuetracker.unity3d.com/issues/attributes-each-inherit-attribute-block-appears-3-times-in-the-search-and-some-have-a-seed-attribute)
- Unexpected exception : `Trying to modify space on a not spaceable slot` error when adding collision or conform blocks [Case 1163442](https://issuetracker.unity3d.com/issues/block-trying-to-modify-space-on-a-not-spaceable-slot-error-when-adding-collision-or-conform-blocks)

## [7.0.0] - 2019-07-17
### Added
- Make multiselection work in a way that do not assume that the same parameter will have the same index in the property sheet.
- auto recompile when changing shaderpath
- auto recompile new vfx
- better detection of default shader path
- Bitfield control.
- Initial Event Name inspector for visual effect asset and component
- Subgraphs
- Move HDRP outputs to HDRP package + expose HDRP queue selection
- Add exposure weight control for HDRP outputs
- Shader macros for XR single-pass instancing
- XR single-pass instancing support for indirect draws
- Inverse trigonometric operators (atan, atan2, asin, acos)
- Replaced Orient : Fixed rotation with new option Orient : Advanced
- Loop & Delay integrated to the spawn system
- Motion Vector support for PlanarPrimitive & Mesh outputs

### Fixed
- Handle a possible exception (ReflectionTypeLoadException) while using VFXParameterBinderEditor
- Renamed Parameter Binders to Property Binders. (This will cause breaking serialization for these PropertyBinders : VFXAudioSpectrumBinder, VFXInputMouseBinder, VFXInputMouseBinder, VFXInputTouchBinder, VFXInputTouchBinder, VFXRaycastBinder, VFXTerrainBinder, VFXUIDropdownBinder, VFXUISliderBinder, VFXUIToggleBinder)
- Renamed Namespace `UnityEngine.Experimental.VFX.Utility` to `UnityEngine.VFX.Utility`
- Fix normal bending factor computation for primitive outputs
- Automatic template path detection based on SRP in now working correctly

## [6.7.0-preview] - 2019-05-16
### Added
- Distortion Outputs (Quad / Mesh)
- Color mapping mode for unlit outputs (Textured/Gradient Mapped)
- Add Triangle and Octagon primitives for particle outputs
- Set Attribute is now spaceable on a specific set of attributes (position, velocity, axis...)
- Trigger : GPUEvent Rate (Over time or Distance)

### Fixed
- Fix shader compilation error with debug views
- Improve AA line rendering
- Fix screen space size block
- Crash chaining two spawners each other [Case 1135299](https://issuetracker.unity3d.com/issues/crash-chaining-two-spawners-to-each-other-produces-an-infinite-loop)
- Inspector : Exposed parameters disregard the initial value [Case 1126471](https://issuetracker.unity3d.com/issues/parameters-exposed-parameters-disregard-the-initial-value)
- Asset name now displayed in compile errors and output context shaders
- Fix for linking spawner to spawner while first spawner is linked to initialize + test
- Fix space of spaceable slot not copy pasted + test
- Position (Circle) does not take the Center Z value into account [Case 1146850](https://issuetracker.unity3d.com/issues/blocks-position-circle-does-not-take-the-center-z-value-into-account)
- Add Exposure Weight for emissive in lit outputs

## [6.6.0-preview] - 2019-04-01
### Added
- Addressing mode for Sequential blocks
- Invert transform available on GPU
- Add automatic depth buffer reference for main camera (for position and collision blocks)
- Total Time for PreWarm in Visual Effect Asset inspector
- Support for unlit output with LWRP
- Add Terrain Parameter Binder + Terrain Type
- Add UI Parameter Binders : Slider, Toggle
- Add Input Parameter Binders : Axis, Button, Key, Mouse, Touch
- Add Other Parameter Binders : Previous Position, Hierarchy Attribute Map, Multi-Position, Enabled

### Fixed
- Undo Redo while changing space
- Type declaration was unmodifiable due to exception during space intialization
- Fix unexpected issue when plugging per particle data into hash of per component fixed random
- Missing asset reimport when exception has been thrown during graph compilation
- Fix exception when using a Oriented Box Volume node [Case 1110419](https://issuetracker.unity3d.com/issues/operator-indexoutofrangeexception-when-using-a-volume-oriented-box-node)
- Add missing blend value slot in Inherit Source Attribute blocks [Case 1120568](https://issuetracker.unity3d.com/issues/source-attribute-blend-source-attribute-blocks-are-not-useful-without-the-blend-value)
- Visual Effect Inspector Cosmetic Improvements
- Missing graph invalidation in VFXGraph.OnEnable, was causing trouble with value invalidation until next recompilation
- Issue that remove the edge when dragging an edge from slot to the same slot.
- Exception when undoing an edge deletion on a dynamic operator.
- Exception regarding undo/redo when dragging a edge linked to a dynamic operator on another slot.
- Exception while removing a sub-slot of a dynamic operator

## [6.5.0-preview] - 2019-03-07

## [6.4.0-preview] - 2019-02-21

## [6.3.0-preview] - 2019-02-18

## [6.2.0-preview] - 2019-02-15
### Changed
- Code refactor: all macros with ARGS have been swapped with macros with PARAM. This is because the ARGS macros were incorrectly named

### Fixed
- Better Handling of Null or Missing Parameter Binders (Editor + Runtime)
- Fixes in VFX Raycast Binder
- Fixes in VFX Parameter Binder Editor

## [6.1.0-preview] - 2019-02-13

## [6.0.0-preview] - 2019-02-23
### Added
- Add spawnTime & spawnCount operator
- Add seed slot to constant random mode of Attribute from curve and map
- Add customizable function in VariantProvider to replace the default cartesian product
- Add Inverse Lerp node
- Expose light probes parameters in VisualEffect inspector

### Fixed
- Some fixes in noise library
- Some fixes in the Visual Effect inspector
- Visual Effects menu is now in the right place
- Remove some D3D11, metal and C# warnings
- Fix in sequential line to include the end point
- Fix a bug with attributes in Attribute from curve
- Fix source attributes not being taken into account for attribute storage
- Fix legacy render path shader compilation issues
- Small fixes in Parameter Binder editor
- Fix fog on decals
- Saturate alpha component in outputs
- Fixed scaleY in ConnectTarget
- Incorrect toggle rectangle in VisualEffect inspector
- Shader compilation with SimpleLit and debug display

## [5.2.0-preview] - 2018-11-27
### Added
- Prewarm mechanism

### Fixed
- Handle data loss of overriden parameters better

### Optimized
- Improved iteration times by not compiling initial shader variant

## [4.3.0-preview] - 2018-11-23

Initial release<|MERGE_RESOLUTION|>--- conflicted
+++ resolved
@@ -67,15 +67,12 @@
 - Fix unexpected Spawn context execution ordering
 - Fix incorrect buffer type for strips
 - Enabled an optimization for motion vectors, storing projected positions for vertices instead of the transform matrix
-<<<<<<< HEAD
 - Visual effect overlay now supports multiple selection (play, pause, stop ...)
-=======
 - Sticky notes can now be deleted through contextual manual menu
 - Blackboard fields can now be duplicated either with a shortcut (Ctrl+D) or with a contextual menu option
 - Properties labels do not overlap anymore
 - VFX Graph operators keep the same width when expanded or collpased so that the button does not change position
 - Fix Soft Particle depth computation when using an orthographic camera [Case 1309961](https://issuetracker.unity3d.com/product/unity/issues/guid/1309961)
->>>>>>> 0953e085
 
 ## [11.0.0] - 2020-10-21
 ### Added
