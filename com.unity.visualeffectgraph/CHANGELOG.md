# Changelog
All notable changes to this package will be documented in this file.

The format is based on [Keep a Changelog](http://keepachangelog.com/en/1.0.0/)
and this project adheres to [Semantic Versioning](http://semver.org/spec/v2.0.0.html).

## [11.0.0] - 2020-10-21
### Added
<<<<<<< HEAD
- Provide explicit access to spawnCount in graph
=======
- Changed the "Edit" button so it becomes "New" when no asset is set on a Visual Effect component, in order to save a new visual effect graph asset.
>>>>>>> bebb073c

### Fixed
- Forbid incorrect link between incompatible context [Case 1269756](https://issuetracker.unity3d.com/product/unity/issues/guid/1269756/)
- Fix unexpected Spawn context execution ordering

### Added
- Added new setting to output nodes to exclude from TAA

### Fixed

## [10.2.0] - 2020-10-19
### Added
- Warning using Depth Collision on unsupported scriptable render pipeline.
- Warning in renderer inspector using Light Probe Proxy Volume when this feature isn't available.
- New operator : Sample Signed distance field
- New Position on Signed Distance Field block
- Added command to delete unuser parameters.
- Harmonized position, direction and velocity composition modes for position (shape, sequential, depth) and Velocity from Direction & Speed blocks
- New particle strip attribute in Initialize: spawnIndexInStrip
- Added Get Strip Index subgraph utility operator in Additional Samples
- Added Encompass (Point) subgraph utility operator in Additional Samples

### Fixed
- "Create new VisualEffect Graph" creates a graph from the default template [Case 1279999](https://fogbugz.unity3d.com/f/cases/1279999/)
- Fix [Case 1268977](https://issuetracker.unity3d.com/product/unity/issues/guid/1268977/)
- Fix [Case 1114281](https://fogbugz.unity3d.com/f/cases/1114281/)
- Forbid creation of context in VisualEffectSubgraphBlock through edge dropping. No context should be allowed.
- Fix [Case 1199540](https://issuetracker.unity3d.com/product/unity/issues/guid/1199540/)
- Fix [Case 1219072](https://issuetracker.unity3d.com/product/unity/issues/guid/1219072/)
- Fix [Case 1211372](https://issuetracker.unity3d.com/product/unity/issues/guid/1211372/)
- Fix [Case 1262961](https://issuetracker.unity3d.com/product/unity/issues/guid/1262961/)
- Fix [Case 1268354](https://fogbugz.unity3d.com/f/cases/1268354/)
- Fix VFX Graph window invalidating existing Undo.undoRedoPerformed delegates.
- Fix for VisualEffect prefab override window [Case 1242693](https://issuetracker.unity3d.com/product/unity/issues/guid/1242693/)
- Fix [Case 1281861](https://issuetracker.unity3d.com/product/unity/issues/guid/1281861/)
- Unexpected exception while installing samples inside an URP project [Case 1280065](https://issuetracker.unity3d.com/product/unity/issues/guid/1280065/)
- Fix edited operator being collapsed [Case 1270517](https://issuetracker.unity3d.com/product/unity/issues/guid/1270517/)
- Filters out renderer priority on SRP which doesn't support this feature.
- Fallback to builtIn rendering layer if srpAsset.renderingLayerMaskNames returns null.
- Fix missing prepass in URP [Case 1169487](https://issuetracker.unity3d.com/product/unity/issues/guid/1169487/)
- Fix SubPixelAA block while rendering directly in backbuffer.
- Property Binder : Incorrect Destroy called from edit mode. [Case 1274790](https://issuetracker.unity3d.com/product/unity/issues/guid/1274790/)
- Property Binder : Unexpected null reference exception while using terrain binder. [Case 1247230](https://issuetracker.unity3d.com/product/unity/issues/guid/1247230/)
- Property Binder : HierarchyRoot null reference exception while using Hierarchy to Attribute Map. [Case 1274788](https://issuetracker.unity3d.com/product/unity/issues/guid/1274788/)
- Property Binder : Properties window isn't always up to date. [Case 1248711](https://issuetracker.unity3d.com/product/unity/issues/guid/1248711/)
- Property Binder : Avoid Warning while building on Mobile "Presence of such handlers might impact performance on handheld devices." when building for Android" [Case 1279471](https://issuetracker.unity3d.com/product/unity/issues/guid/1248711/)
- Fixed [case 1283315](https://issuetracker.unity3d.com/product/unity/issues/guid/1283315/)
- Addressing for mirror and clamp modes in sequential operators and blocks
- Incorrect volume spawning for Sphere & Circle with thickness absolute
- Fix View Space Position is VFX Shadergraph [Case 1285603](https://fogbugz.unity3d.com/f/cases/1285603/)
- Fix [Case 1268354](https://fogbugz.unity3d.com/f/cases/1268354/)
- Fixed rare bug causing the vfx compilation to do nothing silently.
- Fixed vfx compilation when a diffusion profile property is added to a vfx shadergraph  
- SpawnOverDistance spawner block now behaves correctly
- Quad strip outputs take into account orientation block
- Fixed Random Vector subgraph utility operator in Additional Samples
- Fixed Set Strip Progress Attribute utility block in Additional Samples
- Fix [Case 1255182](https://fogbugz.unity3d.com/f/cases/1255182/)
- Remove temporarily "Exact Fixed Time Step" option on VisualEffectAsset to avoid unexpected behavior
- Disable implicit space transformations in sublock graphs as they led to unexpected behaviors

## [10.1.0] - 2020-10-12
### Added
- Compare operator can take int and uint as inputs
- New operator : Sample Signed distance field
- New WorldToViewportPoint operator
- New ViewportToWorldPoint operator
- Added Output Event Handler API
- Added Output Event Handler Samples
- Added ExposedProperty custom Property Drawer
- Error display within the graph.

### Fixed
- Mesh Sampling incorrect with some GPU (use ByteAddressBuffer instead of Buffer<float>)
- Fix for node window staying when clicking elsewhere
- Make VisualEffect created from the GameObject menu have unique names [Case 1262989](https://issuetracker.unity3d.com/product/unity/issues/guid/1262989/)
- Missing System Seed in new dynamic built-in operator.
- Prefab highlight missing for initial event name toggle [Case 1263012](https://issuetracker.unity3d.com/product/unity/issues/guid/1263012/)
- Correctly frame the whole graph, when opening the Visual Effect Editor
- Optimize display of inspector when there is a lot of exposed VFX properties.
- fixes the user created vfx default resources that were ignored unless loaded
- fix crash when creating a loop in subgraph operators [Case 1251523](https://issuetracker.unity3d.com/product/unity/issues/guid/1251523/)
- fix issue with multiselection and objectfields [Case 1250378](https://issuetracker.unity3d.com/issues/vfx-removing-texture-asset-while-multiediting-working-incorrectly)
- Normals with non uniform scales are correctly computed [Case 1246989](https://issuetracker.unity3d.com/product/unity/issues/guid/1246989/)
- Fix exposed Texture2DArray and Cubemap types from shader graph not being taken into account in Output Mesh [Case 1265221](https://issuetracker.unity3d.com/product/unity/issues/guid/1265221/)
- Allow world position usage in shaderGraph plugged into an alpha/opacity output [Case 1259511](https://issuetracker.unity3d.com/product/unity/issues/guid/1259511/)
- GPU Evaluation of Construct Matrix
- Random Per-Component on Set Attribute in Spawn Context [Case 1279294](https://issuetracker.unity3d.com/product/unity/issues/guid/1279294/)
- Fix corrupted UI in nodes due to corrupted point cache files [Case 1232867](https://fogbugz.unity3d.com/f/cases/1232867/)
- Fix InvalidCastException when using byte properties in point cache files [Case 1276623](https://fogbugz.unity3d.com/f/cases/1276623/)
- Fix  https://issuetracker.unity3d.com/issues/ux-cant-drag-a-noodle-out-of-trigger-blocks
- Fix [Case 1114281](https://issuetracker.unity3d.com/product/unity/issues/guid/1114281/)
- Fix shadows not being rendered to some cascades with directional lights [Case 1229972](https://issuetracker.unity3d.com/issues/output-inconsistencies-with-vfx-shadow-casting-and-shadow-cascades)
- Fix VFX Graph window invalidating existing Undo.undoRedoPerformed delegates.
- Fix shadergraph changes not reflected in VisualEffectGraph [Case 1278469](https://fogbugz.unity3d.com/f/cases/resolve/1278469/)

## [10.0.0] - 2019-06-10
### Added
- Tooltips for Attributes
- Custom Inspector for Spawn context, delay settings are more user friendly.
- Quick Expose Property : Holding Alt + Release Click in an Empty space while making property edges creates a new exposed property of corresponding type with current slot value.
- Octagon & Triangle support for planar distortion output
- Custom Z axis option for strip output
- Custom Inspector for Update context, display update position/rotation instead of integration
- Tooltips to blocks, nodes, contexts, and various menus and options
- VFX asset compilation is done at import instead of when the asset is saved.
- New operators: Exp, Log and LoadTexture
- Duplicate with edges.
- Right click on edge to create a interstitial node.
- New quad distortion output for particle strips
- New attribute for strips: particleCountInStrip
- New options for quad strips texture mapping: swap UV and custom mapping
- Naming for particles system and spawn context
- Noise evaluation now performed on CPU when possible
- Range and Min attributes support on int and uint parameters
- New Construct Matrix from Vector4 operator
- Allow filtering enums in VFXModels' VFXSettings.
- Sample vertices of a mesh with the Position (Mesh) block and the Sample Mesh operator
- New built-in operator providing new times access
- More efficient update modes inspector
- Ability to read attribute in spawn context through graph
- Added save button to save only the current visual effect graph.
- Added Degrees / Radians conversion subgraphs in samples
- uint parameter can be seen as an enum.
- New TransformVector4 operator
- New GetTextureDimensions operator
- Output Event context for scripting API event retrieval.
- per-particle GPU Frustum culling
- Compute culling of particle which have their alive attribute set to false in output
- Mesh and lit mesh outputs can now have up to 4 differents meshes that can be set per Particle (Experimental)
- Screen space per particle LOD on mesh and lit mesh outputs (Experimental)

### Fixed
- Moved VFX Event Tester Window visibility to Component Play Controls SceneView Window
- Universal Render Pipeline : Fog integration for Exponential mode [Case 1177594](https://issuetracker.unity3d.com/issues/urp-slash-fog-vfx-particles)
- Correct VFXSettings display in Shader Graph compatible outputs
- No more NullReference on sub-outputs after domain reload
- Fix typo in strip tangent computation
- Infinite recompilation using subgraph [Case 1186191](https://issuetracker.unity3d.com/product/unity/issues/guid/1186191/)
- Modifying a shader used by an output mesh context now automatically updates the currently edited VFX
- Possible loss of shadergraph reference in unlit output
- ui : toolbar item wrap instead of overlapping.
- Selection Pass for Universal and High Definition Render Pipeline
- Copy/Paste not deserializing correctly for Particle Strip data
- WorldPosition, AbsoluteWorldPosition & ScreenPos in shadergraph integration
- Optimize VFXAssetEditor when externalize is activated
- TransformVector|Position|Direction & DistanceToSphere|Plane|Line have now spaceable outputs
- Filter out motion vector output for lower resolution & after post-process render passes [Case 1192932](https://issuetracker.unity3d.com/product/unity/issues/guid/1192932/)
- Sort compute on metal failing with BitonicSort128 [Case 1126095](https://issuetracker.unity3d.com/issues/osx-unexpected-spawn-slash-capacity-results-when-sorting-is-set-to-auto-slash-on)
- Fix alpha clipping with shader graph
- Fix output settings correctly filtered dependeing on shader graph use or not
- Fix some cases were normal/tangent were not passes as interpolants with shader graph
- Make normals/tangents work in unlit output with shader graph
- Fix shader interpolants with shader graph and particle strips
- SpawnIndex attribute is now working correctly in Initialize context
- Remove useless VFXLibrary clears that caused pop-up menu to take long opening times
- Make sure the subgraph is added to the graph when we set the setting. Fix exception on Convert To Subgraph.
- Subgraph operators appear on drag edge on graph.
- Sample Scene Color & Scene Depth from Shader Graph Integration using High Definition and Universal Render Pipeline
- Removed Unnecessary reference to HDRP Runtime Assembly in VFX Runtime Assembly
- Allow alpha clipping of motion vector for transparent outputs [Case 1192930](https://issuetracker.unity3d.com/product/unity/issues/guid/1192930/)
- subgraph block into subgraph context no longer forget parameter values.
- Fix exception when compiling an asset with a turbulence block in absolute mode
- Fixed GetCustomAttribute that was locked to Current
- Shader compilation now works when using view direction in shader graph
- Fix for destroying selected component corrupt "Play Controls" window
- Depth Position and Collision blocks now work correctly in local space systems
- Filter out Direction type on inconsistent operator [Case 1201681](https://issuetracker.unity3d.com/product/unity/issues/guid/1201681/)
- Exclude MouseEvent, RigidBodyCollision, TriggerEvent & Sphere binders when physics modules isn't available
- Visual Effect Activation Track : Handle empty string in ExposedProperty
- in some cases AABox position gizmo would not move when dragged.
- Inspector doesn't trigger any exception if VisualEffectAsset comes from an Asset Bundle [Case 1203616](https://issuetracker.unity3d.com/issues/visual-effect-component-is-not-fully-shown-in-the-inspector-if-vfx-is-loaded-from-asset-bundle)
- OnStop Event to the start of a Spawn Context makes it also trigger when OnPlay is sent [Case 1198339](https://issuetracker.unity3d.com/product/unity/issues/guid/1198339/)
- Remove unexpected public API : UnityEditor.VFX.VFXSeedMode & IncrementStripIndexOnStart
- Fix yamato error : check vfx manager on domain reload instead of vfx import.
- Filter out unrelevant events from event desc while compiling
- Missing Packing.hlsl include while using an unlit shadergraph.
- Fix for nesting of VFXSubgraphContexts.
- Runtime compilation now compiles correctly when constant folding several texture ports that reference the same texture [Case 1193602](https://issuetracker.unity3d.com/issues/output-shader-errors-when-compiling-the-runtime-shader-of-a-lit-output-with-exposed-but-unassigned-additional-maps)
- Fix compilation error in runtime mode when Speed Range is 0 in Attribute By Speed block [Case 1118665](https://issuetracker.unity3d.com/issues/vfx-shader-errors-are-thrown-when-quad-outputs-speed-range-is-set-to-zero)
- NullReferenceException while assigning a null pCache [Case 1222491](https://issuetracker.unity3d.com/issues/pointcache-nullrefexception-when-compiling-an-effect-with-a-pcache-without-an-assigned-asset)
- Add message in inspector for unreachable properties due to VisualEffectAsset stored in AssetBundle [Case 1193602](https://issuetracker.unity3d.com/product/unity/issues/guid/1203616/)
- pCache importer and exporter tool was keeping a lock on texture or pCache files [Case 1185677](https://issuetracker.unity3d.com/product/unity/issues/guid/1185677/)
- Convert inline to exposed property / Quick expose property sets correct default value in parent
- Age particles checkbox was incorrectly hidden [Case 1221557](https://issuetracker.unity3d.com/product/unity/issues/guid/1221557/)
- Fix various bugs in Position (Cone) block [Case 1111053] (https://issuetracker.unity3d.com/product/unity/issues/guid/1111053/)
- Handle correctly direction, position & vector types in AppendVector operator [Case 1111867](https://issuetracker.unity3d.com/product/unity/issues/guid/1111867/)
- Fix space issues with blocks and operators taking a camera as input
- Generated shaderName are now consistent with displayed system names
- Remove some shader warnings
- Fixed Sample Flipbook Texture File Names
- Don't lose SRP output specific data when SRP package is not present
- Fix visual effect graph when a subgraph or shader graph dependency changes
- Support of flag settings in model inspector
- height of initial event name.
- fix colorfield height.
- fix for capacity change for locked asset.
- fix null value not beeing assignable to slot.
- Prevent capacity from being 0 [Case 1233044](https://issuetracker.unity3d.com/product/unity/issues/guid/1233044/)
- Fix for dragged parameters order when there are categories
- Avoid NullReferenceException in Previous Position Binder" component. [Case 1242351](https://issuetracker.unity3d.com/product/unity/issues/guid/1242351/)
- Don't show the blocks window when context cant have blocks
- Prevent from creating a context in VisualEffectSugraphOperator by draggingfrom an output slot.
- Avoid NullReferenceException when VisualEffectAsset is null if VFXPropertyBinder [Case 1219061](https://issuetracker.unity3d.com/product/unity/issues/guid/1219061/)
- Missing Reset function in VFXPropertyBinder [Case 1219063](https://issuetracker.unity3d.com/product/unity/issues/guid/1219063/)
- Fix issue with strips outputs that could cause too many vertices to be renderered
- SpawnIndex attribute returns correct value in update and outputs contexts
- Disable Reset option in context menu for all VFXObject [Case 1251519](https://issuetracker.unity3d.com/product/unity/issues/guid/1251519/) & [Case 1251533](https://issuetracker.unity3d.com/product/unity/issues/guid/1251533/)
- Avoid other NullReferenceException using property binders
- Fix culture issues when generating attributes defines in shaders [Case 1222819](https://issuetracker.unity3d.com/product/unity/issues/guid/1222819/)
- Move the VFXPropertyBinder from Update to LateUpdate [Case 1254340](https://issuetracker.unity3d.com/product/unity/issues/guid/1254340/)
- Properties in blackboard are now exposed by default
- Dissociated Colors for bool, uint and int
- De-nicified attribute name (conserve case) in Set Custom Attribute title
- Changed the default "No Asset" message when opening the visual effect graph window
- Subgraphs are not in hardcoded categories anymore : updated default subgraph templates + Samples to add meaningful categories.
- Fix creation of StringPropertyRM
- Enum fields having headers show the header in the inspector as well.
- Handle correctly disabled alphaTreshold material slot in shaderGraph.

## [7.1.1] - 2019-09-05
### Added
- Moved High Definition templates and includes to com.unity.render-pipelines.high-definition package
- Navigation commands for subgraph.
- Allow choosing the place to save vfx subgraph.
- Particle strips for trails and ribbons. (Experimental)
- Shadergraph integration into vfx. (Experimental)

### Fixed
- Using struct as subgraph parameters.
- Objectproperty not consuming delete key.
- Converting a subgraph operator inside a subgraph operator with outputs.
- Selecting a GameObject with a VFX Property Binder spams exception.
- Wrong motion vector while modifying local matrix of a VisualEffect.
- Convert output settings copy.
- Fixed some outputs failing to compile when used with certain UV Modes [Case 1126200] (https://issuetracker.unity3d.com/issues/output-some-outputs-fail-to-compile-when-used-with-certain-uv-modes)
- Removed Gradient Mapping Mode from some outputs type where it was irrelevant [Case 1164045]
- Soft Particles work with Distortion outputs [Case 1167426] (https://issuetracker.unity3d.com/issues/output-soft-particles-do-not-work-with-distortion-outputs)
- category rename rect.
- copy settings while converting an output
- toolbar toggle appearing light with light skin.
- multiselection of gradient in visual effect graph
- clipped "reseed" in visual effect editor
- Unlit outputs are no longer pre-exposed by default in HDRP
- Augmented generated HLSL floatN precision [Case 1177730] (https://issuetracker.unity3d.com/issues/vfx-graph-7x7-flipbook-particles-flash-and-dont-animate-correctly-in-play-mode-or-in-edit-mode-with-vfx-graph-closed)
- Spherical coordinates to Rectangular (Cartesians) coordinates node input: angles are now expressed in radians
- Turbulence noise updated: noise type and frequency can be specified [Case  1141282] (https://issuetracker.unity3d.com/issues/vfx-particles-flicker-when-blend-mode-is-set-to-alpha-turbulence-block-is-enabled-and-there-is-more-than-50000-particles)
- Color and Depth camera buffer access in HDRP now use Texture2DArray instead of Texture2D
- Output Mesh with shader graph now works as expected

## [7.0.1] - 2019-07-25
### Added
- Add Position depth operator along with TransformVector4 and LoadTexture2D expressions.

### Fixed
- Inherit attribute block appears three times [Case 1166905](https://issuetracker.unity3d.com/issues/attributes-each-inherit-attribute-block-appears-3-times-in-the-search-and-some-have-a-seed-attribute)
- Unexpected exception : `Trying to modify space on a not spaceable slot` error when adding collision or conform blocks [Case 1163442](https://issuetracker.unity3d.com/issues/block-trying-to-modify-space-on-a-not-spaceable-slot-error-when-adding-collision-or-conform-blocks)

## [7.0.0] - 2019-07-17
### Added
- Make multiselection work in a way that do not assume that the same parameter will have the same index in the property sheet.
- auto recompile when changing shaderpath
- auto recompile new vfx
- better detection of default shader path
- Bitfield control.
- Initial Event Name inspector for visual effect asset and component
- Subgraphs
- Move HDRP outputs to HDRP package + expose HDRP queue selection
- Add exposure weight control for HDRP outputs
- Shader macros for XR single-pass instancing
- XR single-pass instancing support for indirect draws
- Inverse trigonometric operators (atan, atan2, asin, acos)
- Replaced Orient : Fixed rotation with new option Orient : Advanced
- Loop & Delay integrated to the spawn system
- Motion Vector support for PlanarPrimitive & Mesh outputs

### Fixed
- Handle a possible exception (ReflectionTypeLoadException) while using VFXParameterBinderEditor
- Renamed Parameter Binders to Property Binders. (This will cause breaking serialization for these PropertyBinders : VFXAudioSpectrumBinder, VFXInputMouseBinder, VFXInputMouseBinder, VFXInputTouchBinder, VFXInputTouchBinder, VFXRaycastBinder, VFXTerrainBinder, VFXUIDropdownBinder, VFXUISliderBinder, VFXUIToggleBinder)
- Renamed Namespace `UnityEngine.Experimental.VFX.Utility` to `UnityEngine.VFX.Utility`
- Fix normal bending factor computation for primitive outputs
- Automatic template path detection based on SRP in now working correctly

## [6.7.0-preview] - 2019-05-16
### Added
- Distortion Outputs (Quad / Mesh)
- Color mapping mode for unlit outputs (Textured/Gradient Mapped)
- Add Triangle and Octagon primitives for particle outputs
- Set Attribute is now spaceable on a specific set of attributes (position, velocity, axis...)
- Trigger : GPUEvent Rate (Over time or Distance)

### Fixed
- Fix shader compilation error with debug views
- Improve AA line rendering
- Fix screen space size block
- Crash chaining two spawners each other [Case 1135299](https://issuetracker.unity3d.com/issues/crash-chaining-two-spawners-to-each-other-produces-an-infinite-loop)
- Inspector : Exposed parameters disregard the initial value [Case 1126471](https://issuetracker.unity3d.com/issues/parameters-exposed-parameters-disregard-the-initial-value)
- Asset name now displayed in compile errors and output context shaders
- Fix for linking spawner to spawner while first spawner is linked to initialize + test
- Fix space of spaceable slot not copy pasted + test
- Position (Circle) does not take the Center Z value into account [Case 1146850](https://issuetracker.unity3d.com/issues/blocks-position-circle-does-not-take-the-center-z-value-into-account)
- Add Exposure Weight for emissive in lit outputs

## [6.6.0-preview] - 2019-04-01
### Added
- Addressing mode for Sequential blocks
- Invert transform available on GPU
- Add automatic depth buffer reference for main camera (for position and collision blocks)
- Total Time for PreWarm in Visual Effect Asset inspector
- Support for unlit output with LWRP
- Add Terrain Parameter Binder + Terrain Type
- Add UI Parameter Binders : Slider, Toggle
- Add Input Parameter Binders : Axis, Button, Key, Mouse, Touch
- Add Other Parameter Binders : Previous Position, Hierarchy Attribute Map, Multi-Position, Enabled

### Fixed
- Undo Redo while changing space
- Type declaration was unmodifiable due to exception during space intialization
- Fix unexpected issue when plugging per particle data into hash of per component fixed random
- Missing asset reimport when exception has been thrown during graph compilation
- Fix exception when using a Oriented Box Volume node [Case 1110419](https://issuetracker.unity3d.com/issues/operator-indexoutofrangeexception-when-using-a-volume-oriented-box-node)
- Add missing blend value slot in Inherit Source Attribute blocks [Case 1120568](https://issuetracker.unity3d.com/issues/source-attribute-blend-source-attribute-blocks-are-not-useful-without-the-blend-value)
- Visual Effect Inspector Cosmetic Improvements
- Missing graph invalidation in VFXGraph.OnEnable, was causing trouble with value invalidation until next recompilation
- Issue that remove the edge when dragging an edge from slot to the same slot.
- Exception when undoing an edge deletion on a dynamic operator.
- Exception regarding undo/redo when dragging a edge linked to a dynamic operator on another slot.
- Exception while removing a sub-slot of a dynamic operator

## [6.5.0-preview] - 2019-03-07

## [6.4.0-preview] - 2019-02-21

## [6.3.0-preview] - 2019-02-18

## [6.2.0-preview] - 2019-02-15
### Changed
- Code refactor: all macros with ARGS have been swapped with macros with PARAM. This is because the ARGS macros were incorrectly named

### Fixed
- Better Handling of Null or Missing Parameter Binders (Editor + Runtime)
- Fixes in VFX Raycast Binder
- Fixes in VFX Parameter Binder Editor

## [6.1.0-preview] - 2019-02-13

## [6.0.0-preview] - 2019-02-23
### Added
- Add spawnTime & spawnCount operator
- Add seed slot to constant random mode of Attribute from curve and map
- Add customizable function in VariantProvider to replace the default cartesian product
- Add Inverse Lerp node
- Expose light probes parameters in VisualEffect inspector

### Fixed
- Some fixes in noise library
- Some fixes in the Visual Effect inspector
- Visual Effects menu is now in the right place
- Remove some D3D11, metal and C# warnings
- Fix in sequential line to include the end point
- Fix a bug with attributes in Attribute from curve
- Fix source attributes not being taken into account for attribute storage
- Fix legacy render path shader compilation issues
- Small fixes in Parameter Binder editor
- Fix fog on decals
- Saturate alpha component in outputs
- Fixed scaleY in ConnectTarget
- Incorrect toggle rectangle in VisualEffect inspector
- Shader compilation with SimpleLit and debug display

## [5.2.0-preview] - 2018-11-27
### Added
- Prewarm mechanism

### Fixed
- Handle data loss of overriden parameters better

### Optimized
- Improved iteration times by not compiling initial shader variant

## [4.3.0-preview] - 2018-11-23

Initial release<|MERGE_RESOLUTION|>--- conflicted
+++ resolved
@@ -6,20 +6,13 @@
 
 ## [11.0.0] - 2020-10-21
 ### Added
-<<<<<<< HEAD
+- Changed the "Edit" button so it becomes "New" when no asset is set on a Visual Effect component, in order to save a new visual effect graph asset.
+- Added new setting to output nodes to exclude from TAA
 - Provide explicit access to spawnCount in graph
-=======
-- Changed the "Edit" button so it becomes "New" when no asset is set on a Visual Effect component, in order to save a new visual effect graph asset.
->>>>>>> bebb073c
 
 ### Fixed
 - Forbid incorrect link between incompatible context [Case 1269756](https://issuetracker.unity3d.com/product/unity/issues/guid/1269756/)
 - Fix unexpected Spawn context execution ordering
-
-### Added
-- Added new setting to output nodes to exclude from TAA
-
-### Fixed
 
 ## [10.2.0] - 2020-10-19
 ### Added
