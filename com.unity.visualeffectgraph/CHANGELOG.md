--- conflicted
+++ resolved
@@ -14,11 +14,8 @@
 ### Changed
 - Allow remaking an existing link.
 - Sphere and Cube outputs are now experimental
-<<<<<<< HEAD
 - Property Binder : Handle Remove Component removing linked hidden scriptable objectfields
 - Property Binder : Prevent multiple VFXPropertyBinder within the same game object
-=======
->>>>>>> 5f9882fc
 
 ### Fixed
 - VFXEventBinderBase throwing a null reference exception in runtime
@@ -37,20 +34,17 @@
 - Artefact in VFXView using efficient debug mode in component target board [Case 1243947](https://issuetracker.unity3d.com/product/unity/issues/guid/1243947/)
 - Sample Mesh Color when value is stored as float.
 - Compilation error due to direct access to GetWorldToObjectMatrix instead of VFXGetWorldToObjectMatrix [Case 1308481](https://issuetracker.unity3d.com/product/unity/issues/guid/1308481/)
-<<<<<<< HEAD
+- Prevent infinite compilation loop [Case 1298466](https://issuetracker.unity3d.com/product/unity/issues/guid/1298466/)
+- Remove some useless compilation triggers (modifying not connected or disabled nodes for instance)
+- Tidy up of platform abstraction code for random number generation, requires a dependency on com.unity.render-pipelines.core for those abstractions.
+- Fixed shader compilation errors with textures in shader graph [Case 1309219](https://issuetracker.unity3d.com/product/unity/issues/guid/1309219/)
+- Fixed issue with VFX using incorrect buffer type for strip data
 - Safe Normalization of Cross Products in Orient blocks [Case 1272724](https://issuetracker.unity3d.com/product/unity/issues/guid/1272724)
 - Property Binder : Undo after reset [Case 1293794](https://issuetracker.unity3d.com/product/unity/issues/guid/1293794/)
 - Property Binder : Allow copy/past from a game object to another
 - Deleting a context node and a block while both are selected throws a null ref exception. [Case 315578](https://issuetracker.unity3d.com/product/unity/issues/guid/1315578/)
 - Target GameObject attach button does not allow attaching a valid VFX if the last selection was invalid. [Case 1312178](https://issuetracker.unity3d.com/product/unity/issues/guid/1312178/)
 - Deleting flow edge between Init and Update throw an invalid opeation exception [Case 1315593](https://issuetracker.unity3d.com/product/unity/issues/guid/1315593/)
-=======
-- Prevent infinite compilation loop [Case 1298466](https://issuetracker.unity3d.com/product/unity/issues/guid/1298466/)
-- Remove some useless compilation triggers (modifying not connected or disabled nodes for instance)
-- Tidy up of platform abstraction code for random number generation, requires a dependency on com.unity.render-pipelines.core for those abstractions.
-- Fixed shader compilation errors with textures in shader graph [Case 1309219](https://issuetracker.unity3d.com/product/unity/issues/guid/1309219/)
-- Fixed issue with VFX using incorrect buffer type for strip data
->>>>>>> 5f9882fc
 
 ## [11.0.0] - 2020-10-21
 ### Added
