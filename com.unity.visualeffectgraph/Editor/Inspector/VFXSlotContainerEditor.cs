using System;
using System.Linq;
using System.Collections;
using System.Collections.Generic;
using UnityEditor;
using UnityEditor.Experimental;
using UnityEditor.SceneManagement;
using UnityEngine;
using UnityEngine.Experimental.VFX;
using UnityEditor.VFX;
using UnityEditor.VFX.UI;

using UnityObject = UnityEngine.Object;
using UnityEditorInternal;
using System.Reflection;

[CustomEditor(typeof(VFXModel), true)]
[CanEditMultipleObjects]
public class VFXSlotContainerEditor : Editor
{
    protected void OnEnable()
    {
        SceneView.onSceneGUIDelegate += OnSceneGUI;
    }

    protected void OnDisable()
    {
        SceneView.onSceneGUIDelegate -= OnSceneGUI;
    }

    public virtual void DoInspectorGUI()
    {
        var slotContainer = targets[0] as VFXModel;
        IEnumerable<FieldInfo> settingFields = slotContainer.GetSettings(false, VFXSettingAttribute.VisibleFlags.InInspector);

        for (int i = 1; i < targets.Length; ++i)
        {
            IEnumerable<FieldInfo> otherSettingFields = (targets[i] as VFXModel).GetSettings(false, VFXSettingAttribute.VisibleFlags.InInspector);

            settingFields = settingFields.Intersect(otherSettingFields);
        }

        foreach (var prop in settingFields.Select(t => new KeyValuePair<FieldInfo, SerializedProperty>(t, serializedObject.FindProperty(t.Name))).Where(t => t.Value != null))
        {
            var attrs = prop.Key.GetCustomAttributes(typeof(StringProviderAttribute), true);
            if (attrs.Length > 0)
            {
                var strings = StringPropertyRM.FindStringProvider(attrs)();

                int selected = prop.Value.hasMultipleDifferentValues ? -1 : System.Array.IndexOf(strings, prop.Value.stringValue);
                int result = EditorGUILayout.Popup(ObjectNames.NicifyVariableName(prop.Value.name), selected, strings);
                if (result != selected)
                {
                    prop.Value.stringValue = strings[result];
                }
            }
            else
            {
                bool visibleChildren = EditorGUILayout.PropertyField(prop.Value);
                if (visibleChildren)
                {
                    SerializedProperty childProp = prop.Value.Copy();
                    while (childProp != null && childProp.NextVisible(visibleChildren) && childProp.propertyPath.StartsWith(prop.Value.propertyPath + "."))
                    {
                        visibleChildren = EditorGUILayout.PropertyField(childProp);
                    }
                }
            }
        }
    }

    IGizmoController m_CurrentController;

    void OnSceneGUI(SceneView sv)
    {
        try // make sure we don't break the whole scene
        {
            var slotContainer = targets[0] as VFXModel;
            if (VFXViewWindow.currentWindow != null)
            {
                VFXView view = VFXViewWindow.currentWindow.graphView;
                if (view.controller != null && view.controller.model && view.controller.graph == slotContainer.GetGraph())
                {
                    if (slotContainer is VFXParameter)
                    {
                        var controller = view.controller.GetParameterController(slotContainer as VFXParameter);

                        m_CurrentController = controller;
                        controller.DrawGizmos(view.attachedComponent);
                    }
                    else
                    {
                        m_CurrentController = view.controller.GetNodeController(slotContainer, 0);
                    }
                    if (m_CurrentController != null)
                    {
                        m_CurrentController.DrawGizmos(view.attachedComponent);

                        if (m_CurrentController.gizmoables.Count > 0)
                        {
                            SceneViewOverlay.Window(new GUIContent("Choose Gizmo"), SceneViewGUICallback, (int)SceneViewOverlay.Ordering.ParticleEffect, SceneViewOverlay.WindowDisplayOption.OneWindowPerTitle);
                        }
                    }
                }
                else
                {
                    m_CurrentController = null;
                }
            }
        }
        catch (System.Exception e)
        {
            Debug.LogException(e);
        }
        finally
        {
        }
    }

    protected virtual void SceneViewGUICallback(UnityObject target, SceneView sceneView)
    {
        if (m_CurrentController == null)
            return;

        var gizmoableAnchors = m_CurrentController.gizmoables;
        if (gizmoableAnchors.Count > 0)
        {
            int current = gizmoableAnchors.IndexOf(m_CurrentController.currentGizmoable);
            EditorGUI.BeginChangeCheck();
            GUILayout.BeginHorizontal();
            GUI.enabled = gizmoableAnchors.Count > 1;
            int result = EditorGUILayout.Popup(current, gizmoableAnchors.Select(t => t.name).ToArray(), GUILayout.Width(100));
            GUI.enabled = true;
            if (EditorGUI.EndChangeCheck() && result != current)
            {
                m_CurrentController.currentGizmoable = gizmoableAnchors[result];
            }
            var slotContainer = targets[0] as VFXModel;
            bool hasvfxViewOpened = VFXViewWindow.currentWindow != null && VFXViewWindow.currentWindow.graphView.controller != null && VFXViewWindow.currentWindow.graphView.controller.graph == slotContainer.GetGraph();


            if( m_CurrentController.gizmoIndeterminate)
            {
                GUILayout.Label(Contents.gizmoIndeterminateWarning, Styles.warningStyle, GUILayout.Width(19), GUILayout.Height(18));
            }
            else if (m_CurrentController.gizmoNeedsComponent && (!hasvfxViewOpened || VFXViewWindow.currentWindow.graphView.attachedComponent == null ))
            {
                GUILayout.Label(Contents.gizmoLocalWarning, Styles.warningStyle, GUILayout.Width(19), GUILayout.Height(18));
            }
            else
            {
                if (GUILayout.Button(Contents.gizmoFrame, Styles.frameButtonStyle, GUILayout.Width(19), GUILayout.Height(18)))
                {
                    if (m_CurrentController != null && VFXViewWindow.currentWindow != null)
                    {
                        VFXView view = VFXViewWindow.currentWindow.graphView;
                        if (view.controller != null && view.controller.model && view.controller.graph == slotContainer.GetGraph())
                        {
                            sceneView.Frame(m_CurrentController.GetGizmoBounds(view.attachedComponent), false);
                        }
                    }

                }
            }
            GUILayout.EndHorizontal();
        }
    }


    public override void OnInspectorGUI()
    {
        serializedObject.Update();
        DoInspectorGUI();

        if (serializedObject.ApplyModifiedProperties())
        {
            foreach (VFXModel context in targets.OfType<VFXModel>())
            {
                // notify that something changed.
                context.Invalidate(VFXModel.InvalidationCause.kSettingChanged);
            }
        }
    }

    public class Contents
    {
        public static GUIContent name = EditorGUIUtility.TrTextContent("Name");
        public static GUIContent type = EditorGUIUtility.TrTextContent("Type");
        public static GUIContent mode = EditorGUIUtility.TrTextContent("Mode");
        public static GUIContent gizmoLocalWarning = EditorGUIUtility.TrIconContent(EditorGUIUtility.Load(EditorResources.iconsPath + "console.warnicon.sml.png") as Texture2D, "Local values require a target GameObject to display");
        public static GUIContent gizmoIndeterminateWarning = EditorGUIUtility.TrIconContent(EditorGUIUtility.Load(EditorResources.iconsPath + "console.warnicon.sml.png") as Texture2D, "The gizmo value is indeterminate.");
        public static GUIContent gizmoFrame = EditorGUIUtility.TrTextContent("", "Frame Gizmo in scene");
    }

    public class Styles
    {
        public static GUIStyle header;
        public static GUIStyle cell;
        public static GUIStyle foldout;
<<<<<<< HEAD
        public static GUIStyle letter;
=======
        public static GUIStyle warningStyle;
        public static GUIStyle frameButtonStyle;
>>>>>>> 9a86e6e5
        static Styles()
        {
            warningStyle = new GUIStyle(); // margin are steup so that the warning takes the same space as the frame button
            warningStyle.margin.top = 1;
            warningStyle.margin.bottom = 1;
            warningStyle.margin.left = 2;
            warningStyle.margin.right = 1;

            frameButtonStyle = new GUIStyle();
            frameButtonStyle.normal.background = EditorGUIUtility.Load(EditorResources.iconsPath + "d_ViewToolZoom.png") as Texture2D;
            frameButtonStyle.active.background = EditorGUIUtility.Load(EditorResources.iconsPath + "d_ViewToolZoom On.png") as Texture2D;

            header = new GUIStyle(EditorStyles.toolbarButton);
            header.fontStyle = FontStyle.Bold;
            header.alignment = TextAnchor.MiddleLeft;

            cell = new GUIStyle(EditorStyles.toolbarButton);
            var bg = cell.onActive.background;

            cell.active.background = bg;
            cell.onActive.background = bg;
            cell.normal.background = bg;
            cell.onNormal.background = bg;
            cell.focused.background = bg;
            cell.onFocused.background = bg;
            cell.hover.background = bg;
            cell.onHover.background = bg;

            cell.alignment = TextAnchor.MiddleLeft;

            foldout = new GUIStyle(EditorStyles.foldout);
            foldout.fontStyle = FontStyle.Bold;

            letter = new GUIStyle(GUI.skin.label);
            letter.fontSize = 36;
        }

        static Dictionary<VFXAttributeMode, Color> attributeModeColors = new Dictionary<VFXAttributeMode, Color>()
        {
            { VFXAttributeMode.None, new Color32(160, 160, 160, 255) },
            { VFXAttributeMode.Read, new Color32(160, 160, 255, 255) },
            { VFXAttributeMode.ReadSource, new Color32(160, 160, 255, 255) },
            { VFXAttributeMode.ReadWrite, new Color32(160, 255, 160, 255) },
            { VFXAttributeMode.Write, new Color32(255, 160, 160, 255) },
            { VFXAttributeMode.Write | VFXAttributeMode.ReadSource, new Color32(255, 160, 255, 255) },
        };

        static Dictionary<VFXValueType, Color> valueTypeColors = new Dictionary<VFXValueType, Color>()
        {
            { VFXValueType.Boolean, new Color32(125, 110, 191, 255) },
            { VFXValueType.ColorGradient, new Color32(130, 223, 226, 255) },
            { VFXValueType.Curve, new Color32(130, 223, 226, 255) },
            { VFXValueType.Float, new Color32(130, 223, 226, 255) },
            { VFXValueType.Float2, new Color32(154, 239, 146, 255) },
            { VFXValueType.Float3, new Color32(241, 250, 151, 255) },
            { VFXValueType.Float4, new Color32(246, 199, 239, 255) },
            { VFXValueType.Int32, new Color32(125, 110, 191, 255) },
            { VFXValueType.Matrix4x4, new Color32(118, 118, 118, 255) },
            { VFXValueType.Mesh, new Color32(130, 223, 226, 255) },
            { VFXValueType.None, new Color32(118, 118, 118, 255) },
            { VFXValueType.Spline, new Color32(130, 223, 226, 255) },
            { VFXValueType.Texture2D, new Color32(250, 137, 137, 255) },
            { VFXValueType.Texture2DArray, new Color32(250, 137, 137, 255) },
            { VFXValueType.Texture3D, new Color32(250, 137, 137, 255) },
            { VFXValueType.TextureCube, new Color32(250, 137, 137, 255) },
            { VFXValueType.TextureCubeArray, new Color32(250, 137, 137, 255) },
            { VFXValueType.Uint32, new Color32(125, 110, 191, 255) },
        };

        internal static  void DataTypeLabel(Rect r , string Label, VFXValueType type, GUIStyle style)
        {
            Color backup = GUI.color;
            GUI.color = valueTypeColors[type];
            GUI.Label(r, Label, style);
            GUI.color = backup;
        }

        internal static void DataTypeLabel(string Label, VFXValueType type, GUIStyle style, params GUILayoutOption[] options)
        {
            Color backup = GUI.color;
            GUI.color = valueTypeColors[type];
            GUILayout.Label(Label, style, options);
            GUI.color = backup;
        }

        internal static void AttributeModeLabel(string Label, VFXAttributeMode mode, GUIStyle style, params GUILayoutOption[] options)
        {
            Color backup = GUI.color;
            GUI.color = attributeModeColors[mode];
            EditorGUILayout.LabelField(Label, style, options);
            GUI.color = backup;
        }

        public static void Row(GUIStyle style, params string[] labels)
        {
            using (new EditorGUILayout.HorizontalScope())
            {
                foreach (string label in labels)
                    EditorGUILayout.LabelField(label, style);
            }
        }
    }
}<|MERGE_RESOLUTION|>--- conflicted
+++ resolved
@@ -197,12 +197,9 @@
         public static GUIStyle header;
         public static GUIStyle cell;
         public static GUIStyle foldout;
-<<<<<<< HEAD
         public static GUIStyle letter;
-=======
         public static GUIStyle warningStyle;
         public static GUIStyle frameButtonStyle;
->>>>>>> 9a86e6e5
         static Styles()
         {
             warningStyle = new GUIStyle(); // margin are steup so that the warning takes the same space as the frame button
