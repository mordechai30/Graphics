--- conflicted
+++ resolved
@@ -137,7 +137,6 @@
 }
 
 [CustomEditor(typeof(VisualEffectAsset))]
-[CanEditMultipleObjects]
 public class VisualEffectAssetEditor : Editor
 {
     [OnOpenAsset(1)]
@@ -280,12 +279,6 @@
                 s_CubeWireFrame.SetIndices(indices, MeshTopology.Lines, 0);
             }
         }
-
-
-        resourceObject = new SerializedObject(targets.Cast<VisualEffectAsset>().Select(t=>t.GetResource()).Where(t=>t != null).ToArray());
-        resourceUpdateModeProperty = resourceObject.FindProperty("m_Infos.m_UpdateMode");
-        cullingFlagsProperty = resourceObject.FindProperty("m_Infos.m_CullingFlags");
-        motionVectorRenderModeProperty = resourceObject.FindProperty("m_Infos.m_RendererSettings.motionVectorGenerationMode");
     }
 
     PreviewRenderUtility m_PreviewUtility;
@@ -302,7 +295,7 @@
 
     public override bool HasPreviewGUI()
     {
-        return ! serializedObject.isEditingMultipleObjects;
+        return true;
     }
 
     void ComputeFarNear()
@@ -319,14 +312,18 @@
     public override void OnInteractivePreviewGUI(Rect r, GUIStyle background)
     {
         if (m_VisualEffectGO == null)
+        {
             OnEnable();
+        }
 
         bool isRepaint = (Event.current.type == EventType.Repaint);
 
         m_Angles = VFXPreviewGUI.Drag2D(m_Angles, r);
         Renderer renderer = m_VisualEffectGO.GetComponent<Renderer>();
         if (renderer == null)
+        {
             return;
+        }
 
         if (renderer.bounds.size != Vector3.zero)
         {
@@ -369,11 +366,6 @@
             m_Distance *= 1 + (Event.current.delta.y * .015f);
         }
 
-        if(m_Mat == null)
-        {
-            m_Mat = (Material)EditorGUIUtility.LoadRequired("SceneView/HandleLines.mat");
-        }
-
         if (isRepaint)
         {
             m_PreviewUtility.BeginPreview(r, background);
@@ -381,8 +373,8 @@
             Quaternion rot = Quaternion.Euler(0, m_Angles.x, 0) * Quaternion.Euler(m_Angles.y, 0, 0);
             m_PreviewUtility.camera.transform.position = m_CurrentBounds.center + rot * new Vector3(0, 0, -m_Distance);
             m_PreviewUtility.camera.transform.localRotation = rot;
-            m_PreviewUtility.DrawMesh(s_CubeWireFrame, Matrix4x4.TRS(m_CurrentBounds.center, Quaternion.identity, m_CurrentBounds.size), m_Mat, 0);
-            m_PreviewUtility.Render(true);
+            m_PreviewUtility.Render();
+            m_PreviewUtility.DrawMesh(s_CubeWireFrame, Matrix4x4.TRS(m_CurrentBounds.center, Quaternion.identity, m_CurrentBounds.size), (Material)EditorGUIUtility.LoadRequired("SceneView/HandleLines.mat"), 0);
             m_PreviewUtility.EndAndDrawPreview(r);
 
             // Ask for repaint so the effect is animated.
@@ -390,8 +382,6 @@
         }
     }
 
-    Material m_Mat;
-
     void OnDisable()
     {
         if (!UnityObject.ReferenceEquals(m_VisualEffectGO, null))
@@ -404,165 +394,170 @@
         }
     }
 
-    private static readonly GUIContent[] k_CullingOptionsContents = new GUIContent[]
-    {
-        EditorGUIUtility.TrTextContent("Recompute bounds and simulate when visible"),
-        EditorGUIUtility.TrTextContent("Always recompute bounds, simulate only when visible"),
-        EditorGUIUtility.TrTextContent("Always recompute bounds and simulate")
+    private static readonly KeyValuePair<string, VFXCullingFlags>[] k_CullingOptions = new KeyValuePair<string, VFXCullingFlags>[]
+    {
+        new KeyValuePair<string, VFXCullingFlags>("Recompute bounds and simulate when visible", (VFXCullingFlags.CullSimulation | VFXCullingFlags.CullBoundsUpdate)),
+        new KeyValuePair<string, VFXCullingFlags>("Always recompute bounds, simulate only when visible", (VFXCullingFlags.CullSimulation)),
+        new KeyValuePair<string, VFXCullingFlags>("Always recompute bounds and simulate", VFXCullingFlags.CullNone),
     };
-    static readonly VFXCullingFlags[] k_CullingOptionsValue = new VFXCullingFlags[]
-    {
-        VFXCullingFlags.CullSimulation | VFXCullingFlags.CullBoundsUpdate,
-        VFXCullingFlags.CullSimulation,
-        VFXCullingFlags.CullNone,
-    };
+
+    private string CullingMaskToString(VFXCullingFlags flags)
+    {
+        return k_CullingOptions.First(o => o.Value == flags).Key;
+    }
 
     private string UpdateModeToString(VFXUpdateMode mode)
     {
         return ObjectNames.NicifyVariableName(mode.ToString());
     }
 
-
-    SerializedObject resourceObject;
-    SerializedProperty resourceUpdateModeProperty;
-    SerializedProperty cullingFlagsProperty;
-    SerializedProperty motionVectorRenderModeProperty;
-
     public override void OnInspectorGUI()
     {
-        resourceObject.Update();
+        VisualEffectAsset asset = (VisualEffectAsset)target;
+
+        VisualEffectResource resource = asset.GetResource();
+
+        if (resource == null) return;
+
+        string assetPath = AssetDatabase.GetAssetPath(asset);
+
+        UnityObject[] objects = AssetDatabase.LoadAllAssetsAtPath(assetPath);
 
 
         bool enable = GUI.enabled; //Everything in external asset is disabled by default
         GUI.enabled = true;
-        
-        EditorGUI.BeginChangeCheck();
-        EditorGUI.showMixedValue = resourceUpdateModeProperty.hasMultipleDifferentValues;
-        VFXUpdateMode newUpdateMode = (VFXUpdateMode)EditorGUILayout.EnumPopup(EditorGUIUtility.TrTextContent("Update Mode"),(VFXUpdateMode)resourceUpdateModeProperty.intValue);
-        if(EditorGUI.EndChangeCheck())
-        {
-            resourceUpdateModeProperty.intValue = (int)newUpdateMode;
-            resourceObject.ApplyModifiedProperties();
-        }
-
+
+        var eventType = Event.current.type;
+
+        var updateMode = resource.updateMode;
         EditorGUILayout.BeginHorizontal();
-        EditorGUI.showMixedValue = cullingFlagsProperty.hasMultipleDifferentValues;
+        EditorGUILayout.PrefixLabel(EditorGUIUtility.TrTextContent("Update Mode"));
+        if (EditorGUILayout.DropdownButton(new GUIContent(UpdateModeToString(updateMode)), FocusType.Passive))
+        {
+            var menu = new GenericMenu();
+            foreach (VFXUpdateMode val in Enum.GetValues(typeof(VFXUpdateMode)))
+            {
+                menu.AddItem(new GUIContent(UpdateModeToString(val)), val == updateMode, (v) =>
+                {
+                    resource.updateMode = (VFXUpdateMode)v;
+                }, val);
+            }
+            var savedEventType = Event.current.type;
+            Event.current.type = eventType;
+            Rect buttonRect = GUILayoutUtility.GetLastRect();
+            Event.current.type = savedEventType;
+            menu.DropDown(buttonRect);
+        }
+
+        EditorGUILayout.EndHorizontal();
+
+        var cullingFlags = resource.cullingFlags;
+        EditorGUILayout.BeginHorizontal();
+
         EditorGUILayout.PrefixLabel(EditorGUIUtility.TrTextContent("Culling Flags"));
-        EditorGUI.BeginChangeCheck();
-        int newOption =  EditorGUILayout.Popup(Array.IndexOf(k_CullingOptionsValue, (VFXCullingFlags)cullingFlagsProperty.intValue),k_CullingOptionsContents);
-        if( EditorGUI.EndChangeCheck())
-        {
-            cullingFlagsProperty.intValue = (int)k_CullingOptionsValue[newOption];
-            resourceObject.ApplyModifiedProperties();
-        }
+ 
+        if (EditorGUILayout.DropdownButton(new GUIContent(CullingMaskToString(cullingFlags)), FocusType.Passive))
+        {
+            var menu = new GenericMenu();
+            foreach (var val in k_CullingOptions)
+            {
+                menu.AddItem(new GUIContent(val.Key), val.Value == cullingFlags, (v) =>
+                    {
+                        resource.cullingFlags = (VFXCullingFlags)v;
+                    }, val.Value);
+            }
+            var savedEventType = Event.current.type;
+            Event.current.type = eventType;
+            Rect buttonRect = GUILayoutUtility.GetLastRect();
+            Event.current.type = savedEventType;
+            menu.DropDown(buttonRect);
+        }
+
         EditorGUILayout.EndHorizontal();
 
         bool needRecompile = false;
         EditorGUI.BeginChangeCheck();
 
-
-
-        EditorGUI.showMixedValue = motionVectorRenderModeProperty.hasMultipleDifferentValues;
         EditorGUI.BeginChangeCheck();
-        bool motionVector = EditorGUILayout.Toggle(EditorGUIUtility.TrTextContent("Use Motion Vectors"), motionVectorRenderModeProperty.intValue == (int)MotionVectorGenerationMode.Object);
+        bool motionVector = EditorGUILayout.Toggle(EditorGUIUtility.TrTextContent("Use Motion Vectors"), resource.rendererSettings.motionVectorGenerationMode == MotionVectorGenerationMode.Object);
         if (EditorGUI.EndChangeCheck())
         {
-            motionVectorRenderModeProperty.intValue = motionVector?(int)MotionVectorGenerationMode.Object:(int)MotionVectorGenerationMode.Camera;
-            resourceObject.ApplyModifiedProperties();
+            var settings = resource.rendererSettings;
+            settings.motionVectorGenerationMode = motionVector ? MotionVectorGenerationMode.Object : MotionVectorGenerationMode.Camera;
+            resource.rendererSettings = settings;
             needRecompile = true;
         }
 
-<<<<<<< HEAD
-        m_OutputContexts.Clear();
-        m_OutputContexts.AddRange(resource.GetOrCreateGraph().children.OfType<IVFXSubRenderer>().OrderBy(t => t.sortPriority));
-
-        m_ReorderableList.DoLayoutList();
+
 
         VisualEffectEditor.ShowHeader(EditorGUIUtility.TrTextContent("Shaders"), true, true, false, false);
 
         var shaderSources = resource.shaderSources;
-=======
-        if (needRecompile)
-        {
-            foreach (VisualEffectResource resource in resourceObject.targetObjects)
-            {
-                VFXGraph graph = resource.GetOrCreateGraph() as VFXGraph;
-                if (graph != null)
-                {
-                    graph.SetExpressionGraphDirty();
-                    graph.RecompileIfNeeded();
-                }
-            }
-        }
->>>>>>> 9a86e6e5
-
-        if ( ! serializedObject.isEditingMultipleObjects )
-        {
-            VisualEffectEditor.ShowHeader(EditorGUIUtility.TrTextContent("Shaders"), true, true, false, false);
-            VisualEffectAsset asset = (VisualEffectAsset)target;
-            VisualEffectResource resource = asset.GetResource();
-
-            var shaderSources = resource.shaderSources;
-
-
-            string assetPath = AssetDatabase.GetAssetPath(asset);
-            UnityObject[] objects = AssetDatabase.LoadAllAssetsAtPath(assetPath);
-            string directory = Path.GetDirectoryName(assetPath) + "/" + VFXExternalShaderProcessor.k_ShaderDirectory + "/" + asset.name + "/";
-
-            foreach (var shader in objects)
-            {
-                if (shader is Shader || shader is ComputeShader)
-                {
-                    GUILayout.BeginHorizontal();
-                    GUILayout.Label(shader.name, GUILayout.ExpandWidth(true));
-                    int index = resource.GetShaderIndex(shader);
-                    if (index >= 0 && index < shaderSources.Length)
+
+        foreach (var shader in objects)
+        {
+            if (shader is Shader || shader is ComputeShader)
+            {
+                GUILayout.BeginHorizontal();
+                GUILayout.Label(shader.name, GUILayout.ExpandWidth(true));
+                int index = resource.GetShaderIndex(shader);
+                if( index >= 0 && index < shaderSources.Length)
+                {
+                    if( VFXExternalShaderProcessor.allowExternalization)
                     {
-                        if (VFXExternalShaderProcessor.allowExternalization)
+                        string directory = Path.GetDirectoryName(assetPath) + "/" + VFXExternalShaderProcessor.k_ShaderDirectory + "/" + asset.name + "/";
+
+                        string externalPath = directory + shaderSources[index].name;
+                        if (!shaderSources[index].compute)
                         {
-
-                            string externalPath = directory + shaderSources[index].name;
-                            if (!shaderSources[index].compute)
+                            externalPath = directory + shaderSources[index].name.Replace('/', '_') + VFXExternalShaderProcessor.k_ShaderExt;
+                        }
+                        else
+                        {
+                            externalPath = directory + shaderSources[index].name + VFXExternalShaderProcessor.k_ShaderExt;
+                        }
+
+                        if (System.IO.File.Exists(externalPath))
+                        {
+                            if (GUILayout.Button("Reveal External"))
                             {
-                                externalPath = directory + shaderSources[index].name.Replace('/', '_') + VFXExternalShaderProcessor.k_ShaderExt;
-                            }
-                            else
-                            {
-                                externalPath = directory + shaderSources[index].name + VFXExternalShaderProcessor.k_ShaderExt;
-                            }
-
-                            if (System.IO.File.Exists(externalPath))
-                            {
-                                if (GUILayout.Button("Reveal External"))
-                                {
-                                    EditorUtility.RevealInFinder(externalPath);
-                                }
-                            }
-                            else
-                            {
-                                if (GUILayout.Button("Externalize", GUILayout.Width(80)))
-                                {
-                                    Directory.CreateDirectory(directory);
-
-                                    File.WriteAllText(externalPath, "//" + shaderSources[index].name + "," + index.ToString() + "\n//Don't delete the previous line or this one\n" + shaderSources[index].source);
-                                }
+                                EditorUtility.RevealInFinder(externalPath);
                             }
                         }
-
-                        if (GUILayout.Button("Show Generated", GUILayout.Width(110)))
+                        else
                         {
-                            resource.ShowGeneratedShaderFile(index);
+                            if (GUILayout.Button("Externalize", GUILayout.Width(80)))
+                            {
+                                Directory.CreateDirectory(directory);
+
+                                File.WriteAllText(externalPath, "//" + shaderSources[index].name + "," + index.ToString() + "\n//Don't delete the previous line or this one\n" + shaderSources[index].source);
+                            }
                         }
                     }
-                    if (GUILayout.Button("Select", GUILayout.Width(50)))
+                   
+                    if (GUILayout.Button("Show Generated", GUILayout.Width(110)))
                     {
-                        Selection.activeObject = shader;
+                        resource.ShowGeneratedShaderFile(index);
                     }
-                    GUILayout.EndHorizontal();
                 }
+                if (GUILayout.Button("Select", GUILayout.Width(50)))
+                {
+                    Selection.activeObject = shader;
+                }
+                GUILayout.EndHorizontal();
             }
         }
         GUI.enabled = false;
+
+        if (needRecompile)
+        {
+            VFXGraph graph = resource.GetOrCreateGraph() as VFXGraph;
+            if (graph != null)
+            {
+                graph.SetExpressionGraphDirty();
+                graph.RecompileIfNeeded();
+            }
+        }
     }
 }
 
