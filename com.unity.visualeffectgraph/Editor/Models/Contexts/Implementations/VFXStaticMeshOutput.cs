using System;
using System.Collections.Generic;
using UnityEditor.VFX;
using UnityEngine;
using UnityEngine.Rendering;
using UnityEngine.VFX;

namespace UnityEditor.VFX
{
    [VFXInfo]
    class VFXStaticMeshOutput : VFXContext, IVFXSubRenderer
    {
        [VFXSetting, Tooltip("Specifies the shader with which the mesh output is rendered.")]
        private Shader shader; // not serialized here but in VFXDataMesh

        [VFXSetting(VFXSettingAttribute.VisibleFlags.None), SerializeField, Header("Rendering Options")]
        protected int sortPriority = 0;

        [VFXSetting(VFXSettingAttribute.VisibleFlags.InInspector), SerializeField, Tooltip("When enabled, the mesh output will cast shadows.")]
        protected bool castShadows = false;

        // IVFXSubRenderer interface
        // TODO Could we derive this directly by looking at the shader to know if a shadow pass is present?
        public virtual bool hasShadowCasting { get { return castShadows; } }

        public virtual bool hasMotionVector { get { return false; } } //TODO

        int IVFXSubRenderer.sortPriority
        {
            get
            {
                return sortPriority;
            }
            set
            {
                if (sortPriority != value)
                {
                    sortPriority = value;
                    Invalidate(InvalidationCause.kSettingChanged);
                }
            }
        }

        public virtual void SetupMaterial(Material material)
        {
            VFXLibrary.currentSRPBinder.SetupMaterial(material);

            // TODO Deactivate mv and shadow passes if needed
        }

        protected VFXStaticMeshOutput() : base(VFXContextType.Output, VFXDataType.Mesh, VFXDataType.None) {}

        public override void OnEnable()
        {
            base.OnEnable();
            shader = ((VFXDataMesh)GetData()).shader;
        }

        public override VFXCoordinateSpace GetOutputSpaceFromSlot(VFXSlot slot)
        {
            return VFXCoordinateSpace.Local;
        }

        public override bool SetupCompilation()
        {
            shader = ((VFXDataMesh)GetData()).shader;

            return true;
        }

        protected override void OnInvalidate(VFXModel model, VFXModel.InvalidationCause cause)
        {
            if (model == this && cause == VFXModel.InvalidationCause.kSettingChanged)
            {
                var data = (VFXDataMesh)GetData();
                data.shader = shader;
            }

            base.OnInvalidate(model, cause);
        }

        public override void GetImportDependentAssets(HashSet<int> dependencies)
        {
            base.GetImportDependentAssets(dependencies);

            if (!object.ReferenceEquals(shader, null))
            {
                Shader shader = ((VFXDataMesh)GetData()).shader;

                dependencies.Add(shader.GetInstanceID());
            }
        }

        protected override IEnumerable<VFXPropertyWithValue> inputProperties
        {
            get
            {
                yield return new VFXPropertyWithValue(new VFXProperty(typeof(Mesh), "mesh"), VFXResources.defaultResources.mesh);
                yield return new VFXPropertyWithValue(new VFXProperty(typeof(Transform), "transform"), Transform.defaultValue);
                yield return new VFXPropertyWithValue(new VFXProperty(typeof(uint), "subMeshMask", new BitFieldAttribute()), uint.MaxValue);

                if (GetData() != null)
                {
                    Shader copyShader = ((VFXDataMesh)GetData()).shader;

                    if (copyShader != null)
                    {
                        var mat = ((VFXDataMesh)GetData()).GetOrCreateMaterial();
                        var propertyAttribs = new List<object>(1);
                        for (int i = 0; i < ShaderUtil.GetPropertyCount(copyShader); ++i)
                        {
                            if (ShaderUtil.IsShaderPropertyHidden(copyShader, i) || ShaderUtil.IsShaderPropertyNonModifiableTexureProperty(copyShader, i))
                                continue;

                            Type propertyType = null;
                            object propertyValue = null;

                            var propertyName = ShaderUtil.GetPropertyName(copyShader, i);
                            var propertyNameId = Shader.PropertyToID(propertyName);

                            propertyAttribs.Clear();

                            switch (ShaderUtil.GetPropertyType(copyShader, i))
                            {
                                case ShaderUtil.ShaderPropertyType.Color:
                                    propertyType = typeof(Color);
                                    propertyValue = mat.GetColor(propertyNameId);
                                    break;
                                case ShaderUtil.ShaderPropertyType.Vector:
                                    propertyType = typeof(Vector4);
                                    propertyValue = mat.GetVector(propertyNameId);
                                    break;
                                case ShaderUtil.ShaderPropertyType.Float:
                                    propertyType = typeof(float);
                                    propertyValue = mat.GetFloat(propertyNameId);
                                    break;
                                case ShaderUtil.ShaderPropertyType.Range:
                                    propertyType = typeof(float);
                                    float minRange = ShaderUtil.GetRangeLimits(copyShader, i, 1);
                                    float maxRange = ShaderUtil.GetRangeLimits(copyShader, i, 2);
                                    propertyAttribs.Add(new RangeAttribute(minRange, maxRange));
                                    propertyValue = mat.GetFloat(propertyNameId);
                                    break;
                                case ShaderUtil.ShaderPropertyType.TexEnv:
                                {
                                    switch (ShaderUtil.GetTexDim(copyShader, i))
                                    {
                                        case TextureDimension.Tex2D:
                                            propertyType = typeof(Texture2D);
                                            break;
                                        case TextureDimension.Tex3D:
                                            propertyType = typeof(Texture3D);
                                            break;
                                        case TextureDimension.Cube:
                                            propertyType = typeof(Cubemap);
                                            break;
                                        case TextureDimension.Tex2DArray:
                                            propertyType = typeof(Texture2DArray);
                                            break;
                                        case TextureDimension.CubeArray:
                                            propertyType = typeof(CubemapArray);
                                            break;
                                        default:
                                            break;
                                    }
                                    propertyValue = mat.GetTexture(propertyNameId);
                                    break;
                                }
                                default:
                                    break;
                            }

                            if (propertyType != null)
                            {
                                propertyAttribs.Add(new TooltipAttribute(ShaderUtil.GetPropertyDescription(copyShader, i)));
                                yield return new VFXPropertyWithValue(new VFXProperty(propertyType, propertyName, propertyAttribs.ToArray()), propertyValue);
                            }
                        }
                    }
                }
            }
        }

        public override string name { get { return "Output Mesh"; } }
        public override string codeGeneratorTemplate { get { return null; } }
        public override VFXTaskType taskType { get { return VFXTaskType.Output; } }

        public override VFXExpressionMapper GetExpressionMapper(VFXDeviceTarget target)
        {
            var meshData = (VFXDataMesh)GetData();

            if (target == VFXDeviceTarget.CPU || target == VFXDeviceTarget.GPU)
            {
                var mapper = new VFXExpressionMapper();

                //Should register every input slot to CPU & GPU, the static mesh output is fully setup by a CPU System. N.B. : 0/1/2 are CPU only.
                for (int i = 3; i < GetNbInputSlots(); ++i)
                {
                    VFXExpression exp = GetInputSlot(i).GetExpression();
                    VFXProperty prop = GetInputSlot(i).property;

                    // As there's not shader generation here, we need expressions that can be evaluated on CPU
                    if (exp.IsAny(VFXExpression.Flags.NotCompilableOnCPU))
                        throw new InvalidOperationException(string.Format("Expression for slot {0} must be evaluable on CPU: {1}", prop.name, exp));

                    // needs to convert to srgb as color are linear in vfx graph
                    // This should not be performed for colors with the attribute [HDR] and be performed for vector4 with the attribute [Gamma]
                    // But property attributes cannot seem to be accessible from C# :(
                    if (prop.type == typeof(Color))
                        exp = VFXOperatorUtility.LinearToGamma(exp);

                    mapper.AddExpression(exp, prop.name, -1);
                }

                if (target == VFXDeviceTarget.CPU) //CPU only expression, not used by the shader
                {
                    mapper.AddExpression(GetInputSlot(0).GetExpression(), "mesh", -1);
                    mapper.AddExpression(GetInputSlot(1).GetExpression(), "transform", -1);
                    mapper.AddExpression(GetInputSlot(2).GetExpression(), "subMeshMask", -1);

<<<<<<< HEAD
                    // TODO Remove this once material are serialized
                    // Add material properties
                    if (shader != null)
                    {
                        var mat = meshData.GetOrCreateMaterial();
                        for (int i = 0; i < ShaderUtil.GetPropertyCount(shader); ++i)
                        {
                            if (ShaderUtil.IsShaderPropertyHidden(shader, i))
                            {
                                var name = ShaderUtil.GetPropertyName(shader, i);
                                var nameId = Shader.PropertyToID(name);
                                if (!mat.HasProperty(nameId))
                                    continue;

                                VFXExpression expr = null;
                                switch (ShaderUtil.GetPropertyType(shader, i))
                                {
                                    case ShaderUtil.ShaderPropertyType.Float:
                                        expr = VFXValue.Constant<float>(mat.GetFloat(nameId));
                                        break;
                                    default:
                                        break;
                                }

                                if (expr != null)
                                    mapper.AddExpression(expr, name, -1);
                            }
                        }
                    }
=======
                    return mapper;
>>>>>>> 937fbbe3
                }
                return mapper;
            }
            return null;
        }

        public override IEnumerable<VFXMapping> additionalMappings
        {
            get
            {
                yield return new VFXMapping("sortPriority", sortPriority);
                yield return new VFXMapping("castShadows", castShadows ? 1 : 0);
            }
        }

        public override void CheckGraphBeforeImport()
        {
            base.CheckGraphBeforeImport();
            // If the graph is reimported it can be because one of its depedency such as the shadergraphs, has been changed.
            if (!VFXGraph.explicitCompile)
                ResyncSlots(true);

            Invalidate(InvalidationCause.kUIChangedTransient);
        }
    }
}<|MERGE_RESOLUTION|>--- conflicted
+++ resolved
@@ -218,39 +218,7 @@
                     mapper.AddExpression(GetInputSlot(1).GetExpression(), "transform", -1);
                     mapper.AddExpression(GetInputSlot(2).GetExpression(), "subMeshMask", -1);
 
-<<<<<<< HEAD
-                    // TODO Remove this once material are serialized
-                    // Add material properties
-                    if (shader != null)
-                    {
-                        var mat = meshData.GetOrCreateMaterial();
-                        for (int i = 0; i < ShaderUtil.GetPropertyCount(shader); ++i)
-                        {
-                            if (ShaderUtil.IsShaderPropertyHidden(shader, i))
-                            {
-                                var name = ShaderUtil.GetPropertyName(shader, i);
-                                var nameId = Shader.PropertyToID(name);
-                                if (!mat.HasProperty(nameId))
-                                    continue;
-
-                                VFXExpression expr = null;
-                                switch (ShaderUtil.GetPropertyType(shader, i))
-                                {
-                                    case ShaderUtil.ShaderPropertyType.Float:
-                                        expr = VFXValue.Constant<float>(mat.GetFloat(nameId));
-                                        break;
-                                    default:
-                                        break;
-                                }
-
-                                if (expr != null)
-                                    mapper.AddExpression(expr, name, -1);
-                            }
-                        }
-                    }
-=======
                     return mapper;
->>>>>>> 937fbbe3
                 }
                 return mapper;
             }
