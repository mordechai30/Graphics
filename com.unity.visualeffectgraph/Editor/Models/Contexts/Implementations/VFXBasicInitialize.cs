--- conflicted
+++ resolved
@@ -87,14 +87,9 @@
             var data = GetData() as VFXDataParticle;
             if (data != null && CanBeCompiled())
             {
-<<<<<<< HEAD
                 if (data.boundsMode == BoundsSettingMode.Recorded)
-=======
-                if (VFXViewWindow.GetWindow(GetGraph())?.graphView?.attachedComponent == null ||
-                    !BoardPreferenceHelper.IsVisible(BoardPreferenceHelper.Board.componentBoard, false))
->>>>>>> 9a5d32b3
-                {
-                    if (VFXViewWindow.currentWindow?.graphView?.attachedComponent == null ||
+                {
+                    if (VFXViewWindow.GetWindow(GetGraph())?.graphView?.attachedComponent == null ||
                         !BoardPreferenceHelper.IsVisible(BoardPreferenceHelper.Board.componentBoard, false))
                     {
                         manager.RegisterError("NeedsRecording", VFXErrorType.Warning,
