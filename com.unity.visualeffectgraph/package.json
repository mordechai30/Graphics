--- conflicted
+++ resolved
@@ -1,15 +1,9 @@
 {
     "name":"com.unity.visualeffectgraph",
     "displayName": "Visual Effect Graph",
-<<<<<<< HEAD
-    "version":"7.2.0",
-    "unity": "2019.3",
-    "unityRelease": "0b4",
-=======
     "version": "8.0.0",
     "unity": "2020.1",
     "unityRelease": "0a3",
->>>>>>> eca116d0
     "description":"The Visual Effect Graph is a node based visual effect editor. It enables artists to author next generation visual effects simulated directly on GPU",
     "keywords":[
         "vfx",
