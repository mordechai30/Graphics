#include "Packages/com.unity.render-pipelines.core/ShaderLibrary/Common.hlsl"
#include "Packages/com.unity.render-pipelines.high-definition/Runtime/ShaderLibrary/ShaderVariables.hlsl"
#include "Packages/com.unity.render-pipelines.high-definition/Runtime/PostProcessing/Shaders/PostProcessDefines.hlsl"
#include "Packages/com.unity.render-pipelines.high-definition/Runtime/PostProcessing/Shaders/DepthOfFieldCommon.hlsl"
#include "Packages/com.unity.render-pipelines.high-definition/Runtime/RenderPipeline/Raytracing/Shaders/RaytracingSampling.hlsl"

#pragma only_renderers d3d11 playstation xboxone vulkan metal switch

#pragma kernel KMain

#pragma multi_compile _ ENABLE_ALPHA

CBUFFER_START(cb0)
float4 _Params;
float4 _Params2;
CBUFFER_END

#define NumRings            _Params.x
#define MaxCoCRadius        _Params.y
#define Anamorphism         _Params.z
#define MaxCoCMipLevel      _Params2.x
#define MaxCoCMipWidth      _Params2.y
#define MaxCoCMipHeight     _Params2.z
#define MaxColorMip         _Params2.w

// Input textures
TEXTURE2D_X(_InputTexture);
TEXTURE2D_X(_InputCoCTexture);

// Outpute texture
RW_TEXTURE2D_X(CTYPE, _OutputTexture);

// A set of Defines to fine-tune the algorithm
#define NUM_BUCKETS 3
#define ADAPTIVE_RADIUS
#define STRATIFY
#define PHYSICAL_WEIGHTS

#define GROUP_RES  8u
#define GROUP_SIZE (GROUP_RES * GROUP_RES)

float GetBucketWeight(float sampleCoC, float centerCoC, float noise, int bucket)
{
    // Note: we could potentially get higher quality by allowing artists to fine-tune the bucket/cascade transitions,
    // but DoF is not as sensitive as shadows, so for now it's better to not expose many settings.
    const float bucketLimit[NUM_BUCKETS - 1] = { 5.0f, 0.0f };
    const float bucketTransition[NUM_BUCKETS - 1] = { 7.0f, 1.0f };

    float w0 = saturate((sampleCoC - bucketLimit[0] - bucketTransition[0] * noise) / bucketTransition[0]);
    float w1 = saturate((bucketTransition[1] * noise - sampleCoC) / bucketTransition[1]);
    bool depthTest = (sampleCoC <= 2 * centerCoC);
    w0 = depthTest ? w0 : 0.0;
    float w2 = depthTest ? 1.0 - w0 - w1 : 0.0;

    if (bucket == 0)
    {
        return w0;
    }
    else if (bucket == 2)
    {
        return w1;
    }
    else
    {
        return w2;
    }
}

float GetCoCRadius(int2 positionSS)
{
    float CoCRadius = LOAD_TEXTURE2D_X(_InputCoCTexture, positionSS).x;
    return CoCRadius;
}

float GetSampleWeight(float cocRadius)
{
#ifdef PHYSICAL_WEIGHTS
    float pixelRadius = 0.7071f;
    float radius = max(pixelRadius, cocRadius);
    return rcp(PI * radius * radius);
#else
    return 1.0f;
#endif
}

float2 PointInCircle(float angle)
{
    return float2(cos(angle), sin(angle)) * float2 (1 - Anamorphism, 1 + Anamorphism);
}

[numthreads(GROUP_RES, GROUP_RES, 1)]
void KMain(uint3 dispatchThreadId : SV_DispatchThreadID)
{
<<<<<<< HEAD
    PositionInputs posInputs = GetPositionInput(float2(dispatchThreadId.xy), _ScreenSize.zw);
    int bucketIndex = 0;
=======
    PositionInputs posInputs = GetPositionInput(float2(dispatchThreadId.xy), _ScreenSize.zw, uint2(GROUP_RES, GROUP_RES));
>>>>>>> b649f8f4

    // Bucket 0 : far focus region
    // Bucket 1 : in focus region
    // Bucket 2 : near focus region
    float4 totalColor[NUM_BUCKETS];
    float prevRingWeight[NUM_BUCKETS];
    float totalHits[NUM_BUCKETS];
#ifdef ENABLE_ALPHA
    float totalAlpha[NUM_BUCKETS];
#endif

    // Initialize color/weights and everything else to zero (for all buckets)
    for (int i = 0; i < NUM_BUCKETS; ++i)
    {
        totalColor[i] = 0.0f;
        prevRingWeight[i] = 0.0f;
#ifdef ENABLE_ALPHA
        totalAlpha[i] = 0.0f;
#endif
    }

    CTYPE originalColor = LOAD_TEXTURE2D_X(_InputTexture, posInputs.positionSS).CTYPE_SWIZZLE;

    // Note: for the far-field, we don't need to search further than than the central CoC.
    // If there is a larger CoC that overlaps the central pixel then it will have greater depth
    float centerCoC = GetCoCRadius(posInputs.positionSS);
    float maxRadius = abs(centerCoC);
    
    float dR = rcp(NumRings);
    int blueNoiseOffset = _TaaFrameInfo.w != 0.0 ? _TaaFrameInfo.z : 0;
    int numSamples = maxRadius > 0 ? NumRings : 0;

    // Select the appropriate mip to sample based on the amount of samples. Lower sample counts will be faster at the cost of "leaking"
    float lod = min(MaxColorMip, log2(2 * PI * maxRadius * rcp(numSamples)));

    // Gather the DoF samples
    for (int ring = 0; ring < numSamples; ring += 1)
    {
        float dAng = 2.0f * PI * rcp(numSamples);
        for (int i = 0; i < numSamples; i += 1)
        {
            float r1 = GetBNDSequenceSample(posInputs.positionSS.xy, ring * numSamples + i + blueNoiseOffset, 1);
            float r2 = GetBNDSequenceSample(posInputs.positionSS.xy, ring * numSamples + i + blueNoiseOffset, 0);
#ifdef STRATIFY
            float sampleRadius = sqrt((ring + r2) * dR) * maxRadius;
            float2 sampleTC = posInputs.positionSS + sampleRadius * PointInCircle((i + r1) * dAng);
#else
            float sampleRadius = sqrt(r2) * maxRadius;
            float2 sampleTC = posInputs.positionSS + sampleRadius * PointInCircle(r1 * 2.0f * PI);
#endif
            CTYPE sampleColor = SAMPLE_TEXTURE2D_X_LOD(_InputTexture, s_trilinear_clamp_sampler, ClampAndScaleUVForBilinear(sampleTC * _ScreenSize.zw), lod).CTYPE_SWIZZLE;
            float sampleCoC = GetCoCRadius(sampleTC);

            if (abs(sampleCoC) >= sampleRadius)
            {
                for (int j = 0; j < NUM_BUCKETS; ++j)
                {
                    float weight = GetSampleWeight(abs(sampleCoC));
                    weight *= GetBucketWeight(sampleCoC, centerCoC, r2, j);
                    totalColor[j] += float4(sampleColor.xyz * weight, weight);
#ifdef ENABLE_ALPHA
                    totalAlpha[j] += sampleColor.w * weight;
#endif
                }
            }
        }
    }

    float4 outColor = 0;
#ifdef ENABLE_ALPHA
    float outAlpha = 0;
#endif

    // back to front alpha blending of the near, far and in-focus buckets
    for (int j = 0; j < NUM_BUCKETS; ++j)
    {
        // Note: earlier we were also using a normalization term for the alpha from the CoD slides, but it created some artifcats.
        // Perhaps this requires more investigation.
        float alpha = saturate(totalColor[j].w);
        outColor = (1.0 - alpha) * outColor + totalColor[j];
#ifdef ENABLE_ALPHA
        outAlpha = (1.0 - alpha) * outAlpha + totalAlpha[j];
#endif
    }

    // In case we did not gather any samples, return the original color
    outColor.xyz = outColor.w > 0 ? outColor.xyz * rcp(outColor.w) : originalColor.xyz;

#ifdef ENABLE_ALPHA
    // Preserve the original value of the pixels with zero alpha.
    // The second line with the lerp+smoothstep combination avoids a hard transition in edge cases
    //outColor.xyz = outAlpha > 0 ? outColor.xyz : originalColor.xyz;
    outColor.xyz = lerp(originalColor.xyz, outColor.xyz, smoothstep(0, 0.01, outAlpha));
    _OutputTexture[COORD_TEXTURE2D_X(posInputs.positionSS)] = float4(outColor.xyz, outAlpha * rcp(outColor.w));
#else
    _OutputTexture[COORD_TEXTURE2D_X(posInputs.positionSS)] = outColor.xyz;
#endif

}<|MERGE_RESOLUTION|>--- conflicted
+++ resolved
@@ -91,12 +91,7 @@
 [numthreads(GROUP_RES, GROUP_RES, 1)]
 void KMain(uint3 dispatchThreadId : SV_DispatchThreadID)
 {
-<<<<<<< HEAD
     PositionInputs posInputs = GetPositionInput(float2(dispatchThreadId.xy), _ScreenSize.zw);
-    int bucketIndex = 0;
-=======
-    PositionInputs posInputs = GetPositionInput(float2(dispatchThreadId.xy), _ScreenSize.zw, uint2(GROUP_RES, GROUP_RES));
->>>>>>> b649f8f4
 
     // Bucket 0 : far focus region
     // Bucket 1 : in focus region
