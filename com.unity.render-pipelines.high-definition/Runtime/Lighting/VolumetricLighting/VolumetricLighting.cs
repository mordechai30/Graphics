--- conflicted
+++ resolved
@@ -194,11 +194,6 @@
         const int                 k_MaxVisibleVolumeCount         = 512;
 
         // These two buffers do not depend on the frameID and are therefore shared by all views.
-<<<<<<< HEAD
-        RTHandle                  m_DensityBuffer;
-        RTHandle                  m_LightingBuffer;
-        Vector3Int                m_CurrentVolumetricBufferSize;
-=======
         RTHandle                      m_DensityBuffer;
         RTHandle                      m_LightingBuffer;
         RTHandle                      m_MaxZMask8x;
@@ -206,7 +201,6 @@
         RTHandle                      m_DilatedMaxZMask;
 
         Vector3Int m_CurrentVolumetricBufferSize;
->>>>>>> b649f8f4
 
         ShaderVariablesVolumetric m_ShaderVariablesVolumetricCB = new ShaderVariablesVolumetric();
 
@@ -979,14 +973,9 @@
             var fog = hdCamera.volumeStack.GetComponent<Fog>();
 
             // Only available in the Play Mode because all the frame counters in the Edit Mode are broken.
-<<<<<<< HEAD
             parameters.tiledLighting = hdCamera.frameSettings.IsEnabled(FrameSettingsField.BinnedLighting);
-            parameters.enableReprojection = hdCamera.IsVolumetricReprojectionEnabled();
-=======
-            parameters.tiledLighting = hdCamera.frameSettings.IsEnabled(FrameSettingsField.BigTilePrepass);
             bool volumeAllowsReprojection = ((int)fog.denoisingMode.value & (int)FogDenoisingMode.Reprojection) != 0;
             parameters.enableReprojection = hdCamera.IsVolumetricReprojectionEnabled() && volumeAllowsReprojection;
->>>>>>> b649f8f4
             bool enableAnisotropy = fog.anisotropy.value != 0;
             // The multi-pass integration is only possible if re-projection is possible and the effect is not in anisotropic mode.
             bool optimal = currParams.voxelSize == 8;
@@ -994,37 +983,11 @@
             parameters.volumetricLightingFilteringCS = m_VolumetricLightingFilteringCS;
             parameters.volumetricLightingCS.shaderKeywords = null;
 
-<<<<<<< HEAD
-            if(parameters.tiledLighting)
-            {
-                parameters.volumetricLightingCS.EnableKeyword("COARSE_BINNING");
-            }
-
-            if(parameters.enableReprojection)
-            {
-                parameters.volumetricLightingCS.EnableKeyword("ENABLE_REPROJECTION");
-            }
-
-            if(enableAnisotropy)
-            {
-                parameters.volumetricLightingCS.EnableKeyword("ENABLE_ANISOTROPY");
-            }
-
-            if (optimal)
-            {
-                parameters.volumetricLightingCS.EnableKeyword("VL_PRESET_OPTIMAL");
-            }
-            else
-            {
-                parameters.volumetricLightingCS.DisableKeyword("VL_PRESET_OPTIMAL");
-            }
-=======
-            CoreUtils.SetKeyword(parameters.volumetricLightingCS, "LIGHTLOOP_DISABLE_TILE_AND_CLUSTER", !parameters.tiledLighting);
+            CoreUtils.SetKeyword(parameters.volumetricLightingCS, "COARSE_BINNING", parameters.tiledLighting);
             CoreUtils.SetKeyword(parameters.volumetricLightingCS, "ENABLE_REPROJECTION", parameters.enableReprojection);
             CoreUtils.SetKeyword(parameters.volumetricLightingCS, "ENABLE_ANISOTROPY", enableAnisotropy);
             CoreUtils.SetKeyword(parameters.volumetricLightingCS, "VL_PRESET_OPTIMAL", optimal);
             CoreUtils.SetKeyword(parameters.volumetricLightingCS, "SUPPORT_LOCAL_LIGHTS", !fog.directionalLightsOnly.value);
->>>>>>> b649f8f4
 
             parameters.volumetricLightingKernel = parameters.volumetricLightingCS.FindKernel("VolumetricLighting");
 
