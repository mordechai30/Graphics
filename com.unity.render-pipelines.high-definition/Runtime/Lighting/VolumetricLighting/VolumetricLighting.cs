--- conflicted
+++ resolved
@@ -893,21 +893,6 @@
             cmd.DispatchCompute(parameters.voxelizationCS, parameters.voxelizationKernel, ((int)parameters.resolution.x + 7) / 8, ((int)parameters.resolution.y + 7) / 8, parameters.viewCount);
         }
 
-<<<<<<< HEAD
-        void VolumeVoxelizationPass(HDCamera hdCamera, CommandBuffer cmd, int frameIndex)
-        {
-            if (!Fog.IsVolumetricFogEnabled(hdCamera))
-                return;
-
-            using (new ProfilingScope(cmd, ProfilingSampler.Get(HDProfileId.VolumeVoxelization)))
-            {
-                var parameters = PrepareVolumeVoxelizationParameters(hdCamera, frameIndex);
-                VolumeVoxelizationPass(parameters, m_DensityBuffer, m_TileAndClusterData.coarseTileBuffer, m_TileAndClusterData.zBinBuffer, cmd);
-            }
-        }
-
-=======
->>>>>>> cfaf6a23
         // Ref: https://en.wikipedia.org/wiki/Close-packing_of_equal_spheres
         // The returned {x, y} coordinates (and all spheres) are all within the (-0.5, 0.5)^2 range.
         // The pattern has been rotated by 15 degrees to maximize the resolution along X and Y:
@@ -1055,44 +1040,5 @@
                     parameters.sliceCount);
             }
         }
-<<<<<<< HEAD
-
-        void VolumetricLightingPass(HDCamera hdCamera, CommandBuffer cmd, int frameIndex)
-        {
-            if (!Fog.IsVolumetricFogEnabled(hdCamera))
-            {
-                cmd.SetGlobalTexture(HDShaderIDs._VBufferLighting, HDUtils.clearTexture3D);
-                return;
-            }
-
-            var parameters = PrepareVolumetricLightingParameters(hdCamera, frameIndex);
-
-            using (new ProfilingScope(cmd, ProfilingSampler.Get(HDProfileId.VolumetricLighting)))
-            {
-                RTHandle feedbackRT = null, historyRT = null;
-
-                if (parameters.enableReprojection)
-                {
-                    var currIdx = (frameIndex + 0) & 1;
-                    var prevIdx = (frameIndex + 1) & 1;
-
-                    feedbackRT = hdCamera.volumetricHistoryBuffers[currIdx];
-                    historyRT  = hdCamera.volumetricHistoryBuffers[prevIdx];
-                }
-
-                VolumetricLightingPass(parameters, m_SharedRTManager.GetDepthTexture(), m_DensityBuffer, m_LightingBuffer, m_DilatedMaxZMask, historyRT, feedbackRT, m_TileAndClusterData.coarseTileBuffer, m_TileAndClusterData.zBinBuffer, cmd);
-
-                if (parameters.enableReprojection)
-                    hdCamera.volumetricHistoryIsValid = true; // For the next frame...
-            }
-
-            // Let's filter out volumetric buffer
-            if (parameters.filterVolume)
-                FilterVolumetricLighting(parameters, m_LightingBuffer, cmd);
-
-            cmd.SetGlobalTexture(HDShaderIDs._VBufferLighting, m_LightingBuffer);
-        }
-=======
->>>>>>> cfaf6a23
     } // class VolumetricLightingModule
 } // namespace UnityEngine.Rendering.HighDefinition