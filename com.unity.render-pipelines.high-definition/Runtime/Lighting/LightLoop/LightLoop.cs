using System;
using System.Collections.Generic;
using System.ComponentModel;
using UnityEngine.Experimental.Rendering;

namespace UnityEngine.Rendering.HighDefinition
{
    static class VisibleLightExtensionMethods
    {
        public struct VisibleLightAxisAndPosition
        {
            public Vector3 Position;
            public Vector3 Forward;
            public Vector3 Up;
            public Vector3 Right;
        }

        public static Vector3 GetPosition(this VisibleLight value)
        {
            return value.localToWorldMatrix.GetColumn(3);
        }

        public static Vector3 GetForward(this VisibleLight value)
        {
            return value.localToWorldMatrix.GetColumn(2);
        }

        public static Vector3 GetUp(this VisibleLight value)
        {
            return value.localToWorldMatrix.GetColumn(1);
        }

        public static Vector3 GetRight(this VisibleLight value)
        {
            return value.localToWorldMatrix.GetColumn(0);
        }

        public static VisibleLightAxisAndPosition GetAxisAndPosition(this VisibleLight value)
        {
            var matrix = value.localToWorldMatrix;
            VisibleLightAxisAndPosition output;
            output.Position = matrix.GetColumn(3);
            output.Forward = matrix.GetColumn(2);
            output.Up = matrix.GetColumn(1);
            output.Right = matrix.GetColumn(0);
            return output;
        }
    }

    //-----------------------------------------------------------------------------
    // structure definition
    //-----------------------------------------------------------------------------

    [GenerateHLSL]
    internal enum LightVolumeType
    {
        Cone,
        Sphere,
        Box,
        Count
    }

    [GenerateHLSL]
    internal enum LightCategory
    {
        Punctual,
        Area,
        Env,
        Decal,
        LocalVolumetricFog, // WARNING: Currently lightlistbuild.compute assumes Local Volumetric Fog is the last element in the LightCategory enum. Do not append new LightCategory types after LocalVolumetricFog. TODO: Fix .compute code.
        Count
    }

    [GenerateHLSL]
    internal enum LightFeatureFlags
    {
        // Light bit mask must match LightDefinitions.s_LightFeatureMaskFlags value
        Punctual = 1 << 12,
        Area = 1 << 13,
        Directional = 1 << 14,
        Env = 1 << 15,
        Sky = 1 << 16,
        SSRefraction = 1 << 17,
        SSReflection = 1 << 18,
        // If adding more light be sure to not overflow LightDefinitions.s_LightFeatureMaskFlags
    }

    [GenerateHLSL]
    class LightDefinitions
    {
        public static int s_MaxNrBigTileLightsPlusOne = 512;      // may be overkill but the footprint is 2 bits per pixel using uint16.
        public static float s_ViewportScaleZ = 1.0f;
        public static int s_UseLeftHandCameraSpace = 1;

        public static int s_TileSizeFptl = 16;
        public static int s_TileSizeClustered = 32;
        public static int s_TileSizeBigTile = 64;

        // Tile indexing constants for indirect dispatch deferred pass : [2 bits for eye index | 15 bits for tileX | 15 bits for tileY]
        public static int s_TileIndexMask = 0x7FFF;
        public static int s_TileIndexShiftX = 0;
        public static int s_TileIndexShiftY = 15;
        public static int s_TileIndexShiftEye = 30;

        // feature variants
        public static int s_NumFeatureVariants = 29;

        // light list limits
        public static int s_LightListMaxCoarseEntries = 64;
        public static int s_LightListMaxPrunedEntries = 24;
        public static int s_LightClusterMaxCoarseEntries = 128;

        // Following define the maximum number of bits use in each feature category.
        public static uint s_LightFeatureMaskFlags = 0xFFF000;
        public static uint s_LightFeatureMaskFlagsOpaque = 0xFFF000 & ~((uint)LightFeatureFlags.SSRefraction); // Opaque don't support screen space refraction
        public static uint s_LightFeatureMaskFlagsTransparent = 0xFFF000 & ~((uint)LightFeatureFlags.SSReflection); // Transparent don't support screen space reflection
        public static uint s_MaterialFeatureMaskFlags = 0x000FFF;   // don't use all bits just to be safe from signed and/or float conversions :/

        // Screen space shadow flags
        public static uint s_RayTracedScreenSpaceShadowFlag = 0x1000;
        public static uint s_ScreenSpaceColorShadowFlag = 0x100;
        public static uint s_InvalidScreenSpaceShadow = 0xff;
        public static uint s_ScreenSpaceShadowIndexMask = 0xff;
    }

    [GenerateHLSL]
    struct SFiniteLightBound
    {
        public Vector3 boxAxisX; // Scaled by the extents (half-size)
        public Vector3 boxAxisY; // Scaled by the extents (half-size)
        public Vector3 boxAxisZ; // Scaled by the extents (half-size)
        public Vector3 center;   // Center of the bounds (box) in camera space
        public float scaleXY;  // Scale applied to the top of the box to turn it into a truncated pyramid (X = Y)
        public float radius;     // Circumscribed sphere for the bounds (box)
    };

    [GenerateHLSL]
    struct LightVolumeData
    {
        public Vector3 lightPos;     // Of light's "origin"
        public uint lightVolume;     // Type index

        public Vector3 lightAxisX;   // Normalized
        public uint lightCategory;   // Category index

        public Vector3 lightAxisY;   // Normalized
        public float radiusSq;       // Cone and sphere: light range squared

        public Vector3 lightAxisZ;   // Normalized
        public float cotan;          // Cone: cotan of the aperture (half-angle)

        public Vector3 boxInnerDist; // Box: extents (half-size) of the inner box
        public uint featureFlags;

        public Vector3 boxInvRange;  // Box: 1 / (OuterBoxExtents - InnerBoxExtents)
        public float unused2;
    };

    /// <summary>
    /// Tile and Cluster Debug Mode.
    /// </summary>
    public enum TileClusterDebug : int
    {
        /// <summary>No Tile and Cluster debug.</summary>
        None,
        /// <summary>Display lighting tiles debug.</summary>
        Tile,
        /// <summary>Display lighting clusters debug.</summary>
        Cluster,
        /// <summary>Display material feautre variants.</summary>
        MaterialFeatureVariants
    };

    /// <summary>
    /// Cluster visualization mode.
    /// </summary>
    [GenerateHLSL]
    public enum ClusterDebugMode : int
    {
        /// <summary>Visualize Cluster on opaque objects.</summary>
        VisualizeOpaque,
        /// <summary>Visualize a slice of the Cluster at a given distance.</summary>
        VisualizeSlice
    }

    /// <summary>
    /// Light Volume Debug Mode.
    /// </summary>
    public enum LightVolumeDebug : int
    {
        /// <summary>Display light volumes as a gradient.</summary>
        Gradient,
        /// <summary>Display light volumes as shapes will color and edges depending on the light type.</summary>
        ColorAndEdge
    };

    /// <summary>
    /// Tile and Cluster Debug Categories.
    /// </summary>
    public enum TileClusterCategoryDebug : int
    {
        /// <summary>Punctual lights.</summary>
        Punctual = 1,
        /// <summary>Area lights.</summary>
        Area = 2,
        /// <summary>Area and punctual lights.</summary>
        [InspectorName("Area and Punctual")]
        AreaAndPunctual = 3,
        /// <summary>Environment lights.</summary>
        [InspectorName("Reflection Probes")]
        Environment = 4,
        /// <summary>Environment and punctual lights.</summary>
        [InspectorName("Reflection Probes and Punctual")]
        EnvironmentAndPunctual = 5,
        /// <summary>Environment and area lights.</summary>
        [InspectorName("Reflection Probes and Area")]
        EnvironmentAndArea = 6,
        /// <summary>All lights.</summary>
        [InspectorName("Reflection Probes, Area and Punctual")]
        EnvironmentAndAreaAndPunctual = 7,
        /// <summary>Probe Volumes.</summary>
        [InspectorName("Probe Volumes")]
        ProbeVolumes = 8,
        /// <summary>Decals.</summary>
        Decal = 16,
        /// <summary>Local Volumetric Fog.</summary>
        LocalVolumetricFog = 32,
        /// <summary>Local Volumetric Fog.</summary>
        [Obsolete("Use LocalVolumetricFog", false)]
        [InspectorName("Local Volumetric Fog")]
        DensityVolumes = 32
    };

    [GenerateHLSL(needAccessors = false, generateCBuffer = true)]
    unsafe struct ShaderVariablesLightList
    {
        [HLSLArray(ShaderConfig.k_XRMaxViewsForCBuffer, typeof(Matrix4x4))]
        public fixed float g_mInvScrProjectionArr[ShaderConfig.k_XRMaxViewsForCBuffer * 16];
        [HLSLArray(ShaderConfig.k_XRMaxViewsForCBuffer, typeof(Matrix4x4))]
        public fixed float g_mScrProjectionArr[ShaderConfig.k_XRMaxViewsForCBuffer * 16];
        [HLSLArray(ShaderConfig.k_XRMaxViewsForCBuffer, typeof(Matrix4x4))]
        public fixed float g_mInvProjectionArr[ShaderConfig.k_XRMaxViewsForCBuffer * 16];
        [HLSLArray(ShaderConfig.k_XRMaxViewsForCBuffer, typeof(Matrix4x4))]
        public fixed float g_mProjectionArr[ShaderConfig.k_XRMaxViewsForCBuffer * 16];

        public Vector4 g_screenSize;

        public Vector2Int g_viDimensions;
        public int g_iNrVisibLights;
        public uint g_isOrthographic;

        public uint g_BaseFeatureFlags;
        public int g_iNumSamplesMSAA;
        public uint _EnvLightIndexShift;
        public uint _DecalIndexShift;

        public uint _LocalVolumetricFogIndexShift;
        public uint _Pad0_SVLL;
        public uint _Pad1_SVLL;
        public uint _Pad2_SVLL;
    }

    internal struct ProcessedProbeData
    {
        public HDProbe hdProbe;
        public float weight;
    }

    public partial class HDRenderPipeline
    {
        internal const int k_MaxCacheSize = 2000000000; //2 GigaByte
        internal const int k_MaxDirectionalLightsOnScreen = 512;
        internal const int k_MaxPunctualLightsOnScreen = 2048;
        internal const int k_MaxAreaLightsOnScreen = 1024;
        internal const int k_MaxDecalsOnScreen = 2048;
        internal const int k_MaxLightsOnScreen = k_MaxDirectionalLightsOnScreen + k_MaxPunctualLightsOnScreen + k_MaxAreaLightsOnScreen + k_MaxEnvLightsOnScreen;
        internal const int k_MaxEnvLightsOnScreen = 1024;
        internal const int k_MaxLightsPerClusterCell = 24;
        internal static readonly Vector3 k_BoxCullingExtentThreshold = Vector3.one * 0.01f;

#if UNITY_SWITCH
        static bool k_PreferFragment = true;
#else
        static bool k_PreferFragment = false;
#endif
#if !UNITY_EDITOR && UNITY_SWITCH
        const bool k_HasNativeQuadSupport = true;
#else
        const bool k_HasNativeQuadSupport = false;
#endif

#if !UNITY_EDITOR && UNITY_SWITCH
        const int k_ThreadGroupOptimalSize = 32;
#else
        const int k_ThreadGroupOptimalSize = 64;
#endif

        int m_MaxDirectionalLightsOnScreen;
        int m_MaxPunctualLightsOnScreen;
        int m_MaxAreaLightsOnScreen;
        int m_MaxDecalsOnScreen;
        int m_MaxLightsOnScreen;
        int m_MaxEnvLightsOnScreen;
        int m_MaxPlanarReflectionOnScreen;

        internal class LightLoopTextureCaches
        {
            // Structure for cookies used by directional and spotlights
            public LightCookieManager lightCookieManager { get; private set; }
            public ReflectionProbeCache reflectionProbeCache { get; private set; }
            public PlanarReflectionProbeCache reflectionPlanarProbeCache { get; private set; }
            public List<Matrix4x4> env2DCaptureVP { get; private set; }
            public List<Vector4> env2DCaptureForward { get; private set; }
            public List<Vector4> env2DAtlasScaleOffset { get; private set; } = new List<Vector4>();

            public void Initialize(HDRenderPipelineAsset hdrpAsset, HDRenderPipelineRuntimeResources defaultResources, IBLFilterBSDF[] iBLFilterBSDFArray)
            {
                var lightLoopSettings = hdrpAsset.currentPlatformRenderPipelineSettings.lightLoopSettings;

                lightCookieManager = new LightCookieManager(hdrpAsset, k_MaxCacheSize);

                env2DCaptureVP = new List<Matrix4x4>();
                env2DCaptureForward = new List<Vector4>();
                for (int i = 0, c = Mathf.Max(1, lightLoopSettings.maxPlanarReflectionOnScreen); i < c; ++i)
                {
                    env2DCaptureVP.Add(Matrix4x4.identity);
                    env2DCaptureForward.Add(Vector4.zero);
                    env2DAtlasScaleOffset.Add(Vector4.zero);
                }

                // For regular reflection probes, we need to convolve with all the BSDF functions
                GraphicsFormat probeCacheFormat = lightLoopSettings.reflectionProbeFormat == ReflectionAndPlanarProbeFormat.R11G11B10 ?
                    GraphicsFormat.B10G11R11_UFloatPack32 : GraphicsFormat.R16G16B16A16_SFloat;

                // BC6H requires CPP feature not yet available
                //if (lightLoopSettings.reflectionCacheCompressed)
                //{
                //    probeCacheFormat = GraphicsFormat.RGB_BC6H_SFloat;
                //}

                int reflectionCubeSize = lightLoopSettings.reflectionProbeCacheSize;
                int reflectionCubeResolution = (int)lightLoopSettings.reflectionCubemapSize;
                if (ReflectionProbeCache.GetApproxCacheSizeInByte(reflectionCubeSize, reflectionCubeResolution, iBLFilterBSDFArray.Length) > k_MaxCacheSize)
                    reflectionCubeSize = ReflectionProbeCache.GetMaxCacheSizeForWeightInByte(k_MaxCacheSize, reflectionCubeResolution, iBLFilterBSDFArray.Length);
                reflectionProbeCache = new ReflectionProbeCache(defaultResources, iBLFilterBSDFArray, reflectionCubeSize, reflectionCubeResolution, probeCacheFormat, true);

                // For planar reflection we only convolve with the GGX filter, otherwise it would be too expensive
                GraphicsFormat planarProbeCacheFormat = (GraphicsFormat)hdrpAsset.currentPlatformRenderPipelineSettings.lightLoopSettings.reflectionProbeFormat;
                int reflectionPlanarResolution = (int)lightLoopSettings.planarReflectionAtlasSize;
                reflectionPlanarProbeCache = new PlanarReflectionProbeCache(defaultResources, (IBLFilterGGX)iBLFilterBSDFArray[0], reflectionPlanarResolution, planarProbeCacheFormat, true);
            }

            public void Cleanup()
            {
                reflectionProbeCache.Release();
                reflectionPlanarProbeCache.Release();
                lightCookieManager.Release();
            }

            public void NewFrame()
            {
                lightCookieManager.NewFrame();
                reflectionProbeCache.NewFrame();
                reflectionPlanarProbeCache.NewFrame();
            }
        }

        internal class LightLoopLightData
        {
            public ComputeBuffer directionalLightData { get; private set; }
            public ComputeBuffer lightData { get; private set; }
            public ComputeBuffer envLightData { get; private set; }
            public ComputeBuffer decalData { get; private set; }

            public void Initialize(int directionalCount, int punctualCount, int areaLightCount, int envLightCount, int decalCount)
            {
                directionalLightData = new ComputeBuffer(directionalCount, System.Runtime.InteropServices.Marshal.SizeOf(typeof(DirectionalLightData)));
                lightData = new ComputeBuffer(punctualCount + areaLightCount, System.Runtime.InteropServices.Marshal.SizeOf(typeof(LightData)));
                envLightData = new ComputeBuffer(envLightCount, System.Runtime.InteropServices.Marshal.SizeOf(typeof(EnvLightData)));
                decalData = new ComputeBuffer(decalCount, System.Runtime.InteropServices.Marshal.SizeOf(typeof(DecalData)));
            }

            public void Cleanup()
            {
                CoreUtils.SafeRelease(directionalLightData);
                CoreUtils.SafeRelease(lightData);
                CoreUtils.SafeRelease(envLightData);
                CoreUtils.SafeRelease(decalData);
            }
        }

        // TODO RENDERGRAPH: When we remove the old path, we need to remove/refactor this class
        // With render graph it's only useful for 3 buffers and a boolean value.
        class TileAndClusterData
        {
            // Internal to light list building
            public ComputeBuffer lightVolumeDataBuffer { get; private set; }
            public ComputeBuffer convexBoundsBuffer { get; private set; }

            public bool listsAreClear = false;

            public bool clusterNeedsDepth { get; private set; }
            public bool hasTileBuffers { get; private set; }
            public int maxLightCount { get; private set; }

            public void Initialize(bool allocateTileBuffers, bool clusterNeedsDepth, int maxLightCount)
            {
                hasTileBuffers = allocateTileBuffers;
                this.clusterNeedsDepth = clusterNeedsDepth;
                this.maxLightCount = maxLightCount;
            }

            public void AllocateResolutionDependentBuffers(HDCamera hdCamera, int width, int height, int viewCount, int maxLightOnScreen)
            {
                convexBoundsBuffer = new ComputeBuffer(viewCount * maxLightOnScreen, System.Runtime.InteropServices.Marshal.SizeOf(typeof(SFiniteLightBound)));
                lightVolumeDataBuffer = new ComputeBuffer(viewCount * maxLightOnScreen, System.Runtime.InteropServices.Marshal.SizeOf(typeof(LightVolumeData)));

                // Make sure to invalidate the content of the buffers
                listsAreClear = false;
            }

            public void ReleaseResolutionDependentBuffers()
            {
                CoreUtils.SafeRelease(convexBoundsBuffer);
                CoreUtils.SafeRelease(lightVolumeDataBuffer);
                convexBoundsBuffer = null;
                lightVolumeDataBuffer = null;
            }

            public void Cleanup()
            {
                ReleaseResolutionDependentBuffers();
            }
        }

        // TODO: Remove the internal
        internal LightLoopTextureCaches m_TextureCaches = new LightLoopTextureCaches();
        // TODO: Remove the internal
        internal LightLoopLightData m_LightLoopLightData = new LightLoopLightData();
        TileAndClusterData m_TileAndClusterData = new TileAndClusterData();

        // This control if we use cascade borders for directional light by default
        static internal readonly bool s_UseCascadeBorders = true;

        // Keep sorting array around to avoid garbage
        uint[] m_SortKeys = null;
        DynamicArray<ProcessedProbeData> m_ProcessedReflectionProbeData = new DynamicArray<ProcessedProbeData>();
        DynamicArray<ProcessedProbeData> m_ProcessedPlanarProbeData = new DynamicArray<ProcessedProbeData>();

        void UpdateSortKeysArray(int count)
        {
            if (m_SortKeys == null || count > m_SortKeys.Length)
            {
                m_SortKeys = new uint[count];
            }
        }

        static readonly Matrix4x4 s_FlipMatrixLHSRHS = Matrix4x4.Scale(new Vector3(1, 1, -1));

        internal static Matrix4x4 GetWorldToViewMatrix(HDCamera hdCamera, int viewIndex)
        {
            var viewMatrix = (hdCamera.xr.enabled ? hdCamera.xr.GetViewMatrix(viewIndex) : hdCamera.camera.worldToCameraMatrix);

            // camera.worldToCameraMatrix is RHS and Unity's transforms are LHS, we need to flip it to work with transforms.
            // Note that this is equivalent to s_FlipMatrixLHSRHS * viewMatrix, but faster given that it doesn't need full matrix multiply
            // However if for some reason s_FlipMatrixLHSRHS changes from Matrix4x4.Scale(new Vector3(1, 1, -1)), this need to change as well.
            viewMatrix.m20 *= -1;
            viewMatrix.m21 *= -1;
            viewMatrix.m22 *= -1;
            viewMatrix.m23 *= -1;

            return viewMatrix;
        }

        // Matrix used for LightList building, keep them around to avoid GC
        Matrix4x4[] m_LightListProjMatrices = new Matrix4x4[ShaderConfig.s_XrMaxViews];

        internal class LightList
        {
            public List<EnvLightData> envLights;
            public void Clear()
            {
                envLights.Clear();
            }

            public void Allocate()
            {
                envLights = new List<EnvLightData>();
            }
        }

        internal LightList m_lightList;
        internal HDProcessedVisibleLightsBuilder m_ProcessedLightsBuilder;
        internal HDGpuLightsBuilder m_GpuLightsBuilder;

        internal HDGpuLightsBuilder gpuLightList => m_GpuLightsBuilder;

        int m_TotalLightCount = 0;
        int m_LocalVolumetricFogCount = 0;
        bool m_EnableBakeShadowMask = false; // Track if any light require shadow mask. In this case we will need to enable the keyword shadow mask

        ComputeShader buildScreenAABBShader { get { return defaultResources.shaders.buildScreenAABBCS; } }
        ComputeShader buildPerTileLightListShader { get { return defaultResources.shaders.buildPerTileLightListCS; } }
        ComputeShader buildPerBigTileLightListShader { get { return defaultResources.shaders.buildPerBigTileLightListCS; } }
        ComputeShader buildPerVoxelLightListShader { get { return defaultResources.shaders.buildPerVoxelLightListCS; } }
        ComputeShader clearClusterAtomicIndexShader { get { return defaultResources.shaders.lightListClusterClearAtomicIndexCS; } }
        ComputeShader buildMaterialFlagsShader { get { return defaultResources.shaders.buildMaterialFlagsCS; } }
        ComputeShader buildDispatchIndirectShader { get { return defaultResources.shaders.buildDispatchIndirectCS; } }
        ComputeShader clearDispatchIndirectShader { get { return defaultResources.shaders.clearDispatchIndirectCS; } }
        ComputeShader deferredComputeShader { get { return defaultResources.shaders.deferredCS; } }
        ComputeShader contactShadowComputeShader { get { return defaultResources.shaders.contactShadowCS; } }
        Shader screenSpaceShadowsShader { get { return defaultResources.shaders.screenSpaceShadowPS; } }

        Shader deferredTilePixelShader { get { return defaultResources.shaders.deferredTilePS; } }

        ShaderVariablesLightList m_ShaderVariablesLightListCB = new ShaderVariablesLightList();

        enum ClusterPrepassSource : int
        {
            None = 0,
            BigTile = 1,
            Count = 2,
        }

        enum ClusterDepthSource : int
        {
            NoDepth = 0,
            Depth = 1,
            MSAA_Depth = 2,
            Count = 3,
        }

        static string[,] s_ClusterKernelNames = new string[(int)ClusterPrepassSource.Count, (int)ClusterDepthSource.Count]
        {
            { "TileLightListGen_NoDepthRT", "TileLightListGen_DepthRT", "TileLightListGen_DepthRT_MSAA" },
            { "TileLightListGen_NoDepthRT_SrcBigTile", "TileLightListGen_DepthRT_SrcBigTile", "TileLightListGen_DepthRT_MSAA_SrcBigTile" }
        };
        static string[,] s_ClusterObliqueKernelNames = new string[(int)ClusterPrepassSource.Count, (int)ClusterDepthSource.Count]
        {
            { "TileLightListGen_NoDepthRT", "TileLightListGen_DepthRT_Oblique", "TileLightListGen_DepthRT_MSAA_Oblique" },
            { "TileLightListGen_NoDepthRT_SrcBigTile", "TileLightListGen_DepthRT_SrcBigTile_Oblique", "TileLightListGen_DepthRT_MSAA_SrcBigTile_Oblique" }
        };

        static int s_GenListPerTileKernel;
        static int[,] s_ClusterKernels = new int[(int)ClusterPrepassSource.Count, (int)ClusterDepthSource.Count];
        static int[,] s_ClusterObliqueKernels = new int[(int)ClusterPrepassSource.Count, (int)ClusterDepthSource.Count];
        static int s_ClearVoxelAtomicKernel;
        static int s_ClearDispatchIndirectKernel;
        static int s_BuildIndirectKernel;
        static int s_ClearDrawProceduralIndirectKernel;
        static int s_BuildMaterialFlagsWriteKernel;
        static int s_BuildMaterialFlagsOrKernel;

        static int s_shadeOpaqueDirectFptlKernel;
        static int s_shadeOpaqueDirectFptlDebugDisplayKernel;
        static int s_shadeOpaqueDirectShadowMaskFptlKernel;
        static int s_shadeOpaqueDirectShadowMaskFptlDebugDisplayKernel;

        static int[] s_shadeOpaqueIndirectFptlKernels = new int[LightDefinitions.s_NumFeatureVariants];

        static int s_deferredContactShadowKernel;

        static int s_GenListPerBigTileKernel;

        const bool k_UseDepthBuffer = true;      // only has an impact when EnableClustered is true (requires a depth-prepass)

#if !UNITY_EDITOR && UNITY_SWITCH
        const int k_Log2NumClusters = 5;     // accepted range is from 0 to 5 (NR_THREADS is set to 32). NumClusters is 1<<g_iLog2NumClusters
#else
        const int k_Log2NumClusters = 6;     // accepted range is from 0 to 6 (NR_THREADS is set to 64). NumClusters is 1<<g_iLog2NumClusters
#endif
        const float k_ClustLogBase = 1.02f;     // each slice 2% bigger than the previous
        float m_ClusterScale;

        static DebugLightVolumes s_lightVolumes = null;


        static Material s_DeferredTileRegularLightingMat;   // stencil-test set to touch regular pixels only
        static Material s_DeferredTileSplitLightingMat;     // stencil-test set to touch split-lighting pixels only
        static Material s_DeferredTileMat;                  // fallback when regular and split-lighting pixels must be touch
        static String[] s_variantNames = new String[LightDefinitions.s_NumFeatureVariants];

        ContactShadows m_ContactShadows = null;
        bool m_EnableContactShadow = false;

        IndirectLightingController m_indirectLightingController = null;

        // Following is an array of material of size eight for all combination of keyword: OUTPUT_SPLIT_LIGHTING - LIGHTLOOP_DISABLE_TILE_AND_CLUSTER - SHADOWS_SHADOWMASK - USE_FPTL_LIGHTLIST/USE_CLUSTERED_LIGHTLIST - DEBUG_DISPLAY
        Material[] m_deferredLightingMaterial;

        HashSet<HDAdditionalLightData> m_ScreenSpaceShadowsUnion = new HashSet<HDAdditionalLightData>();

        // Directional light
        Light m_CurrentSunLight;
        int m_CurrentShadowSortedSunLightIndex = -1;
        HDAdditionalLightData m_CurrentSunLightAdditionalLightData;
        HDProcessedVisibleLightsBuilder.ShadowMapFlags m_CurrentSunShadowMapFlags = HDProcessedVisibleLightsBuilder.ShadowMapFlags.None;
        DirectionalLightData m_CurrentSunLightDirectionalLightData;

        /// <summary>
        /// Main directional Light for the HD Render Pipeline.
        /// </summary>
        /// <returns>The main directional Light.</returns>
        public Light GetMainLight() { return m_CurrentSunLight; }

        // Screen space shadow data
        internal struct ScreenSpaceShadowData
        {
            public HDAdditionalLightData additionalLightData;
            public int lightDataIndex;
            public bool valid;
        }

        int m_ScreenSpaceShadowIndex = 0;
        int m_ScreenSpaceShadowChannelSlot = 0;
        ScreenSpaceShadowData[] m_CurrentScreenSpaceShadowData;

        // Contact shadow index reseted at the beginning of each frame, used to generate the contact shadow mask
        int m_ContactShadowIndex;

        // shadow related stuff
        HDShadowManager m_ShadowManager;
        HDShadowInitParameters m_ShadowInitParameters;

        // Used to shadow shadow maps with use selection enabled in the debug menu
        int m_DebugSelectedLightShadowIndex;
        int m_DebugSelectedLightShadowCount;

        // Data needed for the PrepareGPULightdata
        List<Matrix4x4> m_WorldToViewMatrices = new List<Matrix4x4>(ShaderConfig.s_XrMaxViews);

        bool HasLightToCull()
        {
            return m_TotalLightCount > 0;
        }

        static int GetNumTileBigTileX(HDCamera hdCamera)
        {
            return HDUtils.DivRoundUp((int)hdCamera.screenSize.x, LightDefinitions.s_TileSizeBigTile);
        }

        static int GetNumTileBigTileY(HDCamera hdCamera)
        {
            return HDUtils.DivRoundUp((int)hdCamera.screenSize.y, LightDefinitions.s_TileSizeBigTile);
        }

        static int GetNumTileFtplX(HDCamera hdCamera)
        {
            return HDUtils.DivRoundUp((int)hdCamera.screenSize.x, LightDefinitions.s_TileSizeFptl);
        }

        static int GetNumTileFtplY(HDCamera hdCamera)
        {
            return HDUtils.DivRoundUp((int)hdCamera.screenSize.y, LightDefinitions.s_TileSizeFptl);
        }

        static int GetNumTileClusteredX(HDCamera hdCamera)
        {
            return HDUtils.DivRoundUp((int)hdCamera.screenSize.x, LightDefinitions.s_TileSizeClustered);
        }

        static int GetNumTileClusteredY(HDCamera hdCamera)
        {
            return HDUtils.DivRoundUp((int)hdCamera.screenSize.y, LightDefinitions.s_TileSizeClustered);
        }

        void InitShadowSystem(HDRenderPipelineAsset hdAsset, HDRenderPipelineRuntimeResources defaultResources)
        {
            m_ShadowInitParameters = hdAsset.currentPlatformRenderPipelineSettings.hdShadowInitParams;
            m_ShadowManager = new HDShadowManager();
            m_ShadowManager.InitShadowManager(
                defaultResources,
                m_ShadowInitParameters,
                m_RenderGraph,
                defaultResources.shaders.shadowClearPS
            );
        }

        void DeinitShadowSystem()
        {
            if (m_ShadowManager != null)
            {
                m_ShadowManager.Cleanup(m_RenderGraph);
                m_ShadowManager = null;
            }
        }

        static bool GetFeatureVariantsEnabled(FrameSettings frameSettings) =>
            frameSettings.litShaderMode == LitShaderMode.Deferred
            && frameSettings.IsEnabled(FrameSettingsField.DeferredTile)
            && (frameSettings.IsEnabled(FrameSettingsField.ComputeLightVariants) || frameSettings.IsEnabled(FrameSettingsField.ComputeMaterialVariants));

        int GetDeferredLightingMaterialIndex(int outputSplitLighting, int shadowMask, int debugDisplay)
        {
            return (outputSplitLighting) | (shadowMask << 1) | (debugDisplay << 2);
        }

        Material GetDeferredLightingMaterial(bool outputSplitLighting, bool shadowMask, bool debugDisplayEnabled)
        {
            int index = GetDeferredLightingMaterialIndex(outputSplitLighting ? 1 : 0,
                shadowMask ? 1 : 0,
                debugDisplayEnabled ? 1 : 0);

            return m_deferredLightingMaterial[index];
        }

        void InitializeLightLoop(IBLFilterBSDF[] iBLFilterBSDFArray)
        {
            var lightLoopSettings = asset.currentPlatformRenderPipelineSettings.lightLoopSettings;

            m_lightList = new LightList();
            m_lightList.Allocate();

            m_ProcessedLightsBuilder = new HDProcessedVisibleLightsBuilder();
            m_GpuLightsBuilder = new HDGpuLightsBuilder();

            m_MaxDirectionalLightsOnScreen = lightLoopSettings.maxDirectionalLightsOnScreen;
            m_MaxPunctualLightsOnScreen = lightLoopSettings.maxPunctualLightsOnScreen;
            m_MaxAreaLightsOnScreen = lightLoopSettings.maxAreaLightsOnScreen;
            m_MaxDecalsOnScreen = lightLoopSettings.maxDecalsOnScreen;
            m_MaxEnvLightsOnScreen = lightLoopSettings.maxEnvLightsOnScreen;
            m_MaxLightsOnScreen = m_MaxDirectionalLightsOnScreen + m_MaxPunctualLightsOnScreen + m_MaxAreaLightsOnScreen + m_MaxEnvLightsOnScreen;
            m_MaxPlanarReflectionOnScreen = lightLoopSettings.maxPlanarReflectionOnScreen;

            // Cluster
            {
                s_ClearVoxelAtomicKernel = clearClusterAtomicIndexShader.FindKernel("ClearAtomic");

                for (int i = 0; i < (int)ClusterPrepassSource.Count; ++i)
                {
                    for (int j = 0; j < (int)ClusterDepthSource.Count; ++j)
                    {
                        s_ClusterKernels[i, j] = buildPerVoxelLightListShader.FindKernel(s_ClusterKernelNames[i, j]);
                        s_ClusterObliqueKernels[i, j] = buildPerVoxelLightListShader.FindKernel(s_ClusterObliqueKernelNames[i, j]);
                    }
                }
            }

            s_GenListPerTileKernel = buildPerTileLightListShader.FindKernel("TileLightListGen");

            s_GenListPerBigTileKernel = buildPerBigTileLightListShader.FindKernel("BigTileLightListGen");

            s_BuildIndirectKernel = buildDispatchIndirectShader.FindKernel("BuildIndirect");
            s_ClearDispatchIndirectKernel = clearDispatchIndirectShader.FindKernel("ClearDispatchIndirect");

            s_ClearDrawProceduralIndirectKernel = clearDispatchIndirectShader.FindKernel("ClearDrawProceduralIndirect");

            s_BuildMaterialFlagsWriteKernel = buildMaterialFlagsShader.FindKernel("MaterialFlagsGen");

            s_shadeOpaqueDirectFptlKernel = deferredComputeShader.FindKernel("Deferred_Direct_Fptl");
            s_shadeOpaqueDirectFptlDebugDisplayKernel = deferredComputeShader.FindKernel("Deferred_Direct_Fptl_DebugDisplay");

            s_deferredContactShadowKernel = contactShadowComputeShader.FindKernel("DeferredContactShadow");

            for (int variant = 0; variant < LightDefinitions.s_NumFeatureVariants; variant++)
            {
                s_shadeOpaqueIndirectFptlKernels[variant] = deferredComputeShader.FindKernel("Deferred_Indirect_Fptl_Variant" + variant);
            }

            m_TextureCaches.Initialize(asset, defaultResources, iBLFilterBSDFArray);

            // All the allocation of the compute buffers need to happened after the kernel finding in order to avoid the leak loop when a shader does not compile or is not available
            m_LightLoopLightData.Initialize(m_MaxDirectionalLightsOnScreen, m_MaxPunctualLightsOnScreen, m_MaxAreaLightsOnScreen, m_MaxEnvLightsOnScreen, m_MaxDecalsOnScreen);

            m_TileAndClusterData.Initialize(allocateTileBuffers: true, clusterNeedsDepth: k_UseDepthBuffer, maxLightCount: m_MaxLightsOnScreen);

            // OUTPUT_SPLIT_LIGHTING - SHADOWS_SHADOWMASK - DEBUG_DISPLAY
            m_deferredLightingMaterial = new Material[8];
            int stencilMask = (int)StencilUsage.RequiresDeferredLighting | (int)StencilUsage.SubsurfaceScattering;

            for (int outputSplitLighting = 0; outputSplitLighting < 2; ++outputSplitLighting)
            {
                for (int shadowMask = 0; shadowMask < 2; ++shadowMask)
                {
                    for (int debugDisplay = 0; debugDisplay < 2; ++debugDisplay)
                    {
                        int index = GetDeferredLightingMaterialIndex(outputSplitLighting, shadowMask, debugDisplay);

                        m_deferredLightingMaterial[index] = CoreUtils.CreateEngineMaterial(defaultResources.shaders.deferredPS);
                        m_deferredLightingMaterial[index].name = string.Format("{0}_{1}", defaultResources.shaders.deferredPS.name, index);
                        CoreUtils.SetKeyword(m_deferredLightingMaterial[index], "OUTPUT_SPLIT_LIGHTING", outputSplitLighting == 1);
                        CoreUtils.SetKeyword(m_deferredLightingMaterial[index], "SHADOWS_SHADOWMASK", shadowMask == 1);
                        CoreUtils.SetKeyword(m_deferredLightingMaterial[index], "DEBUG_DISPLAY", debugDisplay == 1);

                        int stencilRef = (int)StencilUsage.RequiresDeferredLighting;

                        if (outputSplitLighting == 1)
                        {
                            stencilRef |= (int)StencilUsage.SubsurfaceScattering;
                        }

                        m_deferredLightingMaterial[index].SetInt(HDShaderIDs._StencilMask, stencilMask);
                        m_deferredLightingMaterial[index].SetInt(HDShaderIDs._StencilRef, stencilRef);
                        m_deferredLightingMaterial[index].SetInt(HDShaderIDs._StencilCmp, (int)CompareFunction.Equal);
                    }
                }
            }

            // Stencil set to only touch "regular lighting" pixels.
            s_DeferredTileRegularLightingMat = CoreUtils.CreateEngineMaterial(deferredTilePixelShader);
            s_DeferredTileRegularLightingMat.SetInt(HDShaderIDs._StencilMask, (int)StencilUsage.RequiresDeferredLighting | (int)StencilUsage.SubsurfaceScattering);
            s_DeferredTileRegularLightingMat.SetInt(HDShaderIDs._StencilRef, (int)StencilUsage.RequiresDeferredLighting);
            s_DeferredTileRegularLightingMat.SetInt(HDShaderIDs._StencilCmp, (int)CompareFunction.Equal);

            // Stencil set to only touch "split-lighting" pixels.
            s_DeferredTileSplitLightingMat = CoreUtils.CreateEngineMaterial(deferredTilePixelShader);
            s_DeferredTileSplitLightingMat.SetInt(HDShaderIDs._StencilMask, (int)StencilUsage.SubsurfaceScattering);
            s_DeferredTileSplitLightingMat.SetInt(HDShaderIDs._StencilRef, (int)StencilUsage.SubsurfaceScattering);
            s_DeferredTileSplitLightingMat.SetInt(HDShaderIDs._StencilCmp, (int)CompareFunction.Equal);

            // Stencil set to touch all pixels excepted background/sky.
            s_DeferredTileMat = CoreUtils.CreateEngineMaterial(deferredTilePixelShader);
            s_DeferredTileMat.SetInt(HDShaderIDs._StencilMask, (int)StencilUsage.RequiresDeferredLighting);
            s_DeferredTileMat.SetInt(HDShaderIDs._StencilRef, (int)StencilUsage.Clear);
            s_DeferredTileMat.SetInt(HDShaderIDs._StencilCmp, (int)CompareFunction.NotEqual);

            for (int i = 0; i < LightDefinitions.s_NumFeatureVariants; ++i)
                s_variantNames[i] = "VARIANT" + i;

            // Setup shadow algorithms
            var shadowParams = asset.currentPlatformRenderPipelineSettings.hdShadowInitParams;
            var shadowKeywords = new[] { "SHADOW_LOW", "SHADOW_MEDIUM", "SHADOW_HIGH", "SHADOW_VERY_HIGH" };
            foreach (var p in shadowKeywords)
                Shader.DisableKeyword(p);
            Shader.EnableKeyword(shadowKeywords[(int)shadowParams.shadowFilteringQuality]);

            // Setup screen space shadow map usage.
            // Screen space shadow map are currently only used with Raytracing and are a global keyword.
            // either we support it and then use the variant that allow to enable/disable them, or we don't
            // and use the variant that have them disabled.
            // So this mean that even if we disable screen space shadow in frame settings, the version
            // of the shader for the variant SCREEN_SPACE_SHADOWS is used, but a dynamic branch disable it.
            if (shadowParams.supportScreenSpaceShadows)
            {
                Shader.EnableKeyword("SCREEN_SPACE_SHADOWS_ON");
                Shader.DisableKeyword("SCREEN_SPACE_SHADOWS_OFF");
            }
            else
            {
                Shader.DisableKeyword("SCREEN_SPACE_SHADOWS_ON");
                Shader.EnableKeyword("SCREEN_SPACE_SHADOWS_OFF");
            }

            InitShadowSystem(asset, defaultResources);

            m_GpuLightsBuilder.Initialize(m_Asset, m_ShadowManager, m_TextureCaches);

            s_lightVolumes = new DebugLightVolumes();
            s_lightVolumes.InitData(defaultResources);

            // Screen space shadow
            int numMaxShadows = Math.Max(m_Asset.currentPlatformRenderPipelineSettings.hdShadowInitParams.maxScreenSpaceShadowSlots, 1);
            m_CurrentScreenSpaceShadowData = new ScreenSpaceShadowData[numMaxShadows];

            // Surface gradient decal blending
            if (asset.currentPlatformRenderPipelineSettings.supportSurfaceGradient)
                Shader.EnableKeyword("DECAL_SURFACE_GRADIENT");
            else
                Shader.DisableKeyword("DECAL_SURFACE_GRADIENT");
        }

        void CleanupLightLoop()
        {
            s_lightVolumes.ReleaseData();

            DeinitShadowSystem();

            m_TextureCaches.Cleanup();
            m_LightLoopLightData.Cleanup();
            m_TileAndClusterData.Cleanup();

            LightLoopReleaseResolutionDependentBuffers();

            for (int outputSplitLighting = 0; outputSplitLighting < 2; ++outputSplitLighting)
            {
                for (int shadowMask = 0; shadowMask < 2; ++shadowMask)
                {
                    for (int debugDisplay = 0; debugDisplay < 2; ++debugDisplay)
                    {
                        int index = GetDeferredLightingMaterialIndex(outputSplitLighting, shadowMask, debugDisplay);
                        CoreUtils.Destroy(m_deferredLightingMaterial[index]);
                    }
                }
            }

            CoreUtils.Destroy(s_DeferredTileRegularLightingMat);
            CoreUtils.Destroy(s_DeferredTileSplitLightingMat);
            CoreUtils.Destroy(s_DeferredTileMat);

            m_ProcessedLightsBuilder.Cleanup();
            m_GpuLightsBuilder.Cleanup();
        }

        void LightLoopNewRender()
        {
            m_ScreenSpaceShadowsUnion.Clear();
        }

        void LightLoopNewFrame(CommandBuffer cmd, HDCamera hdCamera)
        {
            var frameSettings = hdCamera.frameSettings;

            m_ContactShadows = hdCamera.volumeStack.GetComponent<ContactShadows>();
            m_EnableContactShadow = frameSettings.IsEnabled(FrameSettingsField.ContactShadows) && m_ContactShadows.enable.value && m_ContactShadows.length.value > 0;
            m_indirectLightingController = hdCamera.volumeStack.GetComponent<IndirectLightingController>();

            m_ContactShadowIndex = 0;

            m_TextureCaches.NewFrame();

            m_WorldToViewMatrices.Clear();
            int viewCount = hdCamera.viewCount;
            for (int viewIndex = 0; viewIndex < viewCount; ++viewIndex)
            {
                m_WorldToViewMatrices.Add(GetWorldToViewMatrix(hdCamera, viewIndex));
            }

            // Clear the cookie atlas if needed at the beginning of the frame.
            if (m_DebugDisplaySettings.data.lightingDebugSettings.clearCookieAtlas)
            {
                m_TextureCaches.lightCookieManager.ResetAllocator();
                m_TextureCaches.lightCookieManager.ClearAtlasTexture(cmd);
            }

            bool apvIsEnabled = IsAPVEnabled();
            ProbeReferenceVolume.instance.SetEnableStateFromSRP(apvIsEnabled);
            // We need to verify and flush any pending asset loading for probe volume.
            if (apvIsEnabled)
            {
                if (hdCamera.frameSettings.IsEnabled(FrameSettingsField.ProbeVolume))
                {
                    if (hdCamera.camera.cameraType != CameraType.Reflection &&
                        hdCamera.camera.cameraType != CameraType.Preview)
                    {
                        ProbeReferenceVolume.instance.SortPendingCells(hdCamera.camera.transform.position);
                    }
                    ProbeReferenceVolume.instance.PerformPendingOperations();
                }
            }
        }

        static int NumLightIndicesPerClusteredTile()
        {
            return 32 * (1 << k_Log2NumClusters);       // total footprint for all layers of the tile (measured in light index entries)
        }

        void LightLoopAllocResolutionDependentBuffers(HDCamera hdCamera, int width, int height)
        {
            m_TileAndClusterData.AllocateResolutionDependentBuffers(hdCamera, width, height, m_MaxViewCount, m_MaxLightsOnScreen);
        }

        void LightLoopReleaseResolutionDependentBuffers()
        {
            m_TileAndClusterData.ReleaseResolutionDependentBuffers();
        }

        internal static Matrix4x4 WorldToCamera(Camera camera)
        {
            // camera.worldToCameraMatrix is RHS and Unity's transforms are LHS
            // We need to flip it to work with transforms
            return s_FlipMatrixLHSRHS * camera.worldToCameraMatrix;
        }

        // For light culling system, we need non oblique projection matrices
        static Matrix4x4 CameraProjectionNonObliqueLHS(HDCamera camera)
        {
            // camera.projectionMatrix expect RHS data and Unity's transforms are LHS
            // We need to flip it to work with transforms
            return camera.nonObliqueProjMatrix * s_FlipMatrixLHSRHS;
        }

        internal static Vector3 GetLightColor(VisibleLight light)
        {
            return new Vector3(light.finalColor.r, light.finalColor.g, light.finalColor.b);
        }

        static float Saturate(float x)
        {
            return Mathf.Max(0, Mathf.Min(x, 1));
        }

        static float Rcp(float x)
        {
            return 1.0f / x;
        }

        static float Rsqrt(float x)
        {
            return Rcp(Mathf.Sqrt(x));
        }

        static float ComputeCosineOfHorizonAngle(float r, float R)
        {
            float sinHoriz = R * Rcp(r);
            return -Mathf.Sqrt(Saturate(1 - sinHoriz * sinHoriz));
        }

        static float ChapmanUpperApprox(float z, float cosTheta)
        {
            float c = cosTheta;
            float n = 0.761643f * ((1 + 2 * z) - (c * c * z));
            float d = c * z + Mathf.Sqrt(z * (1.47721f + 0.273828f * (c * c * z)));

            return 0.5f * c + (n * Rcp(d));
        }

        static float ChapmanHorizontal(float z)
        {
            float r = Rsqrt(z);
            float s = z * r; // sqrt(z)

            return 0.626657f * (r + 2 * s);
        }

        static Vector3 ComputeAtmosphericOpticalDepth(
            float airScaleHeight, float aerosolScaleHeight, in Vector3 airExtinctionCoefficient, float aerosolExtinctionCoefficient,
            float R, float r, float cosTheta, bool alwaysAboveHorizon = false)
        {
            Vector2 H = new Vector2(airScaleHeight, aerosolScaleHeight);
            Vector2 rcpH = new Vector2(Rcp(H.x), Rcp(H.y));

            Vector2 z = r * rcpH;
            Vector2 Z = R * rcpH;

            float cosHoriz = ComputeCosineOfHorizonAngle(r, R);
            float sinTheta = Mathf.Sqrt(Saturate(1 - cosTheta * cosTheta));

            Vector2 ch;
            ch.x = ChapmanUpperApprox(z.x, Mathf.Abs(cosTheta)) * Mathf.Exp(Z.x - z.x); // Rescaling adds 'exp'
            ch.y = ChapmanUpperApprox(z.y, Mathf.Abs(cosTheta)) * Mathf.Exp(Z.y - z.y); // Rescaling adds 'exp'

            if ((!alwaysAboveHorizon) && (cosTheta < cosHoriz)) // Below horizon, intersect sphere
            {
                float sinGamma = (r / R) * sinTheta;
                float cosGamma = Mathf.Sqrt(Saturate(1 - sinGamma * sinGamma));

                Vector2 ch_2;
                ch_2.x = ChapmanUpperApprox(Z.x, cosGamma); // No need to rescale
                ch_2.y = ChapmanUpperApprox(Z.y, cosGamma); // No need to rescale

                ch = ch_2 - ch;
            }
            else if (cosTheta < 0)   // Above horizon, lower hemisphere
            {
                // z_0 = n * r_0 = (n * r) * sin(theta) = z * sin(theta).
                // Ch(z, theta) = 2 * exp(z - z_0) * Ch(z_0, Pi/2) - Ch(z, Pi - theta).
                Vector2 z_0 = z * sinTheta;
                Vector2 b = new Vector2(Mathf.Exp(Z.x - z_0.x), Mathf.Exp(Z.x - z_0.x)); // Rescaling cancels out 'z' and adds 'Z'
                Vector2 a;
                a.x = 2 * ChapmanHorizontal(z_0.x);
                a.y = 2 * ChapmanHorizontal(z_0.y);
                Vector2 ch_2 = a * b;

                ch = ch_2 - ch;
            }

            Vector2 optDepth = ch * H;

            Vector3 airExtinction = airExtinctionCoefficient;
            float aerosolExtinction = aerosolExtinctionCoefficient;

            return new Vector3(optDepth.x * airExtinction.x + optDepth.y * aerosolExtinction,
                optDepth.x * airExtinction.y + optDepth.y * aerosolExtinction,
                optDepth.x * airExtinction.z + optDepth.y * aerosolExtinction);
        }

        // Computes transmittance along the light path segment.
        internal static Vector3 EvaluateAtmosphericAttenuation(
            float airScaleHeight, float aerosolScaleHeight, in Vector3 airExtinctionCoefficient, float aerosolExtinctionCoefficient,
            in Vector3 C, float R, in Vector3 L, in Vector3 X)
        {
            float r = Vector3.Distance(X, C);
            float cosHoriz = ComputeCosineOfHorizonAngle(r, R);
            float cosTheta = Vector3.Dot(X - C, L) * Rcp(r);

            if (cosTheta > cosHoriz) // Above horizon
            {
                Vector3 oDepth = ComputeAtmosphericOpticalDepth(
                    airScaleHeight, aerosolScaleHeight, airExtinctionCoefficient, aerosolExtinctionCoefficient,
                    R, r, cosTheta, true);

                Vector3 transm;

                transm.x = Mathf.Exp(-oDepth.x);
                transm.y = Mathf.Exp(-oDepth.y);
                transm.z = Mathf.Exp(-oDepth.z);

                return transm;
            }
            else
            {
                return Vector3.zero;
            }
        }

        static Vector3 EvaluateAtmosphericAttenuation(PhysicallyBasedSky skySettings, Vector3 L, Vector3 X)
        {
<<<<<<< HEAD
            var processedData = m_ProcessedLightData[lightIndex];
            var additionalLightData = processedData.additionalLightData;
            var gpuLightType = processedData.gpuLightType;

            var lightData = new DirectionalLightData();

            lightData.lightLayers = hdCamera.frameSettings.IsEnabled(FrameSettingsField.LightLayers) ? additionalLightData.GetLightLayers() : uint.MaxValue;

            // Light direction for directional is opposite to the forward direction
            lightData.forward = light.GetForward();
            lightData.color = GetLightColor(light);

            // Caution: This is bad but if additionalData == HDUtils.s_DefaultHDAdditionalLightData it mean we are trying to promote legacy lights, which is the case for the preview for example, so we need to multiply by PI as legacy Unity do implicit divide by PI for direct intensity.
            // So we expect that all light with additionalData == HDUtils.s_DefaultHDAdditionalLightData are currently the one from the preview, light in scene MUST have additionalData
            lightData.color *= (HDUtils.s_DefaultHDAdditionalLightData == additionalLightData) ? Mathf.PI : 1.0f;

            lightData.lightDimmer = additionalLightData.lightDimmer;
            lightData.diffuseDimmer = additionalLightData.affectDiffuse ? additionalLightData.lightDimmer : 0;
            lightData.specularDimmer = additionalLightData.affectSpecular ? additionalLightData.lightDimmer * hdCamera.frameSettings.specularGlobalDimmer : 0;
            lightData.volumetricLightDimmer = additionalLightData.volumetricDimmer;

            lightData.shadowIndex = shadowIndex;
            lightData.screenSpaceShadowIndex = (int)LightDefinitions.s_InvalidScreenSpaceShadow;
            lightData.isRayTracedContactShadow = 0.0f;

            // fix up shadow information
            if (shadowIndex != -1)
            {
                if (additionalLightData.WillRenderScreenSpaceShadow())
                {
                    lightData.screenSpaceShadowIndex = screenSpaceShadowslot;
                    if (additionalLightData.colorShadow && additionalLightData.WillRenderRayTracedShadow())
                    {
                        screenSpaceShadowslot += 3;
                        lightData.screenSpaceShadowIndex |= (int)LightDefinitions.s_ScreenSpaceColorShadowFlag;
                    }
                    else
                    {
                        screenSpaceShadowslot++;
                    }

                    // Raise the ray tracing flag in case the light is ray traced
                    if (additionalLightData.WillRenderRayTracedShadow())
                        lightData.screenSpaceShadowIndex |= (int)LightDefinitions.s_RayTracedScreenSpaceShadowFlag;

                    screenSpaceShadowIndex++;
                    m_ScreenSpaceShadowsUnion.Add(additionalLightData);
                }
                m_CurrentSunLightAdditionalLightData = additionalLightData;
                m_CurrentSunLightDirectionalLightData = lightData;
                m_CurrentShadowSortedSunLightIndex = sortedIndex;
            }

            // Get correct light cookie in case it is overriden by a volume
            CookieParameters cookieParams = new CookieParameters()
            {
                texture = lightComponent?.cookie,
                size = new Vector2(additionalLightData.shapeWidth, additionalLightData.shapeHeight),
                position = light.GetPosition()
            };
            if (lightComponent == GetMainLight())
            {
                // If this is the current sun light and volumetric cloud shadows are enabled we need to render the shadows
                if (HasVolumetricCloudsShadows_IgnoreSun(hdCamera))
                    cookieParams = RenderVolumetricCloudsShadows(cmd, hdCamera);
                else if (m_SkyManager.TryGetCloudSettings(hdCamera, out var cloudSettings, out var cloudRenderer))
                {
                    if (cloudRenderer.GetSunLightCookieParameters(cloudSettings, ref cookieParams))
                    {
                        var builtinParams = new BuiltinSunCookieParameters
                        {
                            cloudSettings = cloudSettings,
                            sunLight = lightComponent,
                            hdCamera = hdCamera,
                            commandBuffer = cmd
                        };
                        cloudRenderer.RenderSunLightCookie(builtinParams);
                    }
                }
            }

            if (cookieParams.texture)
            {
                lightData.cookieMode = cookieParams.texture.wrapMode == TextureWrapMode.Repeat ? CookieMode.Repeat : CookieMode.Clamp;
                lightData.cookieScaleOffset = m_TextureCaches.lightCookieManager.Fetch2DCookie(cmd, cookieParams.texture);
            }
            else
            {
                lightData.cookieMode = CookieMode.None;
            }

            // Rescale for cookies and windowing.
            lightData.right = light.GetRight() * 2 / Mathf.Max(cookieParams.size.x, 0.001f);
            lightData.up = light.GetUp() * 2 / Mathf.Max(cookieParams.size.y, 0.001f);
            lightData.positionRWS = cookieParams.position;

            if (additionalLightData.surfaceTexture == null)
            {
                lightData.surfaceTextureScaleOffset = Vector4.zero;
            }
            else
            {
                lightData.surfaceTextureScaleOffset = m_TextureCaches.lightCookieManager.Fetch2DCookie(cmd, additionalLightData.surfaceTexture);
            }

            lightData.shadowDimmer = additionalLightData.shadowDimmer;
            lightData.volumetricShadowDimmer = additionalLightData.volumetricShadowDimmer;
            GetContactShadowMask(additionalLightData, HDAdditionalLightData.ScalableSettings.UseContactShadow(m_Asset), hdCamera, isRasterization: true, ref lightData.contactShadowMask, ref lightData.isRayTracedContactShadow);

            // We want to have a colored penumbra if the flag is on and the color is not gray
            bool penumbraTint = additionalLightData.penumbraTint && ((additionalLightData.shadowTint.r != additionalLightData.shadowTint.g) || (additionalLightData.shadowTint.g != additionalLightData.shadowTint.b));
            lightData.penumbraTint = penumbraTint ? 1.0f : 0.0f;
            if (penumbraTint)
                lightData.shadowTint = new Vector3(additionalLightData.shadowTint.r * additionalLightData.shadowTint.r, additionalLightData.shadowTint.g * additionalLightData.shadowTint.g, additionalLightData.shadowTint.b * additionalLightData.shadowTint.b);
            else
                lightData.shadowTint = new Vector3(additionalLightData.shadowTint.r, additionalLightData.shadowTint.g, additionalLightData.shadowTint.b);

            //Value of max smoothness is derived from AngularDiameter. Formula results from eyeballing. Angular diameter of 0 results in 1 and angular diameter of 80 results in 0.
            float maxSmoothness = Mathf.Clamp01(1.35f / (1.0f + Mathf.Pow(1.15f * (0.0315f * additionalLightData.angularDiameter + 0.4f), 2f)) - 0.11f);
            // Value of max smoothness is from artists point of view, need to convert from perceptual smoothness to roughness
            lightData.minRoughness = (1.0f - maxSmoothness) * (1.0f - maxSmoothness);

            lightData.shadowMaskSelector = Vector4.zero;

            if (processedData.isBakedShadowMask)
            {
                lightData.shadowMaskSelector[lightComponent.bakingOutput.occlusionMaskChannel] = 1.0f;
                lightData.nonLightMappedOnly = lightComponent.lightShadowCasterMode == LightShadowCasterMode.NonLightmappedOnly ? 1 : 0;
                // Get shadow info from the volume stack.
                var shadowSettings = hdCamera.volumeStack.GetComponent<HDShadowSettings>();
                float maxDistanceSq = shadowSettings.maxShadowDistance.value * shadowSettings.maxShadowDistance.value;
                float outBorderDistance = shadowSettings.cascadeShadowBorders[shadowSettings.cascadeShadowSplitCount.value - 1];
                if (outBorderDistance < 1e-4f)
                {
                    lightData.cascadesBorderFadeScaleBias = new Vector2(1e6f, -maxDistanceSq * 1e6f);
                }
                else
                {
                    outBorderDistance = 1.0f - outBorderDistance;
                    outBorderDistance *= outBorderDistance;
                    float distanceFadeNear = outBorderDistance * maxDistanceSq;
                    lightData.cascadesBorderFadeScaleBias.x = 1.0f / (maxDistanceSq - distanceFadeNear);
                    lightData.cascadesBorderFadeScaleBias.y = -distanceFadeNear / (maxDistanceSq - distanceFadeNear);
                }
            }
            else
            {
                // use -1 to say that we don't use shadow mask
                lightData.shadowMaskSelector.x = -1.0f;
                lightData.nonLightMappedOnly = 0;
            }

            bool interactsWithSky = isPhysicallyBasedSkyActive && additionalLightData.interactsWithSky;

            lightData.distanceFromCamera = -1; // Encode 'interactsWithSky'

            if (interactsWithSky)
            {
                lightData.distanceFromCamera = additionalLightData.distance;

                if (ShaderConfig.s_PrecomputedAtmosphericAttenuation != 0)
                {
                    var skySettings = hdCamera.volumeStack.GetComponent<PhysicallyBasedSky>();

                    // Ignores distance (at infinity).
                    Vector3 transm = EvaluateAtmosphericAttenuation(skySettings, -lightData.forward, hdCamera.camera.transform.position);
                    lightData.color.x *= transm.x;
                    lightData.color.y *= transm.y;
                    lightData.color.z *= transm.z;
                }
            }

            lightData.angularDiameter = additionalLightData.angularDiameter * Mathf.Deg2Rad;
            lightData.flareSize = Mathf.Max(additionalLightData.flareSize * Mathf.Deg2Rad, 5.960464478e-8f);
            lightData.flareFalloff = additionalLightData.flareFalloff;
            lightData.flareTint = (Vector3)(Vector4)additionalLightData.flareTint;
            lightData.surfaceTint = (Vector3)(Vector4)additionalLightData.surfaceTint;
=======
            Vector3 C = skySettings.GetPlanetCenterPosition(X); // X = camPosWS
            float R = skySettings.GetPlanetaryRadius();
            float airScaleHeight = skySettings.GetAirScaleHeight();
            float aerosolScaleHeight = skySettings.GetAerosolScaleHeight();
            Vector3 airExtinctionCoefficient = skySettings.GetAirExtinctionCoefficient();
            float aerosolExtinctionCoefficient = skySettings.GetAerosolExtinctionCoefficient();
>>>>>>> f8b369fa

            return EvaluateAtmosphericAttenuation(
                airScaleHeight, aerosolScaleHeight, airExtinctionCoefficient, aerosolExtinctionCoefficient,
                C, R, L, X);
        }

        // This function evaluates if there is currently enough screen space sahdow slots of a given light based on its light type
        bool EnoughScreenSpaceShadowSlots(GPULightType gpuLightType, int screenSpaceChannelSlot)
        {
            if (gpuLightType == GPULightType.Rectangle)
            {
                // Area lights require two shadow slots
                return (screenSpaceChannelSlot + 1) < m_Asset.currentPlatformRenderPipelineSettings.hdShadowInitParams.maxScreenSpaceShadowSlots;
            }
            else
            {
                return screenSpaceChannelSlot < m_Asset.currentPlatformRenderPipelineSettings.hdShadowInitParams.maxScreenSpaceShadowSlots;
            }
        }

        internal bool GetEnvLightData(CommandBuffer cmd, HDCamera hdCamera, in ProcessedProbeData processedProbe, ref EnvLightData envLightData)
        {
            // By default, rough reflections are enabled for both types of probes.
            envLightData.roughReflections = 1.0f;
            envLightData.distanceBasedRoughness = 0.0f;

            Camera camera = hdCamera.camera;
            HDProbe probe = processedProbe.hdProbe;

            // Skip the probe if the probe has never rendered (in realtime cases) or if texture is null
            if (!probe.HasValidRenderedData()) return false;

            var capturePosition = Vector3.zero;
            var influenceToWorld = probe.influenceToWorld;
            Vector4 atlasScaleOffset = Vector4.zero;

            // 31 bits index, 1 bit cache type
            var envIndex = int.MinValue;
            switch (probe)
            {
                case PlanarReflectionProbe planarProbe:
                {
                    if (probe.mode == ProbeSettings.Mode.Realtime
                        && !hdCamera.frameSettings.IsEnabled(FrameSettingsField.PlanarProbe))
                        break;

                    // Grab the render data that was used to render the probe
                    var renderData = planarProbe.renderData;
                    // Grab the world to camera matrix of the capture camera
                    var worldToCameraRHSMatrix = renderData.worldToCameraRHS;
                    // Grab the projection matrix that was used to render
                    var projectionMatrix = renderData.projectionMatrix;
                    // Build an alternative matrix for projection that is not oblique
                    var projectionMatrixNonOblique = Matrix4x4.Perspective(renderData.fieldOfView, probe.texture.width / probe.texture.height, probe.settings.cameraSettings.frustum.nearClipPlaneRaw, probe.settings.cameraSettings.frustum.farClipPlane);

                    // Convert the projection matrices to their GPU version
                    var gpuProj = GL.GetGPUProjectionMatrix(projectionMatrix, true);
                    var gpuProjNonOblique = GL.GetGPUProjectionMatrix(projectionMatrixNonOblique, true);

                    // Build the oblique and non oblique view projection matrices
                    var vp = gpuProj * worldToCameraRHSMatrix;
                    var vpNonOblique = gpuProjNonOblique * worldToCameraRHSMatrix;

                    // We need to collect the set of parameters required for the filtering
                    IBLFilterBSDF.PlanarTextureFilteringParameters planarTextureFilteringParameters = new IBLFilterBSDF.PlanarTextureFilteringParameters();
                    planarTextureFilteringParameters.smoothPlanarReflection = !probe.settings.roughReflections;
                    planarTextureFilteringParameters.probeNormal = Vector3.Normalize(hdCamera.camera.transform.position - renderData.capturePosition);
                    planarTextureFilteringParameters.probePosition = probe.gameObject.transform.position;
                    planarTextureFilteringParameters.captureCameraDepthBuffer = planarProbe.realtimeDepthTexture;
                    planarTextureFilteringParameters.captureCameraScreenSize = new Vector4(probe.texture.width, probe.texture.height, 1.0f / probe.texture.width, 1.0f / probe.texture.height);
                    planarTextureFilteringParameters.captureCameraIVP = vp.inverse;
                    planarTextureFilteringParameters.captureCameraIVP_NonOblique = vpNonOblique.inverse;
                    planarTextureFilteringParameters.captureCameraVP_NonOblique = vpNonOblique;
                    planarTextureFilteringParameters.captureCameraPosition = renderData.capturePosition;
                    planarTextureFilteringParameters.captureFOV = renderData.fieldOfView;
                    planarTextureFilteringParameters.captureNearPlane = probe.settings.cameraSettings.frustum.nearClipPlaneRaw;
                    planarTextureFilteringParameters.captureFarPlane = probe.settings.cameraSettings.frustum.farClipPlane;

                    // Fetch the slice and do the filtering
                    var scaleOffset = m_TextureCaches.reflectionPlanarProbeCache.FetchSlice(cmd, probe.texture, ref planarTextureFilteringParameters, out int fetchIndex);

                    // We don't need to provide the capture position
                    // It is already encoded in the 'worldToCameraRHSMatrix'
                    capturePosition = Vector3.zero;

                    // Indices start at 1, because -0 == 0, we can know from the bit sign which cache to use
                    envIndex = scaleOffset == Vector4.zero ? int.MinValue : -(fetchIndex + 1);

                    // If the max number of planar on screen is reached
                    if (fetchIndex >= m_MaxPlanarReflectionOnScreen)
                    {
                        Debug.LogWarning("Maximum planar reflection probe on screen reached. To fix this error, increase the maximum number of planar reflections on screen in the HDRP asset.");
                        break;
                    }

                    atlasScaleOffset = scaleOffset;

                    m_TextureCaches.env2DAtlasScaleOffset[fetchIndex] = scaleOffset;
                    m_TextureCaches.env2DCaptureVP[fetchIndex] = vp;

                    // Propagate the smoothness information to the env light data
                    envLightData.roughReflections = probe.settings.roughReflections ? 1.0f : 0.0f;

                    var capturedForwardWS = renderData.captureRotation * Vector3.forward;
                    //capturedForwardWS.z *= -1; // Transform to RHS standard
                    m_TextureCaches.env2DCaptureForward[fetchIndex] = new Vector4(capturedForwardWS.x, capturedForwardWS.y, capturedForwardWS.z, 0.0f);

                    //We must use the setting resolved from the probe, not from the frameSettings.
                    //Using the frmaeSettings from the probe is wrong because it can be disabled (not ticking on using custom frame settings in the probe reflection component)
                    if (probe.ExposureControlEnabled)
                        envLightData.rangeCompressionFactorCompensation = 1.0f / probe.ProbeExposureValue();
                    else
                        envLightData.rangeCompressionFactorCompensation = Mathf.Max(probe.rangeCompressionFactor, 1e-6f);
                    break;
                }
                case HDAdditionalReflectionData _:
                {
                    envIndex = m_TextureCaches.reflectionProbeCache.FetchSlice(cmd, probe.texture);
                    // Indices start at 1, because -0 == 0, we can know from the bit sign which cache to use
                    envIndex = envIndex == -1 ? int.MinValue : (envIndex + 1);

                    // Calculate settings to use for the probe
                    var probePositionSettings = ProbeCapturePositionSettings.ComputeFrom(probe, camera.transform);
                    HDRenderUtilities.ComputeCameraSettingsFromProbeSettings(
                        probe.settings, probePositionSettings,
                        out _, out var cameraPositionSettings, 0
                    );
                    capturePosition = cameraPositionSettings.position;
                    envLightData.rangeCompressionFactorCompensation = Mathf.Max(probe.rangeCompressionFactor, 1e-6f);

                    // Propagate the distance based information to the env light data (only if we are not an infinite projection)
                    envLightData.distanceBasedRoughness = probe.settings.distanceBasedRoughness && !probe.isProjectionInfinite ? 1.0f : 0.0f;

                    break;
                }
            }
            // int.MinValue means that the texture is not ready yet (ie not convolved/compressed yet)
            if (envIndex == int.MinValue)
                return false;

            InfluenceVolume influence = probe.influenceVolume;
            envLightData.lightLayers = hdCamera.frameSettings.IsEnabled(FrameSettingsField.LightLayers) ? probe.lightLayersAsUInt : uint.MaxValue;
            envLightData.influenceShapeType = influence.envShape;
            envLightData.weight = processedProbe.weight;
            envLightData.multiplier = probe.multiplier * m_indirectLightingController.reflectionProbeIntensityMultiplier.value;
            envLightData.influenceExtents = influence.extents;
            switch (influence.envShape)
            {
                case EnvShapeType.Box:
                    envLightData.blendDistancePositive = influence.boxBlendDistancePositive;
                    envLightData.blendDistanceNegative = influence.boxBlendDistanceNegative;
                    if (envIndex >= 0) // Reflection Probes
                    {
                        envLightData.blendNormalDistancePositive = influence.boxBlendNormalDistancePositive;
                        envLightData.blendNormalDistanceNegative = influence.boxBlendNormalDistanceNegative;
                        envLightData.boxSideFadePositive = influence.boxSideFadePositive;
                        envLightData.boxSideFadeNegative = influence.boxSideFadeNegative;
                    }
                    else // Planar Probes
                    {
                        envLightData.blendNormalDistancePositive = Vector3.zero;
                        envLightData.blendNormalDistanceNegative = Vector3.zero;
                        envLightData.boxSideFadePositive = Vector3.one;
                        envLightData.boxSideFadeNegative = Vector3.one;
                    }
                    break;
                case EnvShapeType.Sphere:
                    envLightData.blendDistancePositive.x = influence.sphereBlendDistance;
                    if (envIndex >= 0) // Reflection Probes
                        envLightData.blendNormalDistancePositive.x = influence.sphereBlendNormalDistance;
                    else // Planar Probes
                        envLightData.blendNormalDistancePositive.x = 0;
                    break;
                default:
                    throw new ArgumentOutOfRangeException("Unknown EnvShapeType");
            }

            envLightData.influenceRight = influenceToWorld.GetColumn(0).normalized;
            envLightData.influenceUp = influenceToWorld.GetColumn(1).normalized;
            envLightData.influenceForward = influenceToWorld.GetColumn(2).normalized;
            envLightData.capturePositionRWS = capturePosition;
            envLightData.influencePositionRWS = influenceToWorld.GetColumn(3);

            envLightData.envIndex = envIndex;

            envLightData.normalizeWithAPV = hdCamera.frameSettings.IsEnabled(FrameSettingsField.NormalizeReflectionProbeWithProbeVolume) ? 1 : 0;
            if (envLightData.normalizeWithAPV > 0)
            {
                if (!probe.GetSHForNormalization(out envLightData.L0L1, out envLightData.L2_1, out envLightData.L2_2))
                {
                    // We don't have valid data, hence we disable the feature.
                    envLightData.normalizeWithAPV = 0;
                }
            }

            // Proxy data
            var proxyToWorld = probe.proxyToWorld;
            envLightData.proxyExtents = probe.proxyExtents;
            envLightData.minProjectionDistance = probe.isProjectionInfinite ? 65504f : 0;
            envLightData.proxyRight = proxyToWorld.GetColumn(0).normalized;
            envLightData.proxyUp = proxyToWorld.GetColumn(1).normalized;
            envLightData.proxyForward = proxyToWorld.GetColumn(2).normalized;
            envLightData.proxyPositionRWS = proxyToWorld.GetColumn(3);

            return true;
        }

        void GetEnvLightVolumeDataAndBound(HDProbe probe, LightVolumeType lightVolumeType, Matrix4x4 worldToView, int viewIndex)
        {
            var bound = new SFiniteLightBound();
            var lightVolumeData = new LightVolumeData();

            // C is reflection volume center in world space (NOT same as cube map capture point)
            var influenceExtents = probe.influenceExtents;       // 0.5f * Vector3.Max(-boxSizes[p], boxSizes[p]);

            var influenceToWorld = probe.influenceToWorld;

            // transform to camera space (becomes a left hand coordinate frame in Unity since Determinant(worldToView)<0)
            var influenceRightVS = worldToView.MultiplyVector(influenceToWorld.GetColumn(0).normalized);
            var influenceUpVS = worldToView.MultiplyVector(influenceToWorld.GetColumn(1).normalized);
            var influenceForwardVS = worldToView.MultiplyVector(influenceToWorld.GetColumn(2).normalized);
            var influencePositionVS = worldToView.MultiplyPoint(influenceToWorld.GetColumn(3));

            lightVolumeData.lightCategory = (uint)LightCategory.Env;
            lightVolumeData.lightVolume = (uint)lightVolumeType;
            lightVolumeData.featureFlags = (uint)LightFeatureFlags.Env;

            switch (lightVolumeType)
            {
                case LightVolumeType.Sphere:
                {
                    lightVolumeData.lightPos = influencePositionVS;
                    lightVolumeData.radiusSq = influenceExtents.x * influenceExtents.x;
                    lightVolumeData.lightAxisX = influenceRightVS;
                    lightVolumeData.lightAxisY = influenceUpVS;
                    lightVolumeData.lightAxisZ = influenceForwardVS;

                    bound.center = influencePositionVS;
                    bound.boxAxisX = influenceRightVS * influenceExtents.x;
                    bound.boxAxisY = influenceUpVS * influenceExtents.x;
                    bound.boxAxisZ = influenceForwardVS * influenceExtents.x;
                    bound.scaleXY = 1.0f;
                    bound.radius = influenceExtents.x;
                    break;
                }
                case LightVolumeType.Box:
                {
                    bound.center = influencePositionVS;
                    bound.boxAxisX = influenceExtents.x * influenceRightVS;
                    bound.boxAxisY = influenceExtents.y * influenceUpVS;
                    bound.boxAxisZ = influenceExtents.z * influenceForwardVS;
                    bound.scaleXY = 1.0f;
                    bound.radius = influenceExtents.magnitude;

                    // The culling system culls pixels that are further
                    //   than a threshold to the box influence extents.
                    // So we use an arbitrary threshold here (k_BoxCullingExtentOffset)
                    lightVolumeData.lightPos = influencePositionVS;
                    lightVolumeData.lightAxisX = influenceRightVS;
                    lightVolumeData.lightAxisY = influenceUpVS;
                    lightVolumeData.lightAxisZ = influenceForwardVS;
                    lightVolumeData.boxInnerDist = influenceExtents - k_BoxCullingExtentThreshold;
                    lightVolumeData.boxInvRange.Set(1.0f / k_BoxCullingExtentThreshold.x, 1.0f / k_BoxCullingExtentThreshold.y, 1.0f / k_BoxCullingExtentThreshold.z);
                    break;
                }
            }

            m_GpuLightsBuilder.AddLightBounds(viewIndex, bound, lightVolumeData);
        }

        void CreateBoxVolumeDataAndBound(OrientedBBox obb, LightCategory category, LightFeatureFlags featureFlags, Matrix4x4 worldToView, float normalBiasDilation, out LightVolumeData volumeData, out SFiniteLightBound bound)
        {
            volumeData = new LightVolumeData();
            bound = new SFiniteLightBound();

            // Used in Probe Volumes:
            // Conservatively dilate bounds used for tile / cluster assignment by normal bias.
            // Otherwise, surfaces could bias outside of valid data within a tile.
            var extentConservativeX = obb.extentX + normalBiasDilation;
            var extentConservativeY = obb.extentY + normalBiasDilation;
            var extentConservativeZ = obb.extentZ + normalBiasDilation;
            var extentConservativeMagnitude = Mathf.Sqrt(extentConservativeX * extentConservativeX + extentConservativeY * extentConservativeY + extentConservativeZ * extentConservativeZ);

            // transform to camera space (becomes a left hand coordinate frame in Unity since Determinant(worldToView)<0)
            var positionVS = worldToView.MultiplyPoint(obb.center);
            var rightVS = worldToView.MultiplyVector(obb.right);
            var upVS = worldToView.MultiplyVector(obb.up);
            var forwardVS = Vector3.Cross(upVS, rightVS);
            var extents = new Vector3(extentConservativeX, extentConservativeY, extentConservativeZ);

            volumeData.lightVolume = (uint)LightVolumeType.Box;
            volumeData.lightCategory = (uint)category;
            volumeData.featureFlags = (uint)featureFlags;

            bound.center = positionVS;
            bound.boxAxisX = extentConservativeX * rightVS;
            bound.boxAxisY = extentConservativeY * upVS;
            bound.boxAxisZ = extentConservativeZ * forwardVS;
            bound.radius = extentConservativeMagnitude;
            bound.scaleXY = 1.0f;

            // The culling system culls pixels that are further
            //   than a threshold to the box influence extents.
            // So we use an arbitrary threshold here (k_BoxCullingExtentOffset)
            volumeData.lightPos = positionVS;
            volumeData.lightAxisX = rightVS;
            volumeData.lightAxisY = upVS;
            volumeData.lightAxisZ = forwardVS;
            volumeData.boxInnerDist = extents - k_BoxCullingExtentThreshold; // We have no blend range, but the culling code needs a small EPS value for some reason???
            volumeData.boxInvRange.Set(1.0f / k_BoxCullingExtentThreshold.x, 1.0f / k_BoxCullingExtentThreshold.y, 1.0f / k_BoxCullingExtentThreshold.z);
        }

        internal int GetCurrentShadowCount()
        {
            return m_ShadowManager.GetShadowRequestCount();
        }

        void LightLoopUpdateCullingParameters(ref ScriptableCullingParameters cullingParams, HDCamera hdCamera)
        {
            var shadowMaxDistance = hdCamera.volumeStack.GetComponent<HDShadowSettings>().maxShadowDistance.value;
            m_ShadowManager.UpdateCullingParameters(ref cullingParams, shadowMaxDistance);

            // In HDRP we don't need per object light/probe info so we disable the native code that handles it.
            cullingParams.cullingOptions |= CullingOptions.DisablePerObjectCulling;
        }

        internal static bool IsBakedShadowMaskLight(Light light)
        {
            // This can happen for particle lights.
            if (light == null)
                return false;

            return light.bakingOutput.lightmapBakeType == LightmapBakeType.Mixed &&
                light.bakingOutput.mixedLightingMode == MixedLightingMode.Shadowmask &&
                light.bakingOutput.occlusionMaskChannel != -1;     // We need to have an occlusion mask channel assign, else we have no shadow mask
        }

        internal static void EvaluateGPULightType(HDLightType lightType, SpotLightShape spotLightShape, AreaLightShape areaLightShape,
            ref LightCategory lightCategory, ref GPULightType gpuLightType, ref LightVolumeType lightVolumeType)
        {
            lightCategory = LightCategory.Count;
            gpuLightType = GPULightType.Point;
            lightVolumeType = LightVolumeType.Count;

            switch (lightType)
            {
                case HDLightType.Spot:
                    lightCategory = LightCategory.Punctual;

                    switch (spotLightShape)
                    {
                        case SpotLightShape.Cone:
                            gpuLightType = GPULightType.Spot;
                            lightVolumeType = LightVolumeType.Cone;
                            break;
                        case SpotLightShape.Pyramid:
                            gpuLightType = GPULightType.ProjectorPyramid;
                            lightVolumeType = LightVolumeType.Cone;
                            break;
                        case SpotLightShape.Box:
                            gpuLightType = GPULightType.ProjectorBox;
                            lightVolumeType = LightVolumeType.Box;
                            break;
                        default:
                            Debug.Assert(false, "Encountered an unknown SpotLightShape.");
                            break;
                    }
                    break;

                case HDLightType.Directional:
                    lightCategory = LightCategory.Punctual;
                    gpuLightType = GPULightType.Directional;
                    // No need to add volume, always visible
                    lightVolumeType = LightVolumeType.Count; // Count is none
                    break;

                case HDLightType.Point:
                    lightCategory = LightCategory.Punctual;
                    gpuLightType = GPULightType.Point;
                    lightVolumeType = LightVolumeType.Sphere;
                    break;

                case HDLightType.Area:
                    lightCategory = LightCategory.Area;

                    switch (areaLightShape)
                    {
                        case AreaLightShape.Rectangle:
                            gpuLightType = GPULightType.Rectangle;
                            lightVolumeType = LightVolumeType.Box;
                            break;

                        case AreaLightShape.Tube:
                            gpuLightType = GPULightType.Tube;
                            lightVolumeType = LightVolumeType.Box;
                            break;

                        case AreaLightShape.Disc:
                            //not used in real-time at the moment anyway
                            gpuLightType = GPULightType.Disc;
                            lightVolumeType = LightVolumeType.Sphere;
                            break;

                        default:
                            Debug.Assert(false, "Encountered an unknown AreaLightShape.");
                            break;
                    }
                    break;

                default:
                    Debug.Assert(false, "Encountered an unknown LightType.");
                    break;
            }
        }

        bool TrivialRejectLight(in VisibleLight light, Light lightComponent, int pixelCount, in AOVRequestData aovRequest)
        {
            // We can skip the processing of lights that are so small to not affect at least a pixel on screen.
            // TODO: The minimum pixel size on screen should really be exposed as parameter, to allow small lights to be culled to user's taste.
            const int minimumPixelAreaOnScreen = 1;
            if ((light.screenRect.height * light.screenRect.width * pixelCount) < minimumPixelAreaOnScreen)
            {
                return true;
            }

            if (lightComponent != null && !aovRequest.IsLightEnabled(lightComponent.gameObject))
                return true;

            return false;
        }

        // Compute data that will be used during the light loop for a particular light.
        void PreprocessVisibleLights(CommandBuffer cmd, HDCamera hdCamera, in CullingResults cullResults, DebugDisplaySettings debugDisplaySettings, in AOVRequestData aovRequest)
        {
            using (new ProfilingScope(cmd, ProfilingSampler.Get(HDProfileId.ProcessVisibleLights)))
            {
                var lightLoopSettings = asset.currentPlatformRenderPipelineSettings.lightLoopSettings;
                m_ProcessedLightsBuilder.Build(
                    hdCamera,
                    cullResults,
                    m_ShadowManager,
                    m_ShadowInitParameters,
                    aovRequest,
                    lightLoopSettings,
                    m_CurrentDebugDisplaySettings);

                using (new ProfilingScope(cmd, ProfilingSampler.Get(HDProfileId.ProcessDirectionalAndCookies)))
                {
                    int visibleLightCounts = m_ProcessedLightsBuilder.sortedLightCounts;
                    var lightEntities = HDLightRenderDatabase.instance;
                    for (int i = 0; i < visibleLightCounts; ++i)
                    {
                        uint sortKey = m_ProcessedLightsBuilder.sortKeys[i];
                        HDGpuLightsBuilder.UnpackLightSortKey(sortKey, out var _, out var _, out var _, out var lightIndex);
                        HDProcessedVisibleLight processedLightEntity = m_ProcessedLightsBuilder.processedEntities[lightIndex];
                        HDAdditionalLightData additionalLightData = lightEntities.hdAdditionalLightData[processedLightEntity.dataIndex];
                        if (additionalLightData == null)
                            continue;

                        if (processedLightEntity.gpuLightType == GPULightType.Directional)
                        {
                            // Sunlight is the directional casting shadows
                            // Fallback to the first non shadow casting directional light.
                            if ((processedLightEntity.shadowMapFlags & HDProcessedVisibleLightsBuilder.ShadowMapFlags.WillRenderShadowMap) != 0 || m_CurrentSunLight == null)
                                m_CurrentSunLight = additionalLightData.legacyLight;
                        }

                        ReserveCookieAtlasTexture(additionalLightData, additionalLightData.legacyLight, processedLightEntity.lightType);
                    }
                }

                // Also we need to allocate space for the volumetric clouds texture if necessary
                if (HasVolumetricCloudsShadows_IgnoreSun(hdCamera))
                {
                    RTHandle cloudTexture = RequestVolumetricCloudsShadowTexture(hdCamera);
                    m_TextureCaches.lightCookieManager.ReserveSpace(cloudTexture);
                }
                else if (m_SkyManager.TryGetCloudSettings(hdCamera, out var cloudSettings, out var cloudRenderer))
                {
                    CookieParameters cookieParams = new CookieParameters();
                    if (cloudRenderer.GetSunLightCookieParameters(cloudSettings, ref cookieParams))
                        m_TextureCaches.lightCookieManager.ReserveSpace(cookieParams.texture);
                }
            }
        }

        void PrepareGPULightdata(CommandBuffer cmd, HDCamera hdCamera, CullingResults cullResults)
        {
            using (new ProfilingScope(cmd, ProfilingSampler.Get(HDProfileId.PrepareGPULightdata)))
            {
                // 2. Go through all lights, convert them to GPU format.
                // Simultaneously create data for culling (LightVolumeData and SFiniteLightBound)
                m_GpuLightsBuilder.Build(cmd, hdCamera, cullResults, m_ProcessedLightsBuilder, HDLightRenderDatabase.instance, m_ShadowInitParameters, m_CurrentDebugDisplaySettings);

                m_EnableBakeShadowMask = m_EnableBakeShadowMask || m_ProcessedLightsBuilder.bakedShadowsCount > 0;
                m_CurrentShadowSortedSunLightIndex = m_GpuLightsBuilder.currentShadowSortedSunLightIndex;
                m_CurrentSunLightAdditionalLightData = m_GpuLightsBuilder.currentSunLightAdditionalLightData;
                m_CurrentSunShadowMapFlags = m_GpuLightsBuilder.currentSunShadowMapFlags;
                m_CurrentSunLightDirectionalLightData = m_GpuLightsBuilder.currentSunLightDirectionalLightData;

                m_ContactShadowIndex = m_GpuLightsBuilder.contactShadowIndex;
                m_ScreenSpaceShadowIndex = m_GpuLightsBuilder.screenSpaceShadowIndex;
                m_ScreenSpaceShadowChannelSlot = m_GpuLightsBuilder.screenSpaceShadowChannelSlot;
                m_DebugSelectedLightShadowIndex = m_GpuLightsBuilder.debugSelectedLightShadowIndex;
                m_DebugSelectedLightShadowCount = m_GpuLightsBuilder.debugSelectedLightShadowCount;
                m_CurrentScreenSpaceShadowData = m_GpuLightsBuilder.currentScreenSpaceShadowData;
            }
        }

        bool TrivialRejectProbe(in ProcessedProbeData processedProbe, HDCamera hdCamera)
        {
            // For now we won't display real time probe when rendering one.
            // TODO: We may want to display last frame result but in this case we need to be careful not to update the atlas before all realtime probes are rendered (for frame coherency).
            // Unfortunately we don't have this information at the moment.
            if (processedProbe.hdProbe.mode == ProbeSettings.Mode.Realtime && hdCamera.camera.cameraType == CameraType.Reflection)
                return true;

            // Discard probe if disabled in debug menu
            if (!m_CurrentDebugDisplaySettings.data.lightingDebugSettings.showReflectionProbe)
                return true;

            // Discard probe if its distance is too far or if its weight is at 0
            if (processedProbe.weight <= 0f)
                return true;

            // Exclude env lights based on hdCamera.probeLayerMask
            if ((hdCamera.probeLayerMask.value & (1 << processedProbe.hdProbe.gameObject.layer)) == 0)
                return true;

            // probe.texture can be null when we are adding a reflection probe in the editor
            if (processedProbe.hdProbe.texture == null)
                return true;

            return false;
        }

        internal static void PreprocessReflectionProbeData(ref ProcessedProbeData processedData, VisibleReflectionProbe probe, HDCamera hdCamera)
        {
            var add = probe.reflectionProbe.GetComponent<HDAdditionalReflectionData>();
            if (add == null)
            {
                add = HDUtils.s_DefaultHDAdditionalReflectionData;
                Vector3 distance = Vector3.one * probe.blendDistance;
                add.influenceVolume.boxBlendDistancePositive = distance;
                add.influenceVolume.boxBlendDistanceNegative = distance;
                add.influenceVolume.shape = InfluenceShape.Box;
            }

            PreprocessProbeData(ref processedData, add, hdCamera);
        }

        internal static void PreprocessProbeData(ref ProcessedProbeData processedData, HDProbe probe, HDCamera hdCamera)
        {
            processedData.hdProbe = probe;
            processedData.weight = HDUtils.ComputeWeightedLinearFadeDistance(processedData.hdProbe.transform.position, hdCamera.camera.transform.position, processedData.hdProbe.weight, processedData.hdProbe.fadeDistance);
        }

        int PreprocessVisibleProbes(HDCamera hdCamera, CullingResults cullResults, HDProbeCullingResults hdProbeCullingResults, in AOVRequestData aovRequest)
        {
            var debugLightFilter = m_CurrentDebugDisplaySettings.GetDebugLightFilterMode();
            var hasDebugLightFilter = debugLightFilter != DebugLightFilterMode.None;

            // Redo everything but this time with envLights
            Debug.Assert(m_MaxEnvLightsOnScreen <= 256); //for key construction
            int envLightCount = 0;

            var totalProbes = cullResults.visibleReflectionProbes.Length + hdProbeCullingResults.visibleProbes.Count;

            m_ProcessedReflectionProbeData.Resize(cullResults.visibleReflectionProbes.Length);
            m_ProcessedPlanarProbeData.Resize(hdProbeCullingResults.visibleProbes.Count);

            int maxProbeCount = Math.Min(totalProbes, m_MaxEnvLightsOnScreen);
            UpdateSortKeysArray(maxProbeCount);

            var enableReflectionProbes = hdCamera.frameSettings.IsEnabled(FrameSettingsField.ReflectionProbe) &&
                (!hasDebugLightFilter || debugLightFilter.IsEnabledFor(ProbeSettings.ProbeType.ReflectionProbe));

            var enablePlanarProbes = hdCamera.frameSettings.IsEnabled(FrameSettingsField.PlanarProbe) &&
                (!hasDebugLightFilter || debugLightFilter.IsEnabledFor(ProbeSettings.ProbeType.PlanarProbe));

            if (enableReflectionProbes)
            {
                for (int probeIndex = 0; probeIndex < cullResults.visibleReflectionProbes.Length; probeIndex++)
                {
                    var probe = cullResults.visibleReflectionProbes[probeIndex];

                    if (probe.reflectionProbe == null
                        || probe.reflectionProbe.Equals(null) || !probe.reflectionProbe.isActiveAndEnabled
                        || !aovRequest.IsLightEnabled(probe.reflectionProbe.gameObject))
                        continue;

                    ref ProcessedProbeData processedData = ref m_ProcessedReflectionProbeData[probeIndex];
                    PreprocessReflectionProbeData(ref processedData, probe, hdCamera);

                    if (TrivialRejectProbe(processedData, hdCamera))
                        continue;

                    // Work around the data issues.
                    if (probe.localToWorldMatrix.determinant == 0)
                    {
                        Debug.LogError("Reflection probe " + probe.reflectionProbe.name + " has an invalid local frame and needs to be fixed.");
                        continue;
                    }

                    // This test needs to be the last one otherwise we may consume an available slot and then discard the probe.
                    if (envLightCount >= maxProbeCount)
                        continue;

                    LightVolumeType lightVolumeType = LightVolumeType.Box;
                    if (processedData.hdProbe != null && processedData.hdProbe.influenceVolume.shape == InfluenceShape.Sphere)
                        lightVolumeType = LightVolumeType.Sphere;

                    var logVolume = CalculateProbeLogVolume(probe.bounds);

                    m_SortKeys[envLightCount++] = PackProbeKey(logVolume, lightVolumeType, 0u, probeIndex); // Sort by volume
                }
            }

            if (enablePlanarProbes)
            {
                for (int planarProbeIndex = 0; planarProbeIndex < hdProbeCullingResults.visibleProbes.Count; planarProbeIndex++)
                {
                    var probe = hdProbeCullingResults.visibleProbes[planarProbeIndex];

                    ref ProcessedProbeData processedData = ref m_ProcessedPlanarProbeData[planarProbeIndex];
                    PreprocessProbeData(ref processedData, probe, hdCamera);

                    if (!aovRequest.IsLightEnabled(probe.gameObject))
                        continue;

                    // This test needs to be the last one otherwise we may consume an available slot and then discard the probe.
                    if (envLightCount >= maxProbeCount)
                        continue;

                    var lightVolumeType = LightVolumeType.Box;
                    if (probe.influenceVolume.shape == InfluenceShape.Sphere)
                        lightVolumeType = LightVolumeType.Sphere;

                    var logVolume = CalculateProbeLogVolume(probe.bounds);

                    m_SortKeys[envLightCount++] = PackProbeKey(logVolume, lightVolumeType, 1u, planarProbeIndex); // Sort by volume
                }
            }

            // Not necessary yet but call it for future modification with sphere influence volume
            CoreUnsafeUtils.QuickSort(m_SortKeys, 0, envLightCount - 1); // Call our own quicksort instead of Array.Sort(sortKeys, 0, sortCount) so we don't allocate memory (note the SortCount-1 that is different from original call).
            return envLightCount;
        }

        void PrepareGPUProbeData(CommandBuffer cmd, HDCamera hdCamera, CullingResults cullResults, HDProbeCullingResults hdProbeCullingResults, int processedLightCount)
        {
            using (new ProfilingScope(cmd, ProfilingSampler.Get(HDProfileId.PrepareGPUProbeData)))
            {
                Vector3 camPosWS = hdCamera.mainViewConstants.worldSpaceCameraPos;

                for (int sortIndex = 0; sortIndex < processedLightCount; ++sortIndex)
                {
                    // In 1. we have already classify and sorted the light, we need to use this sorted order here
                    uint sortKey = m_SortKeys[sortIndex];
                    LightVolumeType lightVolumeType;
                    int probeIndex;
                    int listType;
                    UnpackProbeSortKey(sortKey, out lightVolumeType, out probeIndex, out listType);

                    ProcessedProbeData processedProbe = (listType == 0) ? m_ProcessedReflectionProbeData[probeIndex] : m_ProcessedPlanarProbeData[probeIndex];

                    EnvLightData envLightData = new EnvLightData();

                    if (GetEnvLightData(cmd, hdCamera, processedProbe, ref envLightData))
                    {
                        // it has been filled
                        m_lightList.envLights.Add(envLightData);

                        for (int viewIndex = 0; viewIndex < hdCamera.viewCount; ++viewIndex)
                        {
                            var worldToView = GetWorldToViewMatrix(hdCamera, viewIndex);
                            GetEnvLightVolumeDataAndBound(processedProbe.hdProbe, lightVolumeType, worldToView, viewIndex);
                        }

                        // We make the light position camera-relative as late as possible in order
                        // to allow the preceding code to work with the absolute world space coordinates.
                        UpdateEnvLighCameraRelativetData(ref envLightData, camPosWS);

                        int last = m_lightList.envLights.Count - 1;
                        m_lightList.envLights[last] = envLightData;
                    }
                }
            }
        }

        // Return true if BakedShadowMask are enabled
        bool PrepareLightsForGPU(
            CommandBuffer cmd,
            HDCamera hdCamera,
            CullingResults cullResults,
            HDProbeCullingResults hdProbeCullingResults,
            LocalVolumetricFogList localVolumetricFogList,
            DebugDisplaySettings debugDisplaySettings,
            AOVRequestData aovRequest)
        {
            var debugLightFilter = debugDisplaySettings.GetDebugLightFilterMode();
            var hasDebugLightFilter = debugLightFilter != DebugLightFilterMode.None;

            HDShadowManager.cachedShadowManager.AssignSlotsInAtlases();

            using (new ProfilingScope(cmd, ProfilingSampler.Get(HDProfileId.PrepareLightsForGPU)))
            {
                Camera camera = hdCamera.camera;

                // If any light require it, we need to enabled bake shadow mask feature
                m_EnableBakeShadowMask = false;

                m_lightList.Clear();

                // We need to properly reset this here otherwise if we go from 1 light to no visible light we would keep the old reference active.
                m_CurrentSunLight = null;
                m_CurrentSunLightAdditionalLightData = null;
                m_CurrentShadowSortedSunLightIndex = -1;
                m_DebugSelectedLightShadowIndex = -1;
                m_DebugSelectedLightShadowCount = 0;

                int decalDatasCount = Math.Min(DecalSystem.m_DecalDatasCount, m_MaxDecalsOnScreen);

                // We must clear the shadow requests before checking if they are any visible light because we would have requests from the last frame executed in the case where we don't see any lights
                m_ShadowManager.Clear();

                // Because we don't support baking planar reflection probe, we can clear the atlas.
                // Every visible probe will be blitted again.
                m_TextureCaches.reflectionPlanarProbeCache.ClearAtlasAllocator();

                m_ScreenSpaceShadowIndex = 0;
                m_ScreenSpaceShadowChannelSlot = 0;
                // Set all the light data to invalid
                for (int i = 0; i < m_Asset.currentPlatformRenderPipelineSettings.hdShadowInitParams.maxScreenSpaceShadowSlots; ++i)
                {
                    m_CurrentScreenSpaceShadowData[i].additionalLightData = null;
                    m_CurrentScreenSpaceShadowData[i].lightDataIndex = -1;
                    m_CurrentScreenSpaceShadowData[i].valid = false;
                }

                // Inject Local Volumetric Fog into the clustered data structure for efficient look up.
                m_LocalVolumetricFogCount = localVolumetricFogList.bounds != null ? localVolumetricFogList.bounds.Count : 0;

                m_GpuLightsBuilder.NewFrame(
                    hdCamera,
                    cullResults.visibleLights.Length + cullResults.visibleReflectionProbes.Length + hdProbeCullingResults.visibleProbes.Count
                    + decalDatasCount + m_LocalVolumetricFogCount);

                // Note: Light with null intensity/Color are culled by the C++, no need to test it here
                if (cullResults.visibleLights.Length != 0)
                {
                    PreprocessVisibleLights(cmd, hdCamera, cullResults, debugDisplaySettings, aovRequest);

                    // In case ray tracing supported and a light cluster is built, we need to make sure to reserve all the cookie slots we need
                    if (m_RayTracingSupported)
                        ReserveRayTracingCookieAtlasSlots();

                    PrepareGPULightdata(cmd, hdCamera, cullResults);

                    // Update the compute buffer with the shadow request datas
                    m_ShadowManager.PrepareGPUShadowDatas(cullResults, hdCamera);
                }
                else if (m_RayTracingSupported)
                {
                    // In case there is no rasterization lights, we stil need to do it for ray tracing
                    ReserveRayTracingCookieAtlasSlots();
                    m_TextureCaches.lightCookieManager.LayoutIfNeeded();
                }

                if (cullResults.visibleReflectionProbes.Length != 0 || hdProbeCullingResults.visibleProbes.Count != 0)
                {
                    int processedProbesCount = PreprocessVisibleProbes(hdCamera, cullResults, hdProbeCullingResults, aovRequest);
                    PrepareGPUProbeData(cmd, hdCamera, cullResults, hdProbeCullingResults, processedProbesCount);
                }

                if (decalDatasCount > 0)
                {
                    for (int i = 0; i < decalDatasCount; i++)
                    {
                        for (int viewIndex = 0; viewIndex < hdCamera.viewCount; ++viewIndex)
                        {
                            m_GpuLightsBuilder.AddLightBounds(viewIndex, DecalSystem.m_Bounds[i], DecalSystem.m_LightVolumes[i]);
                        }
                    }
                }

                for (int viewIndex = 0; viewIndex < hdCamera.viewCount; ++viewIndex)
                {
                    Matrix4x4 worldToViewCR = GetWorldToViewMatrix(hdCamera, viewIndex);

                    if (ShaderConfig.s_CameraRelativeRendering != 0)
                    {
                        // The OBBs are camera-relative, the matrix is not. Fix it.
                        worldToViewCR.SetColumn(3, new Vector4(0, 0, 0, 1));
                    }

                    for (int i = 0, n = m_LocalVolumetricFogCount; i < n; i++)
                    {
                        // Local Volumetric Fog are not lights and therefore should not affect light classification.
                        LightFeatureFlags featureFlags = 0;
                        CreateBoxVolumeDataAndBound(localVolumetricFogList.bounds[i], LightCategory.LocalVolumetricFog, featureFlags, worldToViewCR, 0.0f, out LightVolumeData volumeData, out SFiniteLightBound bound);

                        m_GpuLightsBuilder.AddLightBounds(viewIndex, bound, volumeData);
                    }
                }

                m_TotalLightCount = m_GpuLightsBuilder.lightsCount + m_lightList.envLights.Count + decalDatasCount + m_LocalVolumetricFogCount;

                Debug.Assert(m_TotalLightCount == m_GpuLightsBuilder.lightsPerView[0].boundsCount);

                PushLightDataGlobalParams(cmd);
                PushShadowGlobalParams(cmd);
            }

            m_ProcessedLightsBuilder.Reset();

            m_EnableBakeShadowMask = m_EnableBakeShadowMask && hdCamera.frameSettings.IsEnabled(FrameSettingsField.Shadowmask);
            return m_EnableBakeShadowMask;
        }

        internal void ReserveCookieAtlasTexture(HDAdditionalLightData hdLightData, Light light, HDLightType lightType)
        {
            // Note: light component can be null if a Light is used for shuriken particle lighting.
            lightType = light == null ? HDLightType.Point : lightType;
            switch (lightType)
            {
                case HDLightType.Directional:
                {
                    m_TextureCaches.lightCookieManager.ReserveSpace(hdLightData.surfaceTexture);
                    m_TextureCaches.lightCookieManager.ReserveSpace(light?.cookie);
                    break;
                }
                case HDLightType.Point:
                    if (light?.cookie != null && hdLightData.IESPoint != null && light.cookie != hdLightData.IESPoint)
                        m_TextureCaches.lightCookieManager.ReserveSpaceCube(light.cookie, hdLightData.IESPoint);
                    else if (light?.cookie != null)
                        m_TextureCaches.lightCookieManager.ReserveSpaceCube(light.cookie);
                    else if (hdLightData.IESPoint != null)
                        m_TextureCaches.lightCookieManager.ReserveSpaceCube(hdLightData.IESPoint);
                    break;
                case HDLightType.Spot:
                    if (light?.cookie != null && hdLightData.IESSpot != null && light.cookie != hdLightData.IESSpot)
                        m_TextureCaches.lightCookieManager.ReserveSpace(light.cookie, hdLightData.IESSpot);
                    else if (light?.cookie != null)
                        m_TextureCaches.lightCookieManager.ReserveSpace(light.cookie);
                    else if (hdLightData.IESSpot != null)
                        m_TextureCaches.lightCookieManager.ReserveSpace(hdLightData.IESSpot);
                    // Projectors lights must always have a cookie texture.
                    else if (hdLightData.spotLightShape != SpotLightShape.Cone)
                        m_TextureCaches.lightCookieManager.ReserveSpace(Texture2D.whiteTexture);
                    break;
                case HDLightType.Area:
                    // Only rectangle can have cookies
                    if (hdLightData.areaLightShape == AreaLightShape.Rectangle)
                    {
                        if (hdLightData.IESSpot != null && hdLightData.areaLightCookie != null && hdLightData.IESSpot != hdLightData.areaLightCookie)
                            m_TextureCaches.lightCookieManager.ReserveSpace(hdLightData.areaLightCookie, hdLightData.IESSpot);
                        else if (hdLightData.IESSpot != null)
                            m_TextureCaches.lightCookieManager.ReserveSpace(hdLightData.IESSpot);
                        else if (hdLightData.areaLightCookie != null)
                            m_TextureCaches.lightCookieManager.ReserveSpace(hdLightData.areaLightCookie);
                    }
                    break;
            }
        }

        internal static void UpdateLightCameraRelativetData(ref LightData lightData, Vector3 camPosWS)
        {
            if (ShaderConfig.s_CameraRelativeRendering != 0)
            {
                lightData.positionRWS -= camPosWS;
            }
        }

        internal static void UpdateEnvLighCameraRelativetData(ref EnvLightData envLightData, Vector3 camPosWS)
        {
            if (ShaderConfig.s_CameraRelativeRendering != 0)
            {
                // Caution: 'EnvLightData.positionRWS' is camera-relative after this point.
                envLightData.capturePositionRWS -= camPosWS;
                envLightData.influencePositionRWS -= camPosWS;
                envLightData.proxyPositionRWS -= camPosWS;
            }
        }

        static float CalculateProbeLogVolume(Bounds bounds)
        {
            //Notes:
            // - 1+ term is to prevent having negative values in the log result
            // - 1000* is too keep 3 digit after the dot while we truncate the result later
            // - 1048575 is 2^20-1 as we pack the result on 20bit later
            float boxVolume = 8f * bounds.extents.x * bounds.extents.y * bounds.extents.z;
            float logVolume = Mathf.Clamp(Mathf.Log(1 + boxVolume, 1.05f) * 1000, 0, 1048575);
            return logVolume;
        }

        static void UnpackProbeSortKey(uint sortKey, out LightVolumeType lightVolumeType, out int probeIndex, out int listType)
        {
            lightVolumeType = (LightVolumeType)((sortKey >> 9) & 0x3);
            probeIndex = (int)(sortKey & 0xFF);
            listType = (int)((sortKey >> 8) & 1);
        }

        static uint PackProbeKey(float logVolume, LightVolumeType lightVolumeType, uint listType, int probeIndex)
        {
            // 20 bit volume, 3 bit LightVolumeType, 1 bit list type, 8 bit index
            return (uint)logVolume << 12 | (uint)lightVolumeType << 9 | listType << 8 | ((uint)probeIndex & 0xFF);
        }

        HDAdditionalLightData GetHDAdditionalLightData(Light light)
        {
            HDAdditionalLightData add = null;

            // Light reference can be null for particle lights.
            if (light != null)
                light.TryGetComponent<HDAdditionalLightData>(out add);

            // Light should always have additional data, however preview light right don't have, so we must handle the case by assigning HDUtils.s_DefaultHDAdditionalLightData
            if (add == null)
                add = HDUtils.s_DefaultHDAdditionalLightData;

            return add;
        }

        struct LightLoopGlobalParameters
        {
            public HDCamera hdCamera;
            public TileAndClusterData tileAndClusterData;
        }

        unsafe void UpdateShaderVariablesGlobalLightLoop(ref ShaderVariablesGlobal cb, HDCamera hdCamera)
        {
            // Atlases
            cb._CookieAtlasSize = m_TextureCaches.lightCookieManager.GetCookieAtlasSize();
            cb._CookieAtlasData = m_TextureCaches.lightCookieManager.GetCookieAtlasDatas();
            cb._PlanarAtlasData = m_TextureCaches.reflectionPlanarProbeCache.GetAtlasDatas();
            cb._EnvSliceSize = m_TextureCaches.reflectionProbeCache.GetEnvSliceSize();

            // Planar reflections
            for (int i = 0; i < asset.currentPlatformRenderPipelineSettings.lightLoopSettings.maxPlanarReflectionOnScreen; ++i)
            {
                for (int j = 0; j < 16; ++j)
                    cb._Env2DCaptureVP[i * 16 + j] = m_TextureCaches.env2DCaptureVP[i][j];

                for (int j = 0; j < 4; ++j)
                    cb._Env2DCaptureForward[i * 4 + j] = m_TextureCaches.env2DCaptureForward[i][j];

                for (int j = 0; j < 4; ++j)
                    cb._Env2DAtlasScaleOffset[i * 4 + j] = m_TextureCaches.env2DAtlasScaleOffset[i][j];
            }

            // Light info
            cb._PunctualLightCount = (uint)m_GpuLightsBuilder.punctualLightCount;
            cb._AreaLightCount = (uint)m_GpuLightsBuilder.areaLightCount;
            cb._EnvLightCount = (uint)m_lightList.envLights.Count;
            cb._DirectionalLightCount = (uint)m_GpuLightsBuilder.directionalLightCount;
            cb._DecalCount = (uint)DecalSystem.m_DecalDatasCount;
            HDAdditionalLightData sunLightData = GetHDAdditionalLightData(m_CurrentSunLight);
            bool sunLightShadow = sunLightData != null && m_CurrentShadowSortedSunLightIndex >= 0;
            cb._DirectionalShadowIndex = sunLightShadow ? m_CurrentShadowSortedSunLightIndex : -1;
            cb._EnableLightLayers = hdCamera.frameSettings.IsEnabled(FrameSettingsField.LightLayers) ? 1u : 0u;
            cb._EnableDecalLayers = hdCamera.frameSettings.IsEnabled(FrameSettingsField.DecalLayers) ? 1u : 0u;
            cb._EnvLightSkyEnabled = m_SkyManager.IsLightingSkyValid(hdCamera) ? 1 : 0;

            const float C = (float)(1 << k_Log2NumClusters);
            var geomSeries = (1.0 - Mathf.Pow(k_ClustLogBase, C)) / (1 - k_ClustLogBase); // geometric series: sum_k=0^{C-1} base^k

            // Tile/Cluster
            cb._NumTileFtplX = (uint)GetNumTileFtplX(hdCamera);
            cb._NumTileFtplY = (uint)GetNumTileFtplY(hdCamera);
            cb.g_fClustScale = (float)(geomSeries / (hdCamera.camera.farClipPlane - hdCamera.camera.nearClipPlane)); ;
            cb.g_fClustBase = k_ClustLogBase;
            cb.g_fNearPlane = hdCamera.camera.nearClipPlane;
            cb.g_fFarPlane = hdCamera.camera.farClipPlane;
            cb.g_iLog2NumClusters = k_Log2NumClusters;
            cb.g_isLogBaseBufferEnabled = k_UseDepthBuffer ? 1 : 0;
            cb._NumTileClusteredX = (uint)GetNumTileClusteredX(hdCamera);
            cb._NumTileClusteredY = (uint)GetNumTileClusteredY(hdCamera);

            // Misc
            cb._EnableSSRefraction = hdCamera.frameSettings.IsEnabled(FrameSettingsField.Refraction) ? 1u : 0u;
        }

        void PushLightDataGlobalParams(CommandBuffer cmd)
        {
            m_LightLoopLightData.directionalLightData.SetData(m_GpuLightsBuilder.directionalLights, 0, 0, m_GpuLightsBuilder.directionalLightCount);
            m_LightLoopLightData.lightData.SetData(m_GpuLightsBuilder.lights, 0, 0, m_GpuLightsBuilder.lightsCount);
            m_LightLoopLightData.envLightData.SetData(m_lightList.envLights);
            m_LightLoopLightData.decalData.SetData(DecalSystem.m_DecalDatas, 0, 0, Math.Min(DecalSystem.m_DecalDatasCount, m_MaxDecalsOnScreen)); // don't add more than the size of the buffer

            for (int viewId = 0; viewId < m_GpuLightsBuilder.lightsPerViewCount; ++viewId)
            {
                HDGpuLightsBuilder.LightsPerView lightsPerView = m_GpuLightsBuilder.lightsPerView[viewId];
                Debug.Assert(lightsPerView.boundsCount <= m_TotalLightCount, "Encountered bounds counts that are greater than the total light count.");

                /// In the CPU we have stored the left and right eye in one single array, offset by the LightsPerView.boundsOffset. This is before trivial rejection.
                /// In the GPU we compact them, and access each eye by the actual m_TotalLightCount, which contains the post trivial rejection offset.
                int inputStartIndex = lightsPerView.boundsOffset;
                int outputStartIndex = viewId * m_TotalLightCount;

                // These two buffers have been set in Rebuild(). At this point, view 0 contains combined data from all views
                m_TileAndClusterData.convexBoundsBuffer.SetData(m_GpuLightsBuilder.lightBounds, inputStartIndex, outputStartIndex, lightsPerView.boundsCount);
                m_TileAndClusterData.lightVolumeDataBuffer.SetData(m_GpuLightsBuilder.lightVolumes, inputStartIndex, outputStartIndex, lightsPerView.boundsCount);
            }


            cmd.SetGlobalTexture(HDShaderIDs._CookieAtlas, m_TextureCaches.lightCookieManager.atlasTexture);
            cmd.SetGlobalTexture(HDShaderIDs._EnvCubemapTextures, m_TextureCaches.reflectionProbeCache.GetTexCache());
            cmd.SetGlobalTexture(HDShaderIDs._Env2DTextures, m_TextureCaches.reflectionPlanarProbeCache.GetTexCache());

            cmd.SetGlobalBuffer(HDShaderIDs._LightDatas, m_LightLoopLightData.lightData);
            cmd.SetGlobalBuffer(HDShaderIDs._EnvLightDatas, m_LightLoopLightData.envLightData);
            cmd.SetGlobalBuffer(HDShaderIDs._DecalDatas, m_LightLoopLightData.decalData);
            cmd.SetGlobalBuffer(HDShaderIDs._DirectionalLightDatas, m_LightLoopLightData.directionalLightData);
        }

        void PushShadowGlobalParams(CommandBuffer cmd)
        {
            m_ShadowManager.PushGlobalParameters(cmd);
        }

        bool WillRenderContactShadow()
        {
            // When contact shadow index is 0, then there is no light casting contact shadow in the view
            return m_EnableContactShadow && m_ContactShadowIndex != 0;
        }

        // The first rendered 24 lights that have contact shadow enabled have a mask used to select the bit that contains
        // the contact shadow shadowed information (occluded or not). Otherwise -1 is written
        void GetContactShadowMask(HDAdditionalLightData hdAdditionalLightData, BoolScalableSetting contactShadowEnabled, HDCamera hdCamera, bool isRasterization, ref int contactShadowMask, ref float rayTracingShadowFlag)
        {
            contactShadowMask = 0;
            rayTracingShadowFlag = 0.0f;
            // If contact shadows are not enabled or we already reached the manimal number of contact shadows
            // or this is not rasterization
            if ((!hdAdditionalLightData.useContactShadow.Value(contactShadowEnabled))
                || m_ContactShadowIndex >= LightDefinitions.s_LightListMaxPrunedEntries
                || !isRasterization)
                return;

            // Evaluate the contact shadow index of this light
            contactShadowMask = 1 << m_ContactShadowIndex++;

            // If this light has ray traced contact shadow
            if (hdCamera.frameSettings.IsEnabled(FrameSettingsField.RayTracing) && hdAdditionalLightData.rayTraceContactShadow)
                rayTracingShadowFlag = 1.0f;
        }
    }
}

// Memo used when debugging to remember order of dispatch and value
// GenerateLightsScreenSpaceAABBs
// cmd.DispatchCompute(parameters.screenSpaceAABBShader, parameters.screenSpaceAABBKernel, (parameters.totalLightCount + 7) / 8, parameters.viewCount, 1);
// BigTilePrepass(ScreenX / 64, ScreenY / 64)
// cmd.DispatchCompute(parameters.bigTilePrepassShader, parameters.bigTilePrepassKernel, parameters.numBigTilesX, parameters.numBigTilesY, parameters.viewCount);
// BuildPerTileLightList(ScreenX / 16, ScreenY / 16)
// cmd.DispatchCompute(parameters.buildPerTileLightListShader, parameters.buildPerTileLightListKernel, parameters.numTilesFPTLX, parameters.numTilesFPTLY, parameters.viewCount);
// VoxelLightListGeneration(ScreenX / 32, ScreenY / 32)
// cmd.DispatchCompute(parameters.buildPerVoxelLightListShader, s_ClearVoxelAtomicKernel, 1, 1, 1);
// cmd.DispatchCompute(parameters.buildPerVoxelLightListShader, parameters.buildPerVoxelLightListKernel, parameters.numTilesClusterX, parameters.numTilesClusterY, parameters.viewCount);
// buildMaterialFlags (ScreenX / 16, ScreenY / 16)
// cmd.DispatchCompute(parameters.buildMaterialFlagsShader, buildMaterialFlagsKernel, parameters.numTilesFPTLX, parameters.numTilesFPTLY, parameters.viewCount);
// cmd.DispatchCompute(parameters.clearDispatchIndirectShader, s_ClearDispatchIndirectKernel, 1, 1, 1);
// BuildDispatchIndirectArguments
// cmd.DispatchCompute(parameters.buildDispatchIndirectShader, s_BuildDispatchIndirectKernel, (parameters.numTilesFPTL + k_ThreadGroupOptimalSize - 1) / k_ThreadGroupOptimalSize, 1, parameters.viewCount);
// Then dispatch indirect will trigger the number of tile for a variant x4 as we process by wavefront of 64 (16x16 => 4 x 8x8)<|MERGE_RESOLUTION|>--- conflicted
+++ resolved
@@ -1095,192 +1095,12 @@
 
         static Vector3 EvaluateAtmosphericAttenuation(PhysicallyBasedSky skySettings, Vector3 L, Vector3 X)
         {
-<<<<<<< HEAD
-            var processedData = m_ProcessedLightData[lightIndex];
-            var additionalLightData = processedData.additionalLightData;
-            var gpuLightType = processedData.gpuLightType;
-
-            var lightData = new DirectionalLightData();
-
-            lightData.lightLayers = hdCamera.frameSettings.IsEnabled(FrameSettingsField.LightLayers) ? additionalLightData.GetLightLayers() : uint.MaxValue;
-
-            // Light direction for directional is opposite to the forward direction
-            lightData.forward = light.GetForward();
-            lightData.color = GetLightColor(light);
-
-            // Caution: This is bad but if additionalData == HDUtils.s_DefaultHDAdditionalLightData it mean we are trying to promote legacy lights, which is the case for the preview for example, so we need to multiply by PI as legacy Unity do implicit divide by PI for direct intensity.
-            // So we expect that all light with additionalData == HDUtils.s_DefaultHDAdditionalLightData are currently the one from the preview, light in scene MUST have additionalData
-            lightData.color *= (HDUtils.s_DefaultHDAdditionalLightData == additionalLightData) ? Mathf.PI : 1.0f;
-
-            lightData.lightDimmer = additionalLightData.lightDimmer;
-            lightData.diffuseDimmer = additionalLightData.affectDiffuse ? additionalLightData.lightDimmer : 0;
-            lightData.specularDimmer = additionalLightData.affectSpecular ? additionalLightData.lightDimmer * hdCamera.frameSettings.specularGlobalDimmer : 0;
-            lightData.volumetricLightDimmer = additionalLightData.volumetricDimmer;
-
-            lightData.shadowIndex = shadowIndex;
-            lightData.screenSpaceShadowIndex = (int)LightDefinitions.s_InvalidScreenSpaceShadow;
-            lightData.isRayTracedContactShadow = 0.0f;
-
-            // fix up shadow information
-            if (shadowIndex != -1)
-            {
-                if (additionalLightData.WillRenderScreenSpaceShadow())
-                {
-                    lightData.screenSpaceShadowIndex = screenSpaceShadowslot;
-                    if (additionalLightData.colorShadow && additionalLightData.WillRenderRayTracedShadow())
-                    {
-                        screenSpaceShadowslot += 3;
-                        lightData.screenSpaceShadowIndex |= (int)LightDefinitions.s_ScreenSpaceColorShadowFlag;
-                    }
-                    else
-                    {
-                        screenSpaceShadowslot++;
-                    }
-
-                    // Raise the ray tracing flag in case the light is ray traced
-                    if (additionalLightData.WillRenderRayTracedShadow())
-                        lightData.screenSpaceShadowIndex |= (int)LightDefinitions.s_RayTracedScreenSpaceShadowFlag;
-
-                    screenSpaceShadowIndex++;
-                    m_ScreenSpaceShadowsUnion.Add(additionalLightData);
-                }
-                m_CurrentSunLightAdditionalLightData = additionalLightData;
-                m_CurrentSunLightDirectionalLightData = lightData;
-                m_CurrentShadowSortedSunLightIndex = sortedIndex;
-            }
-
-            // Get correct light cookie in case it is overriden by a volume
-            CookieParameters cookieParams = new CookieParameters()
-            {
-                texture = lightComponent?.cookie,
-                size = new Vector2(additionalLightData.shapeWidth, additionalLightData.shapeHeight),
-                position = light.GetPosition()
-            };
-            if (lightComponent == GetMainLight())
-            {
-                // If this is the current sun light and volumetric cloud shadows are enabled we need to render the shadows
-                if (HasVolumetricCloudsShadows_IgnoreSun(hdCamera))
-                    cookieParams = RenderVolumetricCloudsShadows(cmd, hdCamera);
-                else if (m_SkyManager.TryGetCloudSettings(hdCamera, out var cloudSettings, out var cloudRenderer))
-                {
-                    if (cloudRenderer.GetSunLightCookieParameters(cloudSettings, ref cookieParams))
-                    {
-                        var builtinParams = new BuiltinSunCookieParameters
-                        {
-                            cloudSettings = cloudSettings,
-                            sunLight = lightComponent,
-                            hdCamera = hdCamera,
-                            commandBuffer = cmd
-                        };
-                        cloudRenderer.RenderSunLightCookie(builtinParams);
-                    }
-                }
-            }
-
-            if (cookieParams.texture)
-            {
-                lightData.cookieMode = cookieParams.texture.wrapMode == TextureWrapMode.Repeat ? CookieMode.Repeat : CookieMode.Clamp;
-                lightData.cookieScaleOffset = m_TextureCaches.lightCookieManager.Fetch2DCookie(cmd, cookieParams.texture);
-            }
-            else
-            {
-                lightData.cookieMode = CookieMode.None;
-            }
-
-            // Rescale for cookies and windowing.
-            lightData.right = light.GetRight() * 2 / Mathf.Max(cookieParams.size.x, 0.001f);
-            lightData.up = light.GetUp() * 2 / Mathf.Max(cookieParams.size.y, 0.001f);
-            lightData.positionRWS = cookieParams.position;
-
-            if (additionalLightData.surfaceTexture == null)
-            {
-                lightData.surfaceTextureScaleOffset = Vector4.zero;
-            }
-            else
-            {
-                lightData.surfaceTextureScaleOffset = m_TextureCaches.lightCookieManager.Fetch2DCookie(cmd, additionalLightData.surfaceTexture);
-            }
-
-            lightData.shadowDimmer = additionalLightData.shadowDimmer;
-            lightData.volumetricShadowDimmer = additionalLightData.volumetricShadowDimmer;
-            GetContactShadowMask(additionalLightData, HDAdditionalLightData.ScalableSettings.UseContactShadow(m_Asset), hdCamera, isRasterization: true, ref lightData.contactShadowMask, ref lightData.isRayTracedContactShadow);
-
-            // We want to have a colored penumbra if the flag is on and the color is not gray
-            bool penumbraTint = additionalLightData.penumbraTint && ((additionalLightData.shadowTint.r != additionalLightData.shadowTint.g) || (additionalLightData.shadowTint.g != additionalLightData.shadowTint.b));
-            lightData.penumbraTint = penumbraTint ? 1.0f : 0.0f;
-            if (penumbraTint)
-                lightData.shadowTint = new Vector3(additionalLightData.shadowTint.r * additionalLightData.shadowTint.r, additionalLightData.shadowTint.g * additionalLightData.shadowTint.g, additionalLightData.shadowTint.b * additionalLightData.shadowTint.b);
-            else
-                lightData.shadowTint = new Vector3(additionalLightData.shadowTint.r, additionalLightData.shadowTint.g, additionalLightData.shadowTint.b);
-
-            //Value of max smoothness is derived from AngularDiameter. Formula results from eyeballing. Angular diameter of 0 results in 1 and angular diameter of 80 results in 0.
-            float maxSmoothness = Mathf.Clamp01(1.35f / (1.0f + Mathf.Pow(1.15f * (0.0315f * additionalLightData.angularDiameter + 0.4f), 2f)) - 0.11f);
-            // Value of max smoothness is from artists point of view, need to convert from perceptual smoothness to roughness
-            lightData.minRoughness = (1.0f - maxSmoothness) * (1.0f - maxSmoothness);
-
-            lightData.shadowMaskSelector = Vector4.zero;
-
-            if (processedData.isBakedShadowMask)
-            {
-                lightData.shadowMaskSelector[lightComponent.bakingOutput.occlusionMaskChannel] = 1.0f;
-                lightData.nonLightMappedOnly = lightComponent.lightShadowCasterMode == LightShadowCasterMode.NonLightmappedOnly ? 1 : 0;
-                // Get shadow info from the volume stack.
-                var shadowSettings = hdCamera.volumeStack.GetComponent<HDShadowSettings>();
-                float maxDistanceSq = shadowSettings.maxShadowDistance.value * shadowSettings.maxShadowDistance.value;
-                float outBorderDistance = shadowSettings.cascadeShadowBorders[shadowSettings.cascadeShadowSplitCount.value - 1];
-                if (outBorderDistance < 1e-4f)
-                {
-                    lightData.cascadesBorderFadeScaleBias = new Vector2(1e6f, -maxDistanceSq * 1e6f);
-                }
-                else
-                {
-                    outBorderDistance = 1.0f - outBorderDistance;
-                    outBorderDistance *= outBorderDistance;
-                    float distanceFadeNear = outBorderDistance * maxDistanceSq;
-                    lightData.cascadesBorderFadeScaleBias.x = 1.0f / (maxDistanceSq - distanceFadeNear);
-                    lightData.cascadesBorderFadeScaleBias.y = -distanceFadeNear / (maxDistanceSq - distanceFadeNear);
-                }
-            }
-            else
-            {
-                // use -1 to say that we don't use shadow mask
-                lightData.shadowMaskSelector.x = -1.0f;
-                lightData.nonLightMappedOnly = 0;
-            }
-
-            bool interactsWithSky = isPhysicallyBasedSkyActive && additionalLightData.interactsWithSky;
-
-            lightData.distanceFromCamera = -1; // Encode 'interactsWithSky'
-
-            if (interactsWithSky)
-            {
-                lightData.distanceFromCamera = additionalLightData.distance;
-
-                if (ShaderConfig.s_PrecomputedAtmosphericAttenuation != 0)
-                {
-                    var skySettings = hdCamera.volumeStack.GetComponent<PhysicallyBasedSky>();
-
-                    // Ignores distance (at infinity).
-                    Vector3 transm = EvaluateAtmosphericAttenuation(skySettings, -lightData.forward, hdCamera.camera.transform.position);
-                    lightData.color.x *= transm.x;
-                    lightData.color.y *= transm.y;
-                    lightData.color.z *= transm.z;
-                }
-            }
-
-            lightData.angularDiameter = additionalLightData.angularDiameter * Mathf.Deg2Rad;
-            lightData.flareSize = Mathf.Max(additionalLightData.flareSize * Mathf.Deg2Rad, 5.960464478e-8f);
-            lightData.flareFalloff = additionalLightData.flareFalloff;
-            lightData.flareTint = (Vector3)(Vector4)additionalLightData.flareTint;
-            lightData.surfaceTint = (Vector3)(Vector4)additionalLightData.surfaceTint;
-=======
             Vector3 C = skySettings.GetPlanetCenterPosition(X); // X = camPosWS
             float R = skySettings.GetPlanetaryRadius();
             float airScaleHeight = skySettings.GetAirScaleHeight();
             float aerosolScaleHeight = skySettings.GetAerosolScaleHeight();
             Vector3 airExtinctionCoefficient = skySettings.GetAirExtinctionCoefficient();
             float aerosolExtinctionCoefficient = skySettings.GetAerosolExtinctionCoefficient();
->>>>>>> f8b369fa
 
             return EvaluateAtmosphericAttenuation(
                 airScaleHeight, aerosolScaleHeight, airExtinctionCoefficient, aerosolExtinctionCoefficient,
