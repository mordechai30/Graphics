--- conflicted
+++ resolved
@@ -232,17 +232,11 @@
         EnvironmentAndArea = Environment | Area,
         /// <summary>All lights.</summary>
         [InspectorName("Reflection Probes, Area and Punctual")]
-<<<<<<< HEAD
-        EnvironmentAndAreaAndPunctual = 7,
-        /// <summary>Decals.</summary>
-        Decal = 8,
-        /// <summary>Capsule Occluders.</summary>
-        CapsuleOccluder = 16,
-=======
         EnvironmentAndAreaAndPunctual = Environment | Area | Punctual,
         /// <summary>Decals.</summary>
         Decal = (1 << LightCategory.Decal),
->>>>>>> f949d2a6
+        /// <summary>Capsule Occluders.</summary>
+        CapsuleOccluder = (1 << LightCategory.CapsuleOccluder),
         /// <summary>Local Volumetric Fog.</summary>
         LocalVolumetricFog = (1 << LightCategory.LocalVolumetricFog),
         /// <summary>Local Volumetric Fog.</summary>
