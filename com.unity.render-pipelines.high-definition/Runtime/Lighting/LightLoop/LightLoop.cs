--- conflicted
+++ resolved
@@ -1264,18 +1264,7 @@
             lightData.flareTint       = (Vector3)(Vector4)additionalLightData.flareTint;
             lightData.surfaceTint     = (Vector3)(Vector4)additionalLightData.surfaceTint;
 
-<<<<<<< HEAD
             lightData.affectsDynamicGI = additionalLightData.affectDynamicGI ? 1.0f : 0.0f;
-
-            // Fallback to the first non shadow casting directional light.
-            if (m_CurrentSunLight == null)
-            {
-                m_CurrentSunLight = lightComponent;
-                m_CurrentSunLightIndex = m_lightList.directionalLights.Count;
-            }
-
-=======
->>>>>>> c69c9ecc
             m_lightList.directionalLights.Add(lightData);
         }
 
