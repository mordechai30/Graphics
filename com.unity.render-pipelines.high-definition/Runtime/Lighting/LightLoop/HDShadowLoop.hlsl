--- conflicted
+++ resolved
@@ -84,25 +84,9 @@
                                                         lightData.angleScale,            lightData.angleOffset) > 0.0 &&
                     L.y > 0.0)
                 {
-<<<<<<< HEAD
                     shadowP = GetPunctualShadowAttenuation(shadowContext, posInput.positionSS, posInput.positionWS, normalWS, lightData.shadowIndex, L, distances.x, lightData.lightType == GPULIGHTTYPE_POINT, lightData.lightType != GPULIGHTTYPE_PROJECTOR_BOX);
                     shadowP = lightData.nonLightMappedOnly ? min(1.0f, shadowP) : shadowP;
                     shadowP = lerp(1.0f, shadowP, lightData.shadowDimmer);
-=======
-                    float shadowP;
-                    float3 L;
-                    float4 distances; // {d, d^2, 1/d, d_proj}
-                    GetPunctualLightVectors(posInput.positionWS, s_lightData, L, distances);
-                    float lightRadSqr = s_lightData.size.x;
-                    if (distances.x < s_lightData.range &&
-                        PunctualLightAttenuation(distances, s_lightData.rangeAttenuationScale, s_lightData.rangeAttenuationBias,
-                                                            s_lightData.angleScale,            s_lightData.angleOffset) > 0.0 &&
-                        L.y > 0.0)
-                    {
-                        shadowP = GetPunctualShadowAttenuation(shadowContext, posInput.positionSS, posInput.positionWS, normalWS, s_lightData.shadowIndex, L, distances.x, s_lightData.lightType == GPULIGHTTYPE_POINT, s_lightData.lightType != GPULIGHTTYPE_PROJECTOR_BOX);
-                        shadowP = s_lightData.nonLightMappedOnly ? min(1.0f, shadowP) : shadowP;
-                        shadowP = lerp(1.0f, shadowP, s_lightData.shadowDimmer);
->>>>>>> 0b558dd8
 
 #ifdef SHADOW_LOOP_MULTIPLY
                     shadow *= lerp(lightData.shadowTint, float3(1, 1, 1), shadowP);
