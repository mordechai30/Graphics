using System;
using UnityEngine.Experimental.Rendering;
using UnityEngine.Experimental.Rendering.RenderGraphModule;

namespace UnityEngine.Rendering.HighDefinition
{
    public partial class HDRenderPipeline
    {
        // String values (ray tracing gen shaders)
        const string m_RayGenAreaShadowSingleName = "RayGenAreaShadowSingle";
        const string m_RayGenDirectionalShadowSingleName = "RayGenDirectionalShadowSingle";
        const string m_RayGenDirectionalColorShadowSingleName = "RayGenDirectionalColorShadowSingle";
        const string m_RayGenShadowSegmentSingleName = "RayGenShadowSegmentSingle";
        const string m_RayGenSemiTransparentShadowSegmentSingleName = "RayGenSemiTransparentShadowSegmentSingle";

        // Shaders
        RayTracingShader m_ScreenSpaceShadowsRT;
        ComputeShader m_ScreenSpaceShadowsCS;
        ComputeShader m_ScreenSpaceShadowsFilterCS;

        // Kernels
        // Shared shadow kernels
        int m_ClearShadowTexture;
        int m_OutputShadowTextureKernel;
        int m_OutputColorShadowTextureKernel;
        int m_OutputSpecularShadowTextureKernel;

        // Directional shadow kernels
        int m_RaytracingDirectionalShadowSample;

        // Punctual shadow kernels
        int m_RaytracingPointShadowSample;
        int m_RaytracingSpotShadowSample;

        // Area shadow kernels
        int m_AreaRaytracingShadowPrepassKernel;
        int m_AreaRaytracingShadowNewSampleKernel;
        int m_AreaShadowApplyTAAKernel;
        int m_AreaUpdateAnalyticHistoryKernel;
        int m_AreaUpdateShadowHistoryKernel;
        int m_AreaEstimateNoiseKernel;
        int m_AreaFirstDenoiseKernel;
        int m_AreaSecondDenoiseKernel;
        int m_AreaShadowNoDenoiseKernel;
        int m_WriteShadowTextureDebugKernel;

        // Temporary variable that allows us to store the world to local matrix of the lights
        Matrix4x4 m_WorldToLocalArea = new Matrix4x4();
        // Temporary variables that allow us to read and write the right channels from the history buffer
        Vector4 m_ShadowChannelMask0 = new Vector4(1.0f, 1.0f, 1.0f, 1.0f);
        Vector4 m_ShadowChannelMask1 = new Vector4(1.0f, 1.0f, 1.0f, 1.0f);
        Vector4 m_ShadowChannelMask2 = new Vector4(1.0f, 1.0f, 1.0f, 1.0f);

        // Screen space shadow material
        static Material s_ScreenSpaceShadowsMat;

        // This buffer holds the unfiltered, accumulated, shadow values, it is accessed with the same index as the one used at runtime (aka screen space shadow slot)
        static RTHandle ShadowHistoryBufferAllocatorFunction(string viewName, int frameIndex, RTHandleSystem rtHandleSystem)
        {
            HDRenderPipelineAsset hdPipelineAsset = GraphicsSettings.renderPipelineAsset as HDRenderPipelineAsset;
            GraphicsFormat graphicsFormat = (GraphicsFormat)hdPipelineAsset.currentPlatformRenderPipelineSettings.hdShadowInitParams.screenSpaceShadowBufferFormat;
            HDRenderPipeline hdrp = (RenderPipelineManager.currentPipeline as HDRenderPipeline);
            int numShadowSlices = Math.Max((int)Math.Ceiling(hdrp.m_Asset.currentPlatformRenderPipelineSettings.hdShadowInitParams.maxScreenSpaceShadowSlots / 4.0f), 1);
            return rtHandleSystem.Alloc(Vector2.one, slices: numShadowSlices * TextureXR.slices, dimension: TextureDimension.Tex2DArray, filterMode: FilterMode.Point, colorFormat: graphicsFormat,
                enableRandomWrite: true, useDynamicScale: true, useMipMap: false, name: string.Format("{0}_ScreenSpaceShadowHistoryBuffer{1}", viewName, frameIndex));
        }

        // This value holds additional values that are required for the filtering process.
        // For directional, punctual and spot light it holds the sample accumulation count and for the area light it holds the analytic value.
        // It is accessed with the same index used at runtime (aka screen space shadow slot)
        static RTHandle ShadowHistoryValidityBufferAllocatorFunction(string viewName, int frameIndex, RTHandleSystem rtHandleSystem)
        {
            HDRenderPipelineAsset hdPipelineAsset = GraphicsSettings.renderPipelineAsset as HDRenderPipelineAsset;
            HDRenderPipeline hdrp = (RenderPipelineManager.currentPipeline as HDRenderPipeline);
            GraphicsFormat graphicsFormat = (GraphicsFormat)hdPipelineAsset.currentPlatformRenderPipelineSettings.hdShadowInitParams.screenSpaceShadowBufferFormat;
            int numShadowSlices = Math.Max((int)Math.Ceiling(hdrp.m_Asset.currentPlatformRenderPipelineSettings.hdShadowInitParams.maxScreenSpaceShadowSlots / 4.0f), 1);
            return rtHandleSystem.Alloc(Vector2.one, slices: numShadowSlices * TextureXR.slices, dimension: TextureDimension.Tex2DArray, filterMode: FilterMode.Point, colorFormat: graphicsFormat,
                enableRandomWrite: true, useDynamicScale: true, useMipMap: false, name: string.Format("{0}_ShadowHistoryValidityBuffer{1}", viewName, frameIndex));
        }

        static RTHandle ShadowHistoryDistanceBufferAllocatorFunction(string viewName, int frameIndex, RTHandleSystem rtHandleSystem)
        {
            HDRenderPipelineAsset hdPipelineAsset = GraphicsSettings.renderPipelineAsset as HDRenderPipelineAsset;
            HDRenderPipeline hdrp = (RenderPipelineManager.currentPipeline as HDRenderPipeline);
            GraphicsFormat graphicsFormat = (GraphicsFormat)hdPipelineAsset.currentPlatformRenderPipelineSettings.hdShadowInitParams.screenSpaceShadowBufferFormat;
            int numShadowSlices = Math.Max((int)Math.Ceiling(hdrp.m_Asset.currentPlatformRenderPipelineSettings.hdShadowInitParams.maxScreenSpaceShadowSlots / 4.0f), 1);
            return rtHandleSystem.Alloc(Vector2.one, slices: numShadowSlices * TextureXR.slices, dimension: TextureDimension.Tex2DArray, filterMode: FilterMode.Point, colorFormat: graphicsFormat,
                enableRandomWrite: true, useDynamicScale: true, useMipMap: false, name: string.Format("{0}_ShadowHistoryDistanceBuffer{1}", viewName, frameIndex));
        }

        RTHandle RequestShadowHistoryBuffer(HDCamera hdCamera)
        {
            return hdCamera.GetCurrentFrameRT((int)HDCameraFrameHistoryType.RaytracedShadowHistory)
                ?? hdCamera.AllocHistoryFrameRT((int)HDCameraFrameHistoryType.RaytracedShadowHistory, ShadowHistoryBufferAllocatorFunction, 1);
        }

        RTHandle RequestShadowHistoryValidityBuffer(HDCamera hdCamera)
        {
            return hdCamera.GetCurrentFrameRT((int)HDCameraFrameHistoryType.RaytracedShadowHistoryValidity)
                ?? hdCamera.AllocHistoryFrameRT((int)HDCameraFrameHistoryType.RaytracedShadowHistoryValidity, ShadowHistoryValidityBufferAllocatorFunction, 1);
        }

        RTHandle RequestShadowHistoryDistanceBuffer(HDCamera hdCamera)
        {
            return hdCamera.GetCurrentFrameRT((int)HDCameraFrameHistoryType.RaytracedShadowDistanceValidity)
                ?? hdCamera.AllocHistoryFrameRT((int)HDCameraFrameHistoryType.RaytracedShadowDistanceValidity, ShadowHistoryDistanceBufferAllocatorFunction, 1);
        }

        // The three types of shadows that we currently support
        enum ScreenSpaceShadowType
        {
            GrayScale,
            Area,
            Color
        }

        // This functions returns a mask that tells us for a given slot and based on the light type, which channels should hold the shadow information.
        static void GetShadowChannelMask(int shadowSlot, ScreenSpaceShadowType shadowType, ref Vector4 outputMask)
        {
            int outputChannel = shadowSlot % 4;
            if (shadowType == ScreenSpaceShadowType.GrayScale)
            {
                switch (outputChannel)
                {
                    case 0:
                    {
                        outputMask.Set(1.0f, 0.0f, 0.0f, 0.0f);
                        break;
                    }
                    case 1:
                    {
                        outputMask.Set(0.0f, 1.0f, 0.0f, 0.0f);
                        break;
                    }
                    case 2:
                    {
                        outputMask.Set(0.0f, 0.0f, 1.0f, 0.0f);
                        break;
                    }
                    case 3:
                    {
                        outputMask.Set(0.0f, 0.0f, 0.0f, 1.0f);
                        break;
                    }
                }
            }
            else if (shadowType == ScreenSpaceShadowType.Area)
            {
                switch (outputChannel)
                {
                    case 0:
                    {
                        outputMask.Set(1.0f, 1.0f, 0.0f, 0.0f);
                        break;
                    }
                    case 1:
                    {
                        outputMask.Set(0.0f, 1.0f, 1.0f, 0.0f);
                        break;
                    }
                    case 2:
                    {
                        outputMask.Set(0.0f, 0.0f, 1.0f, 1.0f);
                        break;
                    }
                    default:
                        Debug.Assert(false);
                        break;
                }
            }
            else if (shadowType == ScreenSpaceShadowType.Color)
            {
                switch (outputChannel)
                {
                    case 0:
                    {
                        outputMask.Set(1.0f, 1.0f, 1.0f, 0.0f);
                        break;
                    }
                    default:
                        Debug.Assert(false);
                        break;
                }
            }
        }

        void InitializeScreenSpaceShadows()
        {
            if (!m_Asset.currentPlatformRenderPipelineSettings.hdShadowInitParams.supportScreenSpaceShadows)
                return;

            // Fetch the shaders
            if (m_RayTracingSupported)
            {
                m_ScreenSpaceShadowsCS = m_Asset.renderPipelineRayTracingResources.shadowRaytracingCS;
                m_ScreenSpaceShadowsFilterCS = m_Asset.renderPipelineRayTracingResources.shadowFilterCS;
                m_ScreenSpaceShadowsRT = m_Asset.renderPipelineRayTracingResources.shadowRaytracingRT;

                // Directional shadow kernels
                m_ClearShadowTexture = m_ScreenSpaceShadowsCS.FindKernel("ClearShadowTexture");
                m_OutputShadowTextureKernel = m_ScreenSpaceShadowsCS.FindKernel("OutputShadowTexture");
                m_OutputColorShadowTextureKernel = m_ScreenSpaceShadowsCS.FindKernel("OutputColorShadowTexture");
                m_OutputSpecularShadowTextureKernel = m_ScreenSpaceShadowsCS.FindKernel("OutputSpecularShadowTexture");
                m_RaytracingDirectionalShadowSample = m_ScreenSpaceShadowsCS.FindKernel("RaytracingDirectionalShadowSample");
                m_RaytracingPointShadowSample = m_ScreenSpaceShadowsCS.FindKernel("RaytracingPointShadowSample");
                m_RaytracingSpotShadowSample = m_ScreenSpaceShadowsCS.FindKernel("RaytracingSpotShadowSample");

                // Area shadow kernels
                m_AreaRaytracingShadowPrepassKernel = m_ScreenSpaceShadowsCS.FindKernel("RaytracingAreaShadowPrepass");
                m_AreaRaytracingShadowNewSampleKernel = m_ScreenSpaceShadowsCS.FindKernel("RaytracingAreaShadowNewSample");
                m_AreaShadowApplyTAAKernel = m_ScreenSpaceShadowsFilterCS.FindKernel("AreaShadowApplyTAA");
                m_AreaUpdateAnalyticHistoryKernel = m_ScreenSpaceShadowsFilterCS.FindKernel("AreaAnalyticHistoryCopy");
                m_AreaUpdateShadowHistoryKernel = m_ScreenSpaceShadowsFilterCS.FindKernel("AreaShadowHistoryCopy");
                m_AreaEstimateNoiseKernel = m_ScreenSpaceShadowsFilterCS.FindKernel("AreaShadowEstimateNoise");
                m_AreaFirstDenoiseKernel = m_ScreenSpaceShadowsFilterCS.FindKernel("AreaShadowDenoiseFirstPass");
                m_AreaSecondDenoiseKernel = m_ScreenSpaceShadowsFilterCS.FindKernel("AreaShadowDenoiseSecondPass");
                m_AreaShadowNoDenoiseKernel = m_ScreenSpaceShadowsFilterCS.FindKernel("AreaShadowNoDenoise");

                // Debug kernel
                m_WriteShadowTextureDebugKernel = m_ScreenSpaceShadowsFilterCS.FindKernel("WriteShadowTextureDebug");
            }

            // Directional shadow material
            s_ScreenSpaceShadowsMat = CoreUtils.CreateEngineMaterial(screenSpaceShadowsShader);

            switch (m_Asset.currentPlatformRenderPipelineSettings.hdShadowInitParams.shadowFilteringQuality)
            {
                case HDShadowFilteringQuality.Low:
                    s_ScreenSpaceShadowsMat.EnableKeyword("SHADOW_LOW");
                    break;
                case HDShadowFilteringQuality.Medium:
                    s_ScreenSpaceShadowsMat.EnableKeyword("SHADOW_MEDIUM");
                    break;
                case HDShadowFilteringQuality.High:
                    s_ScreenSpaceShadowsMat.EnableKeyword("SHADOW_HIGH");
                    break;
                default:
                    s_ScreenSpaceShadowsMat.EnableKeyword("SHADOW_MEDIUM");
                    break;
            }
        }

        void ReleaseScreenSpaceShadows()
        {
            CoreUtils.Destroy(s_ScreenSpaceShadowsMat);
        }

<<<<<<< HEAD
        void BindBlackShadowTexture(CommandBuffer cmd)
        {
            // We always need to bind an array here.
            cmd.SetGlobalTexture(HDShaderIDs._ScreenSpaceShadowsTexture, TextureXR.GetBlackTextureArray());
        }

        void RenderScreenSpaceShadows(HDCamera hdCamera, CommandBuffer cmd)
        {
            // If screen space shadows are not supported for this camera, we are done
            if (!hdCamera.frameSettings.IsEnabled(FrameSettingsField.ScreenSpaceShadows))
            {
                BindBlackShadowTexture(cmd);
                return;
            }

            using (new ProfilingScope(cmd, ProfilingSampler.Get(HDProfileId.ScreenSpaceShadows)))
            {
                // First of all we handle the directional light
                RenderDirectionalLightScreenSpaceShadow(cmd, hdCamera);

                if (hdCamera.frameSettings.IsEnabled(FrameSettingsField.RayTracing))
                {
                    // We handle the other light sources
                    RenderLightScreenSpaceShadows(hdCamera, cmd);
                }

                // We do render the debug view
                EvaluateShadowDebugView(cmd, hdCamera);

                // Bind the right texture
                cmd.SetGlobalTexture(HDShaderIDs._ScreenSpaceShadowsTexture, m_ScreenSpaceShadowTextureArray);
            }
        }

        bool RenderLightScreenSpaceShadows(HDCamera hdCamera, CommandBuffer cmd)
        {
            using (new ProfilingScope(cmd, ProfilingSampler.Get(HDProfileId.RaytracingLightShadow)))
            {
                using (new ProfilingScope(cmd, ProfilingSampler.Get(HDProfileId.RaytracingLightShadow)))
                {
                    // Loop through all the potential screen space light shadows
                    for (int lightIdx = 0; lightIdx < m_ScreenSpaceShadowIndex; ++lightIdx)
                    {
                        // This matches the directional light
                        if (!m_CurrentScreenSpaceShadowData[lightIdx].valid) continue;

                        HDAdditionalLightData extraLightData = m_CurrentScreenSpaceShadowData[lightIdx].additionalLightData;
                        int lightDataIndex = m_CurrentScreenSpaceShadowData[lightIdx].lightDataIndex;

                        BoundedEntityCategory category  = BoundedEntityCategory.Count;
                        GPULightType          lightType = GPULightType.Point;

                        EvaluateGPULightType(extraLightData.type, extraLightData.spotLightShape, extraLightData.areaLightShape,
                            ref category, ref lightType);

                        /* TODO: Broken in XR, fix later
                        // Trigger the right algorithm based on the light type
                        switch (currentLight.lightType)
                        {
                            case GPULightType.Rectangle:
                            {
                                RenderAreaScreenSpaceShadow(cmd, hdCamera, currentLight, currentAdditionalLightData, m_CurrentScreenSpaceShadowData[lightIdx].lightDataIndex);
                            }
                            break;
                            case GPULightType.Point:
                            case GPULightType.Spot:
                            {
                                RenderPunctualScreenSpaceShadow(cmd, hdCamera, currentLight, currentAdditionalLightData, m_CurrentScreenSpaceShadowData[lightIdx].lightDataIndex);
                            }
                            break;
                        }
                        */
                    }
                }
                return true;
            }
        }

=======
>>>>>>> cfaf6a23
        struct WriteScreenSpaceShadowParameters
        {
            // Camera parameters
            public int texWidth;
            public int texHeight;
            public int viewCount;

            // Evaluation parameters
            public Vector4 shadowChannelMask;
            public Vector4 shadowChannelMask0;
            public Vector4 shadowChannelMask1;
            public int shadowSlot;

            // Kernel
            public int shadowKernel;

            // Other parameters
            public ComputeShader screenSpaceShadowCS;
        }

        WriteScreenSpaceShadowParameters PrepareWriteScreenSpaceShadowParameters(HDCamera hdCamera, int shadowSlot, ScreenSpaceShadowType shadowType)
        {
            WriteScreenSpaceShadowParameters wsssParams = new WriteScreenSpaceShadowParameters();

            // Set the camera parameters
            wsssParams.texWidth = hdCamera.actualWidth;
            wsssParams.texHeight = hdCamera.actualHeight;
            wsssParams.viewCount = hdCamera.viewCount;

            // Evaluation parameters
            GetShadowChannelMask(shadowSlot, shadowType, ref wsssParams.shadowChannelMask);
            // If the light is an area, we also need to grab the individual channels
            if (shadowType == ScreenSpaceShadowType.Area)
            {
                GetShadowChannelMask(shadowSlot, ScreenSpaceShadowType.GrayScale, ref wsssParams.shadowChannelMask0);
                GetShadowChannelMask(shadowSlot + 1, ScreenSpaceShadowType.GrayScale, ref wsssParams.shadowChannelMask1);
            }
            wsssParams.shadowSlot = shadowSlot;

            // Kernel
            switch (shadowType)
            {
                case ScreenSpaceShadowType.GrayScale:
                {
                    wsssParams.shadowKernel = m_OutputShadowTextureKernel;
                }
                break;
                case ScreenSpaceShadowType.Area:
                {
                    wsssParams.shadowKernel = m_OutputSpecularShadowTextureKernel;
                }
                break;
                case ScreenSpaceShadowType.Color:
                {
                    wsssParams.shadowKernel = m_OutputColorShadowTextureKernel;
                }
                break;
            }

            // Other parameters
            wsssParams.screenSpaceShadowCS = m_ScreenSpaceShadowsCS;

            return wsssParams;
        }

        struct WriteScreenSpaceShadowResources
        {
            public RTHandle inputShadowBuffer;
            public RTHandle outputShadowArrayBuffer;
        }

        static void ExecuteWriteScreenSpaceShadow(CommandBuffer cmd, WriteScreenSpaceShadowParameters wsssParams, WriteScreenSpaceShadowResources wsssResources)
        {
            // Evaluate the dispatch parameters
            int shadowTileSize = 8;
            int numTilesX = (wsssParams.texWidth + (shadowTileSize - 1)) / shadowTileSize;
            int numTilesY = (wsssParams.texHeight + (shadowTileSize - 1)) / shadowTileSize;

            // Bind the input data
            cmd.SetComputeIntParam(wsssParams.screenSpaceShadowCS, HDShaderIDs._RaytracingShadowSlot, wsssParams.shadowSlot / 4);
            cmd.SetComputeVectorParam(wsssParams.screenSpaceShadowCS, HDShaderIDs._RaytracingChannelMask, wsssParams.shadowChannelMask);
            cmd.SetComputeVectorParam(wsssParams.screenSpaceShadowCS, HDShaderIDs._RaytracingChannelMask0, wsssParams.shadowChannelMask0);
            cmd.SetComputeVectorParam(wsssParams.screenSpaceShadowCS, HDShaderIDs._RaytracingChannelMask1, wsssParams.shadowChannelMask1);
            cmd.SetComputeTextureParam(wsssParams.screenSpaceShadowCS, wsssParams.shadowKernel, HDShaderIDs._RaytracedShadowIntegration, wsssResources.inputShadowBuffer);

            // Bind the output texture
            cmd.SetComputeTextureParam(wsssParams.screenSpaceShadowCS, wsssParams.shadowKernel, HDShaderIDs._ScreenSpaceShadowsTextureRW, wsssResources.outputShadowArrayBuffer);

            //Do our copy
            cmd.DispatchCompute(wsssParams.screenSpaceShadowCS, wsssParams.shadowKernel, numTilesX, numTilesY, wsssParams.viewCount);
        }

        struct SSShadowDebugParameters
        {
            // Camera parameters
            public int texWidth;
            public int texHeight;
            public int viewCount;

            // Evaluation parameters
            public int targetShadow;

            // Kernel
            public int debugKernel;

            // Other parameters
            public ComputeShader shadowFilter;
        }

        SSShadowDebugParameters PrepareSSShadowDebugParameters(HDCamera hdCamera, int targetShadow)
        {
            SSShadowDebugParameters sssdParams = new SSShadowDebugParameters();

            // Set the camera parameters
            sssdParams.texWidth = hdCamera.actualWidth;
            sssdParams.texHeight = hdCamera.actualHeight;
            sssdParams.viewCount = hdCamera.viewCount;

            // Evaluation params
            sssdParams.targetShadow = targetShadow;

            // Kernel to be used
            sssdParams.debugKernel = m_WriteShadowTextureDebugKernel;

            // TODO: move the debug kernel outside of the ray tracing resources
            sssdParams.shadowFilter = m_Asset.renderPipelineRayTracingResources.shadowFilterCS;
            return sssdParams;
        }

        struct SSShadowDebugResources
        {
            public RTHandle screenSpaceShadowArray;
            public RTHandle outputBuffer;
        }

        static void ExecuteShadowDebugView(CommandBuffer cmd, SSShadowDebugParameters sssdParams, SSShadowDebugResources sssdResources)
        {
            // Evaluate the dispatch parameters
            int shadowTileSize = 8;
            int numTilesX = (sssdParams.texWidth + (shadowTileSize - 1)) / shadowTileSize;
            int numTilesY = (sssdParams.texHeight + (shadowTileSize - 1)) / shadowTileSize;

            // If the screen space shadows we are asked to deliver is available output it to the intermediate texture
            cmd.SetComputeIntParam(sssdParams.shadowFilter, HDShaderIDs._DenoisingHistorySlot, sssdParams.targetShadow);
            cmd.SetComputeTextureParam(sssdParams.shadowFilter, sssdParams.debugKernel, HDShaderIDs._ScreenSpaceShadowsTextureRW, sssdResources.screenSpaceShadowArray);
            cmd.SetComputeTextureParam(sssdParams.shadowFilter, sssdParams.debugKernel, HDShaderIDs._DenoiseOutputTextureRW, sssdResources.outputBuffer);
            cmd.DispatchCompute(sssdParams.shadowFilter, sssdParams.debugKernel, numTilesX, numTilesY, sssdParams.viewCount);
        }
    }
}<|MERGE_RESOLUTION|>--- conflicted
+++ resolved
@@ -245,87 +245,6 @@
             CoreUtils.Destroy(s_ScreenSpaceShadowsMat);
         }
 
-<<<<<<< HEAD
-        void BindBlackShadowTexture(CommandBuffer cmd)
-        {
-            // We always need to bind an array here.
-            cmd.SetGlobalTexture(HDShaderIDs._ScreenSpaceShadowsTexture, TextureXR.GetBlackTextureArray());
-        }
-
-        void RenderScreenSpaceShadows(HDCamera hdCamera, CommandBuffer cmd)
-        {
-            // If screen space shadows are not supported for this camera, we are done
-            if (!hdCamera.frameSettings.IsEnabled(FrameSettingsField.ScreenSpaceShadows))
-            {
-                BindBlackShadowTexture(cmd);
-                return;
-            }
-
-            using (new ProfilingScope(cmd, ProfilingSampler.Get(HDProfileId.ScreenSpaceShadows)))
-            {
-                // First of all we handle the directional light
-                RenderDirectionalLightScreenSpaceShadow(cmd, hdCamera);
-
-                if (hdCamera.frameSettings.IsEnabled(FrameSettingsField.RayTracing))
-                {
-                    // We handle the other light sources
-                    RenderLightScreenSpaceShadows(hdCamera, cmd);
-                }
-
-                // We do render the debug view
-                EvaluateShadowDebugView(cmd, hdCamera);
-
-                // Bind the right texture
-                cmd.SetGlobalTexture(HDShaderIDs._ScreenSpaceShadowsTexture, m_ScreenSpaceShadowTextureArray);
-            }
-        }
-
-        bool RenderLightScreenSpaceShadows(HDCamera hdCamera, CommandBuffer cmd)
-        {
-            using (new ProfilingScope(cmd, ProfilingSampler.Get(HDProfileId.RaytracingLightShadow)))
-            {
-                using (new ProfilingScope(cmd, ProfilingSampler.Get(HDProfileId.RaytracingLightShadow)))
-                {
-                    // Loop through all the potential screen space light shadows
-                    for (int lightIdx = 0; lightIdx < m_ScreenSpaceShadowIndex; ++lightIdx)
-                    {
-                        // This matches the directional light
-                        if (!m_CurrentScreenSpaceShadowData[lightIdx].valid) continue;
-
-                        HDAdditionalLightData extraLightData = m_CurrentScreenSpaceShadowData[lightIdx].additionalLightData;
-                        int lightDataIndex = m_CurrentScreenSpaceShadowData[lightIdx].lightDataIndex;
-
-                        BoundedEntityCategory category  = BoundedEntityCategory.Count;
-                        GPULightType          lightType = GPULightType.Point;
-
-                        EvaluateGPULightType(extraLightData.type, extraLightData.spotLightShape, extraLightData.areaLightShape,
-                            ref category, ref lightType);
-
-                        /* TODO: Broken in XR, fix later
-                        // Trigger the right algorithm based on the light type
-                        switch (currentLight.lightType)
-                        {
-                            case GPULightType.Rectangle:
-                            {
-                                RenderAreaScreenSpaceShadow(cmd, hdCamera, currentLight, currentAdditionalLightData, m_CurrentScreenSpaceShadowData[lightIdx].lightDataIndex);
-                            }
-                            break;
-                            case GPULightType.Point:
-                            case GPULightType.Spot:
-                            {
-                                RenderPunctualScreenSpaceShadow(cmd, hdCamera, currentLight, currentAdditionalLightData, m_CurrentScreenSpaceShadowData[lightIdx].lightDataIndex);
-                            }
-                            break;
-                        }
-                        */
-                    }
-                }
-                return true;
-            }
-        }
-
-=======
->>>>>>> cfaf6a23
         struct WriteScreenSpaceShadowParameters
         {
             // Camera parameters
