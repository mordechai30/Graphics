--- conflicted
+++ resolved
@@ -278,8 +278,6 @@
     return cookie;
 }
 #endif
-<<<<<<< HEAD
-=======
 
 //ref: https://github.com/Unity-Technologies/VolumetricLighting
 half ShadowPlane(half3 worldPos, half4 plane, half feather)
@@ -291,7 +289,6 @@
     //Smoothstep from 0.
     return smoothstep(0, feather, x);
 }
->>>>>>> 2ae00547
 
 // None of the outputs are premultiplied.
 // distances = {d, d^2, 1/d, d_proj}, where d_proj = dot(lightToSample, light.forward).
@@ -312,8 +309,6 @@
     attenuation = PunctualLightAttenuation(distances, light.rangeAttenuationScale, light.rangeAttenuationBias,
                                            light.angleScale, light.angleOffset);
 
-<<<<<<< HEAD
-=======
 	//Light Flags.
     for(int i = light.flagIndex; i < light.flagIndex + light.flagCount; i++)
     {
@@ -323,7 +318,6 @@
     }
 
 
->>>>>>> 2ae00547
     // Height fog attenuation.
     {
         float cosZenithAngle = L.y;
