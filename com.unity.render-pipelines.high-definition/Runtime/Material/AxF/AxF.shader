--- conflicted
+++ resolved
@@ -612,11 +612,7 @@
 
             HLSLPROGRAM
 
-<<<<<<< HEAD
-            #pragma only_renderers d3d11 xboxseries
-=======
-            #pragma only_renderers d3d11 ps5
->>>>>>> 1925c760
+            #pragma only_renderers d3d11 xboxseries ps5
             #pragma raytracing surface_shader
 
             #pragma multi_compile _ DEBUG_DISPLAY
@@ -662,11 +658,7 @@
 
             HLSLPROGRAM
 
-<<<<<<< HEAD
-            #pragma only_renderers d3d11 xboxseries
-=======
-            #pragma only_renderers d3d11 ps5
->>>>>>> 1925c760
+            #pragma only_renderers d3d11 xboxseries ps5
             #pragma raytracing surface_shader
 
             #pragma multi_compile _ DEBUG_DISPLAY
@@ -709,11 +701,7 @@
 
             HLSLPROGRAM
 
-<<<<<<< HEAD
-            #pragma only_renderers d3d11 xboxseries
-=======
-            #pragma only_renderers d3d11 ps5
->>>>>>> 1925c760
+            #pragma only_renderers d3d11 xboxseries ps5
             #pragma raytracing surface_shader
 
             #pragma multi_compile _ DEBUG_DISPLAY
@@ -751,11 +739,7 @@
 
             HLSLPROGRAM
 
-<<<<<<< HEAD
-            #pragma only_renderers d3d11 xboxseries
-=======
-            #pragma only_renderers d3d11 ps5
->>>>>>> 1925c760
+            #pragma only_renderers d3d11 xboxseries ps5
             #pragma raytracing surface_shader
 
             #define SHADERPASS SHADERPASS_RAYTRACING_VISIBILITY
@@ -784,11 +768,7 @@
 
             HLSLPROGRAM
 
-<<<<<<< HEAD
-            #pragma only_renderers d3d11 xboxseries
-=======
-            #pragma only_renderers d3d11 ps5
->>>>>>> 1925c760
+            #pragma only_renderers d3d11 xboxseries ps5
             #pragma raytracing surface_shader
 
             #pragma multi_compile _ DEBUG_DISPLAY
