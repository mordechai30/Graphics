#ifdef SURFACE_GRADIENT
#undef SURFACE_GRADIENT
#endif
#ifdef DECAL_SURFACE_GRADIENT
#undef DECAL_SURFACE_GRADIENT
#endif

#include "Packages/com.unity.render-pipelines.core/ShaderLibrary/Common.hlsl"
#include "Packages/com.unity.render-pipelines.high-definition/Runtime/ShaderLibrary/TextureXR.hlsl"
#include "Packages/com.unity.render-pipelines.high-definition/Runtime/ShaderLibrary/ShaderVariables.hlsl"
#include "Packages/com.unity.render-pipelines.high-definition/Runtime/Material/Visibility/VisibilityOITResources.hlsl"
#include "Packages/com.unity.render-pipelines.high-definition/Runtime/PostProcessing/Shaders/PostProcessDefines.hlsl"

#define VARIANT_DIR_PUNCTUAL_AREA_ENV 1
#define HAS_LIGHTLOOP

#define DISABLE_APPLY_DEBUG_TO_LIGHTING

#define SHADERPASS SHADERPASS_VBUFFER_LIGHTING_OFFSCREEN

#include "Packages/com.unity.render-pipelines.core/ShaderLibrary/Common.hlsl"
#include "Packages/com.unity.render-pipelines.high-definition/Runtime/ShaderLibrary/ShaderVariables.hlsl"
#include "Packages/com.unity.render-pipelines.high-definition/Runtime/RenderPipeline/ShaderPass/FragInputs.hlsl"
#include "Packages/com.unity.render-pipelines.high-definition/Runtime/RenderPipeline/ShaderPass/ShaderPass.cs.hlsl"
#include "Packages/com.unity.render-pipelines.high-definition/Runtime/Material/Lit/LitProperties.hlsl"

#include "Packages/com.unity.render-pipelines.high-definition/Runtime/Material/Material.hlsl"
#include "Packages/com.unity.render-pipelines.high-definition/Runtime/Lighting/Lighting.hlsl"

#include "Packages/com.unity.render-pipelines.high-definition/Runtime/Material/Lit/ShaderPass/LitDepthPass.hlsl"

#include "Packages/com.unity.render-pipelines.high-definition/Runtime/Lighting/LightLoop/LightLoopDef.hlsl"
#include "Packages/com.unity.render-pipelines.high-definition/Runtime/Material/Lit/Lit.hlsl"
#include "Packages/com.unity.render-pipelines.high-definition/Runtime/Lighting/LightLoop/LightLoop.hlsl"

#include "Packages/com.unity.render-pipelines.high-definition/Runtime/Material/Lit/LitData.hlsl"

#include "Packages/com.unity.render-pipelines.core/ShaderLibrary/Common.hlsl"
#include "Packages/com.unity.render-pipelines.core/ShaderLibrary/Color.hlsl"
#include "Packages/com.unity.render-pipelines.core/ShaderLibrary/CommonLighting.hlsl"
#include "Packages/com.unity.render-pipelines.core/ShaderLibrary/EntityLighting.hlsl"
#include "Packages/com.unity.render-pipelines.high-definition/Runtime/ShaderLibrary/ShaderVariables.hlsl"
#include "Packages/com.unity.render-pipelines.high-definition/Runtime/Sky/SkyUtils.hlsl"
#include "Packages/com.unity.render-pipelines.core/ShaderLibrary/SDF2D.hlsl"

#include "Packages/com.unity.render-pipelines.core/ShaderLibrary/Common.hlsl"
#include "Packages/com.unity.render-pipelines.high-definition/Runtime/ShaderLibrary/ShaderVariables.hlsl"
#include "Packages/com.unity.render-pipelines.high-definition/Runtime/ShaderLibrary/ShaderVariablesFunctions.hlsl"

//#include "Packages/com.unity.render-pipelines.high-definition/Runtime/Lighting/LightLoop/HDShadow.hlsl"
//#include "Packages/com.unity.render-pipelines.high-definition/Runtime/Lighting/LightLoop/LightLoopDef.hlsl"
//#include "Packages/com.unity.render-pipelines.high-definition/Runtime/Lighting/PunctualLightCommon.hlsl"
//#include "Packages/com.unity.render-pipelines.high-definition/Runtime/Lighting/LightLoop/LightLoop.cs.hlsl"
//#include "Packages/com.unity.render-pipelines.high-definition/Runtime/Material/Builtin/BuiltinData.hlsl"
//#include "Packages/com.unity.render-pipelines.high-definition/Runtime/Lighting/LightLoop/LightLoop.hlsl"

#include "Packages/com.unity.render-pipelines.high-definition/Runtime/Material/Visibility/VisibilityOITResources.hlsl"
#include "Packages/com.unity.render-pipelines.high-definition/Runtime/Material/Visibility/VBufferDeferredMaterialCommon.hlsl"

//#pragma enable_d3d11_debug_symbols
#pragma only_renderers d3d11 playstation xboxone xboxseries vulkan metal switch

#pragma kernel MainResolveOffscreenLighting

#define GROUP_SIZE 8

#if UNITY_REVERSED_Z
# define MIN_DEPTH(a, b) max(a, b)
#else
# define MIN_DEPTH(a, b) min(a, b)
#endif

TEXTURE2D_X(_DepthTexture);
RW_TEXTURE2D_X(float4, _OutputTexture);

float4 _VBufferLightingOffscreenParams;
int _OITHiZMaxMip;
StructuredBuffer<int2> _DepthPyramidMipLevelOffsets;

uint GetOffscreenLightBufferWidth()
{
    return asuint(_VBufferLightingOffscreenParams.x);
}

BuiltinData GetBuiltinData(float3 normal, float roughness, float3 diffuseAlbedo)
{
    BuiltinData builtinData;
    ZERO_INITIALIZE(BuiltinData, builtinData);

    //builtinData.opacity = 0.5f;
//    real alphaClipTreshold;
//    real3 bakeDiffuseLighting;
//    real3 backBakeDiffuseLighting;
    builtinData.shadowMask0 = 1.0f;
    builtinData.shadowMask1 = 1.0f;
    builtinData.shadowMask2 = 1.0f;
    builtinData.shadowMask3 = 1.0f;
    builtinData.emissiveColor = 0.0f;
//    real2 motionVector;
//    real2 distortion;
//    real distortionBlur;
//    uint isLightmap;
//    uint renderingLayers;
//    float depthOffset;
//#if defined(UNITY_VIRTUAL_TEXTURING)
//    real4 vtPackedFeedback;
//#endif

    return builtinData;
}

SurfaceData GetSurfaceData(float3 normal, float roughness, float3 diffuseAlbedo)
{
    SurfaceData surfaceData;
    ZERO_INITIALIZE(SurfaceData, surfaceData);

    //uint materialFeatures;
    surfaceData.baseColor = diffuseAlbedo;
    surfaceData.specularOcclusion = 1.0f;
    surfaceData.normalWS = normal;
    surfaceData.perceptualSmoothness = RoughnessToPerceptualSmoothness(roughness);
    surfaceData.ambientOcclusion = 1.0f;
    surfaceData.metallic = 0.0f;
    //real coatMask;
    surfaceData.specularColor = DEFAULT_SPECULAR_VALUE;
    //uint diffusionProfileHash;
    //real subsurfaceMask;
    //real thickness;
    //float3 tangentWS;
    //real anisotropy;
    //real iridescenceThickness;
    //real iridescenceMask;
    //real3 geomNormalWS;
    //real ior;
    //real3 transmittanceColor;
    //real atDistance;
    //real transmittanceMask;

    return surfaceData;
}

BSDFData GetBSDFData(float3 normal, float roughness, float3 diffuseAlbedo)
{
    BSDFData outBSDF;
    ZERO_INITIALIZE(BSDFData, outBSDF);

    outBSDF.materialFeatures = MATERIALFEATUREFLAGS_LIT_STANDARD | MATERIALFEATUREFLAGS_LIT_TRANSMISSION | MATERIALFEATUREFLAGS_LIT_SPECULAR_COLOR;
    outBSDF.diffuseColor = diffuseAlbedo;
    outBSDF.fresnel0 = DEFAULT_SPECULAR_VALUE;
    outBSDF.ambientOcclusion = 1.0f;
    outBSDF.specularOcclusion = 1.0f;
    outBSDF.normalWS = normal;
    outBSDF.perceptualRoughness = RoughnessToPerceptualRoughness(roughness);
    //real coatMask;
    //uint diffusionProfileIndex;
    //real subsurfaceMask;
    //real thickness;
    //bool useThickObjectMode;
    //real3 transmittance;
    //float3 tangentWS;
    //float3 bitangentWS;
    //real roughnessT;
    //real roughnessB;
    //real anisotropy;
    //real iridescenceThickness;
    //real iridescenceMask;
    //real coatRoughness;
    outBSDF.geomNormalWS = normal;
    //real ior;
    //real3 absorptionCoefficient;
    //real transmittanceMask;

    return outBSDF;
}

[numthreads(GROUP_SIZE, GROUP_SIZE, 1)]
void MainResolveOffscreenLighting(int3 dispatchThreadId : SV_DispatchThreadID)
{
    UNITY_XR_ASSIGN_VIEW_INDEX(dispatchThreadId.z);
    if (any((float2)dispatchThreadId.xy > _ScreenSize.xy))
        return;

    PositionInputs posInputRaw = GetPositionInput(float2(dispatchThreadId.xy), _ScreenSize.zw, uint2(GROUP_SIZE, GROUP_SIZE));

    uint pixelOffset = posInputRaw.positionSS.y * _ScreenSize.x + posInputRaw.positionSS.x;
    uint listCount, listOffset;
    VisibilityOIT::GetPixelList(pixelOffset, listCount, listOffset);
    if (listCount == 0)
        return;

    float currentDepth = _DepthTexture[COORD_TEXTURE2D_X(posInputRaw.positionSS.xy)].x;
    float3 currentColor = _OutputTexture[COORD_TEXTURE2D_X(posInputRaw.positionSS.xy)].rgb;

    float3 lighting = float3(0.0f, 0.0f, 0.0f);

    //float2 minMax = _OITTileHiZ[COORD_TEXTURE2D_X(posInputRaw.positionSS.xy)];

    float minDepth = 0.0;
    uint firstSample = -1;
    for (uint a = 0; a < listCount; ++a)
    {
        int globalOffset = a + listOffset;
        uint2 offscreenCoord = uint2(globalOffset % GetOffscreenLightBufferWidth(), globalOffset / GetOffscreenLightBufferWidth());

        Visibility::VisibilityData unusedVisData;
        uint2 unusedTexelCoord;
        float depthValue;
        VisibilityOIT::GetVisibilitySample(a, listOffset, unusedVisData, unusedTexelCoord, depthValue);

        if (depthValue > minDepth)
        {
            firstSample = a;
            minDepth = depthValue;
        }
    }

    float deviceDepth = minDepth;

    ////for (uint i = 0; i < listCount; ++i)
    uint i = firstSample;
    //
    int globalOffset = i + listOffset;
    uint2 offscreenCoord = uint2(globalOffset % GetOffscreenLightBufferWidth(), globalOffset / GetOffscreenLightBufferWidth());
    //
    //Visibility::VisibilityData unusedVisData;
    //uint2 unusedTexelCoord;
    //float depthValue;
    //VisibilityOIT::GetVisibilitySample(i, listOffset, unusedVisData, unusedTexelCoord, depthValue);

    //minDepth = max(depthValue, minDepth);

    int2 tileCoord = (float2)posInputRaw.positionSS.xy / GetTileSize();
    PositionInputs posInput = GetPositionInput(posInputRaw.positionSS.xy, _ScreenSize.zw, deviceDepth, UNITY_MATRIX_I_VP, GetWorldToViewMatrix(), tileCoord);

    float3 wo = GetWorldSpaceNormalizeViewDir(posInput.positionWS);

    float2 positionNDC = posInputRaw.positionSS.xy * _ScreenSize.zw + (0.5 * _ScreenSize.zw); // Should we precompute the half-texel bias? We seem to use it a lot.
    //float3 positionWS = GetAbsolutePositionWS(ComputeWorldSpacePosition(positionNDC, deviceDepth, UNITY_MATRIX_I_VP)); // Jittered
    float3 positionWS = ComputeWorldSpacePosition(positionNDC, deviceDepth, UNITY_MATRIX_I_VP); // Jittered

    float3 camPosWS = GetCurrentViewPosition();

    //float3 wo = GetWorldSpaceNormalizeViewDir(positionWS);

    // Sample GBuffer
    uint4 packedOITGBuffer0 = _VisOITOffscreenGBuffer0[COORD_TEXTURE2D_X(offscreenCoord)].rgba;
    uint packedOITGBuffer1 = _VisOITOffscreenGBuffer1[COORD_TEXTURE2D_X(offscreenCoord)].r;
    float3 n;
    float roughness;
    float3 baseColor;
    float metalness;
    VisibilityOIT::UnpackOITGBufferData(packedOITGBuffer0, packedOITGBuffer1, n, roughness, baseColor, metalness);

    //_VisOITOffscreenDirectReflectionLighting[]
    //float3 closestLighting = _VisOITOffscreenLighting[COORD_TEXTURE2D_X(offscreenCoord)].rgb;
    //_OutputTexture[COORD_TEXTURE2D_X(posInputRaw.positionSS.xy)] = float4(closestLighting, 1.0);

#define SSR_TRACE_EPS               0.000488281f // 2^-11, should be good up to 4K
#define MIN_GGX_ROUGHNESS           0.00001f
#define MAX_GGX_ROUGHNESS           0.99999f

    float3 wi = refract(-wo, n.xyz, 0.5);

    positionWS = camPosWS - (positionWS - camPosWS) * (1 - 0.001 * rcp(max(dot(n, wo), FLT_EPS)));

    bool killRay = minDepth == UNITY_RAW_FAR_CLIP_VALUE;

    float3 rayOrigin = float3(posInputRaw.positionSS + 0.5, deviceDepth);

    float3 reflPosWS  = positionWS + wi;
    float3 reflPosNDC = ComputeNormalizedDeviceCoordinatesWithZ(reflPosWS, UNITY_MATRIX_VP); // Jittered
    float3 reflPosSS  = float3(reflPosNDC.xy * _ScreenSize.xy, reflPosNDC.z);
    float3 rayDir     = reflPosSS - rayOrigin;
    float3 rcpRayDir  = rcp(rayDir);
    int2   rayStep    = int2(rcpRayDir.x >= 0 ? 1 : 0,
                             rcpRayDir.y >= 0 ? 1 : 0);
    float3 raySign  = float3(rcpRayDir.x >= 0 ? 1 : -1,
                             rcpRayDir.y >= 0 ? 1 : -1,
                             rcpRayDir.z >= 0 ? 1 : -1);
    bool   rayTowardsEye  =  rcpRayDir.z >= 0;

    int mipLevel = 0;
    float3 rayPos;

    // Start ray marching from the next texel to avoid self-intersections.
    float t;
    {
        // 'rayOrigin' is the exact texel center.
        float2 dist = abs(0.5 * rcpRayDir.xy);
        t = min(dist.x, dist.y);
    }

    for (int k = 0; k < 128; ++k)
    {
        rayPos = rayOrigin + t * rayDir;

        // Ray position often ends up on the edge. To determine (and look up) the right cell,
        // we need to bias the position by a small epsilon in the direction of the ray.
        float2 sgnEdgeDist = round(rayPos.xy) - rayPos.xy;
        float2 satEdgeDist = clamp(raySign.xy * sgnEdgeDist + SSR_TRACE_EPS, 0, SSR_TRACE_EPS);
        rayPos.xy += raySign.xy * satEdgeDist;

        int2 mipCoord = (int2)rayPos.xy >> mipLevel;
        int2 mipOffset = _DepthPyramidMipLevelOffsets[mipLevel];
        // Bounds define 4 faces of a cube:
        // 2 walls in front of the ray, and a floor and a base below it.
        float4 bounds;

        bounds.xy = (mipCoord + rayStep) << mipLevel;
        float2 depthBound = LOAD_TEXTURE2D_X(_OITTileHiZ, mipOffset + mipCoord).rg;
        float currentDepth = LOAD_TEXTURE2D_X(_OITTileHiZ, mipOffset + mipCoord).r;
        //bounds.z = LOAD_TEXTURE2D_X(_OITTileHiZ, mipOffset + mipCoord).r;

        for (uint k = 0; k < listCount; ++k)
        {
            uint pixelOffset_k = posInputRaw.positionSS.y * _ScreenSize.x + posInputRaw.positionSS.x;
            uint listCount_k, listOffset_k;
            VisibilityOIT::GetPixelList(pixelOffset_k, listCount_k, listOffset_k);

            int globalOffset_k = k + listOffset_k;
            uint2 offscreenCoord_k = uint2(globalOffset_k % GetOffscreenLightBufferWidth(), globalOffset_k / GetOffscreenLightBufferWidth());

            Visibility::VisibilityData unusedVisData_k;
            uint2 unusedTexelCoord_k;
            float depthValue_k;
            VisibilityOIT::GetVisibilitySample(k, listOffset_k, unusedVisData_k, unusedTexelCoord_k, depthValue_k);

            //if (depthValue > minDepth)
            //{
            //    firstSample = k;
            //    minDepth = depthValue;
            //}
        }

        
    }

#if 0
    //minDepth = ComputeNormalizedDeviceCoordinatesWithZ(positionWS, UNITY_MATRIX_VP).z;
    bool killRay = minDepth == UNITY_RAW_FAR_CLIP_VALUE;

    float3 rayOrigin = float3(posInputRaw.positionSS + 0.5, deviceDepth);

    float3 reflPosWS  = positionWS + wi;
    float3 reflPosNDC = ComputeNormalizedDeviceCoordinatesWithZ(reflPosWS, UNITY_MATRIX_VP); // Jittered
    float3 reflPosSS  = float3(reflPosNDC.xy * _ScreenSize.xy, reflPosNDC.z);
    float3 rayDir     = reflPosSS - rayOrigin;
    float3 rcpRayDir  = rcp(rayDir);
    int2   rayStep    = int2(rcpRayDir.x >= 0 ? 1 : 0,
                             rcpRayDir.y >= 0 ? 1 : 0);
    float3 raySign  = float3(rcpRayDir.x >= 0 ? 1 : -1,
                             rcpRayDir.y >= 0 ? 1 : -1,
                             rcpRayDir.z >= 0 ? 1 : -1);
    bool   rayTowardsEye  =  rcpRayDir.z >= 0;

    killRay = killRay || (reflPosSS.z <= 0);
    killRay = killRay || (dot(n, wo) <= 0);
    //killRay = killRay || (dot(n, wo) >= 0);
    //killRay = killRay || (perceptualRoughness > _SsrRoughnessFadeEnd);
//#ifndef SSR_TRACE_TOWARDS_EYE
//    killRay = killRay || rayTowardsEye;
//#endif

<<<<<<< HEAD
    //lighting = killRay ? float3(1, 0, 0) : float3(0, 1, 0);
    //lighting = float3(rayStep, 0);
    //lighting = rayDir;
=======
    //lighting += _VisOITOffscreenPhotonRadianceLighting[COORD_TEXTURE2D_X(offscreenCoord)].rgb;
    //lighting += _VisOITOffscreenDirectReflectionLighting[COORD_TEXTURE2D_X(offscreenCoord)].rgb;
    //lighting += roughness.xxx;
    //lighting += normal.rgb;
>>>>>>> e935cc13

    // Extend and clip the end point to the frustum.
    float tMax;
    {
        // Shrink the frustum by half a texel for efficiency reasons.
        const float halfTexel = 0.5;

        float3 bounds;
        bounds.x = (rcpRayDir.x >= 0) ? _ScreenSize.x - halfTexel : halfTexel;
        bounds.y = (rcpRayDir.y >= 0) ? _ScreenSize.y - halfTexel : halfTexel;
        // If we do not want to intersect the skybox, it is more efficient to not trace too far.
        //float maxDepth = (_SsrReflectsSky != 0) ? -0.00000024 : 0.00000024; // 2^-22
        float maxDepth = 0.00000024; // 2^-22
        bounds.z = (rcpRayDir.z >= 0) ? 1 : maxDepth;

        float3 dist = bounds * rcpRayDir - (rayOrigin * rcpRayDir);
        tMax = Min3(dist.x, dist.y, dist.z);
    }

    const int maxMipLevel = min(_OITHiZMaxMip, 14);

    // Start ray marching from the next texel to avoid self-intersections.
    float t;
    {
        // 'rayOrigin' is the exact texel center.
        float2 dist = abs(0.5 * rcpRayDir.xy);
        t = min(dist.x, dist.y);
    }

    float3 rayPos;

    int  mipLevel = 0;
    int  iterCount = 0;
    bool hit = false;
    bool miss = false;
    bool belowMip0 = false; // This value is set prior to entering the cell

    const int maxTraceLimit = 256;

#define SSR_TRACE_EPS               0.000488281f // 2^-11, should be good up to 4K
#define MIN_GGX_ROUGHNESS           0.00001f
#define MAX_GGX_ROUGHNESS           0.99999f

    const float thickness = 0.01f;
    const float _SsrThicknessScale = 1.0f / (1.0f + thickness);
    const float _SsrThicknessBias = -g_fNearPlane / (g_fFarPlane - g_fNearPlane) * (thickness * _SsrThicknessScale);

    while (!(hit || miss) && (t <= tMax) && (iterCount < maxTraceLimit))
    {
        rayPos = rayOrigin + t * rayDir;

        // Ray position often ends up on the edge. To determine (and look up) the right cell,
        // we need to bias the position by a small epsilon in the direction of the ray.
        float2 sgnEdgeDist = round(rayPos.xy) - rayPos.xy;
        float2 satEdgeDist = clamp(raySign.xy * sgnEdgeDist + SSR_TRACE_EPS, 0, SSR_TRACE_EPS);
        rayPos.xy += raySign.xy * satEdgeDist;

        int2 mipCoord = (int2)rayPos.xy >> mipLevel;
        int2 mipOffset = _DepthPyramidMipLevelOffsets[mipLevel];
        // Bounds define 4 faces of a cube:
        // 2 walls in front of the ray, and a floor and a base below it.
        float4 bounds;

        bounds.xy = (mipCoord + rayStep) << mipLevel;
        float2 depthBound = LOAD_TEXTURE2D_X(_OITTileHiZ, mipOffset + mipCoord).rg;
        bounds.z = LOAD_TEXTURE2D_X(_OITTileHiZ, mipOffset + mipCoord).r;

        // We define the depth of the base as the depth value as:
        // b = DeviceDepth((1 + thickness) * LinearDepth(d))
        // b = ((f - n) * d + n * (1 - (1 + thickness))) / ((f - n) * (1 + thickness))
        // b = ((f - n) * d - n * thickness) / ((f - n) * (1 + thickness))
        // b = d / (1 + thickness) - n / (f - n) * (thickness / (1 + thickness))
        // b = d * k_s + k_b
        bounds.w = bounds.z * _SsrThicknessScale + _SsrThicknessBias;

        float4 dist = bounds * rcpRayDir.xyzz - (rayOrigin.xyzz * rcpRayDir.xyzz);
        float  distWall = min(dist.x, dist.y);
        float  distFloor = dist.z;
        float  distBase = dist.w;

        // Note: 'rayPos' given by 't' can correspond to one of several depth values:
        // - above or exactly on the floor
        // - inside the floor (between the floor and the base)
        // - below the base
#if 0
        bool belowFloor = (raySign.z * (t - distFloor)) < 0;
        bool aboveBase = (raySign.z * (t - distBase)) >= 0;
#else
        bool belowFloor = rayPos.z < bounds.z;
        bool aboveBase = rayPos.z >= bounds.w;
#endif
        bool insideFloor = belowFloor && aboveBase;
        bool hitFloor = (t <= distFloor) && (distFloor <= distWall);

        // Game rules:
        // * if the closest intersection is with the wall of the cell, switch to the coarser MIP, and advance the ray.
        // * if the closest intersection is with the heightmap below,  switch to the finer   MIP, and advance the ray.
        // * if the closest intersection is with the heightmap above,  switch to the finer   MIP, and do NOT advance the ray.
        // Victory conditions:
        // * See below. Do NOT reorder the statements!

#ifdef SSR_TRACE_BEHIND_OBJECTS
        miss = belowMip0 && insideFloor;
#else
        miss = belowMip0;
#endif

        hit = (mipLevel == 0) && (hitFloor || insideFloor);
        belowMip0 = (mipLevel == 0) && belowFloor;

        // 'distFloor' can be smaller than the current distance 't'.
        // We can also safely ignore 'distBase'.
        // If we hit the floor, it's always safe to jump there.
        // If we are at (mipLevel != 0) and we are below the floor, we should not move.
        t = hitFloor ? distFloor : (((mipLevel != 0) && belowFloor) ? t : distWall);
        rayPos.z = bounds.z; // Retain the depth of the potential intersection

        // Warning: both rays towards the eye, and tracing behind objects has linear
        // rather than logarithmic complexity! This is due to the fact that we only store
        // the maximum value of depth, and not the min-max.
        mipLevel += (hitFloor || belowFloor || rayTowardsEye) ? -1 : 1;
        mipLevel = clamp(mipLevel, 0, maxMipLevel);

        // mipLevel = 0;

        iterCount++;
    }

    // Treat intersections with the sky as misses.
    //miss = miss || ((_SsrReflectsSky == 0) && (rayPos.z == 0));
    miss = miss || ((rayPos.z == 0));
    hit = hit && !miss;

    //if (hit)
    //{
    //    // Note that we are using 'rayPos' from the penultimate iteration, rather than
    //    // recompute it using the last value of 't', which would result in an overshoot.
    //    // It also needs to be precisely at the center of the pixel to avoid artifacts.
    //    float2 hitPositionNDC = floor(rayPos.xy) * _ScreenSize.zw + (0.5 * _ScreenSize.zw); // Should we precompute the half-texel bias? We seem to use it a lot.
    //    _SsrHitPointTexture[COORD_TEXTURE2D_X(positionSS)] = hitPositionNDC.xy;
    //}

    if (hit)
    {
        float2 hitPositionNDC = floor(rayPos.xy) * _ScreenSize.zw + (0.5 * _ScreenSize.zw); // Should we precompute the half-texel bias? We seem to use it a lot.
        _OutputTexture[COORD_TEXTURE2D_X(posInputRaw.positionSS.xy)] = float4(hitPositionNDC.xy, 0.0, 1.0);
        //_OutputTexture[COORD_TEXTURE2D_X(posInputRaw.positionSS.xy)] = float4((iterCount / 10.0).xxx, 1.0);
    }
    else
    {
        _OutputTexture[COORD_TEXTURE2D_X(posInputRaw.positionSS.xy)] = float4(1.0, 0.0, 0.0, 1.0);
    }
#endif
}<|MERGE_RESOLUTION|>--- conflicted
+++ resolved
@@ -361,16 +361,9 @@
 //    killRay = killRay || rayTowardsEye;
 //#endif
 
-<<<<<<< HEAD
     //lighting = killRay ? float3(1, 0, 0) : float3(0, 1, 0);
     //lighting = float3(rayStep, 0);
     //lighting = rayDir;
-=======
-    //lighting += _VisOITOffscreenPhotonRadianceLighting[COORD_TEXTURE2D_X(offscreenCoord)].rgb;
-    //lighting += _VisOITOffscreenDirectReflectionLighting[COORD_TEXTURE2D_X(offscreenCoord)].rgb;
-    //lighting += roughness.xxx;
-    //lighting += normal.rgb;
->>>>>>> e935cc13
 
     // Extend and clip the end point to the frustum.
     float tMax;
@@ -494,6 +487,10 @@
         mipLevel += (hitFloor || belowFloor || rayTowardsEye) ? -1 : 1;
         mipLevel = clamp(mipLevel, 0, maxMipLevel);
 
+    //lighting += _VisOITOffscreenPhotonRadianceLighting[COORD_TEXTURE2D_X(offscreenCoord)].rgb;
+    //lighting += _VisOITOffscreenDirectReflectionLighting[COORD_TEXTURE2D_X(offscreenCoord)].rgb;
+    //lighting += roughness.xxx;
+    //lighting += normal.rgb;
         // mipLevel = 0;
 
         iterCount++;
