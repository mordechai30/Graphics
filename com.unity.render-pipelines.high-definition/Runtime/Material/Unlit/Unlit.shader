Shader "HDRP/Unlit"
{
    Properties
    {
        // Be careful, do not change the name here to _Color. It will conflict with the "fake" parameters (see end of properties) required for GI.
        [MainColor] _UnlitColor("Color", Color) = (1,1,1,1)
        [MainTexture] _UnlitColorMap("ColorMap", 2D) = "white" {}

        [HDR] _EmissiveColor("EmissiveColor", Color) = (0, 0, 0)
        _EmissiveColorMap("EmissiveColorMap", 2D) = "white" {}
        // Used only to serialize the LDR and HDR emissive color in the material UI,
        // in the shader only the _EmissiveColor should be used
        [HideInInspector] _EmissiveColorLDR("EmissiveColor LDR", Color) = (0, 0, 0)
        [ToggleUI] _AlbedoAffectEmissive("Albedo Affect Emissive", Float) = 0.0
        [HideInInspector] _EmissiveIntensityUnit("Emissive Mode", Int) = 0
        [ToggleUI] _UseEmissiveIntensity("Use Emissive Intensity", Int) = 0
        _EmissiveIntensity("Emissive Intensity", Float) = 1
        _EmissiveExposureWeight("Emissive Pre Exposure", Range(0.0, 1.0)) = 1.0

        _DistortionVectorMap("DistortionVectorMap", 2D) = "black" {}
        [ToggleUI] _DistortionEnable("Enable Distortion", Float) = 0.0
        [ToggleUI] _DistortionOnly("Distortion Only", Float) = 0.0
        [ToggleUI] _DistortionDepthTest("Distortion Depth Test Enable", Float) = 1.0
        [Enum(Add, 0, Multiply, 1, Replace, 2)] _DistortionBlendMode("Distortion Blend Mode", Int) = 0
        [HideInInspector] _DistortionSrcBlend("Distortion Blend Src", Int) = 0
        [HideInInspector] _DistortionDstBlend("Distortion Blend Dst", Int) = 0
        [HideInInspector] _DistortionBlurSrcBlend("Distortion Blur Blend Src", Int) = 0
        [HideInInspector] _DistortionBlurDstBlend("Distortion Blur Blend Dst", Int) = 0
        [HideInInspector] _DistortionBlurBlendMode("Distortion Blur Blend Mode", Int) = 0
        _DistortionScale("Distortion Scale", Float) = 1
        _DistortionVectorScale("Distortion Vector Scale", Float) = 2
        _DistortionVectorBias("Distortion Vector Bias", Float) = -1
        _DistortionBlurScale("Distortion Blur Scale", Float) = 1
        _DistortionBlurRemapMin("DistortionBlurRemapMin", Float) = 0.0
        _DistortionBlurRemapMax("DistortionBlurRemapMax", Float) = 1.0

        // Transparency
        [ToggleUI]  _AlphaCutoffEnable("Alpha Cutoff Enable", Float) = 0.0
        _AlphaCutoff("Alpha Cutoff", Range(0.0, 1.0)) = 0.5
        _TransparentSortPriority("_TransparentSortPriority", Float) = 0

        // Blending state
        _SurfaceType("__surfacetype", Float) = 0.0
        _BlendMode("__blendmode", Float) = 0.0
        [HideInInspector] _SrcBlend("__src", Float) = 1.0
        [HideInInspector] _DstBlend("__dst", Float) = 0.0
        [HideInInspector] _AlphaSrcBlend("__alphaSrc", Float) = 1.0
        [HideInInspector] _AlphaDstBlend("__alphaDst", Float) = 0.0
        [ToggleUI] _AlphaToMaskInspectorValue("_AlphaToMaskInspectorValue", Float) = 0 // Property used to save the alpha to mask state in the inspector
        [HideInInspector][ToggleUI] _AlphaToMask("__alphaToMask", Float) = 0
        [HideInInspector][ToggleUI] _ZWrite("__zw", Float) = 1.0
        [HideInInspector][ToggleUI] _TransparentZWrite("_TransparentZWrite", Float) = 0.0
        [HideInInspector] _CullMode("__cullmode", Float) = 2.0
        [Enum(UnityEditor.Rendering.HighDefinition.TransparentCullMode)] _TransparentCullMode("_TransparentCullMode", Int) = 2 // Back culling by default
        [Enum(UnityEditor.Rendering.HighDefinition.OpaqueCullMode)] _OpaqueCullMode("_OpaqueCullMode", Int) = 2 // Back culling by default
        [HideInInspector] _ZTestModeDistortion("_ZTestModeDistortion", Int) = 8
        [Enum(UnityEngine.Rendering.CompareFunction)] _ZTestTransparent("Transparent ZTest", Int) = 4 // Less equal
        [HideInInspector] _ZTestDepthEqualForOpaque("_ZTestDepthEqualForOpaque", Int) = 4 // Less equal

        [ToggleUI] _EnableFogOnTransparent("Enable Fog", Float) = 0.0
        [ToggleUI] _DoubleSidedEnable("Double sided enable", Float) = 0.0
        [Enum(Auto, 0, On, 1, Off, 2)] _DoubleSidedGIMode("Double sided GI mode", Float) = 0

        // Stencil state
        [HideInInspector] _StencilRef("_StencilRef", Int) = 0  // StencilUsage.Clear
        [HideInInspector] _StencilWriteMask("_StencilWriteMask", Int) = 3 // StencilUsage.RequiresDeferredLighting | StencilUsage.SubsurfaceScattering
        // Depth prepass
        [HideInInspector] _StencilRefDepth("_StencilRefDepth", Int) = 0 // Nothing
        [HideInInspector] _StencilWriteMaskDepth("_StencilWriteMaskDepth", Int) = 8 // StencilUsage.TraceReflectionRay
        // Motion vector pass
        [HideInInspector] _StencilRefMV("_StencilRefMV", Int) = 32 // StencilUsage.ObjectMotionVector
        [HideInInspector] _StencilWriteMaskMV("_StencilWriteMaskMV", Int) = 32 // StencilUsage.ObjectMotionVector

        [ToggleUI] _AddPrecomputedVelocity("AddPrecomputedVelocity", Float) = 0.0

        // Distortion vector pass
        [HideInInspector] _StencilRefDistortionVec("_StencilRefDistortionVec", Int) = 2 // StencilUsage.DistortionVectors
        [HideInInspector] _StencilWriteMaskDistortionVec("_StencilWriteMaskDistortionVec", Int) = 2 // StencilUsage.DistortionVectors

        // Caution: C# code in BaseLitUI.cs call LightmapEmissionFlagsProperty() which assume that there is an existing "_EmissionColor"
        // value that exist to identify if the GI emission need to be enabled.
        // In our case we don't use such a mechanism but need to keep the code quiet. We declare the value and always enable it.
        // TODO: Fix the code in legacy unity so we can customize the beahvior for GI
        _EmissionColor("Color", Color) = (1, 1, 1)

        // For raytracing indirect illumination effects, we need to be able to define if the emissive part of the material should contribute or not (mainly for area light sources in order to avoid double contribution)
        // By default, the emissive is contributing
        [HideInInspector] _IncludeIndirectLighting("_IncludeIndirectLighting", Float) = 1.0

        // HACK: GI Baking system relies on some properties existing in the shader ("_MainTex", "_Cutoff" and "_Color") for opacity handling, so we need to store our version of those parameters in the hard-coded name the GI baking system recognizes.
        [HideInInspector] _MainTex("Albedo", 2D) = "white" {}
        [HideInInspector] _Color("Color", Color) = (1,1,1,1)
        [HideInInspector] _Cutoff("Alpha Cutoff", Range(0.0, 1.0)) = 0.5

        // Debug constants must be exposed as properties so the shader is compatible
        // with the SRP batcher
        [HideInInspector] _UnlitColorMap_MipInfo("_UnlitColorMap_MipInfo", Vector) = (0, 0, 0, 0)
    }

    HLSLINCLUDE

    #pragma target 4.5
    #pragma only_renderers d3d11 playstation xboxone xboxseries vulkan metal switch

    //-------------------------------------------------------------------------------------
    // Variant
    //-------------------------------------------------------------------------------------

    #pragma shader_feature_local _ALPHATEST_ON
    #pragma shader_feature_local _ALPHATOMASK_ON
    // #pragma shader_feature_local _DOUBLESIDED_ON - We have no lighting, so no need to have this combination for shader, the option will just disable backface culling

    #pragma shader_feature_local_fragment _EMISSIVE_COLOR_MAP
    #pragma shader_feature_local_raytracing _EMISSIVE_COLOR_MAP

    // Keyword for transparent
    #pragma shader_feature _SURFACE_TYPE_TRANSPARENT
    #pragma shader_feature_local _ENABLE_FOG_ON_TRANSPARENT

    #pragma shader_feature_local _ADD_PRECOMPUTED_VELOCITY

    //-------------------------------------------------------------------------------------
    // Define
    //-------------------------------------------------------------------------------------

    //-------------------------------------------------------------------------------------
    // Include
    //-------------------------------------------------------------------------------------

    #include "Packages/com.unity.render-pipelines.core/ShaderLibrary/Common.hlsl"
    #include "Packages/com.unity.render-pipelines.high-definition/Runtime/ShaderLibrary/ShaderVariables.hlsl"
    #include "Packages/com.unity.render-pipelines.high-definition/Runtime/RenderPipeline/ShaderPass/FragInputs.hlsl"
    #include "Packages/com.unity.render-pipelines.high-definition/Runtime/RenderPipeline/ShaderPass/ShaderPass.cs.hlsl"

    //-------------------------------------------------------------------------------------
    // variable declaration
    //-------------------------------------------------------------------------------------

    #include "Packages/com.unity.render-pipelines.high-definition/Runtime/Material/Unlit/UnlitProperties.hlsl"

    ENDHLSL

    SubShader
    {
        // This tags allow to use the shader replacement features
        Tags{ "RenderPipeline" = "HDRenderPipeline" "RenderType" = "HDUnlitShader" }

        // Caution: The outline selection in the editor use the vertex shader/hull/domain shader of the first pass declare. So it should not be the meta pass.

        Pass
        {
            Name "SceneSelectionPass"
            Tags{ "LightMode" = "SceneSelectionPass" }

            Cull Off

            ZWrite On

            HLSLPROGRAM

            #pragma only_renderers d3d11 playstation xboxone xboxseries vulkan metal switch
            //enable GPU instancing support
            #pragma multi_compile_instancing
            #pragma multi_compile _ DOTS_INSTANCING_ON

            // Note: Require _ObjectId and _PassValue variables

            #define SHADERPASS SHADERPASS_DEPTH_ONLY
            #define SCENESELECTIONPASS // This will drive the output of the scene selection shader
            #include "Packages/com.unity.render-pipelines.high-definition/Runtime/ShaderLibrary/PickingSpaceTransforms.hlsl"
            #include "Packages/com.unity.render-pipelines.high-definition/Runtime/Material/Material.hlsl"
            #include "Packages/com.unity.render-pipelines.high-definition/Runtime/Material/Unlit/Unlit.hlsl"
            #include "Packages/com.unity.render-pipelines.high-definition/Runtime/Material/Unlit/ShaderPass/UnlitDepthPass.hlsl"
            #include "Packages/com.unity.render-pipelines.high-definition/Runtime/Material/Unlit/UnlitData.hlsl"
            #include "Packages/com.unity.render-pipelines.high-definition/Runtime/RenderPipeline/ShaderPass/ShaderPassDepthOnly.hlsl"

            #pragma vertex Vert
            #pragma fragment Frag

            #pragma editor_sync_compilation

            ENDHLSL
        }

        Pass
        {
            Name "DepthForwardOnly"
            Tags{ "LightMode" = "DepthForwardOnly" }

            Stencil
            {
                WriteMask [_StencilWriteMaskDepth]
                Ref  [_StencilRefDepth]
                Comp Always
                Pass Replace
            }

            Cull[_CullMode]
            AlphaToMask [_AlphaToMask]

            ZWrite On

            HLSLPROGRAM

            #pragma only_renderers d3d11 playstation xboxone xboxseries vulkan metal switch
            //enable GPU instancing support
            #pragma multi_compile_instancing
            #pragma multi_compile _ DOTS_INSTANCING_ON

            // Note: Only shader graph support Shadow Matte, so we do'nt need normal buffer here
            #pragma multi_compile_fragment _ WRITE_MSAA_DEPTH
            // Note we don't need to define WRITE_NORMAL_BUFFER
            // Note we don't need to define WRITE_DECAL_BUFFER

            #define SHADERPASS SHADERPASS_DEPTH_ONLY

            #include "Packages/com.unity.render-pipelines.high-definition/Runtime/Material/Material.hlsl"
            #include "Packages/com.unity.render-pipelines.high-definition/Runtime/Material/Unlit/Unlit.hlsl"
            #include "Packages/com.unity.render-pipelines.high-definition/Runtime/Material/Unlit/ShaderPass/UnlitDepthPass.hlsl"
            #include "Packages/com.unity.render-pipelines.high-definition/Runtime/Material/Unlit/UnlitData.hlsl"
            #include "Packages/com.unity.render-pipelines.high-definition/Runtime/RenderPipeline/ShaderPass/ShaderPassDepthOnly.hlsl"

            #pragma vertex Vert
            #pragma fragment Frag

            ENDHLSL
        }


        Pass
        {
            Name "MotionVectors"
            Tags{ "LightMode" = "MotionVectors" } // Caution, this need to be call like this to setup the correct parameters by C++ (legacy Unity)

            // If velocity pass (motion vectors) is enabled we tag the stencil so it don't perform CameraMotionVelocity
            Stencil
            {
                WriteMask [_StencilWriteMaskMV]
                Ref [_StencilRefMV]
                Comp Always
                Pass Replace
            }

            Cull[_CullMode]
            AlphaToMask [_AlphaToMask]

            ZWrite On

            HLSLPROGRAM

            #pragma only_renderers d3d11 playstation xboxone xboxseries vulkan metal switch
            //enable GPU instancing support
            #pragma multi_compile_instancing
            #pragma multi_compile _ DOTS_INSTANCING_ON

            // Note: Only shader graph support Shadow Matte, so we do'nt need normal buffer here
            #pragma multi_compile_fragment _ WRITE_MSAA_DEPTH
            // Note we don't need to define WRITE_NORMAL_BUFFER
            // Note we don't need to define WRITE_DECAL_BUFFER

            #define SHADERPASS SHADERPASS_MOTION_VECTORS

            #include "Packages/com.unity.render-pipelines.high-definition/Runtime/ShaderLibrary/ShaderVariables.hlsl"
            #include "Packages/com.unity.render-pipelines.high-definition/Runtime/Material/Material.hlsl"
            #include "Packages/com.unity.render-pipelines.high-definition/Runtime/Material/Unlit/Unlit.hlsl"
            #include "Packages/com.unity.render-pipelines.high-definition/Runtime/Material/Unlit/ShaderPass/UnlitSharePass.hlsl"
            #include "Packages/com.unity.render-pipelines.high-definition/Runtime/Material/Unlit/UnlitData.hlsl"
            #include "Packages/com.unity.render-pipelines.high-definition/Runtime/RenderPipeline/ShaderPass/ShaderPassMotionVectors.hlsl"

            #pragma vertex Vert
            #pragma fragment Frag

            ENDHLSL
        }

        // Unlit shader always render in forward
        Pass
        {
            Name "ForwardOnly"
            Tags { "LightMode" = "ForwardOnly" }


            Blend [_SrcBlend] [_DstBlend], [_AlphaSrcBlend] [_AlphaDstBlend]
            ZWrite [_ZWrite]
            ZTest [_ZTestDepthEqualForOpaque]

            Stencil
            {
                WriteMask[_StencilWriteMask]
                Ref[_StencilRef]
                Comp Always
                Pass Replace
            }

            Cull [_CullMode]

            HLSLPROGRAM

            #pragma only_renderers d3d11 playstation xboxone xboxseries vulkan metal switch
            //enable GPU instancing support
            #pragma multi_compile_instancing
            #pragma multi_compile _ DOTS_INSTANCING_ON

            #pragma multi_compile _ DEBUG_DISPLAY

            #ifdef DEBUG_DISPLAY
            #include "Packages/com.unity.render-pipelines.high-definition/Runtime/Debug/DebugDisplay.hlsl"
            #endif

            #define SHADERPASS SHADERPASS_FORWARD_UNLIT

            #include "Packages/com.unity.render-pipelines.high-definition/Runtime/Material/Material.hlsl"
            #include "Packages/com.unity.render-pipelines.high-definition/Runtime/Material/Unlit/Unlit.hlsl"
            #include "Packages/com.unity.render-pipelines.high-definition/Runtime/Material/Unlit/ShaderPass/UnlitSharePass.hlsl"
            #include "Packages/com.unity.render-pipelines.high-definition/Runtime/Material/Unlit/UnlitData.hlsl"
            #include "Packages/com.unity.render-pipelines.high-definition/Runtime/RenderPipeline/ShaderPass/ShaderPassForwardUnlit.hlsl"

            #pragma vertex Vert
            #pragma fragment Frag

            ENDHLSL
        }

        // Extracts information for lightmapping, GI (emission, albedo, ...)
        // This pass it not used during regular rendering.
        Pass
        {
            Name "META"
            Tags{ "LightMode" = "META" }

            Cull Off

            HLSLPROGRAM

            #pragma only_renderers d3d11 playstation xboxone xboxseries vulkan metal switch
            //enable GPU instancing support
            #pragma multi_compile_instancing
            #pragma multi_compile _ DOTS_INSTANCING_ON

            // Lightmap memo
            // DYNAMICLIGHTMAP_ON is used when we have an "enlighten lightmap" ie a lightmap updated at runtime by enlighten.This lightmap contain indirect lighting from realtime lights and realtime emissive material.Offline baked lighting(from baked material / light,
            // both direct and indirect lighting) will hand up in the "regular" lightmap->LIGHTMAP_ON.

            #define SHADERPASS SHADERPASS_LIGHT_TRANSPORT
            #pragma shader_feature EDITOR_VISUALIZATION

            #include "Packages/com.unity.render-pipelines.high-definition/Runtime/Material/Material.hlsl"
            #include "Packages/com.unity.render-pipelines.high-definition/Runtime/Material/Unlit/Unlit.hlsl"
            #include "Packages/com.unity.render-pipelines.high-definition/Runtime/Material/Unlit/ShaderPass/UnlitSharePass.hlsl"
            #include "Packages/com.unity.render-pipelines.high-definition/Runtime/Material/Unlit/UnlitData.hlsl"
            #include "Packages/com.unity.render-pipelines.high-definition/Runtime/RenderPipeline/ShaderPass/ShaderPassLightTransport.hlsl"

            #pragma vertex Vert
            #pragma fragment Frag

            ENDHLSL
        }

        Pass
        {
            Name "ShadowCaster"
            Tags{ "LightMode" = "ShadowCaster" }

            Cull[_CullMode]

            ZClip [_ZClip]
            ZWrite On
            ZTest LEqual

            ColorMask 0

            HLSLPROGRAM

            #pragma only_renderers d3d11 playstation xboxone xboxseries vulkan metal switch
            //enable GPU instancing support
            #pragma multi_compile_instancing
            #pragma multi_compile _ DOTS_INSTANCING_ON

            #define SHADERPASS SHADERPASS_SHADOWS
            #include "Packages/com.unity.render-pipelines.high-definition/Runtime/Material/Material.hlsl"
            #include "Packages/com.unity.render-pipelines.high-definition/Runtime/Material/Unlit/Unlit.hlsl"
            #include "Packages/com.unity.render-pipelines.high-definition/Runtime/Material/Unlit/ShaderPass/UnlitDepthPass.hlsl"
            #include "Packages/com.unity.render-pipelines.high-definition/Runtime/Material/Unlit/UnlitData.hlsl"
            #include "Packages/com.unity.render-pipelines.high-definition/Runtime/RenderPipeline/ShaderPass/ShaderPassDepthOnly.hlsl"

            #pragma vertex Vert
            #pragma fragment Frag

            ENDHLSL
        }

        Pass
        {
            Name "DistortionVectors"
            Tags { "LightMode" = "DistortionVectors" } // This will be only for transparent object based on the RenderQueue index

            Stencil
            {
                WriteMask [_StencilRefDistortionVec]
                Ref [_StencilRefDistortionVec]
                Comp Always
                Pass Replace
            }

            Blend [_DistortionSrcBlend] [_DistortionDstBlend], [_DistortionBlurSrcBlend] [_DistortionBlurDstBlend]
            BlendOp Add, [_DistortionBlurBlendOp]
            ZTest [_ZTestModeDistortion]
            ZWrite off
            Cull [_CullMode]

            HLSLPROGRAM

            #pragma only_renderers d3d11 playstation xboxone xboxseries vulkan metal switch
            //enable GPU instancing support
            #pragma multi_compile_instancing
            #pragma multi_compile _ DOTS_INSTANCING_ON

            #define SHADERPASS SHADERPASS_DISTORTION

            #include "Packages/com.unity.render-pipelines.high-definition/Runtime/Material/Material.hlsl"
            #include "Packages/com.unity.render-pipelines.high-definition/Runtime/Material/Unlit/Unlit.hlsl"
            #include "Packages/com.unity.render-pipelines.high-definition/Runtime/Material/Unlit/ShaderPass/UnlitDistortionPass.hlsl"
            #include "Packages/com.unity.render-pipelines.high-definition/Runtime/Material/Unlit/UnlitData.hlsl"
            #include "Packages/com.unity.render-pipelines.high-definition/Runtime/RenderPipeline/ShaderPass/ShaderPassDistortion.hlsl"

            #pragma vertex Vert
            #pragma fragment Frag

            ENDHLSL
        }

        Pass
        {
            Name "FullScreenDebug"
            Tags{ "LightMode" = "FullScreenDebug" }

            Cull[_CullMode]

            ZWrite Off
            ZTest LEqual

            HLSLPROGRAM

            #pragma only_renderers d3d11 playstation xboxone xboxseries vulkan metal switch
            // enable dithering LOD crossfade
            #pragma multi_compile _ LOD_FADE_CROSSFADE

            #define SHADERPASS SHADERPASS_FULL_SCREEN_DEBUG
            #include "Packages/com.unity.render-pipelines.high-definition/Runtime/Material/Material.hlsl"
            #include "Packages/com.unity.render-pipelines.high-definition/Runtime/Material/Unlit/Unlit.hlsl"
            #include "Packages/com.unity.render-pipelines.high-definition/Runtime/Material/Unlit/ShaderPass/UnlitSharePass.hlsl"
            #include "Packages/com.unity.render-pipelines.high-definition/Runtime/Material/Unlit/UnlitData.hlsl"
            #include "Packages/com.unity.render-pipelines.high-definition/Runtime/RenderPipeline/ShaderPass/ShaderPassFullScreenDebug.hlsl"

            #pragma vertex Vert
            #pragma fragment Frag

            ENDHLSL
        }
    }

    SubShader
    {
        Tags{ "RenderPipeline" = "HDRenderPipeline" }
        Pass
        {
            Name "IndirectDXR"
            Tags{ "LightMode" = "IndirectDXR" }

            HLSLPROGRAM

<<<<<<< HEAD
            #pragma only_renderers d3d11 xboxseries
=======
            #pragma only_renderers d3d11 ps5
>>>>>>> 1925c760
            #pragma raytracing surface_shader

            #pragma multi_compile _ DEBUG_DISPLAY

            #define SHADERPASS SHADERPASS_RAYTRACING_INDIRECT

            #include "Packages/com.unity.render-pipelines.high-definition/Runtime/RenderPipeline/Raytracing/Shaders/RaytracingMacros.hlsl"

            #include "Packages/com.unity.render-pipelines.high-definition/Runtime/ShaderLibrary/ShaderVariables.hlsl"
            #include "Packages/com.unity.render-pipelines.high-definition/Runtime/RenderPipeline/Raytracing/Shaders/ShaderVariablesRaytracing.hlsl"
            #include "Packages/com.unity.render-pipelines.high-definition/Runtime/Material/Material.hlsl"

            #include "Packages/com.unity.render-pipelines.high-definition/Runtime/Material/Unlit/ShaderPass/UnlitSharePass.hlsl"
            #include "Packages/com.unity.render-pipelines.high-definition/Runtime/RenderPipeline/Raytracing/Shaders/RaytracingIntersection.hlsl"

            #include "Packages/com.unity.render-pipelines.high-definition/Runtime/Material/Unlit/Unlit.hlsl"

            #include "Packages/com.unity.render-pipelines.high-definition/Runtime/Material/Unlit/UnlitData.hlsl"
            #include "Packages/com.unity.render-pipelines.high-definition/Runtime/RenderPipeline/ShaderPass/ShaderPassRaytracingIndirect.hlsl"

            ENDHLSL
        }

        Pass
        {
            Name "ForwardDXR"
            Tags{ "LightMode" = "ForwardDXR" }

            HLSLPROGRAM

<<<<<<< HEAD
            #pragma only_renderers d3d11 xboxseries
=======
            #pragma only_renderers d3d11 ps5
>>>>>>> 1925c760
            #pragma raytracing surface_shader

            #pragma multi_compile _ DEBUG_DISPLAY

            #define SHADERPASS SHADERPASS_RAYTRACING_FORWARD

            #include "Packages/com.unity.render-pipelines.high-definition/Runtime/RenderPipeline/Raytracing/Shaders/RaytracingMacros.hlsl"

            #include "Packages/com.unity.render-pipelines.high-definition/Runtime/ShaderLibrary/ShaderVariables.hlsl"
            #include "Packages/com.unity.render-pipelines.high-definition/Runtime/RenderPipeline/Raytracing/Shaders/ShaderVariablesRaytracing.hlsl"
            #include "Packages/com.unity.render-pipelines.high-definition/Runtime/Material/Material.hlsl"

            #include "Packages/com.unity.render-pipelines.high-definition/Runtime/Material/Unlit/ShaderPass/UnlitSharePass.hlsl"
            #include "Packages/com.unity.render-pipelines.high-definition/Runtime/RenderPipeline/Raytracing/Shaders/RaytracingIntersection.hlsl"

            #include "Packages/com.unity.render-pipelines.high-definition/Runtime/Material/Unlit/Unlit.hlsl"
            #include "Packages/com.unity.render-pipelines.high-definition/Runtime/Material/Unlit/UnlitData.hlsl"
            #include "Packages/com.unity.render-pipelines.high-definition/Runtime/RenderPipeline/ShaderPass/ShaderPassRaytracingForward.hlsl"

            ENDHLSL
        }

        Pass
        {
            Name "GBufferDXR"
            Tags{ "LightMode" = "GBufferDXR" }

            HLSLPROGRAM

<<<<<<< HEAD
            #pragma only_renderers d3d11 xboxseries
=======
            #pragma only_renderers d3d11 ps5
>>>>>>> 1925c760
            #pragma raytracing surface_shader

            #define SHADERPASS SHADERPASS_RAYTRACING_GBUFFER

            #include "Packages/com.unity.render-pipelines.high-definition/Runtime/RenderPipeline/Raytracing/Shaders/RaytracingMacros.hlsl"

            #include "Packages/com.unity.render-pipelines.high-definition/Runtime/ShaderLibrary/ShaderVariables.hlsl"
            #include "Packages/com.unity.render-pipelines.high-definition/Runtime/RenderPipeline/Raytracing/Shaders/ShaderVariablesRaytracing.hlsl"
            #include "Packages/com.unity.render-pipelines.high-definition/Runtime/Material/Material.hlsl"

            #include "Packages/com.unity.render-pipelines.high-definition/Runtime/Material/Unlit/ShaderPass/UnlitSharePass.hlsl"
            #include "Packages/com.unity.render-pipelines.high-definition/Runtime/RenderPipeline/Raytracing/Shaders/Deferred/RaytracingIntersectonGBuffer.hlsl"
            #include "Packages/com.unity.render-pipelines.high-definition/Runtime/Material/Unlit/Unlit.hlsl"
            #include "Packages/com.unity.render-pipelines.high-definition/Runtime/Material/NormalBuffer.hlsl"
            #include "Packages/com.unity.render-pipelines.high-definition/Runtime/Material/StandardLit/StandardLit.hlsl"

            #include "Packages/com.unity.render-pipelines.high-definition/Runtime/Material/Unlit/UnlitData.hlsl"
            #include "Packages/com.unity.render-pipelines.high-definition/Runtime/Material/Unlit/UnlitRaytracing.hlsl"
            #include "Packages/com.unity.render-pipelines.high-definition/Runtime/RenderPipeline/ShaderPass/ShaderPassRaytracingGBuffer.hlsl"

            ENDHLSL
        }

        Pass
        {
            Name "VisibilityDXR"
            Tags{ "LightMode" = "VisibilityDXR" }

            HLSLPROGRAM

<<<<<<< HEAD
            #pragma only_renderers d3d11 xboxseries
=======
            #pragma only_renderers d3d11 ps5
>>>>>>> 1925c760
            #pragma raytracing surface_shader

            #define SHADOW_LOW
            #pragma multi_compile _ TRANSPARENT_COLOR_SHADOW

            #define SHADERPASS SHADERPASS_RAYTRACING_VISIBILITY

            #include "Packages/com.unity.render-pipelines.high-definition/Runtime/RenderPipeline/Raytracing/Shaders/RaytracingMacros.hlsl"

            #include "Packages/com.unity.render-pipelines.high-definition/Runtime/ShaderLibrary/ShaderVariables.hlsl"
            #include "Packages/com.unity.render-pipelines.high-definition/Runtime/RenderPipeline/Raytracing/Shaders/ShaderVariablesRaytracing.hlsl"
            #include "Packages/com.unity.render-pipelines.high-definition/Runtime/Material/Material.hlsl"

            #include "Packages/com.unity.render-pipelines.high-definition/Runtime/Material/Unlit/ShaderPass/UnlitSharePass.hlsl"
            #include "Packages/com.unity.render-pipelines.high-definition/Runtime/RenderPipeline/Raytracing/Shaders/RaytracingIntersection.hlsl"

            #include "Packages/com.unity.render-pipelines.high-definition/Runtime/Material/Unlit/Unlit.hlsl"

            #include "Packages/com.unity.render-pipelines.high-definition/Runtime/Material/Unlit/UnlitData.hlsl"
            #include "Packages/com.unity.render-pipelines.high-definition/Runtime/RenderPipeline/ShaderPass/ShaderPassRaytracingVisibility.hlsl"

            ENDHLSL
        }

        Pass
        {
            Name "PathTracingDXR"
            Tags{ "LightMode" = "PathTracingDXR" }

            HLSLPROGRAM

<<<<<<< HEAD
            #pragma only_renderers d3d11 xboxseries
=======
            #pragma only_renderers d3d11 ps5
>>>>>>> 1925c760
            #pragma raytracing surface_shader

            #define SHADERPASS SHADERPASS_PATH_TRACING

            #define SHADER_UNLIT
            #define HAS_LIGHTLOOP // Used when computing volumetric scattering

            #include "Packages/com.unity.render-pipelines.high-definition/Runtime/RenderPipeline/Raytracing/Shaders/RaytracingMacros.hlsl"

            #include "Packages/com.unity.render-pipelines.high-definition/Runtime/ShaderLibrary/ShaderVariables.hlsl"
            #include "Packages/com.unity.render-pipelines.high-definition/Runtime/RenderPipeline/Raytracing/Shaders/ShaderVariablesRaytracing.hlsl"
            #include "Packages/com.unity.render-pipelines.high-definition/Runtime/Material/Material.hlsl"

            #include "Packages/com.unity.render-pipelines.high-definition/Runtime/Material/Unlit/ShaderPass/UnlitSharePass.hlsl"
            #include "Packages/com.unity.render-pipelines.high-definition/Runtime/RenderPipeline/Raytracing/Shaders/RaytracingIntersection.hlsl"

            #include "Packages/com.unity.render-pipelines.high-definition/Runtime/Material/Unlit/Unlit.hlsl"
            #include "Packages/com.unity.render-pipelines.high-definition/Runtime/Material/Unlit/UnlitData.hlsl"
            #include "Packages/com.unity.render-pipelines.high-definition/Runtime/RenderPipeline/ShaderPass/ShaderPassPathTracing.hlsl"

            ENDHLSL
        }
    }

    CustomEditor "Rendering.HighDefinition.UnlitGUI"
}<|MERGE_RESOLUTION|>--- conflicted
+++ resolved
@@ -469,11 +469,7 @@
 
             HLSLPROGRAM
 
-<<<<<<< HEAD
-            #pragma only_renderers d3d11 xboxseries
-=======
-            #pragma only_renderers d3d11 ps5
->>>>>>> 1925c760
+            #pragma only_renderers d3d11 xboxseries ps5
             #pragma raytracing surface_shader
 
             #pragma multi_compile _ DEBUG_DISPLAY
@@ -504,11 +500,7 @@
 
             HLSLPROGRAM
 
-<<<<<<< HEAD
-            #pragma only_renderers d3d11 xboxseries
-=======
-            #pragma only_renderers d3d11 ps5
->>>>>>> 1925c760
+            #pragma only_renderers d3d11 xboxseries ps5
             #pragma raytracing surface_shader
 
             #pragma multi_compile _ DEBUG_DISPLAY
@@ -538,11 +530,7 @@
 
             HLSLPROGRAM
 
-<<<<<<< HEAD
-            #pragma only_renderers d3d11 xboxseries
-=======
-            #pragma only_renderers d3d11 ps5
->>>>>>> 1925c760
+            #pragma only_renderers d3d11 xboxseries ps5
             #pragma raytracing surface_shader
 
             #define SHADERPASS SHADERPASS_RAYTRACING_GBUFFER
@@ -573,11 +561,7 @@
 
             HLSLPROGRAM
 
-<<<<<<< HEAD
-            #pragma only_renderers d3d11 xboxseries
-=======
-            #pragma only_renderers d3d11 ps5
->>>>>>> 1925c760
+            #pragma only_renderers d3d11 xboxseries ps5
             #pragma raytracing surface_shader
 
             #define SHADOW_LOW
@@ -609,11 +593,7 @@
 
             HLSLPROGRAM
 
-<<<<<<< HEAD
-            #pragma only_renderers d3d11 xboxseries
-=======
-            #pragma only_renderers d3d11 ps5
->>>>>>> 1925c760
+            #pragma only_renderers d3d11 xboxseries ps5
             #pragma raytracing surface_shader
 
             #define SHADERPASS SHADERPASS_PATH_TRACING
