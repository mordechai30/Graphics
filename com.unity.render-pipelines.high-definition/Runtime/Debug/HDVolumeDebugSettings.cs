--- conflicted
+++ resolved
@@ -1,9 +1,5 @@
 using System;
-<<<<<<< HEAD
-=======
 using UnityEditor;
-
->>>>>>> fdf3d177
 namespace UnityEngine.Rendering.HighDefinition
 {
     /// <summary>
