Shader "Hidden/HDRP/IntegrateHDRI"
{
    HLSLINCLUDE

    #pragma vertex Vert

    #pragma editor_sync_compilation
    #pragma target 4.5
    #pragma only_renderers d3d11 ps4 xboxone vulkan metal switch

    #include "Packages/com.unity.render-pipelines.core/ShaderLibrary/Common.hlsl"
    #include "Packages/com.unity.render-pipelines.core/ShaderLibrary/Color.hlsl"
    #include "Packages/com.unity.render-pipelines.core/ShaderLibrary/ImageBasedLighting.hlsl"
    #include "Packages/com.unity.render-pipelines.high-definition/Runtime/ShaderLibrary/ShaderVariables.hlsl"

    struct Attributes
    {
        uint vertexID : SV_VertexID;
    };

    struct Varyings
    {
        float4 positionCS : SV_POSITION;
        float2 texCoord   : TEXCOORD0;
    };

    TextureCube<float4> _Cubemap;

    Varyings Vert(Attributes input)
    {
        Varyings output;

        output.positionCS = GetFullScreenTriangleVertexPosition(input.vertexID);
        output.texCoord   = GetFullScreenTriangleTexCoord(input.vertexID);

        return output;
    }

    // With HDRI that have a large range (including the sun) it can be challenging to
    // compute the lux value without multiple importance sampling.
    // We instead use a brute force Uniforme Spherical integration of the upper hemisphere
    // with a large number of sample. This is fine as this happen in the editor.
    float3 GetUpperHemisphereLuxValue(TEXTURECUBE_PARAM(skybox, sampler_skybox), float3 N)
    {
        float3 sum = 0.0f;
        //const float dphi    = 2.0f*PI/1024.0f;
        //const float dtheta  = 0.5f*PI/256.0f;
        const float dphi    = 0.0005f;
        const float dtheta  = 0.0005f;
        const float coef    = dphi*dtheta;
        for (float phi = 0.0f; phi < 2.0f*PI; phi += dphi)
        {
            for (float theta = 0.0f; theta < 0.5f*PI; theta += dtheta)
            {
                // SphericalToCartesian function is for Z up, lets move to Y up with TransformGLtoDX
                float3 L = TransformGLtoDX(SphericalToCartesian(phi, cos(theta)));
                float3 val = SAMPLE_TEXTURECUBE_LOD(skybox, sampler_skybox, L, 0).rgb;
                sum += (cos(theta)*sin(theta)*coef)*val;
            }
        }

        return sum;
    }

    float3 GetSphereLuxValue(TEXTURECUBE_PARAM(skybox, sampler_skybox), float3 N)
    {
        float3 sum = 0.0f;
        //const float dphi    = 2.0f*PI/1024.0f;
        //const float dtheta  = PI/512.0f;
        const float dphi    = 0.00075f;
        const float dtheta  = 0.00075f;
        const float coef    = dphi*dtheta;
        for (float phi = 0.0f; phi < 2.0f*PI; phi += dphi)
        {
            for (float theta = 0.0f; theta < PI; theta += dtheta)
            {
                // SphericalToCartesian function is for Z up, lets move to Y up with TransformGLtoDX
                float3 L = TransformGLtoDX(SphericalToCartesian(phi, cos(theta)));
                float3 val = SAMPLE_TEXTURECUBE_LOD(skybox, sampler_skybox, L, 0).rgb;
                sum += (sin(theta)*coef)*val;
            }
        }

        return sum;
    }

    float4 Frag(Varyings input) : SV_Target
    {
        // Integrate upper hemisphere (Y up)
        float3 N = float3(0.0, 1.0, 0.0);

        float3 intensity = GetUpperHemisphereLuxValue(TEXTURECUBE_ARGS(_Cubemap, s_point_clamp_sampler), N);

<<<<<<< HEAD
                return output;
            }

            // With HDRI that have a large range (including the sun) it can be challenging to
            // compute the lux value without multiple importance sampling.
            // We instead use a brute force Uniforme Spherical integration of the upper hemisphere
            // with a large number of sample. This is fine as this happen in the editor.
            real3 GetUpperHemisphereLuxValue(TEXTURECUBE_PARAM(skybox, sampler_skybox), real3 N)
            {
                float3 sum = 0.0f;
                const float dphi    = 2.0f*PI/1024.0f;
                const float dtheta  = 0.5f*PI/256.0f;
                const float coef    = dphi*dtheta;
                for (float phi = 0.0f; phi < 2.0f*PI; phi += dphi)
                {
                    for (float theta = 0.0f; theta < 0.5f*PI; theta += dtheta)
                    {
                        // SphericalToCartesian function is for Z up, lets move to Y up with TransformGLtoDX
                        float3 L = TransformGLtoDX(SphericalToCartesian(phi, cos(theta)));
                        real3 val = SAMPLE_TEXTURECUBE_LOD(skybox, sampler_skybox, L, 0).rgb;
                        sum += (cos(theta)*sin(theta)*coef)*val;
                    }
                }

                return sum;
            }
=======
        return float4(intensity.rgb, max(intensity.r, max(intensity.g, intensity.b)));
    }

    float4 FragSphere(Varyings input) : SV_Target
    {
        // Integrate upper hemisphere (Y up)
        float3 N = float3(0.0, 1.0, 0.0);
>>>>>>> 031779c4

        float3 intensity = GetSphereLuxValue(TEXTURECUBE_ARGS(_Cubemap, s_point_clamp_sampler), N);

<<<<<<< HEAD
                float3 intensity = GetUpperHemisphereLuxValue(TEXTURECUBE_ARGS(_Cubemap, s_point_clamp_sampler), N);

                return float4(intensity.rgb, max(intensity.r, max(intensity.g, intensity.b)));
            }
=======
        return float4(intensity.rgb, max(intensity.r, max(intensity.g, intensity.b)));
    }

    ENDHLSL
>>>>>>> 031779c4

    SubShader
    {
        // Hemisphere Integral
        Pass
        {
            ZWrite Off
            ZTest Always
            Blend Off
            Cull Off

            HLSLPROGRAM
                #pragma fragment Frag
            ENDHLSL
        }

        // Sphere Integral
        Pass
        {
            ZWrite Off
            ZTest Always
            Blend Off
            Cull Off

            HLSLPROGRAM
                #pragma fragment FragSphere
            ENDHLSL
        }
    }
    Fallback Off
}<|MERGE_RESOLUTION|>--- conflicted
+++ resolved
@@ -91,34 +91,6 @@
 
         float3 intensity = GetUpperHemisphereLuxValue(TEXTURECUBE_ARGS(_Cubemap, s_point_clamp_sampler), N);
 
-<<<<<<< HEAD
-                return output;
-            }
-
-            // With HDRI that have a large range (including the sun) it can be challenging to
-            // compute the lux value without multiple importance sampling.
-            // We instead use a brute force Uniforme Spherical integration of the upper hemisphere
-            // with a large number of sample. This is fine as this happen in the editor.
-            real3 GetUpperHemisphereLuxValue(TEXTURECUBE_PARAM(skybox, sampler_skybox), real3 N)
-            {
-                float3 sum = 0.0f;
-                const float dphi    = 2.0f*PI/1024.0f;
-                const float dtheta  = 0.5f*PI/256.0f;
-                const float coef    = dphi*dtheta;
-                for (float phi = 0.0f; phi < 2.0f*PI; phi += dphi)
-                {
-                    for (float theta = 0.0f; theta < 0.5f*PI; theta += dtheta)
-                    {
-                        // SphericalToCartesian function is for Z up, lets move to Y up with TransformGLtoDX
-                        float3 L = TransformGLtoDX(SphericalToCartesian(phi, cos(theta)));
-                        real3 val = SAMPLE_TEXTURECUBE_LOD(skybox, sampler_skybox, L, 0).rgb;
-                        sum += (cos(theta)*sin(theta)*coef)*val;
-                    }
-                }
-
-                return sum;
-            }
-=======
         return float4(intensity.rgb, max(intensity.r, max(intensity.g, intensity.b)));
     }
 
@@ -126,21 +98,13 @@
     {
         // Integrate upper hemisphere (Y up)
         float3 N = float3(0.0, 1.0, 0.0);
->>>>>>> 031779c4
 
         float3 intensity = GetSphereLuxValue(TEXTURECUBE_ARGS(_Cubemap, s_point_clamp_sampler), N);
 
-<<<<<<< HEAD
-                float3 intensity = GetUpperHemisphereLuxValue(TEXTURECUBE_ARGS(_Cubemap, s_point_clamp_sampler), N);
-
-                return float4(intensity.rgb, max(intensity.r, max(intensity.g, intensity.b)));
-            }
-=======
         return float4(intensity.rgb, max(intensity.r, max(intensity.g, intensity.b)));
     }
 
     ENDHLSL
->>>>>>> 031779c4
 
     SubShader
     {
