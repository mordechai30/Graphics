// UNITY_SHADER_NO_UPGRADE

#ifndef UNITY_SHADER_VARIABLES_INCLUDED
#define UNITY_SHADER_VARIABLES_INCLUDED

#include "Packages/com.unity.render-pipelines.core/ShaderLibrary/Version.hlsl"
#include "Packages/com.unity.render-pipelines.high-definition-config/Runtime/ShaderConfig.cs.hlsl"

#include "Packages/com.unity.render-pipelines.high-definition/Runtime/ShaderLibrary/TextureXR.hlsl"
// This must be included first before we declare any global constant buffer and will onyl affect ray tracing shaders
#include "Packages/com.unity.render-pipelines.high-definition/Runtime/ShaderLibrary/ShaderVariablesGlobal.hlsl"

// CAUTION:
// Currently the shaders compiler always include regualr Unity shaderVariables, so I get a conflict here were UNITY_SHADER_VARIABLES_INCLUDED is already define, this need to be fixed.
// As I haven't change the variables name yet, I simply don't define anything, and I put the transform function at the end of the file outside the guard header.
// This need to be fixed.

#if defined(USING_STEREO_MATRICES)
    #define _WorldSpaceCameraPos            _XRWorldSpaceCameraPos[unity_StereoEyeIndex].xyz
    #define _WorldSpaceCameraPosViewOffset  _XRWorldSpaceCameraPosViewOffset[unity_StereoEyeIndex].xyz
    #define _PrevCamPosRWS                  _XRPrevWorldSpaceCameraPos[unity_StereoEyeIndex].xyz
#else
    #define _WorldSpaceCameraPos            _WorldSpaceCameraPos_Internal.xyz
    #define _PrevCamPosRWS                  _PrevCamPosRWS_Internal.xyz
#endif

// Define the type for shadow (either colored shadow or monochrome shadow)
#if SHADEROPTIONS_COLORED_SHADOW
#define SHADOW_TYPE real3
#define SHADOW_TYPE_SWIZZLE xyz
#define SHADOW_TYPE_REPLICATE xxx
#else
#define SHADOW_TYPE real
#define SHADOW_TYPE_SWIZZLE x
#define SHADOW_TYPE_REPLICATE x
#endif

#if defined(SHADER_STAGE_RAY_TRACING)
// FXC Supports the naïve "recursive" concatenation, while DXC and C do not https://github.com/pfultz2/Cloak/wiki/C-Preprocessor-tricks,-tips,-and-idioms
// However, FXC does not support the proper pattern (the one bellow), so we only override it in the case of ray tracing subshaders for the moment.
// Note that this should be used for all shaders when DX12 used DXC for vert/frag shaders (which it does not for the moment)
#undef MERGE_NAME
#define MERGE_NAME_CONCAT(Name, X) Name##X
#define MERGE_NAME(X, Y) MERGE_NAME_CONCAT(X, Y)

#define RAY_TRACING_OPTIONAL_PARAMETERS , IntersectionVertex intersectionVertex, RayCone rayCone, out bool alphaTestResult
#define GENERIC_ALPHA_TEST(alphaValue, alphaCutoffValue) DoAlphaTest(alphaValue, alphaCutoffValue, alphaTestResult); if (!alphaTestResult) { return; }
#define RAY_TRACING_OPTIONAL_ALPHA_TEST_PASS alphaTestResult = true;
#else
#define RAY_TRACING_OPTIONAL_PARAMETERS
#define GENERIC_ALPHA_TEST(alphaValue, alphaCutoffValue) DoAlphaTest(alphaValue, alphaCutoffValue);
#define RAY_TRACING_OPTIONAL_ALPHA_TEST_PASS
#endif

// ----------------------------------------------------------------------------

#ifndef DOTS_INSTANCING_ON // UnityPerDraw cbuffer doesn't exist with hybrid renderer

CBUFFER_START(UnityPerDraw)

    float4x4 unity_ObjectToWorld;
    float4x4 unity_WorldToObject;
    float4 unity_LODFade; // x is the fade value ranging within [0,1]. y is x quantized into 16 levels
    float4 unity_WorldTransformParams; // w is usually 1.0, or -1.0 for odd-negative scale transforms
    float4 unity_RenderingLayer;

    float4 unity_LightmapST;
    float4 unity_DynamicLightmapST;

    // SH lighting environment
    float4 unity_SHAr;
    float4 unity_SHAg;
    float4 unity_SHAb;
    float4 unity_SHBr;
    float4 unity_SHBg;
    float4 unity_SHBb;
    float4 unity_SHC;

<<<<<<< HEAD
=======
    // Renderer bounding box.
>>>>>>> d2d91462
    float4 unity_RendererBounds_Min;
    float4 unity_RendererBounds_Max;

    // x = Disabled(0)/Enabled(1)
    // y = Computation are done in global space(0) or local space(1)
    // z = Texel size on U texture coordinate
    float4 unity_ProbeVolumeParams;
    float4x4 unity_ProbeVolumeWorldToObject;
    float4 unity_ProbeVolumeSizeInv; // Note: This variable is float4 and not float3 (compare to builtin unity) to be compatible with SRP batcher
    float4 unity_ProbeVolumeMin; // Note: This variable is float4 and not float3 (compare to builtin unity) to be compatible with SRP batcher

    // This contain occlusion factor from 0 to 1 for dynamic objects (no SH here)
    float4 unity_ProbesOcclusion;

    // Velocity
    float4x4 unity_MatrixPreviousM;
    float4x4 unity_MatrixPreviousMI;
    //X : Use last frame positions (right now skinned meshes are the only objects that use this
    //Y : Force No Motion
    //Z : Z bias value
    //W : Camera only
    float4 unity_MotionVectorsParams;

CBUFFER_END

#endif // DOTS_INSTANCING_ON

CBUFFER_START(UnityPerDrawRare)
    float4x4 glstate_matrix_transpose_modelview0;
CBUFFER_END

// ----------------------------------------------------------------------------

// These are the samplers available in the HDRenderPipeline.
// Avoid declaring extra samplers as they are 4x SGPR each on GCN.
SAMPLER(s_point_clamp_sampler);
SAMPLER(s_linear_clamp_sampler);
SAMPLER(s_linear_repeat_sampler);
SAMPLER(s_trilinear_clamp_sampler);
SAMPLER(s_trilinear_repeat_sampler);
SAMPLER_CMP(s_linear_clamp_compare_sampler);

// ----------------------------------------------------------------------------

TEXTURE2D_X(_CameraDepthTexture);
SAMPLER(sampler_CameraDepthTexture);

// Color pyramid (width, height, lodcount, Unused)
TEXTURE2D_X(_ColorPyramidTexture);

// Custom pass buffer
TEXTURE2D_X(_CustomDepthTexture);
TEXTURE2D_X(_CustomColorTexture);

// Main lightmap
TEXTURE2D(unity_Lightmap);
SAMPLER(samplerunity_Lightmap);
TEXTURE2D_ARRAY(unity_Lightmaps);
SAMPLER(samplerunity_Lightmaps);

// Dual or directional lightmap (always used with unity_Lightmap, so can share sampler)
TEXTURE2D(unity_LightmapInd);
TEXTURE2D_ARRAY(unity_LightmapsInd);

// Dynamic GI lightmap
TEXTURE2D(unity_DynamicLightmap);
SAMPLER(samplerunity_DynamicLightmap);

TEXTURE2D(unity_DynamicDirectionality);

TEXTURE2D(unity_ShadowMask);
SAMPLER(samplerunity_ShadowMask);
TEXTURE2D_ARRAY(unity_ShadowMasks);
SAMPLER(samplerunity_ShadowMasks);

// TODO: Change code here so probe volume use only one transform instead of all this parameters!
TEXTURE3D(unity_ProbeVolumeSH);
SAMPLER(samplerunity_ProbeVolumeSH);

// Exposure texture - 1x1 RG16F (r: exposure mult, g: exposure EV100)
TEXTURE2D(_ExposureTexture);
TEXTURE2D(_PrevExposureTexture);

#include "Packages/com.unity.render-pipelines.high-definition/Runtime/ShaderLibrary/ShaderVariablesXR.cs.hlsl"

// In HDRP, all material samplers have the possibility of having a mip bias.
// This mip bias is necessary for temporal upsamplers, since they render to a lower
// resolution into a higher resolution target.
#if defined(SHADEROPTIONS_GLOBAL_MIP_BIAS) && SHADEROPTIONS_GLOBAL_MIP_BIAS != 0

    //simple 2d textures bias manipulation
    #ifdef PLATFORM_SAMPLE_TEXTURE2D_BIAS
        #ifdef  SAMPLE_TEXTURE2D
            #undef  SAMPLE_TEXTURE2D
            #define SAMPLE_TEXTURE2D(textureName, samplerName, coord2) \
                PLATFORM_SAMPLE_TEXTURE2D_BIAS(textureName, samplerName, coord2,  _GlobalMipBias)
        #endif
        #ifdef  SAMPLE_TEXTURE2D_BIAS
            #undef  SAMPLE_TEXTURE2D_BIAS
            #define SAMPLE_TEXTURE2D_BIAS(textureName, samplerName, coord2, bias) \
                PLATFORM_SAMPLE_TEXTURE2D_BIAS(textureName, samplerName, coord2,  (bias + _GlobalMipBias))
        #endif
    #endif

    #ifdef PLATFORM_SAMPLE_TEXTURE2D_GRAD
        #ifdef  SAMPLE_TEXTURE2D_GRAD
            #undef  SAMPLE_TEXTURE2D_GRAD
            #define SAMPLE_TEXTURE2D_GRAD(textureName, samplerName, coord2, dpdx, dpdy) \
                PLATFORM_SAMPLE_TEXTURE2D_GRAD(textureName, samplerName, coord2, (dpdx * _GlobalMipBiasPow2), (dpdy * _GlobalMipBiasPow2))
        #endif
    #endif

    //2d texture arrays bias manipulation
    #ifdef PLATFORM_SAMPLE_TEXTURE2D_ARRAY_BIAS
        #ifdef  SAMPLE_TEXTURE2D_ARRAY
            #undef  SAMPLE_TEXTURE2D_ARRAY
            #define SAMPLE_TEXTURE2D_ARRAY(textureName, samplerName, coord2, index) \
                PLATFORM_SAMPLE_TEXTURE2D_ARRAY_BIAS(textureName, samplerName, coord2, index, _GlobalMipBias)
        #endif
        #ifdef  SAMPLE_TEXTURE2D_ARRAY_BIAS
            #undef  SAMPLE_TEXTURE2D_ARRAY_BIAS
            #define SAMPLE_TEXTURE2D_ARRAY_BIAS(textureName, samplerName, coord2, index, bias) \
                PLATFORM_SAMPLE_TEXTURE2D_ARRAY_BIAS(textureName, samplerName, coord2, index, (bias + _GlobalMipBias))
        #endif //SAMPLE_TEXTURE2D_ARRAY_BIAS
    #endif //PLATFORM_SAMPLE_TEXTURE2D_ARRAY_BIAS

    //2d texture cube arrays bias manipulation
    #ifdef PLATFORM_SAMPLE_TEXTURECUBE_BIAS
        #ifdef  SAMPLE_TEXTURECUBE
            #undef  SAMPLE_TEXTURECUBE
            #define SAMPLE_TEXTURECUBE(textureName, samplerName, coord3) \
                PLATFORM_SAMPLE_TEXTURECUBE_BIAS(textureName, samplerName, coord3, _GlobalMipBias)
        #endif
        #ifdef  SAMPLE_TEXTURECUBE_BIAS
            #undef  SAMPLE_TEXTURECUBE_BIAS
            #define SAMPLE_TEXTURECUBE_BIAS(textureName, samplerName, coord3, bias) \
                PLATFORM_SAMPLE_TEXTURECUBE_BIAS(textureName, samplerName, coord3, (bias + _GlobalMipBias))
        #endif
    #endif

    //sample of texture cubemap array
    #ifdef PLATFORM_SAMPLE_TEXTURECUBE_ARRAY_BIAS

        #ifdef  SAMPLE_TEXTURECUBE_ARRAY
            #undef  SAMPLE_TEXTURECUBE_ARRAY
            #define SAMPLE_TEXTURECUBE_ARRAY(textureName, samplerName, coord3, index)\
                PLATFORM_SAMPLE_TEXTURECUBE_ARRAY_BIAS(textureName, samplerName, coord3, index, _GlobalMipBias)
        #endif

        #ifdef  SAMPLE_TEXTURECUBE_ARRAY_BIAS
            #undef  SAMPLE_TEXTURECUBE_ARRAY_BIAS
            #define SAMPLE_TEXTURECUBE_ARRAY_BIAS(textureName, samplerName, coord3, index, bias)\
                PLATFORM_SAMPLE_TEXTURECUBE_ARRAY_BIAS(textureName, samplerName, coord3, index, (bias + _GlobalMipBias))
        #endif
    #endif

    #define VT_GLOBAL_MIP_BIAS_MULTIPLIER (_GlobalMipBiasPow2)

#endif

// Note: To sample camera depth in HDRP we provide these utils functions because the way we store the depth mips can change
// Currently it's an atlas and it's layout can be found at ComputePackedMipChainInfo in HDUtils.cs
float LoadCameraDepth(uint2 pixelCoords)
{
    return LOAD_TEXTURE2D_X_LOD(_CameraDepthTexture, pixelCoords, 0).r;
}

float SampleCameraDepth(float2 uv)
{
    return LoadCameraDepth(uint2(uv * _ScreenSize.xy));
}

float3 LoadCameraColor(uint2 pixelCoords, uint lod)
{
    return LOAD_TEXTURE2D_X_LOD(_ColorPyramidTexture, pixelCoords, lod).rgb;
}

float3 SampleCameraColor(float2 uv, float lod)
{
    return SAMPLE_TEXTURE2D_X_LOD(_ColorPyramidTexture, s_trilinear_clamp_sampler, uv * _RTHandleScaleHistory.xy, lod).rgb;
}

float3 LoadCameraColor(uint2 pixelCoords)
{
    return LoadCameraColor(pixelCoords, 0);
}

float3 SampleCameraColor(float2 uv)
{
    return SampleCameraColor(uv, 0);
}

float4 SampleCustomColor(float2 uv)
{
    return SAMPLE_TEXTURE2D_X_LOD(_CustomColorTexture, s_trilinear_clamp_sampler, uv * _RTHandleScale.xy, 0);
}

float4 LoadCustomColor(uint2 pixelCoords)
{
    return LOAD_TEXTURE2D_X_LOD(_CustomColorTexture, pixelCoords, 0);
}

float LoadCustomDepth(uint2 pixelCoords)
{
    return LOAD_TEXTURE2D_X_LOD(_CustomDepthTexture, pixelCoords, 0).r;
}

float SampleCustomDepth(float2 uv)
{
    return LoadCustomDepth(uint2(uv * _ScreenSize.xy));
}

bool IsSky(uint2 pixelCoord)
{
    float deviceDepth = LoadCameraDepth(pixelCoord);
    return deviceDepth == UNITY_RAW_FAR_CLIP_VALUE; // We assume the sky is the part of the depth buffer that haven't been written.
}

bool IsSky(float2 uv)
{
    return IsSky(uint2(uv * _ScreenSize.xy));
}

float4x4 OptimizeProjectionMatrix(float4x4 M)
{
    // Matrix format (x = non-constant value).
    // Orthographic Perspective  Combined(OR)
    // | x 0 0 x |  | x 0 x 0 |  | x 0 x x |
    // | 0 x 0 x |  | 0 x x 0 |  | 0 x x x |
    // | x x x x |  | x x x x |  | x x x x | <- oblique projection row
    // | 0 0 0 1 |  | 0 0 x 0 |  | 0 0 x x |
    // Notice that some values are always 0.
    // We can avoid loading and doing math with constants.
    M._21_41 = 0;
    M._12_42 = 0;
    return M;
}

// Helper to handle camera relative space

float3 GetCameraPositionWS()
{
#if (SHADEROPTIONS_CAMERA_RELATIVE_RENDERING != 0)
    return 0;
#endif
    return _WorldSpaceCameraPos;
}

float4x4 ApplyCameraTranslationToMatrix(float4x4 modelMatrix)
{
    // To handle camera relative rendering we substract the camera position in the model matrix
#if (SHADEROPTIONS_CAMERA_RELATIVE_RENDERING != 0)
    modelMatrix._m03_m13_m23 -= _WorldSpaceCameraPos.xyz;
#endif
    return modelMatrix;
}

float4x4 ApplyCameraTranslationToInverseMatrix(float4x4 inverseModelMatrix)
{
#if (SHADEROPTIONS_CAMERA_RELATIVE_RENDERING != 0)
    // To handle camera relative rendering we need to apply translation before converting to object space
    float4x4 translationMatrix = { { 1.0, 0.0, 0.0, _WorldSpaceCameraPos.x },{ 0.0, 1.0, 0.0, _WorldSpaceCameraPos.y },{ 0.0, 0.0, 1.0, _WorldSpaceCameraPos.z },{ 0.0, 0.0, 0.0, 1.0 } };
    return mul(inverseModelMatrix, translationMatrix);
#else
    return inverseModelMatrix;
#endif
}

void ApplyCameraRelativeXR(inout float3 positionWS)
{
#if (SHADEROPTIONS_CAMERA_RELATIVE_RENDERING != 0) && defined(USING_STEREO_MATRICES)
    positionWS += _WorldSpaceCameraPosViewOffset;
#endif
}

float GetCurrentExposureMultiplier()
{
#if SHADEROPTIONS_PRE_EXPOSITION
    // _ProbeExposureScale is a scale used to perform range compression to avoid saturation of the content of the probes. It is 1.0 if we are not rendering probes.
    return LOAD_TEXTURE2D(_ExposureTexture, int2(0, 0)).x * _ProbeExposureScale;
#else
    return _ProbeExposureScale;
#endif
}

float GetPreviousExposureMultiplier()
{
#if SHADEROPTIONS_PRE_EXPOSITION
    // _ProbeExposureScale is a scale used to perform range compression to avoid saturation of the content of the probes. It is 1.0 if we are not rendering probes.
    return LOAD_TEXTURE2D(_PrevExposureTexture, int2(0, 0)).x * _ProbeExposureScale;
#else
    return _ProbeExposureScale;
#endif
}

float GetInverseCurrentExposureMultiplier()
{
    float exposure = GetCurrentExposureMultiplier();
    return rcp(exposure + (exposure == 0.0)); // zero-div guard
}

float GetInversePreviousExposureMultiplier()
{
    float exposure = GetPreviousExposureMultiplier();
    return rcp(exposure + (exposure == 0.0)); // zero-div guard
}

// Helper function for indirect control volume
float GetIndirectDiffuseMultiplier(uint renderingLayers)
{
    return (_IndirectDiffuseLightingLayers & renderingLayers) ? _IndirectDiffuseLightingMultiplier : 1.0f;
}

float GetIndirectSpecularMultiplier(uint renderingLayers)
{
    return (_ReflectionLightingLayers & renderingLayers) ? _ReflectionLightingMultiplier : 1.0f;
}

// Functions to clamp UVs to use when RTHandle system is used.

float2 ClampAndScaleUV(float2 UV, float2 texelSize, float numberOfTexels, float2 scale)
{
    float2 maxCoord = 1.0f - numberOfTexels * texelSize;
    return min(UV, maxCoord) * scale;
}

float2 ClampAndScaleUV(float2 UV, float2 texelSize, float numberOfTexels)
{
    return ClampAndScaleUV(UV, texelSize, numberOfTexels, _RTHandleScale.xy);
}

// This is assuming half a texel offset in the clamp.
float2 ClampAndScaleUVForBilinear(float2 UV, float2 texelSize)
{
    return ClampAndScaleUV(UV, texelSize, 0.5f);
}

// This is assuming full screen buffer and half a texel offset for the clamping.
float2 ClampAndScaleUVForBilinear(float2 UV)
{
    return ClampAndScaleUV(UV, _ScreenSize.zw, 0.5f);
}

// This is assuming an upsampled texture used in post processing, with original screen size and a half a texel offset for the clamping.
float2 ClampAndScaleUVForBilinearPostProcessTexture(float2 UV)
{
    return ClampAndScaleUV(UV, _PostProcessScreenSize.zw, 0.5f, _RTHandlePostProcessScale.xy);
}

// This is assuming an upsampled texture used in post processing, with original screen size and a half a texel offset for the clamping.
float2 ClampAndScaleUVForBilinearPostProcessTexture(float2 UV, float2 texelSize)
{
    return ClampAndScaleUV(UV, texelSize, 0.5f, _RTHandlePostProcessScale.xy);
}

// This is assuming an upsampled texture used in post processing, with original screen size and numberOfTexels offset for the clamping.
float2 ClampAndScaleUVPostProcessTexture(float2 UV, float2 texelSize, float numberOfTexels)
{
    return ClampAndScaleUV(UV, texelSize, numberOfTexels, _RTHandlePostProcessScale.xy);
}

float2 ClampAndScaleUVForPoint(float2 UV)
{
    return min(UV, 1.0f) * _RTHandleScale.xy;
}

float2 ClampAndScaleUVPostProcessTextureForPoint(float2 UV)
{
    return min(UV, 1.0f) * _RTHandlePostProcessScale.xy;
}

// IMPORTANT: This is expecting the corner not the center.
float2 FromOutputPosSSToPreupsampleUV(int2 posSS)
{
    return (posSS + 0.5f) * _PostProcessScreenSize.zw;
}

// IMPORTANT: This is expecting the corner not the center.
float2 FromOutputPosSSToPreupsamplePosSS(float2 posSS)
{
    float2 uv = FromOutputPosSSToPreupsampleUV(posSS);
    return floor(uv * _ScreenSize.xy);
}



uint Get1DAddressFromPixelCoord(uint2 pixCoord, uint2 screenSize, uint eye)
{
    // We need to shift the index to look up the right eye info.
    return (pixCoord.y * screenSize.x + pixCoord.x) + eye * (screenSize.x * screenSize.y);
}

uint Get1DAddressFromPixelCoord(uint2 pixCoord, uint2 screenSize)
{
    return Get1DAddressFromPixelCoord(pixCoord, screenSize, 0);
}

// There is no UnityPerDraw cbuffer with BatchRendererGroup. Those matrices don't exist, so don't try to access them
#ifndef DOTS_INSTANCING_ON

void GetAbsoluteWorldRendererBounds(out float3 minBounds, out float3 maxBounds)
{
<<<<<<< HEAD
    minBounds = unity_RendererBounds_Min;
    maxBounds = unity_RendererBounds_Max;
=======
    minBounds = unity_RendererBounds_Min.xyz;
    maxBounds = unity_RendererBounds_Max.xyz;
>>>>>>> d2d91462
}

void GetRendererBounds(out float3 minBounds, out float3 maxBounds)
{
    GetAbsoluteWorldRendererBounds(minBounds, maxBounds);

#if (SHADEROPTIONS_CAMERA_RELATIVE_RENDERING != 0)
    minBounds -= _WorldSpaceCameraPos.xyz;
    maxBounds -= _WorldSpaceCameraPos.xyz;
#endif
}

<<<<<<< HEAD
=======
float3 GetRendererExtents()
{
    float3 minBounds, maxBounds;
    GetRendererBounds(minBounds, maxBounds);
    return (maxBounds - minBounds) * 0.5;
}

>>>>>>> d2d91462
// Define Model Matrix Macro
// Note: In order to be able to define our macro to forbid usage of unity_ObjectToWorld/unity_WorldToObject/unity_MatrixPreviousM/unity_MatrixPreviousMI
// We need to declare inline function. Using uniform directly mean they are expand with the macro
float4x4 GetRawUnityObjectToWorld()     { return unity_ObjectToWorld; }
float4x4 GetRawUnityWorldToObject()     { return unity_WorldToObject; }
float4x4 GetRawUnityPrevObjectToWorld() { return unity_MatrixPreviousM; }
float4x4 GetRawUnityPrevWorldToObject() { return unity_MatrixPreviousMI; }

#define UNITY_MATRIX_M         ApplyCameraTranslationToMatrix(GetRawUnityObjectToWorld())
#define UNITY_MATRIX_I_M       ApplyCameraTranslationToInverseMatrix(GetRawUnityWorldToObject())
#define UNITY_PREV_MATRIX_M    ApplyCameraTranslationToMatrix(GetRawUnityPrevObjectToWorld())
#define UNITY_PREV_MATRIX_I_M  ApplyCameraTranslationToInverseMatrix(GetRawUnityPrevWorldToObject())

#endif

// To get instancing working, we must use UNITY_MATRIX_M/UNITY_MATRIX_I_M/UNITY_PREV_MATRIX_M/UNITY_PREV_MATRIX_I_M as UnityInstancing.hlsl redefine them
#define unity_ObjectToWorld Use_Macro_UNITY_MATRIX_M_instead_of_unity_ObjectToWorld
#define unity_WorldToObject Use_Macro_UNITY_MATRIX_I_M_instead_of_unity_WorldToObject

// This define allow to tell to unity instancing that we will use our camera relative functions (ApplyCameraTranslationToMatrix and  ApplyCameraTranslationToInverseMatrix) for the model view matrix
#define MODIFY_MATRIX_FOR_CAMERA_RELATIVE_RENDERING
#include "Packages/com.unity.render-pipelines.core/ShaderLibrary/UnityInstancing.hlsl"

// VFX may also redefine UNITY_MATRIX_M / UNITY_MATRIX_I_M as static per-particle global matrices.
#ifdef HAVE_VFX_MODIFICATION
#include "Packages/com.unity.visualeffectgraph/Shaders/VFXMatricesOverride.hlsl"
#endif

#ifdef UNITY_DOTS_INSTANCING_ENABLED
// Undef the matrix error macros so that the DOTS instancing macro works
#undef unity_ObjectToWorld
#undef unity_WorldToObject
#undef unity_MatrixPreviousM
#undef unity_MatrixPreviousMI
UNITY_DOTS_INSTANCING_START(BuiltinPropertyMetadata)
    UNITY_DOTS_INSTANCED_PROP(float3x4, unity_ObjectToWorld)
    UNITY_DOTS_INSTANCED_PROP(float3x4, unity_WorldToObject)
    UNITY_DOTS_INSTANCED_PROP(float4,   unity_LightmapST)
    UNITY_DOTS_INSTANCED_PROP(float4,   unity_LightmapIndex)
    UNITY_DOTS_INSTANCED_PROP(float4,   unity_DynamicLightmapST)
    UNITY_DOTS_INSTANCED_PROP(float4,   unity_SHAr)
    UNITY_DOTS_INSTANCED_PROP(float4,   unity_SHAg)
    UNITY_DOTS_INSTANCED_PROP(float4,   unity_SHAb)
    UNITY_DOTS_INSTANCED_PROP(float4,   unity_SHBr)
    UNITY_DOTS_INSTANCED_PROP(float4,   unity_SHBg)
    UNITY_DOTS_INSTANCED_PROP(float4,   unity_SHBb)
    UNITY_DOTS_INSTANCED_PROP(float4,   unity_SHC)
    UNITY_DOTS_INSTANCED_PROP(float4,   unity_ProbesOcclusion)
    UNITY_DOTS_INSTANCED_PROP(float3x4, unity_MatrixPreviousM)
    UNITY_DOTS_INSTANCED_PROP(float3x4, unity_MatrixPreviousMI)
UNITY_DOTS_INSTANCING_END(BuiltinPropertyMetadata)

#define unity_LODFade               LoadDOTSInstancedData_LODFade()
#define unity_LightmapST            UNITY_ACCESS_DOTS_INSTANCED_PROP(float4,   unity_LightmapST)
#define unity_LightmapIndex         UNITY_ACCESS_DOTS_INSTANCED_PROP(float4,   unity_LightmapIndex)
#define unity_DynamicLightmapST     UNITY_ACCESS_DOTS_INSTANCED_PROP(float4,   unity_DynamicLightmapST)
#define unity_SHAr                  UNITY_ACCESS_DOTS_INSTANCED_PROP(float4,   unity_SHAr)
#define unity_SHAg                  UNITY_ACCESS_DOTS_INSTANCED_PROP(float4,   unity_SHAg)
#define unity_SHAb                  UNITY_ACCESS_DOTS_INSTANCED_PROP(float4,   unity_SHAb)
#define unity_SHBr                  UNITY_ACCESS_DOTS_INSTANCED_PROP(float4,   unity_SHBr)
#define unity_SHBg                  UNITY_ACCESS_DOTS_INSTANCED_PROP(float4,   unity_SHBg)
#define unity_SHBb                  UNITY_ACCESS_DOTS_INSTANCED_PROP(float4,   unity_SHBb)
#define unity_SHC                   UNITY_ACCESS_DOTS_INSTANCED_PROP(float4,   unity_SHC)
#define unity_ProbesOcclusion       UNITY_ACCESS_DOTS_INSTANCED_PROP(float4,   unity_ProbesOcclusion)

#define unity_RenderingLayer        LoadDOTSInstancedData_RenderingLayer()
#define unity_MotionVectorsParams   LoadDOTSInstancedData_MotionVectorsParams()
#define unity_WorldTransformParams  LoadDOTSInstancedData_WorldTransformParams()

// Not supported by BatchRendererGroup or Hybrid Renderer. Just define them as constants.
// ------------------------------------------------------------------------------
static const float4 unity_ProbeVolumeParams = float4(0,0,0,0);
static const float4x4 unity_ProbeVolumeWorldToObject = float4x4(1,0,0,0, 0,1,0,0, 0,0,1,0, 0,0,0,1);
static const float4 unity_ProbeVolumeSizeInv = float4(1,1,1,0);
static const float4 unity_ProbeVolumeMin = float4(0,0,0,0);

#endif

// Define View/Projection matrix macro
#include "Packages/com.unity.render-pipelines.high-definition/Runtime/ShaderLibrary/ShaderVariablesMatrixDefsHDCamera.hlsl"

// This is located after the include of UnityInstancing.hlsl so it can be used for declaration
#include "Packages/com.unity.render-pipelines.high-definition/Runtime/Lighting/LightLoop/ShaderVariablesLightLoop.hlsl"
#include "Packages/com.unity.render-pipelines.high-definition/Runtime/Lighting/AtmosphericScattering/ShaderVariablesAtmosphericScattering.hlsl"
#include "Packages/com.unity.render-pipelines.high-definition/Runtime/Lighting/ScreenSpaceLighting/ShaderVariablesScreenSpaceLighting.hlsl"
#include "Packages/com.unity.render-pipelines.high-definition/Runtime/Material/Decal/ShaderVariablesDecal.hlsl"

#include "Packages/com.unity.render-pipelines.high-definition/Runtime/ShaderLibrary/ShaderVariablesFunctions.hlsl"

#endif // UNITY_SHADER_VARIABLES_INCLUDED<|MERGE_RESOLUTION|>--- conflicted
+++ resolved
@@ -76,10 +76,7 @@
     float4 unity_SHBb;
     float4 unity_SHC;
 
-<<<<<<< HEAD
-=======
     // Renderer bounding box.
->>>>>>> d2d91462
     float4 unity_RendererBounds_Min;
     float4 unity_RendererBounds_Max;
 
@@ -482,13 +479,8 @@
 
 void GetAbsoluteWorldRendererBounds(out float3 minBounds, out float3 maxBounds)
 {
-<<<<<<< HEAD
-    minBounds = unity_RendererBounds_Min;
-    maxBounds = unity_RendererBounds_Max;
-=======
     minBounds = unity_RendererBounds_Min.xyz;
     maxBounds = unity_RendererBounds_Max.xyz;
->>>>>>> d2d91462
 }
 
 void GetRendererBounds(out float3 minBounds, out float3 maxBounds)
@@ -501,8 +493,6 @@
 #endif
 }
 
-<<<<<<< HEAD
-=======
 float3 GetRendererExtents()
 {
     float3 minBounds, maxBounds;
@@ -510,7 +500,6 @@
     return (maxBounds - minBounds) * 0.5;
 }
 
->>>>>>> d2d91462
 // Define Model Matrix Macro
 // Note: In order to be able to define our macro to forbid usage of unity_ObjectToWorld/unity_WorldToObject/unity_MatrixPreviousM/unity_MatrixPreviousMI
 // We need to declare inline function. Using uniform directly mean they are expand with the macro
