--- conflicted
+++ resolved
@@ -83,20 +83,11 @@
         }
 
         TextureHandle RenderPostProcess(RenderGraph     renderGraph,
-<<<<<<< HEAD
-            PrepassOutput               prepassOutput,
-            TextureHandle               inputColor,
-            TextureHandle               backBuffer,
-            CullingResults              cullResults,
-            HDCamera                    hdCamera,
-            Unity.Collections.NativeArray<UnityEngine.Rendering.VisibleLight> visibleLights)
-=======
             in PrepassOutput    prepassOutput,
             TextureHandle       inputColor,
             TextureHandle       backBuffer,
             CullingResults      cullResults,
             HDCamera            hdCamera)
->>>>>>> 7f2a3a60
         {
             TextureHandle afterPostProcessBuffer = RenderAfterPostProcessObjects(renderGraph, hdCamera, cullResults, prepassOutput);
 
