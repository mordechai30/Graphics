namespace UnityEngine.Rendering.HighDefinition
{
    static class HDShaderPassNames
    {
        // ShaderPass string - use to have consistent name through the code
        public static readonly string s_EmptyStr = "";
        public static readonly string s_ForwardStr = "Forward";
        public static readonly string s_DepthOnlyStr = "DepthOnly";
        public static readonly string s_DepthForwardOnlyStr = "DepthForwardOnly";
        public static readonly string s_ForwardOnlyStr = "ForwardOnly";
        public static readonly string s_GBufferStr = "GBuffer";
        public static readonly string s_GBufferWithPrepassStr = "GBufferWithPrepass";
        public static readonly string s_SRPDefaultUnlitStr = "SRPDefaultUnlit";
        public static readonly string s_MotionVectorsStr = "MotionVectors";
        public static readonly string s_DistortionVectorsStr = "DistortionVectors";
        public static readonly string s_TransparentDepthPrepassStr = "TransparentDepthPrepass";
        public static readonly string s_TransparentBackfaceStr = "TransparentBackface";
        public static readonly string s_TransparentDepthPostpassStr = "TransparentDepthPostpass";
        public static readonly string s_MetaStr = "META";
        public static readonly string s_ShadowCasterStr = "ShadowCaster";
        public static readonly string s_MeshDecalsMStr = DecalSystem.s_MaterialDecalPassNames[(int)DecalSystem.MaterialDecalPass.DBufferMesh_M];
        public static readonly string s_MeshDecalsSStr = DecalSystem.s_MaterialDecalPassNames[(int)DecalSystem.MaterialDecalPass.DBufferMesh_S];
        public static readonly string s_MeshDecalsMSStr = DecalSystem.s_MaterialDecalPassNames[(int)DecalSystem.MaterialDecalPass.DBufferMesh_MS];
        public static readonly string s_MeshDecalsAOStr = DecalSystem.s_MaterialDecalPassNames[(int)DecalSystem.MaterialDecalPass.DBufferMesh_AO];
        public static readonly string s_MeshDecalsMAOStr = DecalSystem.s_MaterialDecalPassNames[(int)DecalSystem.MaterialDecalPass.DBufferMesh_MAO];
        public static readonly string s_MeshDecalsAOSStr = DecalSystem.s_MaterialDecalPassNames[(int)DecalSystem.MaterialDecalPass.DBufferMesh_AOS];
        public static readonly string s_MeshDecalsMAOSStr = DecalSystem.s_MaterialDecalPassNames[(int)DecalSystem.MaterialDecalPass.DBufferMesh_MAOS];
        public static readonly string s_MeshDecals3RTStr = DecalSystem.s_MaterialDecalPassNames[(int)DecalSystem.MaterialDecalPass.DBufferMesh_3RT];
        public static readonly string s_ShaderGraphMeshDecals4RT = DecalSystem.s_MaterialSGDecalPassNames[(int)DecalSystem.MaterialSGDecalPass.ShaderGraph_DBufferMesh4RT];
        public static readonly string s_ShaderGraphMeshDecals3RT = DecalSystem.s_MaterialSGDecalPassNames[(int)DecalSystem.MaterialSGDecalPass.ShaderGraph_DBufferMesh3RT];
        public static readonly string s_MeshDecalsForwardEmissive = DecalSystem.s_MaterialDecalPassNames[(int)DecalSystem.MaterialDecalPass.Mesh_Emissive];
        public static readonly string s_ShaderGraphMeshDecalForwardEmissive = DecalSystem.s_MaterialSGDecalPassNames[(int)DecalSystem.MaterialSGDecalPass.ShaderGraph_MeshEmissive];

        // ShaderPass name
        public static readonly ShaderTagId s_EmptyName = new ShaderTagId(s_EmptyStr);
        public static readonly ShaderTagId s_ForwardName = new ShaderTagId(s_ForwardStr);
        public static readonly ShaderTagId s_DepthOnlyName = new ShaderTagId(s_DepthOnlyStr);
        public static readonly ShaderTagId s_DepthForwardOnlyName = new ShaderTagId(s_DepthForwardOnlyStr);
        public static readonly ShaderTagId s_ForwardOnlyName = new ShaderTagId(s_ForwardOnlyStr);
        public static readonly ShaderTagId s_GBufferName = new ShaderTagId(s_GBufferStr);
        public static readonly ShaderTagId s_GBufferWithPrepassName = new ShaderTagId(s_GBufferWithPrepassStr);
        public static readonly ShaderTagId s_SRPDefaultUnlitName = new ShaderTagId(s_SRPDefaultUnlitStr);
        public static readonly ShaderTagId s_MotionVectorsName = new ShaderTagId(s_MotionVectorsStr);
        public static readonly ShaderTagId s_DistortionVectorsName = new ShaderTagId(s_DistortionVectorsStr);
        public static readonly ShaderTagId s_TransparentDepthPrepassName = new ShaderTagId(s_TransparentDepthPrepassStr);
        public static readonly ShaderTagId s_TransparentBackfaceName = new ShaderTagId(s_TransparentBackfaceStr);
        public static readonly ShaderTagId s_TransparentDepthPostpassName = new ShaderTagId(s_TransparentDepthPostpassStr);
        public static readonly ShaderTagId s_MeshDecalsMName = new ShaderTagId(s_MeshDecalsMStr);
        public static readonly ShaderTagId s_MeshDecalsSName = new ShaderTagId(s_MeshDecalsSStr);
        public static readonly ShaderTagId s_MeshDecalsMSName = new ShaderTagId(s_MeshDecalsMSStr);
        public static readonly ShaderTagId s_MeshDecalsAOName = new ShaderTagId(s_MeshDecalsAOStr);
        public static readonly ShaderTagId s_MeshDecalsMAOName = new ShaderTagId(s_MeshDecalsMAOStr);
        public static readonly ShaderTagId s_MeshDecalsAOSName = new ShaderTagId(s_MeshDecalsAOSStr);
        public static readonly ShaderTagId s_MeshDecalsMAOSName = new ShaderTagId(s_MeshDecalsMAOSStr);
        public static readonly ShaderTagId s_MeshDecals3RTName = new ShaderTagId(s_MeshDecals3RTStr);
        public static readonly ShaderTagId s_ShaderGraphMeshDecalsName4RT = new ShaderTagId(s_ShaderGraphMeshDecals4RT);
        public static readonly ShaderTagId s_ShaderGraphMeshDecalsName3RT = new ShaderTagId(s_ShaderGraphMeshDecals3RT);
        public static readonly ShaderTagId s_MeshDecalsForwardEmissiveName = new ShaderTagId(s_MeshDecalsForwardEmissive);
        public static readonly ShaderTagId s_ShaderGraphMeshDecalsForwardEmissiveName = new ShaderTagId(s_ShaderGraphMeshDecalForwardEmissive);

        // Legacy name
        public static readonly ShaderTagId s_AlwaysName = new ShaderTagId("Always");
        public static readonly ShaderTagId s_ForwardBaseName = new ShaderTagId("ForwardBase");
        public static readonly ShaderTagId s_DeferredName = new ShaderTagId("Deferred");
        public static readonly ShaderTagId s_PrepassBaseName = new ShaderTagId("PrepassBase");
        public static readonly ShaderTagId s_VertexName = new ShaderTagId("Vertex");
        public static readonly ShaderTagId s_VertexLMRGBMName = new ShaderTagId("VertexLMRGBM");
        public static readonly ShaderTagId s_VertexLMName = new ShaderTagId("VertexLM");
    }

    // Pre-hashed shader ids - naming conventions are a bit off in this file as we use the same
    // fields names as in the shaders for ease of use...
    // TODO: Would be nice to clean this up at some point
    static class HDShaderIDs
    {
        public static readonly int _ZClip = Shader.PropertyToID("_ZClip");

        public static readonly int _HDShadowDatas = Shader.PropertyToID("_HDShadowDatas");
        public static readonly int _HDDirectionalShadowData = Shader.PropertyToID("_HDDirectionalShadowData");
        public static readonly int _ShadowmapAtlas = Shader.PropertyToID("_ShadowmapAtlas");
        public static readonly int _AreaLightShadowmapAtlas = Shader.PropertyToID("_AreaShadowmapAtlas");
        public static readonly int _AreaShadowmapMomentAtlas = Shader.PropertyToID("_AreaShadowmapMomentAtlas");
        public static readonly int _ShadowmapCascadeAtlas = Shader.PropertyToID("_ShadowmapCascadeAtlas");
        public static readonly int _AreaShadowAtlasSize = Shader.PropertyToID("_AreaShadowAtlasSize");
        public static readonly int _ShadowAtlasSize = Shader.PropertyToID("_ShadowAtlasSize");
        public static readonly int _CascadeShadowAtlasSize = Shader.PropertyToID("_CascadeShadowAtlasSize");
        public static readonly int _CascadeShadowCount = Shader.PropertyToID("_CascadeShadowCount");

        // Moment shadow map data
        public static readonly int _MomentShadowAtlas = Shader.PropertyToID("_MomentShadowAtlas");
        public static readonly int _MomentShadowmapSlotST = Shader.PropertyToID("_MomentShadowmapSlotST");
        public static readonly int _MomentShadowmapSize = Shader.PropertyToID("_MomentShadowmapSize");
        public static readonly int _SummedAreaTableInputInt = Shader.PropertyToID("_SummedAreaTableInputInt");
        public static readonly int _SummedAreaTableOutputInt = Shader.PropertyToID("_SummedAreaTableOutputInt");
        public static readonly int _SummedAreaTableInputFloat = Shader.PropertyToID("_SummedAreaTableInputFloat");
        public static readonly int _IMSKernelSize = Shader.PropertyToID("_IMSKernelSize");
        public static readonly int _SrcRect = Shader.PropertyToID("_SrcRect");
        public static readonly int _DstRect = Shader.PropertyToID("_DstRect");
        public static readonly int _EVSMExponent = Shader.PropertyToID("_EVSMExponent");
        public static readonly int _BlurWeightsStorage = Shader.PropertyToID("_BlurWeightsStorage");

        public static readonly int g_LayeredSingleIdxBuffer = Shader.PropertyToID("g_LayeredSingleIdxBuffer");
        public static readonly int _EnvLightIndexShift = Shader.PropertyToID("_EnvLightIndexShift");
        public static readonly int _DensityVolumeIndexShift = Shader.PropertyToID("_DensityVolumeIndexShift");
        public static readonly int g_isOrthographic = Shader.PropertyToID("g_isOrthographic");
        public static readonly int g_iNrVisibLights = Shader.PropertyToID("g_iNrVisibLights");

        public static readonly int g_mScrProjectionArr = Shader.PropertyToID("g_mScrProjectionArr");
        public static readonly int g_mInvScrProjectionArr = Shader.PropertyToID("g_mInvScrProjectionArr");

        public static readonly int g_iLog2NumClusters = Shader.PropertyToID("g_iLog2NumClusters");
        public static readonly int g_screenSize = Shader.PropertyToID("g_screenSize");
        public static readonly int g_iNumSamplesMSAA = Shader.PropertyToID("g_iNumSamplesMSAA");
        public static readonly int g_fNearPlane = Shader.PropertyToID("g_fNearPlane");
        public static readonly int g_fFarPlane = Shader.PropertyToID("g_fFarPlane");
        public static readonly int g_fClustScale = Shader.PropertyToID("g_fClustScale");
        public static readonly int g_fClustBase = Shader.PropertyToID("g_fClustBase");
        public static readonly int g_depth_tex = Shader.PropertyToID("g_depth_tex");
        public static readonly int g_vLayeredLightList = Shader.PropertyToID("g_vLayeredLightList");
        public static readonly int g_LayeredOffset = Shader.PropertyToID("g_LayeredOffset");
        public static readonly int g_vBigTileLightList = Shader.PropertyToID("g_vBigTileLightList");
        public static readonly int g_vLightListGlobal = Shader.PropertyToID("g_vLightListGlobal");
        public static readonly int g_logBaseBuffer = Shader.PropertyToID("g_logBaseBuffer");
        public static readonly int g_vBoundsBuffer = Shader.PropertyToID("g_vBoundsBuffer");
        public static readonly int _LightVolumeData = Shader.PropertyToID("_LightVolumeData");
        public static readonly int g_data = Shader.PropertyToID("g_data");
        public static readonly int g_mProjectionArr = Shader.PropertyToID("g_mProjectionArr");
        public static readonly int g_mInvProjectionArr = Shader.PropertyToID("g_mInvProjectionArr");
        public static readonly int g_viDimensions = Shader.PropertyToID("g_viDimensions");
        public static readonly int g_vLightList = Shader.PropertyToID("g_vLightList");

        public static readonly int g_BaseFeatureFlags = Shader.PropertyToID("g_BaseFeatureFlags");
        public static readonly int g_TileFeatureFlags = Shader.PropertyToID("g_TileFeatureFlags");

        public static readonly int g_DispatchIndirectBuffer = Shader.PropertyToID("g_DispatchIndirectBuffer");
        public static readonly int g_TileList = Shader.PropertyToID("g_TileList");
        public static readonly int g_NumTiles = Shader.PropertyToID("g_NumTiles");
        public static readonly int g_NumTilesX = Shader.PropertyToID("g_NumTilesX");
        public static readonly int g_VertexPerTile = Shader.PropertyToID("g_VertexPerTile");

        public static readonly int _NumTiles = Shader.PropertyToID("_NumTiles");

        public static readonly int _CookieTextures = Shader.PropertyToID("_CookieTextures");
        public static readonly int _AreaCookieTextures = Shader.PropertyToID("_AreaCookieTextures");
        public static readonly int _CookieCubeTextures = Shader.PropertyToID("_CookieCubeTextures");
        public static readonly int _EnvCubemapTextures = Shader.PropertyToID("_EnvCubemapTextures");
        public static readonly int _EnvSliceSize = Shader.PropertyToID("_EnvSliceSize");
        public static readonly int _CookieSizePOT = Shader.PropertyToID("_CookieSizePOT");
        public static readonly int _Env2DTextures = Shader.PropertyToID("_Env2DTextures");
        public static readonly int _Env2DCaptureVP = Shader.PropertyToID("_Env2DCaptureVP");
        public static readonly int _Env2DCaptureForward = Shader.PropertyToID("_Env2DCaptureForward");
        public static readonly int _DirectionalLightDatas = Shader.PropertyToID("_DirectionalLightDatas");
        public static readonly int _DirectionalLightCount = Shader.PropertyToID("_DirectionalLightCount");
        public static readonly int _LightDatas = Shader.PropertyToID("_LightDatas");
        public static readonly int _PunctualLightCount = Shader.PropertyToID("_PunctualLightCount");
        public static readonly int _AreaLightCount = Shader.PropertyToID("_AreaLightCount");
        public static readonly int _EnvLightDatas = Shader.PropertyToID("_EnvLightDatas");
        public static readonly int _EnvLightCount = Shader.PropertyToID("_EnvLightCount");
        public static readonly int _EnvProxyCount = Shader.PropertyToID("_EnvProxyCount");
        public static readonly int _NumTileBigTileX = Shader.PropertyToID("_NumTileBigTileX");
        public static readonly int _NumTileBigTileY = Shader.PropertyToID("_NumTileBigTileY");
        public static readonly int _NumTileFtplX = Shader.PropertyToID("_NumTileFtplX");
        public static readonly int _NumTileFtplY = Shader.PropertyToID("_NumTileFtplY");
        public static readonly int _NumTileClusteredX = Shader.PropertyToID("_NumTileClusteredX");
        public static readonly int _NumTileClusteredY = Shader.PropertyToID("_NumTileClusteredY");

        public static readonly int _IndirectLightingMultiplier = Shader.PropertyToID("_IndirectLightingMultiplier");

        public static readonly int g_isLogBaseBufferEnabled = Shader.PropertyToID("g_isLogBaseBufferEnabled");
        public static readonly int g_vLayeredOffsetsBuffer = Shader.PropertyToID("g_vLayeredOffsetsBuffer");

        public static readonly int _ViewTilesFlags = Shader.PropertyToID("_ViewTilesFlags");
        public static readonly int _MousePixelCoord = Shader.PropertyToID("_MousePixelCoord");
        public static readonly int _MouseClickPixelCoord = Shader.PropertyToID("_MouseClickPixelCoord");
        public static readonly int _DebugFont = Shader.PropertyToID("_DebugFont");
        public static readonly int _DebugExposure = Shader.PropertyToID("_DebugExposure");
        public static readonly int _DebugContactShadowLightIndex = Shader.PropertyToID("_DebugContactShadowLightIndex");

        public static readonly int _DebugViewMaterial = Shader.PropertyToID("_DebugViewMaterialArray");
        public static readonly int _DebugLightingMode = Shader.PropertyToID("_DebugLightingMode");
        public static readonly int _DebugShadowMapMode = Shader.PropertyToID("_DebugShadowMapMode");
        public static readonly int _DebugLightingAlbedo = Shader.PropertyToID("_DebugLightingAlbedo");
        public static readonly int _DebugLightingSmoothness = Shader.PropertyToID("_DebugLightingSmoothness");
        public static readonly int _DebugLightingNormal = Shader.PropertyToID("_DebugLightingNormal");
        public static readonly int _DebugLightingAmbientOcclusion = Shader.PropertyToID("_DebugLightingAmbientOcclusion");
        public static readonly int _DebugLightingSpecularColor = Shader.PropertyToID("_DebugLightingSpecularColor");
        public static readonly int _DebugLightingEmissiveColor = Shader.PropertyToID("_DebugLightingEmissiveColor");
        public static readonly int _AmbientOcclusionTexture = Shader.PropertyToID("_AmbientOcclusionTexture");
        public static readonly int _AmbientOcclusionTextureRW = Shader.PropertyToID("_AmbientOcclusionTextureRW");
        public static readonly int _MultiAmbientOcclusionTexture = Shader.PropertyToID("_MultiAmbientOcclusionTexture");
        public static readonly int _DebugMipMapMode = Shader.PropertyToID("_DebugMipMapMode");
        public static readonly int _DebugMipMapModeTerrainTexture = Shader.PropertyToID("_DebugMipMapModeTerrainTexture");
        public static readonly int _DebugSingleShadowIndex = Shader.PropertyToID("_DebugSingleShadowIndex");
        public static readonly int _DebugDepthPyramidMip = Shader.PropertyToID("_DebugDepthPyramidMip");
        public static readonly int _DebugDepthPyramidOffsets = Shader.PropertyToID("_DebugDepthPyramidOffsets");
        public static readonly int _DebugLightingMaterialValidateHighColor = Shader.PropertyToID("_DebugLightingMaterialValidateHighColor");
        public static readonly int _DebugLightingMaterialValidateLowColor = Shader.PropertyToID("_DebugLightingMaterialValidateLowColor");
        public static readonly int _DebugLightingMaterialValidatePureMetalColor = Shader.PropertyToID("_DebugLightingMaterialValidatePureMetalColor");
        public static readonly int _DebugFullScreenMode = Shader.PropertyToID("_DebugFullScreenMode");
        public static readonly int _DebugTransparencyOverdrawWeight = Shader.PropertyToID("_DebugTransparencyOverdrawWeight");

        public static readonly int _UseTileLightList = Shader.PropertyToID("_UseTileLightList");

        public static readonly int _FrameCount          = Shader.PropertyToID("_FrameCount");
        public static readonly int _Time                = Shader.PropertyToID("_Time");
        public static readonly int _SinTime             = Shader.PropertyToID("_SinTime");
        public static readonly int _CosTime             = Shader.PropertyToID("_CosTime");
        public static readonly int unity_DeltaTime      = Shader.PropertyToID("unity_DeltaTime");
        public static readonly int _TimeParameters      = Shader.PropertyToID("_TimeParameters");
        public static readonly int _LastTimeParameters  = Shader.PropertyToID("_LastTimeParameters");

        public static readonly int _EnvLightSkyEnabled = Shader.PropertyToID("_EnvLightSkyEnabled");
        public static readonly int _AmbientOcclusionParam = Shader.PropertyToID("_AmbientOcclusionParam");
        public static readonly int _SkyTexture = Shader.PropertyToID("_SkyTexture");
        public static readonly int _SkyTextureMipCount = Shader.PropertyToID("_SkyTextureMipCount");

        public static readonly int _EnableSubsurfaceScattering = Shader.PropertyToID("_EnableSubsurfaceScattering");
        public static readonly int _TransmittanceMultiplier = Shader.PropertyToID("_TransmittanceMultiplier");
        public static readonly int _TexturingModeFlags = Shader.PropertyToID("_TexturingModeFlags");
        public static readonly int _TransmissionFlags = Shader.PropertyToID("_TransmissionFlags");
        public static readonly int _ThicknessRemaps = Shader.PropertyToID("_ThicknessRemaps");
        public static readonly int _ShapeParams = Shader.PropertyToID("_ShapeParams");
        public static readonly int _TransmissionTintsAndFresnel0 = Shader.PropertyToID("_TransmissionTintsAndFresnel0");
        public static readonly int specularLightingUAV = Shader.PropertyToID("specularLightingUAV");
        public static readonly int diffuseLightingUAV = Shader.PropertyToID("diffuseLightingUAV");
        public static readonly int _DiffusionProfileHashTable = Shader.PropertyToID("_DiffusionProfileHashTable");
        public static readonly int _DiffusionProfileCount = Shader.PropertyToID("_DiffusionProfileCount");
        public static readonly int _DiffusionProfileAsset = Shader.PropertyToID("_DiffusionProfileAsset");
        public static readonly int _MaterialID = Shader.PropertyToID("_MaterialID");

        public static readonly int g_TileListOffset = Shader.PropertyToID("g_TileListOffset");

        public static readonly int _LtcData = Shader.PropertyToID("_LtcData");
        public static readonly int _LtcGGXMatrix = Shader.PropertyToID("_LtcGGXMatrix");
        public static readonly int _LtcDisneyDiffuseMatrix = Shader.PropertyToID("_LtcDisneyDiffuseMatrix");
        public static readonly int _LtcMultiGGXFresnelDisneyDiffuse = Shader.PropertyToID("_LtcMultiGGXFresnelDisneyDiffuse");

        public static readonly int _ScreenSpaceShadowsTexture = Shader.PropertyToID("_ScreenSpaceShadowsTexture");
        public static readonly int _ContactShadowTexture = Shader.PropertyToID("_ContactShadowTexture");
        public static readonly int _ContactShadowTextureUAV = Shader.PropertyToID("_ContactShadowTextureUAV");
        public static readonly int _DirectionalShadowIndex = Shader.PropertyToID("_DirectionalShadowIndex");
        public static readonly int _ContactShadowOpacity = Shader.PropertyToID("_ContactShadowOpacity");
        public static readonly int _ContactShadowParamsParameters = Shader.PropertyToID("_ContactShadowParamsParameters");
        public static readonly int _ContactShadowParamsParameters2 = Shader.PropertyToID("_ContactShadowParamsParameters2");
        public static readonly int _DirectionalContactShadowSampleCount = Shader.PropertyToID("_SampleCount");
        public static readonly int _MicroShadowOpacity = Shader.PropertyToID("_MicroShadowOpacity");
        public static readonly int _DirectionalTransmissionMultiplier = Shader.PropertyToID("_DirectionalTransmissionMultiplier");
        public static readonly int _ShadowClipPlanes = Shader.PropertyToID("_ShadowClipPlanes");

        public static readonly int _StencilMask = Shader.PropertyToID("_StencilMask");
        public static readonly int _StencilRef = Shader.PropertyToID("_StencilRef");
        public static readonly int _StencilCmp = Shader.PropertyToID("_StencilCmp");

        public static readonly int _InputDepth = Shader.PropertyToID("_InputDepthTexture");

        public static readonly int _SrcBlend = Shader.PropertyToID("_SrcBlend");
        public static readonly int _DstBlend = Shader.PropertyToID("_DstBlend");

        public static readonly int _ColorMaskTransparentVel = Shader.PropertyToID("_ColorMaskTransparentVel");

        public static readonly int _SSSHTile = Shader.PropertyToID("_SSSHTile");
        public static readonly int _StencilTexture = Shader.PropertyToID("_StencilTexture");

        // Used in the stencil resolve pass
        public static readonly int _OutputStencilBuffer = Shader.PropertyToID("_OutputStencilBuffer");

        // all decal properties
        public static readonly int _NormalToWorldID = Shader.PropertyToID("_NormalToWorld");
        public static readonly int _DecalAtlas2DID = Shader.PropertyToID("_DecalAtlas2D");
        public static readonly int _DecalHTileTexture = Shader.PropertyToID("_DecalHTileTexture");
        public static readonly int _DecalIndexShift = Shader.PropertyToID("_DecalIndexShift");
        public static readonly int _DecalCount = Shader.PropertyToID("_DecalCount");
        public static readonly int _DecalDatas = Shader.PropertyToID("_DecalDatas");
        public static readonly int _DecalNormalBufferStencilReadMask = Shader.PropertyToID("_DecalNormalBufferStencilReadMask");
        public static readonly int _DecalNormalBufferStencilRef = Shader.PropertyToID("_DecalNormalBufferStencilRef");
        public static readonly int _DecalPropertyMaskBuffer = Shader.PropertyToID("_DecalPropertyMaskBuffer");
        public static readonly int _DecalPropertyMaskBufferSRV = Shader.PropertyToID("_DecalPropertyMaskBufferSRV");


        public static readonly int _WorldSpaceCameraPos = Shader.PropertyToID("_WorldSpaceCameraPos");
        public static readonly int _PrevCamPosRWS = Shader.PropertyToID("_PrevCamPosRWS");
        public static readonly int _ViewMatrix = Shader.PropertyToID("_ViewMatrix");
        public static readonly int _InvViewMatrix = Shader.PropertyToID("_InvViewMatrix");
        public static readonly int _ProjMatrix = Shader.PropertyToID("_ProjMatrix");
        public static readonly int _InvProjMatrix = Shader.PropertyToID("_InvProjMatrix");
        public static readonly int _NonJitteredViewProjMatrix = Shader.PropertyToID("_NonJitteredViewProjMatrix");
        public static readonly int _ViewProjMatrix = Shader.PropertyToID("_ViewProjMatrix");
        public static readonly int _CameraViewProjMatrix = Shader.PropertyToID("_CameraViewProjMatrix");
        public static readonly int _InvViewProjMatrix = Shader.PropertyToID("_InvViewProjMatrix");
        public static readonly int _ZBufferParams = Shader.PropertyToID("_ZBufferParams");
        public static readonly int _ProjectionParams = Shader.PropertyToID("_ProjectionParams");
        public static readonly int unity_OrthoParams = Shader.PropertyToID("unity_OrthoParams");
        public static readonly int _InvProjParam = Shader.PropertyToID("_InvProjParam");
        public static readonly int _ScreenSize = Shader.PropertyToID("_ScreenSize");
        public static readonly int _ScreenParams = Shader.PropertyToID("_ScreenParams");
        public static readonly int _RTHandleScale = Shader.PropertyToID("_RTHandleScale");
        public static readonly int _RTHandleScaleHistory = Shader.PropertyToID("_RTHandleScaleHistory");
        public static readonly int _PrevViewProjMatrix = Shader.PropertyToID("_PrevViewProjMatrix");
        public static readonly int _PrevInvViewProjMatrix = Shader.PropertyToID("_PrevInvViewProjMatrix");
        public static readonly int _FrustumPlanes = Shader.PropertyToID("_FrustumPlanes");
        public static readonly int _TaaFrameInfo = Shader.PropertyToID("_TaaFrameInfo");
        public static readonly int _TaaJitterStrength = Shader.PropertyToID("_TaaJitterStrength");

        public static readonly int _WorldSpaceCameraPos1 = Shader.PropertyToID("_WorldSpaceCameraPos1");
        public static readonly int _ViewMatrix1 = Shader.PropertyToID("_ViewMatrix1");

        // XR View Constants
        public static readonly int _XRViewCount = Shader.PropertyToID("_XRViewCount");
        public static readonly int _XRViewMatrix = Shader.PropertyToID("_XRViewMatrix");
        public static readonly int _XRInvViewMatrix = Shader.PropertyToID("_XRInvViewMatrix");
        public static readonly int _XRProjMatrix = Shader.PropertyToID("_XRProjMatrix");
        public static readonly int _XRInvProjMatrix = Shader.PropertyToID("_XRInvProjMatrix");
        public static readonly int _XRViewProjMatrix = Shader.PropertyToID("_XRViewProjMatrix");
        public static readonly int _XRInvViewProjMatrix = Shader.PropertyToID("_XRInvViewProjMatrix");
        public static readonly int _XRNonJitteredViewProjMatrix = Shader.PropertyToID("_XRNonJitteredViewProjMatrix");
        public static readonly int _XRPrevViewProjMatrix = Shader.PropertyToID("_XRPrevViewProjMatrix");
        public static readonly int _XRPrevInvViewProjMatrix = Shader.PropertyToID("_XRPrevInvViewProjMatrix");
        public static readonly int _XRPrevViewProjMatrixNoCameraTrans = Shader.PropertyToID("_XRPrevViewProjMatrixNoCameraTrans");
        public static readonly int _XRPixelCoordToViewDirWS = Shader.PropertyToID("_XRPixelCoordToViewDirWS");
        public static readonly int _XRWorldSpaceCameraPos = Shader.PropertyToID("_XRWorldSpaceCameraPos");
        public static readonly int _XRWorldSpaceCameraPosViewOffset = Shader.PropertyToID("_XRWorldSpaceCameraPosViewOffset");
        public static readonly int _XRPrevWorldSpaceCameraPos = Shader.PropertyToID("_XRPrevWorldSpaceCameraPos");

        public static readonly int _ColorTexture                   = Shader.PropertyToID("_ColorTexture");
        public static readonly int _DepthTexture                   = Shader.PropertyToID("_DepthTexture");
        public static readonly int _DepthValuesTexture             = Shader.PropertyToID("_DepthValuesTexture");
        public static readonly int _CameraColorTexture             = Shader.PropertyToID("_CameraColorTexture");
        public static readonly int _CameraColorTextureRW           = Shader.PropertyToID("_CameraColorTextureRW");
        public static readonly int _CameraSssDiffuseLightingBuffer = Shader.PropertyToID("_CameraSssDiffuseLightingTexture");
        public static readonly int _CameraFilteringBuffer          = Shader.PropertyToID("_CameraFilteringTexture");
        public static readonly int _IrradianceSource               = Shader.PropertyToID("_IrradianceSource");

        public static readonly int _EnableDecals = Shader.PropertyToID("_EnableDecals");
        public static readonly int _DecalAtlasResolution = Shader.PropertyToID("_DecalAtlasResolution");

        // MSAA shader properties
        public static readonly int _ColorTextureMS = Shader.PropertyToID("_ColorTextureMS");
        public static readonly int _DepthTextureMS = Shader.PropertyToID("_DepthTextureMS");
        public static readonly int _NormalTextureMS = Shader.PropertyToID("_NormalTextureMS");
        public static readonly int _CameraDepthValuesTexture = Shader.PropertyToID("_CameraDepthValues");

        public static readonly int[] _GBufferTexture =
        {
            Shader.PropertyToID("_GBufferTexture0"),
            Shader.PropertyToID("_GBufferTexture1"),
            Shader.PropertyToID("_GBufferTexture2"),
            Shader.PropertyToID("_GBufferTexture3"),
            Shader.PropertyToID("_GBufferTexture4"),
            Shader.PropertyToID("_GBufferTexture5"),
            Shader.PropertyToID("_GBufferTexture6"),
            Shader.PropertyToID("_GBufferTexture7")
        };

        public static readonly int[] _GBufferTextureRW =
        {
            Shader.PropertyToID("_GBufferTexture0RW"),
            Shader.PropertyToID("_GBufferTexture1RW"),
            Shader.PropertyToID("_GBufferTexture2RW"),
            Shader.PropertyToID("_GBufferTexture3RW"),
            Shader.PropertyToID("_GBufferTexture4RW"),
            Shader.PropertyToID("_GBufferTexture5RW"),
            Shader.PropertyToID("_GBufferTexture6RW"),
            Shader.PropertyToID("_GBufferTexture7RW")
        };

        public static readonly int[] _DBufferTexture =
        {
            Shader.PropertyToID("_DBufferTexture0"),
            Shader.PropertyToID("_DBufferTexture1"),
            Shader.PropertyToID("_DBufferTexture2"),
            Shader.PropertyToID("_DBufferTexture3")
        };

        public static readonly int _SSSBufferTexture = Shader.PropertyToID("_SSSBufferTexture");
        public static readonly int _NormalBufferTexture = Shader.PropertyToID("_NormalBufferTexture");

        public static readonly int _EnableSSRefraction = Shader.PropertyToID("_EnableSSRefraction");
        public static readonly int _SSRefractionInvScreenWeightDistance = Shader.PropertyToID("_SSRefractionInvScreenWeightDistance");

        public static readonly int _SsrIterLimit                      = Shader.PropertyToID("_SsrIterLimit");
        public static readonly int _SsrThicknessScale                 = Shader.PropertyToID("_SsrThicknessScale");
        public static readonly int _SsrThicknessBias                  = Shader.PropertyToID("_SsrThicknessBias");
        public static readonly int _SsrRoughnessFadeEnd               = Shader.PropertyToID("_SsrRoughnessFadeEnd");
        public static readonly int _SsrRoughnessFadeRcpLength         = Shader.PropertyToID("_SsrRoughnessFadeRcpLength");
        public static readonly int _SsrRoughnessFadeEndTimesRcpLength = Shader.PropertyToID("_SsrRoughnessFadeEndTimesRcpLength");
        public static readonly int _SsrDepthPyramidMaxMip             = Shader.PropertyToID("_SsrDepthPyramidMaxMip");
        public static readonly int _SsrColorPyramidMaxMip             = Shader.PropertyToID("_SsrColorPyramidMaxMip");
        public static readonly int _SsrEdgeFadeRcpLength              = Shader.PropertyToID("_SsrEdgeFadeRcpLength");
        public static readonly int _SsrLightingTexture                = Shader.PropertyToID("_SsrLightingTexture");
        public static readonly int _SsrLightingTextureRW              = Shader.PropertyToID("_SsrLightingTextureRW");
        public static readonly int _SsrHitPointTexture                = Shader.PropertyToID("_SsrHitPointTexture");
        public static readonly int _SsrClearCoatMaskTexture           = Shader.PropertyToID("_SsrClearCoatMaskTexture");
        public static readonly int _SsrStencilExclusionValue          = Shader.PropertyToID("_SsrStencilExclusionValue");
        public static readonly int _SsrReflectsSky                    = Shader.PropertyToID("_SsrReflectsSky");

        public static readonly int _DepthPyramidMipLevelOffsets       = Shader.PropertyToID("_DepthPyramidMipLevelOffsets");


        public static readonly int _ShadowMaskTexture = Shader.PropertyToID("_ShadowMaskTexture");
        public static readonly int _LightLayersTexture = Shader.PropertyToID("_LightLayersTexture");
        public static readonly int _DistortionTexture = Shader.PropertyToID("_DistortionTexture");
        public static readonly int _ColorPyramidTexture = Shader.PropertyToID("_ColorPyramidTexture");
        public static readonly int _ColorPyramidScale = Shader.PropertyToID("_ColorPyramidScale");
        public static readonly int _ColorPyramidUvScaleAndLimitPrevFrame = Shader.PropertyToID("_ColorPyramidUvScaleAndLimitPrevFrame");
        public static readonly int _DepthPyramidScale = Shader.PropertyToID("_DepthPyramidScale");

        public static readonly int _DebugColorPickerTexture = Shader.PropertyToID("_DebugColorPickerTexture");
        public static readonly int _ColorPickerMode = Shader.PropertyToID("_ColorPickerMode");
        public static readonly int _ApplyLinearToSRGB = Shader.PropertyToID("_ApplyLinearToSRGB");
        public static readonly int _ColorPickerFontColor = Shader.PropertyToID("_ColorPickerFontColor");
        public static readonly int _FalseColorEnabled = Shader.PropertyToID("_FalseColor");
        public static readonly int _FalseColorThresholds = Shader.PropertyToID("_FalseColorThresholds");

        public static readonly int _DebugMatCapTexture = Shader.PropertyToID("_DebugMatCapTexture");
        public static readonly int _MatcapViewScale = Shader.PropertyToID("_MatcapViewScale");
        public static readonly int _MatcapMixAlbedo = Shader.PropertyToID("_MatcapMixAlbedo");

        public static readonly int _DebugFullScreenTexture = Shader.PropertyToID("_DebugFullScreenTexture");
        public static readonly int _BlitTexture = Shader.PropertyToID("_BlitTexture");
        public static readonly int _BlitScaleBias = Shader.PropertyToID("_BlitScaleBias");
        public static readonly int _BlitMipLevel = Shader.PropertyToID("_BlitMipLevel");
        public static readonly int _BlitScaleBiasRt = Shader.PropertyToID("_BlitScaleBiasRt");
        public static readonly int _BlitTexArraySlice = Shader.PropertyToID("_BlitTexArraySlice");

        public static readonly int _WorldScales = Shader.PropertyToID("_WorldScales");
        public static readonly int _FilterKernels = Shader.PropertyToID("_FilterKernels");
        public static readonly int _FilterKernelsBasic = Shader.PropertyToID("_FilterKernelsBasic");
        public static readonly int _HalfRcpWeightedVariances = Shader.PropertyToID("_HalfRcpWeightedVariances");

        public static readonly int _CameraDepthTexture = Shader.PropertyToID("_CameraDepthTexture");
        public static readonly int _CameraMotionVectorsTexture = Shader.PropertyToID("_CameraMotionVectorsTexture");
        public static readonly int _CameraMotionVectorsSize = Shader.PropertyToID("_CameraMotionVectorsSize");
        public static readonly int _CameraMotionVectorsScale = Shader.PropertyToID("_CameraMotionVectorsScale");
        public static readonly int _FullScreenDebugMode = Shader.PropertyToID("_FullScreenDebugMode");
        public static readonly int _TransparencyOverdrawMaxPixelCost = Shader.PropertyToID("_TransparencyOverdrawMaxPixelCost");
        public static readonly int _CustomDepthTexture = Shader.PropertyToID("_CustomDepthTexture");
        public static readonly int _CustomColorTexture = Shader.PropertyToID("_CustomColorTexture");
        public static readonly int _CustomPassInjectionPoint = Shader.PropertyToID("_CustomPassInjectionPoint");

        public static readonly int _InputCubemap = Shader.PropertyToID("_InputCubemap");
        public static readonly int _Mipmap = Shader.PropertyToID("_Mipmap");

        public static readonly int _DiffusionProfileHash = Shader.PropertyToID("_DiffusionProfileHash");
        public static readonly int _MaxRadius = Shader.PropertyToID("_MaxRadius");
        public static readonly int _ShapeParam = Shader.PropertyToID("_ShapeParam");
        public static readonly int _StdDev1 = Shader.PropertyToID("_StdDev1");
        public static readonly int _StdDev2 = Shader.PropertyToID("_StdDev2");
        public static readonly int _LerpWeight = Shader.PropertyToID("_LerpWeight");
        public static readonly int _HalfRcpVarianceAndWeight1 = Shader.PropertyToID("_HalfRcpVarianceAndWeight1");
        public static readonly int _HalfRcpVarianceAndWeight2 = Shader.PropertyToID("_HalfRcpVarianceAndWeight2");
        public static readonly int _TransmissionTint = Shader.PropertyToID("_TransmissionTint");
        public static readonly int _ThicknessRemap = Shader.PropertyToID("_ThicknessRemap");

        public static readonly int _Cubemap = Shader.PropertyToID("_Cubemap");
        public static readonly int _InvOmegaP = Shader.PropertyToID("_InvOmegaP");
        public static readonly int _SkyParam = Shader.PropertyToID("_SkyParam");
        public static readonly int _BackplateParameters0 = Shader.PropertyToID("_BackplateParameters0");
        public static readonly int _BackplateParameters1 = Shader.PropertyToID("_BackplateParameters1");
        public static readonly int _BackplateParameters2 = Shader.PropertyToID("_BackplateParameters2");
        public static readonly int _BackplateShadowTint = Shader.PropertyToID("_BackplateShadowTint");
        public static readonly int _BackplateShadowFilter = Shader.PropertyToID("_BackplateShadowFilter");
        public static readonly int _SkyIntensity = Shader.PropertyToID("_SkyIntensity");
        public static readonly int _PixelCoordToViewDirWS = Shader.PropertyToID("_PixelCoordToViewDirWS");

        public static readonly int _Size = Shader.PropertyToID("_Size");
        public static readonly int _Source = Shader.PropertyToID("_Source");
        public static readonly int _Destination = Shader.PropertyToID("_Destination");
        public static readonly int _Mip0 = Shader.PropertyToID("_Mip0");
        public static readonly int _SourceMip = Shader.PropertyToID("_SourceMip");
        public static readonly int _SrcOffsetAndLimit = Shader.PropertyToID("_SrcOffsetAndLimit");
        public static readonly int _SrcScaleBias = Shader.PropertyToID("_SrcScaleBias");
        public static readonly int _SrcUvLimits = Shader.PropertyToID("_SrcUvLimits");
        public static readonly int _DstOffset         = Shader.PropertyToID("_DstOffset");
        public static readonly int _DepthMipChain = Shader.PropertyToID("_DepthMipChain");

        public static readonly int _FogEnabled                        = Shader.PropertyToID("_FogEnabled");
        public static readonly int _PBRFogEnabled                     = Shader.PropertyToID("_PBRFogEnabled");
        public static readonly int _MaxFogDistance                    = Shader.PropertyToID("_MaxFogDistance");
        public static readonly int _AmbientProbeCoeffs                = Shader.PropertyToID("_AmbientProbeCoeffs");
        public static readonly int _HeightFogBaseExtinction           = Shader.PropertyToID("_HeightFogBaseExtinction");
        public static readonly int _HeightFogBaseScattering           = Shader.PropertyToID("_HeightFogBaseScattering");
        public static readonly int _HeightFogBaseHeight               = Shader.PropertyToID("_HeightFogBaseHeight");
        public static readonly int _HeightFogExponents                = Shader.PropertyToID("_HeightFogExponents");
        public static readonly int _EnableVolumetricFog               = Shader.PropertyToID("_EnableVolumetricFog");
        public static readonly int _GlobalFogAnisotropy               = Shader.PropertyToID("_GlobalFogAnisotropy");
        public static readonly int _CornetteShanksConstant            = Shader.PropertyToID("_CornetteShanksConstant");
        public static readonly int _VBufferViewportSize               = Shader.PropertyToID("_VBufferViewportSize");
        public static readonly int _VBufferSliceCount                 = Shader.PropertyToID("_VBufferSliceCount");
        public static readonly int _VBufferRcpSliceCount              = Shader.PropertyToID("_VBufferRcpSliceCount");
        public static readonly int _VBufferRcpInstancedViewCount      = Shader.PropertyToID("_VBufferRcpInstancedViewCount");
        public static readonly int _VBufferSharedUvScaleAndLimit      = Shader.PropertyToID("_VBufferSharedUvScaleAndLimit");
        public static readonly int _VBufferDistanceEncodingParams     = Shader.PropertyToID("_VBufferDistanceEncodingParams");
        public static readonly int _VBufferDistanceDecodingParams     = Shader.PropertyToID("_VBufferDistanceDecodingParams");
        public static readonly int _VBufferPrevViewportSize           = Shader.PropertyToID("_VBufferPrevViewportSize");
        public static readonly int _VBufferHistoryPrevUvScaleAndLimit = Shader.PropertyToID("_VBufferHistoryPrevUvScaleAndLimit");
        public static readonly int _VBufferPrevDepthEncodingParams    = Shader.PropertyToID("_VBufferPrevDepthEncodingParams");
        public static readonly int _VBufferPrevDepthDecodingParams    = Shader.PropertyToID("_VBufferPrevDepthDecodingParams");
        public static readonly int _VBufferLastSliceDist              = Shader.PropertyToID("_VBufferLastSliceDist");
        public static readonly int _VBufferCoordToViewDirWS           = Shader.PropertyToID("_VBufferCoordToViewDirWS");
        public static readonly int _VBufferUnitDepthTexelSpacing      = Shader.PropertyToID("_VBufferUnitDepthTexelSpacing");
        public static readonly int _VBufferDensity                    = Shader.PropertyToID("_VBufferDensity");
        public static readonly int _VBufferLighting                   = Shader.PropertyToID("_VBufferLighting");
        public static readonly int _VBufferLightingIntegral           = Shader.PropertyToID("_VBufferLightingIntegral");
        public static readonly int _VBufferLightingHistory            = Shader.PropertyToID("_VBufferLightingHistory");
        public static readonly int _VBufferLightingHistoryIsValid     = Shader.PropertyToID("_VBufferLightingHistoryIsValid");
        public static readonly int _VBufferLightingFeedback           = Shader.PropertyToID("_VBufferLightingFeedback");
        public static readonly int _VBufferSampleOffset               = Shader.PropertyToID("_VBufferSampleOffset");
        public static readonly int _VolumeBounds                      = Shader.PropertyToID("_VolumeBounds");
        public static readonly int _VolumeData                        = Shader.PropertyToID("_VolumeData");
        public static readonly int _NumVisibleDensityVolumes          = Shader.PropertyToID("_NumVisibleDensityVolumes");
        public static readonly int _VolumeMaskAtlas                   = Shader.PropertyToID("_VolumeMaskAtlas");
        public static readonly int _VolumeMaskDimensions              = Shader.PropertyToID("_VolumeMaskDimensions");

        public static readonly int _EnableLightLayers                 = Shader.PropertyToID("_EnableLightLayers");
        public static readonly int _OffScreenRendering                = Shader.PropertyToID("_OffScreenRendering");
        public static readonly int _OffScreenDownsampleFactor         = Shader.PropertyToID("_OffScreenDownsampleFactor");
        public static readonly int _ReplaceDiffuseForIndirect         = Shader.PropertyToID("_ReplaceDiffuseForIndirect");
        public static readonly int _EnableSkyReflection               = Shader.PropertyToID("_EnableSkyReflection");

        public static readonly int _GroundIrradianceTexture           = Shader.PropertyToID("_GroundIrradianceTexture");
        public static readonly int _GroundIrradianceTable             = Shader.PropertyToID("_GroundIrradianceTable");
        public static readonly int _GroundIrradianceTableOrder        = Shader.PropertyToID("_GroundIrradianceTableOrder");
        public static readonly int _AirSingleScatteringTexture        = Shader.PropertyToID("_AirSingleScatteringTexture");
        public static readonly int _AirSingleScatteringTable          = Shader.PropertyToID("_AirSingleScatteringTable");
        public static readonly int _AerosolSingleScatteringTexture    = Shader.PropertyToID("_AerosolSingleScatteringTexture");
        public static readonly int _AerosolSingleScatteringTable      = Shader.PropertyToID("_AerosolSingleScatteringTable");
        public static readonly int _MultipleScatteringTexture         = Shader.PropertyToID("_MultipleScatteringTexture");
        public static readonly int _MultipleScatteringTable           = Shader.PropertyToID("_MultipleScatteringTable");
        public static readonly int _MultipleScatteringTableOrder      = Shader.PropertyToID("_MultipleScatteringTableOrder");

        public static readonly int _PlanetaryRadius                   = Shader.PropertyToID("_PlanetaryRadius");
        public static readonly int _RcpPlanetaryRadius                = Shader.PropertyToID("_RcpPlanetaryRadius");
        public static readonly int _AtmosphericDepth                  = Shader.PropertyToID("_AtmosphericDepth");
        public static readonly int _RcpAtmosphericDepth               = Shader.PropertyToID("_RcpAtmosphericDepth");

        public static readonly int _AtmosphericRadius                 = Shader.PropertyToID("_AtmosphericRadius");
        public static readonly int _AerosolAnisotropy                 = Shader.PropertyToID("_AerosolAnisotropy");
        public static readonly int _AerosolPhasePartConstant          = Shader.PropertyToID("_AerosolPhasePartConstant");

        public static readonly int _AirDensityFalloff                 = Shader.PropertyToID("_AirDensityFalloff");
        public static readonly int _AirScaleHeight                    = Shader.PropertyToID("_AirScaleHeight");
        public static readonly int _AerosolDensityFalloff             = Shader.PropertyToID("_AerosolDensityFalloff");
        public static readonly int _AerosolScaleHeight                = Shader.PropertyToID("_AerosolScaleHeight");

        public static readonly int _AirSeaLevelScattering             = Shader.PropertyToID("_AirSeaLevelScattering");
        public static readonly int _AerosolSeaLevelScattering         = Shader.PropertyToID("_AerosolSeaLevelScattering");

        public static readonly int _AirSeaLevelExtinction             = Shader.PropertyToID("_AirSeaLevelExtinction");
        public static readonly int _AerosolSeaLevelExtinction         = Shader.PropertyToID("_AerosolSeaLevelExtinction");

        public static readonly int _GroundAlbedo                      = Shader.PropertyToID("_GroundAlbedo");
        public static readonly int _IntensityMultiplier               = Shader.PropertyToID("_IntensityMultiplier");

        public static readonly int _PlanetCenterPosition              = Shader.PropertyToID("_PlanetCenterPosition");

        public static readonly int _PlanetRotation                    = Shader.PropertyToID("_PlanetRotation");
        public static readonly int _SpaceRotation                     = Shader.PropertyToID("_SpaceRotation");

        public static readonly int _HasGroundAlbedoTexture            = Shader.PropertyToID("_HasGroundAlbedoTexture");
        public static readonly int _GroundAlbedoTexture               = Shader.PropertyToID("_GroundAlbedoTexture");

        public static readonly int _HasGroundEmissionTexture          = Shader.PropertyToID("_HasGroundEmissionTexture");
        public static readonly int _GroundEmissionTexture             = Shader.PropertyToID("_GroundEmissionTexture");
        public static readonly int _GroundEmissionMultiplier          = Shader.PropertyToID("_GroundEmissionMultiplier");

        public static readonly int _HasSpaceEmissionTexture           = Shader.PropertyToID("_HasSpaceEmissionTexture");
        public static readonly int _SpaceEmissionTexture              = Shader.PropertyToID("_SpaceEmissionTexture");
        public static readonly int _SpaceEmissionMultiplier           = Shader.PropertyToID("_SpaceEmissionMultiplier");

        public static readonly int _RenderSunDisk                     = Shader.PropertyToID("_RenderSunDisk");

        public static readonly int _ColorSaturation                   = Shader.PropertyToID("_ColorSaturation");
        public static readonly int _AlphaSaturation                   = Shader.PropertyToID("_AlphaSaturation");
        public static readonly int _AlphaMultiplier                   = Shader.PropertyToID("_AlphaMultiplier");
        public static readonly int _HorizonTint                       = Shader.PropertyToID("_HorizonTint");
        public static readonly int _ZenithTint                        = Shader.PropertyToID("_ZenithTint");
        public static readonly int _HorizonZenithShiftPower           = Shader.PropertyToID("_HorizonZenithShiftPower");
        public static readonly int _HorizonZenithShiftScale           = Shader.PropertyToID("_HorizonZenithShiftScale");

        // Raytracing variables
        public static readonly int _RaytracingRayBias               = Shader.PropertyToID("_RaytracingRayBias");
        public static readonly int _RayTracingLayerMask             = Shader.PropertyToID("_RayTracingLayerMask");
        public static readonly int _RaytracingNumSamples            = Shader.PropertyToID("_RaytracingNumSamples");
        public static readonly int _RaytracingSampleIndex           = Shader.PropertyToID("_RaytracingSampleIndex");
        public static readonly int _RaytracingRayMaxLength          = Shader.PropertyToID("_RaytracingRayMaxLength");
        public static readonly int _PixelSpreadAngleTangent         = Shader.PropertyToID("_PixelSpreadAngleTangent");
        public static readonly int _RaytracingFrameIndex            = Shader.PropertyToID("_RaytracingFrameIndex");
        public static readonly int _RaytracingPixelSpreadAngle      = Shader.PropertyToID("_RaytracingPixelSpreadAngle");
        public static readonly string _RaytracingAccelerationStructureName          = "_RaytracingAccelerationStructure";

        // Light Cluster
        public static readonly int _MinClusterPos                   = Shader.PropertyToID("_MinClusterPos");
        public static readonly int _MaxClusterPos                   = Shader.PropertyToID("_MaxClusterPos");
        public static readonly int _LightPerCellCount               = Shader.PropertyToID("_LightPerCellCount");
        public static readonly int _LightDatasRT                    = Shader.PropertyToID("_LightDatasRT");
        public static readonly int _EnvLightDatasRT                 = Shader.PropertyToID("_EnvLightDatasRT");
        public static readonly int _PunctualLightCountRT            = Shader.PropertyToID("_PunctualLightCountRT");
        public static readonly int _AreaLightCountRT                = Shader.PropertyToID("_AreaLightCountRT");
        public static readonly int _EnvLightCountRT                 = Shader.PropertyToID("_EnvLightCountRT");
        public static readonly int _RaytracingLightCluster          = Shader.PropertyToID("_RaytracingLightCluster");

        // Denoising
        public static readonly int _HistoryBuffer                   = Shader.PropertyToID("_HistoryBuffer");
        public static readonly int _ValidationBuffer                = Shader.PropertyToID("_ValidationBuffer");
        public static readonly int _ValidationBufferRW              = Shader.PropertyToID("_ValidationBufferRW");
        public static readonly int _HistoryDepthTexture             = Shader.PropertyToID("_HistoryDepthTexture");
        public static readonly int _HistoryNormalBufferTexture      = Shader.PropertyToID("_HistoryNormalBufferTexture");
        public static readonly int _RaytracingDenoiseRadius         = Shader.PropertyToID("_RaytracingDenoiseRadius");
        public static readonly int _DenoiserFilterRadius            = Shader.PropertyToID("_DenoiserFilterRadius");
        public static readonly int _NormalHistoryCriterion          = Shader.PropertyToID("_NormalHistoryCriterion");
        public static readonly int _DenoiseInputTexture             = Shader.PropertyToID("_DenoiseInputTexture");
        public static readonly int _DenoiseOutputTextureRW          = Shader.PropertyToID("_DenoiseOutputTextureRW");
        public static readonly int _HalfResolutionFilter            = Shader.PropertyToID("_HalfResolutionFilter");
        public static readonly int _DenoisingHistorySlot            = Shader.PropertyToID("_DenoisingHistorySlot");
        public static readonly int _HistoryValidity                 = Shader.PropertyToID("_HistoryValidity");
        public static readonly int _ReflectionFilterMapping         = Shader.PropertyToID("_ReflectionFilterMapping");
<<<<<<< HEAD

=======
        
>>>>>>> 194dc4b2
        // Reflections
        public static readonly int _ReflectionHistorybufferRW       = Shader.PropertyToID("_ReflectionHistorybufferRW");
        public static readonly int _CurrentFrameTexture             = Shader.PropertyToID("_CurrentFrameTexture");
        public static readonly int _AccumulatedFrameTexture         = Shader.PropertyToID("_AccumulatedFrameTexture");
        public static readonly int _TemporalAccumuationWeight       = Shader.PropertyToID("_TemporalAccumuationWeight");
        public static readonly int _SpatialFilterRadius             = Shader.PropertyToID("_SpatialFilterRadius");
        public static readonly int _RaytracingReflectionMaxDistance = Shader.PropertyToID("_RaytracingReflectionMaxDistance");
        public static readonly int _RaytracingHitDistanceTexture    = Shader.PropertyToID("_RaytracingHitDistanceTexture");
        public static readonly int _RaytracingIntensityClamp        = Shader.PropertyToID("_RaytracingIntensityClamp");
        public static readonly int _RaytracingPreExposition         = Shader.PropertyToID("_RaytracingPreExposition");
        public static readonly int _RaytracingReflectionMinSmoothness   = Shader.PropertyToID("_RaytracingReflectionMinSmoothness");
        public static readonly int _RaytracingVSNormalTexture       = Shader.PropertyToID("_RaytracingVSNormalTexture");
        public static readonly int _RaytracingIncludeSky            = Shader.PropertyToID("_RaytracingIncludeSky");

        // Shadows
        public static readonly int _RaytracingTargetAreaLight       = Shader.PropertyToID("_RaytracingTargetAreaLight");
        public static readonly int _RaytracingShadowSlot            = Shader.PropertyToID("_RaytracingShadowSlot");
        public static readonly int _RaytracingAreaWorldToLocal      = Shader.PropertyToID("_RaytracingAreaWorldToLocal");
        public static readonly int _RaytracedAreaShadowSample       = Shader.PropertyToID("_RaytracedAreaShadowSample");
        public static readonly int _RaytracedAreaShadowIntegration = Shader.PropertyToID("_RaytracedAreaShadowIntegration");
        public static readonly int _RaytracingDirectionBuffer       = Shader.PropertyToID("_RaytracingDirectionBuffer");
        public static readonly int _RaytracingDistanceBuffer        = Shader.PropertyToID("_RaytracingDistanceBuffer");
        public static readonly int _AreaShadowTexture               = Shader.PropertyToID("_AreaShadowTexture");
        public static readonly int _AreaShadowTextureRW             = Shader.PropertyToID("_AreaShadowTextureRW");
        public static readonly int _ScreenSpaceShadowsTextureRW     = Shader.PropertyToID("_ScreenSpaceShadowsTextureRW");
        public static readonly int _AreaShadowHistory               = Shader.PropertyToID("_AreaShadowHistory");
        public static readonly int _AreaShadowHistoryRW             = Shader.PropertyToID("_AreaShadowHistoryRW");
        public static readonly int _AnalyticProbBuffer              = Shader.PropertyToID("_AnalyticProbBuffer");
        public static readonly int _AnalyticHistoryBuffer           = Shader.PropertyToID("_AnalyticHistoryBuffer");
        public static readonly int _RaytracingLightRadius           = Shader.PropertyToID("_RaytracingLightRadius");

        public static readonly int _RaytracingSpotAngle             = Shader.PropertyToID("_RaytracingSpotAngle");
        public static readonly int _RaytracedDirectionalShadowIntegration = Shader.PropertyToID("_RaytracedDirectionalShadowIntegration");
        public static readonly int _DirectionalLightAngle            = Shader.PropertyToID("_DirectionalLightAngle");

        // Ambient occlusion
        public static readonly int _RaytracingAOIntensity           = Shader.PropertyToID("_RaytracingAOIntensity");

        // Ray count
        public static readonly int _RayCountEnabled                 = Shader.PropertyToID("_RayCountEnabled");
        public static readonly int _RayCountTexture                 = Shader.PropertyToID("_RayCountTexture");
        public static readonly int _RayCountType                    = Shader.PropertyToID("_RayCountType");
        public static readonly int _InputRayCountTexture            = Shader.PropertyToID("_InputRayCountTexture");
        public static readonly int _InputRayCountBuffer             = Shader.PropertyToID("_InputRayCountBuffer");
        public static readonly int _OutputRayCountBuffer            = Shader.PropertyToID("_OutputRayCountBuffer");
        public static readonly int _InputBufferDimension            = Shader.PropertyToID("_InputBufferDimension");
        public static readonly int _OutputBufferDimension           = Shader.PropertyToID("_OutputBufferDimension");

        // Primary Visibility
        public static readonly int _RaytracingFlagMask              = Shader.PropertyToID("_RaytracingFlagMask");
        public static readonly int _RaytracingMinRecursion          = Shader.PropertyToID("_RaytracingMinRecursion");
        public static readonly int _RaytracingMaxRecursion          = Shader.PropertyToID("_RaytracingMaxRecursion");
        public static readonly int _RaytracingPrimaryDebug          = Shader.PropertyToID("_RaytracingPrimaryDebug");
        public static readonly int _RaytracingCameraNearPlane       = Shader.PropertyToID("_RaytracingCameraNearPlane");

        // Indirect diffuse
        public static readonly int _RaytracedIndirectDiffuse            = Shader.PropertyToID("_RaytracedIndirectDiffuse");
        public static readonly int _IndirectDiffuseTexture              = Shader.PropertyToID("_IndirectDiffuseTexture");
        public static readonly int _IndirectDiffuseTextureRW            = Shader.PropertyToID("_IndirectDiffuseTextureRW");
        public static readonly int _IndirectDiffuseHitPointTextureRW    = Shader.PropertyToID("_IndirectDiffuseHitPointTextureRW");
        public static readonly int _UpscaledIndirectDiffuseTextureRW    = Shader.PropertyToID("_UpscaledIndirectDiffuseTextureRW");

        // Deferred Lighting
        public static readonly int _RaytracingLitBufferRW           = Shader.PropertyToID("_RaytracingLitBufferRW");
        public static readonly int _RaytracingDiffuseRay            = Shader.PropertyToID("_RaytracingDiffuseRay");

        // Ray binning
        public static readonly int _RayBinResult                    = Shader.PropertyToID("_RayBinResult");
        public static readonly int _RayBinSizeResult                = Shader.PropertyToID("_RayBinSizeResult");
        public static readonly int _RayBinTileCountX                = Shader.PropertyToID("_RayBinTileCountX");

        // Preintegrated texture name
        public static readonly int _PreIntegratedFGD_GGXDisneyDiffuse = Shader.PropertyToID("_PreIntegratedFGD_GGXDisneyDiffuse");
        public static readonly int _PreIntegratedFGD_CharlieAndFabric = Shader.PropertyToID("_PreIntegratedFGD_CharlieAndFabric");

        public static readonly int _ExposureTexture                = Shader.PropertyToID("_ExposureTexture");
        public static readonly int _PrevExposureTexture            = Shader.PropertyToID("_PrevExposureTexture");
        public static readonly int _PreviousExposureTexture        = Shader.PropertyToID("_PreviousExposureTexture");
        public static readonly int _ExposureParams                 = Shader.PropertyToID("_ExposureParams");
        public static readonly int _AdaptationParams               = Shader.PropertyToID("_AdaptationParams");
        public static readonly int _ExposureCurveTexture           = Shader.PropertyToID("_ExposureCurveTexture");
        public static readonly int _ProbeExposureScale             = Shader.PropertyToID("_ProbeExposureScale");
        public static readonly int _Variants                       = Shader.PropertyToID("_Variants");
        public static readonly int _InputTexture                   = Shader.PropertyToID("_InputTexture");
        public static readonly int _OutputTexture                  = Shader.PropertyToID("_OutputTexture");
        public static readonly int _SourceTexture                  = Shader.PropertyToID("_SourceTexture");
        public static readonly int _InputHistoryTexture            = Shader.PropertyToID("_InputHistoryTexture");
        public static readonly int _OutputHistoryTexture           = Shader.PropertyToID("_OutputHistoryTexture");
        public static readonly int _Input                          = Shader.PropertyToID("_Input");
        public static readonly int _Output                         = Shader.PropertyToID("_Output");
        public static readonly int _Samples                        = Shader.PropertyToID("_Samples");
        public static readonly int _Sizes                          = Shader.PropertyToID("_Sizes");
        public static readonly int _Iteration                      = Shader.PropertyToID("_Iteration");
        public static readonly int _MinMax                         = Shader.PropertyToID("_MinMax");
        public static readonly int _SliceInvCDF                    = Shader.PropertyToID("_SliceInvCDF");
        public static readonly int _InvCDF                         = Shader.PropertyToID("_InvCDF");

        public static readonly int _TargetScale                    = Shader.PropertyToID("_TargetScale");
        public static readonly int _Params                         = Shader.PropertyToID("_Params");
        public static readonly int _Params1                        = Shader.PropertyToID("_Params1");
        public static readonly int _Params2                        = Shader.PropertyToID("_Params2");
        public static readonly int _BokehKernel                    = Shader.PropertyToID("_BokehKernel");
        public static readonly int _InputCoCTexture                = Shader.PropertyToID("_InputCoCTexture");
        public static readonly int _InputHistoryCoCTexture         = Shader.PropertyToID("_InputHistoryCoCTexture");
        public static readonly int _OutputCoCTexture               = Shader.PropertyToID("_OutputCoCTexture");
        public static readonly int _OutputNearCoCTexture           = Shader.PropertyToID("_OutputNearCoCTexture");
        public static readonly int _OutputNearTexture              = Shader.PropertyToID("_OutputNearTexture");
        public static readonly int _OutputFarCoCTexture            = Shader.PropertyToID("_OutputFarCoCTexture");
        public static readonly int _OutputFarTexture               = Shader.PropertyToID("_OutputFarTexture");
        public static readonly int _OutputMip1                     = Shader.PropertyToID("_OutputMip1");
        public static readonly int _OutputMip2                     = Shader.PropertyToID("_OutputMip2");
        public static readonly int _OutputMip3                     = Shader.PropertyToID("_OutputMip3");
        public static readonly int _OutputMip4                     = Shader.PropertyToID("_OutputMip4");
        public static readonly int _IndirectBuffer                 = Shader.PropertyToID("_IndirectBuffer");
        public static readonly int _InputNearCoCTexture            = Shader.PropertyToID("_InputNearCoCTexture");
        public static readonly int _NearTileList                   = Shader.PropertyToID("_NearTileList");
        public static readonly int _InputFarTexture                = Shader.PropertyToID("_InputFarTexture");
        public static readonly int _InputNearTexture               = Shader.PropertyToID("_InputNearTexture");
        public static readonly int _InputFarCoCTexture             = Shader.PropertyToID("_InputFarCoCTexture");
        public static readonly int _FarTileList                    = Shader.PropertyToID("_FarTileList");
        public static readonly int _TileList                       = Shader.PropertyToID("_TileList");
        public static readonly int _TexelSize                      = Shader.PropertyToID("_TexelSize");
        public static readonly int _InputDilatedCoCTexture         = Shader.PropertyToID("_InputDilatedCoCTexture");
        public static readonly int _OutputAlphaTexture             = Shader.PropertyToID("_OutputAlphaTexture");
        public static readonly int _InputNearAlphaTexture          = Shader.PropertyToID("_InputNearAlphaTexture");
        public static readonly int _CoCTargetScale                 = Shader.PropertyToID("_CoCTargetScale");

        public static readonly int _BloomParams                    = Shader.PropertyToID("_BloomParams");
        public static readonly int _BloomTint                      = Shader.PropertyToID("_BloomTint");
        public static readonly int _BloomTexture                   = Shader.PropertyToID("_BloomTexture");
        public static readonly int _BloomDirtTexture               = Shader.PropertyToID("_BloomDirtTexture");
        public static readonly int _BloomDirtScaleOffset           = Shader.PropertyToID("_BloomDirtScaleOffset");
        public static readonly int _InputLowTexture                = Shader.PropertyToID("_InputLowTexture");
        public static readonly int _InputHighTexture               = Shader.PropertyToID("_InputHighTexture");
        public static readonly int _BloomBicubicParams             = Shader.PropertyToID("_BloomBicubicParams");

        public static readonly int _ChromaSpectralLut              = Shader.PropertyToID("_ChromaSpectralLut");
        public static readonly int _ChromaParams                   = Shader.PropertyToID("_ChromaParams");

        public static readonly int _VignetteParams1                = Shader.PropertyToID("_VignetteParams1");
        public static readonly int _VignetteParams2                = Shader.PropertyToID("_VignetteParams2");
        public static readonly int _VignetteColor                  = Shader.PropertyToID("_VignetteColor");
        public static readonly int _VignetteMask                   = Shader.PropertyToID("_VignetteMask");

        public static readonly int _DistortionParams1              = Shader.PropertyToID("_DistortionParams1");
        public static readonly int _DistortionParams2              = Shader.PropertyToID("_DistortionParams2");

        public static readonly int _LogLut3D                       = Shader.PropertyToID("_LogLut3D");
        public static readonly int _LogLut3D_Params                = Shader.PropertyToID("_LogLut3D_Params");
        public static readonly int _ColorBalance                   = Shader.PropertyToID("_ColorBalance");
        public static readonly int _ColorFilter                    = Shader.PropertyToID("_ColorFilter");
        public static readonly int _ChannelMixerRed                = Shader.PropertyToID("_ChannelMixerRed");
        public static readonly int _ChannelMixerGreen              = Shader.PropertyToID("_ChannelMixerGreen");
        public static readonly int _ChannelMixerBlue               = Shader.PropertyToID("_ChannelMixerBlue");
        public static readonly int _HueSatCon                      = Shader.PropertyToID("_HueSatCon");
        public static readonly int _Lift                           = Shader.PropertyToID("_Lift");
        public static readonly int _Gamma                          = Shader.PropertyToID("_Gamma");
        public static readonly int _Gain                           = Shader.PropertyToID("_Gain");
        public static readonly int _Shadows                        = Shader.PropertyToID("_Shadows");
        public static readonly int _Midtones                       = Shader.PropertyToID("_Midtones");
        public static readonly int _Highlights                     = Shader.PropertyToID("_Highlights");
        public static readonly int _ShaHiLimits                    = Shader.PropertyToID("_ShaHiLimits");
        public static readonly int _SplitShadows                   = Shader.PropertyToID("_SplitShadows");
        public static readonly int _SplitHighlights                = Shader.PropertyToID("_SplitHighlights");
        public static readonly int _CurveMaster                    = Shader.PropertyToID("_CurveMaster");
        public static readonly int _CurveRed                       = Shader.PropertyToID("_CurveRed");
        public static readonly int _CurveGreen                     = Shader.PropertyToID("_CurveGreen");
        public static readonly int _CurveBlue                      = Shader.PropertyToID("_CurveBlue");
        public static readonly int _CurveHueVsHue                  = Shader.PropertyToID("_CurveHueVsHue");
        public static readonly int _CurveHueVsSat                  = Shader.PropertyToID("_CurveHueVsSat");
        public static readonly int _CurveSatVsSat                  = Shader.PropertyToID("_CurveSatVsSat");
        public static readonly int _CurveLumVsSat                  = Shader.PropertyToID("_CurveLumVsSat");

        public static readonly int _CustomToneCurve                = Shader.PropertyToID("_CustomToneCurve");
        public static readonly int _ToeSegmentA                    = Shader.PropertyToID("_ToeSegmentA");
        public static readonly int _ToeSegmentB                    = Shader.PropertyToID("_ToeSegmentB");
        public static readonly int _MidSegmentA                    = Shader.PropertyToID("_MidSegmentA");
        public static readonly int _MidSegmentB                    = Shader.PropertyToID("_MidSegmentB");
        public static readonly int _ShoSegmentA                    = Shader.PropertyToID("_ShoSegmentA");
        public static readonly int _ShoSegmentB                    = Shader.PropertyToID("_ShoSegmentB");

        public static readonly int _Depth                          = Shader.PropertyToID("_Depth");
        public static readonly int _LinearZ                        = Shader.PropertyToID("_LinearZ");
        public static readonly int _DS2x                           = Shader.PropertyToID("_DS2x");
        public static readonly int _DS4x                           = Shader.PropertyToID("_DS4x");
        public static readonly int _DS8x                           = Shader.PropertyToID("_DS8x");
        public static readonly int _DS16x                          = Shader.PropertyToID("_DS16x");
        public static readonly int _DS2xAtlas                      = Shader.PropertyToID("_DS2xAtlas");
        public static readonly int _DS4xAtlas                      = Shader.PropertyToID("_DS4xAtlas");
        public static readonly int _DS8xAtlas                      = Shader.PropertyToID("_DS8xAtlas");
        public static readonly int _DS16xAtlas                     = Shader.PropertyToID("_DS16xAtlas");
        public static readonly int _InvThicknessTable              = Shader.PropertyToID("_InvThicknessTable");
        public static readonly int _SampleWeightTable              = Shader.PropertyToID("_SampleWeightTable");
        public static readonly int _InvSliceDimension              = Shader.PropertyToID("_InvSliceDimension");
        public static readonly int _AdditionalParams               = Shader.PropertyToID("_AdditionalParams");
        public static readonly int _Occlusion                      = Shader.PropertyToID("_Occlusion");
        public static readonly int _InvLowResolution               = Shader.PropertyToID("_InvLowResolution");
        public static readonly int _InvHighResolution              = Shader.PropertyToID("_InvHighResolution");
        public static readonly int _LoResDB                        = Shader.PropertyToID("_LoResDB");
        public static readonly int _HiResDB                        = Shader.PropertyToID("_HiResDB");
        public static readonly int _LoResAO1                       = Shader.PropertyToID("_LoResAO1");
        public static readonly int _HiResAO                        = Shader.PropertyToID("_HiResAO");
        public static readonly int _AoResult                       = Shader.PropertyToID("_AoResult");

        public static readonly int _GrainTexture                   = Shader.PropertyToID("_GrainTexture");
        public static readonly int _GrainParams                    = Shader.PropertyToID("_GrainParams");
        public static readonly int _GrainTextureParams             = Shader.PropertyToID("_GrainTextureParams");
        public static readonly int _BlueNoiseTexture               = Shader.PropertyToID("_BlueNoiseTexture");
        public static readonly int _AlphaTexture                   = Shader.PropertyToID("_AlphaTexture");
        public static readonly int _OwenScrambledRGTexture         = Shader.PropertyToID("_OwenScrambledRGTexture");
        public static readonly int _OwenScrambledTexture           = Shader.PropertyToID("_OwenScrambledTexture");
        public static readonly int _ScramblingTileXSPP             = Shader.PropertyToID("_ScramblingTileXSPP");
        public static readonly int _RankingTileXSPP                = Shader.PropertyToID("_RankingTileXSPP");
        public static readonly int _ScramblingTexture              = Shader.PropertyToID("_ScramblingTexture");
        public static readonly int _AfterPostProcessTexture        = Shader.PropertyToID("_AfterPostProcessTexture");
        public static readonly int _DitherParams                   = Shader.PropertyToID("_DitherParams");
        public static readonly int _UVTransform                    = Shader.PropertyToID("_UVTransform");

        public static readonly int _MotionVecAndDepth              = Shader.PropertyToID("_MotionVecAndDepth");
        public static readonly int _TileMinMaxMotionVec            = Shader.PropertyToID("_TileMinMaxMotionVec");
        public static readonly int _TileMaxNeighbourhood           = Shader.PropertyToID("_TileMaxNeighbourhood");
        public static readonly int _TileToScatterMax               = Shader.PropertyToID("_TileToScatterMax");
        public static readonly int _TileToScatterMin               = Shader.PropertyToID("_TileToScatterMin");
        public static readonly int _TileTargetSize                 = Shader.PropertyToID("_TileTargetSize");
        public static readonly int _MotionBlurParams               = Shader.PropertyToID("_MotionBlurParams0");
        public static readonly int _MotionBlurParams1              = Shader.PropertyToID("_MotionBlurParams1");
        public static readonly int _MotionBlurParams2              = Shader.PropertyToID("_MotionBlurParams2");
        public static readonly int _PrevVPMatrixNoTranslation      = Shader.PropertyToID("_PrevVPMatrixNoTranslation");

        public static readonly int _SMAAAreaTex                    = Shader.PropertyToID("_AreaTex");
        public static readonly int _SMAASearchTex                  = Shader.PropertyToID("_SearchTex");
        public static readonly int _SMAABlendTex                   = Shader.PropertyToID("_BlendTex");
        public static readonly int _SMAARTMetrics                  = Shader.PropertyToID("_SMAARTMetrics");

        public static readonly int _LowResDepthTexture             = Shader.PropertyToID("_LowResDepthTexture");
        public static readonly int _LowResTransparent              = Shader.PropertyToID("_LowResTransparent");

        public static readonly int _AOBufferSize                   = Shader.PropertyToID("_AOBufferSize");
        public static readonly int _AOParams0                      = Shader.PropertyToID("_AOParams0");
        public static readonly int _AOParams1                      = Shader.PropertyToID("_AOParams1");
        public static readonly int _AOParams2                      = Shader.PropertyToID("_AOParams2");
        public static readonly int _AOParams3                      = Shader.PropertyToID("_AOParams3");
        public static readonly int _AOParams4                      = Shader.PropertyToID("_AOParams4");
        public static readonly int _OcclusionTexture               = Shader.PropertyToID("_OcclusionTexture");
        public static readonly int _BentNormalsTexture             = Shader.PropertyToID("_BentNormalsTexture");
        public static readonly int _AOPackedData                   = Shader.PropertyToID("_AOPackedData");
        public static readonly int _AOPackedHistory                = Shader.PropertyToID("_AOPackedHistory");
        public static readonly int _AODepthToViewParams            = Shader.PropertyToID("_AODepthToViewParams");
        public static readonly int _AOPackedBlurred                = Shader.PropertyToID("_AOPackedBlurred");
        public static readonly int _AOOutputHistory                = Shader.PropertyToID("_AOOutputHistory");
    }

    // Shared material property names
    static class HDMaterialProperties
    {
        // Stencil properties
        public const string kStencilRef = "_StencilRef";
        public const string kStencilWriteMask = "_StencilWriteMask";
        public const string kStencilRefDepth = "_StencilRefDepth";
        public const string kStencilWriteMaskDepth = "_StencilWriteMaskDepth";
        public const string kStencilRefGBuffer = "_StencilRefGBuffer";
        public const string kStencilWriteMaskGBuffer = "_StencilWriteMaskGBuffer";
        public const string kStencilRefMV = "_StencilRefMV";
        public const string kStencilWriteMaskMV = "_StencilWriteMaskMV";
        public const string kStencilRefDistortionVec = "_StencilRefDistortionVec";
        public const string kStencilWriteMaskDistortionVec = "_StencilWriteMaskDistortionVec";
        public const string kUseSplitLighting = "_RequireSplitLighting";

        public const string kZWrite = "_ZWrite";
        public const string kTransparentCullMode = "_TransparentCullMode";
        public const string kZTestTransparent = "_ZTestTransparent";

        public const string kEmissiveColorMap = "_EmissiveColorMap";

        public const string kSurfaceType = "_SurfaceType";
        public const string kMaterialID = "_MaterialID";
        public const string kTransmissionEnable = "_TransmissionEnable";
        public const string kEnableDecals = "_SupportDecals";
        public const string kSupportDecals = kEnableDecals;
        public const string kEnableSSR = "_ReceivesSSR";

        public const string kLayerCount = "_LayerCount";

        public const string kAlphaCutoffEnabled = "_AlphaCutoffEnable";
        public const string kZTestGBuffer = "_ZTestGBuffer";
        public const string kZTestDepthEqualForOpaque = "_ZTestDepthEqualForOpaque";
        public const string kBlendMode = "_BlendMode";
        public const string kEnableFogOnTransparent = "_EnableFogOnTransparent";
        public const string kDistortionDepthTest = "_DistortionDepthTest";
        public const string kDistortionEnable = "_DistortionEnable";
        public const string kZTestModeDistortion = "_ZTestModeDistortion";
        public const string kDistortionBlendMode = "_DistortionBlendMode";
        public const string kTransparentWritingMotionVec = "_TransparentWritingMotionVec";
        public const string kEnableBlendModePreserveSpecularLighting = "_EnableBlendModePreserveSpecularLighting";
        public const string kEmissionColor = "_EmissionColor";
        public const string kTransparentBackfaceEnable = "_TransparentBackfaceEnable";
        public const string kDoubleSidedEnable = "_DoubleSidedEnable";
        public const string kDoubleSidedNormalMode = "_DoubleSidedNormalMode";
        public const string kDistortionOnly = "_DistortionOnly";
        public const string kTransparentDepthPrepassEnable = "_TransparentDepthPrepassEnable";
        public const string kTransparentDepthPostpassEnable = "_TransparentDepthPostpassEnable";
        public const string kTransparentSortPriority = "_TransparentSortPriority";

        public const int kMaxLayerCount = 4;

        public const string kUVBase = "_UVBase";
        public const string kTexWorldScale = "_TexWorldScale";
        public const string kUVMappingMask = "_UVMappingMask";
        public const string kUVDetail = "_UVDetail";
        public const string kUVDetailsMappingMask = "_UVDetailsMappingMask";
        public const string kReceivesSSR = "_ReceivesSSR";
        public const string kAddPrecomputedVelocity = "_AddPrecomputedVelocity";
        public const string kShadowMatteFilter = "_ShadowMatteFilter";

        public static readonly Color[] kLayerColors =
        {
            Color.white,
            Color.red,
            Color.green,
            Color.blue
        };
    }
}<|MERGE_RESOLUTION|>--- conflicted
+++ resolved
@@ -614,11 +614,7 @@
         public static readonly int _DenoisingHistorySlot            = Shader.PropertyToID("_DenoisingHistorySlot");
         public static readonly int _HistoryValidity                 = Shader.PropertyToID("_HistoryValidity");
         public static readonly int _ReflectionFilterMapping         = Shader.PropertyToID("_ReflectionFilterMapping");
-<<<<<<< HEAD
-
-=======
         
->>>>>>> 194dc4b2
         // Reflections
         public static readonly int _ReflectionHistorybufferRW       = Shader.PropertyToID("_ReflectionHistorybufferRW");
         public static readonly int _CurrentFrameTexture             = Shader.PropertyToID("_CurrentFrameTexture");
