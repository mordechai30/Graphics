using System;
using System.Reflection;
using System.Collections.Generic;

namespace UnityEngine.Rendering.HighDefinition
{
    [HelpURL(Documentation.baseURL + Documentation.version + Documentation.subURL + "HDRP-Asset" + Documentation.endURL)]
    partial class RenderPipelineResources : ScriptableObject
    {
        [Serializable, ReloadGroup]
        public sealed class ShaderResources
        {
            // Defaults
            [Reload("Runtime/Material/Lit/Lit.shader")]
            public Shader defaultPS;

            // Debug
            [Reload("Runtime/Debug/DebugDisplayLatlong.Shader")]
            public Shader debugDisplayLatlongPS;
            [Reload("Runtime/Debug/DebugViewMaterialGBuffer.Shader")]
            public Shader debugViewMaterialGBufferPS;
            [Reload("Runtime/Debug/DebugViewTiles.Shader")]
            public Shader debugViewTilesPS;
            [Reload("Runtime/Debug/DebugFullScreen.Shader")]
            public Shader debugFullScreenPS;
            [Reload("Runtime/Debug/DebugColorPicker.Shader")]
            public Shader debugColorPickerPS;
            [Reload("Runtime/Debug/DebugLightVolumes.Shader")]
            public Shader debugLightVolumePS;
            [Reload("Runtime/Debug/DebugLightVolumes.compute")]
            public ComputeShader debugLightVolumeCS;
            [Reload("Runtime/Debug/DebugBlitQuad.Shader")]
            public Shader debugBlitQuad;

            // Lighting
            [Reload("Runtime/Lighting/Deferred.Shader")]
            public Shader deferredPS;
            [Reload("Runtime/RenderPipeline/RenderPass/ColorPyramidPS.Shader")]
            public Shader colorPyramidPS;
            [Reload("Runtime/RenderPipeline/RenderPass/DepthPyramid.compute")]
            public ComputeShader depthPyramidCS;
            [Reload("Runtime/Core/CoreResources/GPUCopy.compute")]
            public ComputeShader copyChannelCS;
            [Reload("Runtime/Lighting/ScreenSpaceLighting/ScreenSpaceReflections.compute")]
            public ComputeShader screenSpaceReflectionsCS;
            [Reload("Runtime/RenderPipeline/RenderPass/Distortion/ApplyDistortion.shader")]
            public Shader applyDistortionPS;

            // Lighting tile pass
            [Reload("Runtime/Lighting/LightLoop/cleardispatchindirect.compute")]
            public ComputeShader clearDispatchIndirectCS;
            [Reload("Runtime/Lighting/LightLoop/ClearLightLists.compute")]
            public ComputeShader clearLightListsCS;
            [Reload("Runtime/Lighting/LightLoop/builddispatchindirect.compute")]
            public ComputeShader buildDispatchIndirectCS;
            [Reload("Runtime/Lighting/LightLoop/scrbound.compute")]
            public ComputeShader buildScreenAABBCS;
            [Reload("Runtime/Lighting/LightLoop/lightlistbuild.compute")]
            public ComputeShader buildPerTileLightListCS;               // FPTL
            [Reload("Runtime/Lighting/LightLoop/lightlistbuild-bigtile.compute")]
            public ComputeShader buildPerBigTileLightListCS;
            [Reload("Runtime/Lighting/LightLoop/lightlistbuild-clustered.compute")]
            public ComputeShader buildPerVoxelLightListCS;              // clustered
            [Reload("Runtime/Lighting/LightLoop/materialflags.compute")]
            public ComputeShader buildMaterialFlagsCS;
            [Reload("Runtime/Lighting/LightLoop/Deferred.compute")]
            public ComputeShader deferredCS;
            [Reload("Runtime/Lighting/Shadow/ContactShadows.compute")]
            public ComputeShader contactShadowCS;
            [Reload("Runtime/Lighting/VolumetricLighting/VolumeVoxelization.compute")]
            public ComputeShader volumeVoxelizationCS;
            [Reload("Runtime/Lighting/VolumetricLighting/VolumetricLighting.compute")]
            public ComputeShader volumetricLightingCS;
            [Reload("Runtime/Lighting/LightLoop/DeferredTile.shader")]
            public Shader deferredTilePS;
            [Reload("Runtime/Lighting/Shadow/ScreenSpaceShadows.shader")]
            public Shader screenSpaceShadowPS;

            [Reload("Runtime/Material/SubsurfaceScattering/SubsurfaceScattering.compute")]
            public ComputeShader subsurfaceScatteringCS;                // Disney SSS
            [Reload("Runtime/Material/SubsurfaceScattering/CombineLighting.shader")]
            public Shader combineLightingPS;

            // General
            [Reload("Runtime/RenderPipeline/RenderPass/MotionVectors/CameraMotionVectors.shader")]
            public Shader cameraMotionVectorsPS;
            [Reload("Runtime/ShaderLibrary/ClearStencilBuffer.shader")]
            public Shader clearStencilBufferPS;
            [Reload("Runtime/ShaderLibrary/CopyStencilBuffer.shader")]
            public Shader copyStencilBufferPS;
            [Reload("Runtime/ShaderLibrary/CopyDepthBuffer.shader")]
            public Shader copyDepthBufferPS;
            [Reload("Runtime/ShaderLibrary/Blit.shader")]
            public Shader blitPS;

            [Reload("Runtime/ShaderLibrary/DownsampleDepth.shader")]
            public Shader downsampleDepthPS;
            [Reload("Runtime/ShaderLibrary/UpsampleTransparent.shader")]
            public Shader upsampleTransparentPS;

            [Reload("Runtime/ShaderLibrary/ResolveStencilBuffer.compute")]
            public ComputeShader resolveStencilCS;

            // Sky
            [Reload("Runtime/Sky/BlitCubemap.shader")]
            public Shader blitCubemapPS;
            [Reload("Runtime/Material/GGXConvolution/BuildProbabilityTables.compute")]
            public ComputeShader buildProbabilityTablesCS;
            [Reload("Runtime/Material/GGXConvolution/ComputeGgxIblSampleData.compute")]
            public ComputeShader computeGgxIblSampleDataCS;
            [Reload("Runtime/Material/GGXConvolution/GGXConvolve.shader")]
            public Shader GGXConvolvePS;
            [Reload("Runtime/Material/Fabric/CharlieConvolve.shader")]
            public Shader charlieConvolvePS;
            [Reload("Runtime/Lighting/AtmosphericScattering/OpaqueAtmosphericScattering.shader")]
            public Shader opaqueAtmosphericScatteringPS;
            [Reload("Runtime/Sky/HDRISky/HDRISky.shader")]
            public Shader hdriSkyPS;
            [Reload("Runtime/Sky/HDRISky/IntegrateHDRISky.shader")]
            public Shader integrateHdriSkyPS;
            [Reload("Skybox/Cubemap", ReloadAttribute.Package.Builtin)]
            public Shader skyboxCubemapPS;
            [Reload("Runtime/Sky/GradientSky/GradientSky.shader")]
            public Shader gradientSkyPS;
            [Reload("Runtime/Sky/AmbientProbeConvolution.compute")]
            public ComputeShader ambientProbeConvolutionCS;
            [Reload("Runtime/Sky/PhysicallyBasedSky/GroundIrradiancePrecomputation.compute")]
            public ComputeShader groundIrradiancePrecomputationCS;
            [Reload("Runtime/Sky/PhysicallyBasedSky/InScatteredRadiancePrecomputation.compute")]
            public ComputeShader inScatteredRadiancePrecomputationCS;
            [Reload("Runtime/Sky/PhysicallyBasedSky/PhysicallyBasedSky.shader")]
            public Shader        physicallyBasedSkyPS;

            // Material
            [Reload("Runtime/Material/PreIntegratedFGD/PreIntegratedFGD_GGXDisneyDiffuse.shader")]
            public Shader preIntegratedFGD_GGXDisneyDiffusePS;
            [Reload("Runtime/Material/PreIntegratedFGD/PreIntegratedFGD_CharlieFabricLambert.shader")]
            public Shader preIntegratedFGD_CharlieFabricLambertPS;
            [Reload("Runtime/Material/AxF/PreIntegratedFGD_Ward.shader")]
            public Shader preIntegratedFGD_WardPS;
            [Reload("Runtime/Material/AxF/PreIntegratedFGD_CookTorrance.shader")]
            public Shader preIntegratedFGD_CookTorrancePS;

            // Utilities / Core
            [Reload("Runtime/Core/CoreResources/EncodeBC6H.compute")]
            public ComputeShader encodeBC6HCS;
            [Reload("Runtime/Core/CoreResources/CubeToPano.shader")]
            public Shader cubeToPanoPS;
            [Reload("Runtime/Core/CoreResources/CubeToHemiPano.shader")]
            public Shader cubeToHemiPanoPS;
            [Reload("Runtime/Core/CoreResources/BlitCubeTextureFace.shader")]
            public Shader blitCubeTextureFacePS;
            [Reload("Runtime/Material/LTCAreaLight/FilterAreaLightCookies.shader")]
            public Shader filterAreaLightCookiesPS;
            [Reload("Runtime/Core/CoreResources/ClearUIntTextureArray.compute")]
            public ComputeShader clearUIntTextureCS;
            [Reload("Runtime/Core/CoreResources/GPUScan.compute")]
            public ComputeShader gpuScanCS;
            [Reload("Runtime/Core/CoreResources/Arithmetics.compute")]
            public ComputeShader gpuArithmeticsCS;
<<<<<<< HEAD
=======
            [Reload("Runtime/Core/CoreResources/Rescale01.compute")]
            public ComputeShader rescale01CS;
            [Reload("Runtime/Core/CoreResources/ImportanceSample2D.compute")]
            public ComputeShader importanceSample2DCS;
            [Reload("Runtime/Core/CoreResources/ImportanceSamplingFromSamples.compute")]
            public ComputeShader ImportanceSamplingFromSamplesCS;
            [Reload("Runtime/Core/CoreResources/InverseCDF1D.compute")]
            public ComputeShader inverseCDF1DCS;
>>>>>>> 031779c4

            // XR
            [Reload("Runtime/ShaderLibrary/XRMirrorView.shader")]
            public Shader xrMirrorViewPS;
            [Reload("Runtime/ShaderLibrary/XROcclusionMesh.shader")]
            public Shader xrOcclusionMeshPS;

            // Shadow
            [Reload("Runtime/Lighting/Shadow/ShadowClear.shader")]
            public Shader shadowClearPS;
            [Reload("Runtime/Lighting/Shadow/EVSMBlur.compute")]
            public ComputeShader evsmBlurCS;
            [Reload("Runtime/Lighting/Shadow/DebugDisplayHDShadowMap.shader")]
            public Shader debugHDShadowMapPS;
            [Reload("Runtime/Lighting/Shadow/MomentShadows.compute")]
            public ComputeShader momentShadowsCS;

            // Decal
            [Reload("Runtime/Material/Decal/DecalNormalBuffer.shader")]
            public Shader decalNormalBufferPS;
            [Reload("Runtime/Material/Decal/ClearPropertyMaskBuffer.compute")]
            public ComputeShader decalClearPropertyMaskBufferCS;

            // Ambient occlusion
            [Reload("Runtime/Lighting/ScreenSpaceLighting/GTAO.compute")]
            public ComputeShader GTAOCS;
            [Reload("Runtime/Lighting/ScreenSpaceLighting/GTAODenoise.compute")]
            public ComputeShader GTAODenoiseCS;
            [Reload("Runtime/Lighting/ScreenSpaceLighting/GTAOBlurAndUpsample.compute")]
            public ComputeShader GTAOBlurAndUpsample;

            // MSAA Shaders
            [Reload("Runtime/RenderPipeline/RenderPass/MSAA/DepthValues.shader")]
            public Shader depthValuesPS;
            [Reload("Runtime/RenderPipeline/RenderPass/MSAA/ColorResolve.shader")]
            public Shader colorResolvePS;

            // Post-processing
            [Reload("Runtime/PostProcessing/Shaders/AlphaCopy.compute")]
            public ComputeShader copyAlphaCS;
            [Reload("Runtime/PostProcessing/Shaders/NaNKiller.compute")]
            public ComputeShader nanKillerCS;
            [Reload("Runtime/PostProcessing/Shaders/Exposure.compute")]
            public ComputeShader exposureCS;
            [Reload("Runtime/PostProcessing/Shaders/ApplyExposure.compute")]
            public ComputeShader applyExposureCS;
            [Reload("Runtime/PostProcessing/Shaders/UberPost.compute")]
            public ComputeShader uberPostCS;
            [Reload("Runtime/PostProcessing/Shaders/LutBuilder3D.compute")]
            public ComputeShader lutBuilder3DCS;
            [Reload("Runtime/PostProcessing/Shaders/DepthOfFieldKernel.compute")]
            public ComputeShader depthOfFieldKernelCS;
            [Reload("Runtime/PostProcessing/Shaders/DepthOfFieldCoC.compute")]
            public ComputeShader depthOfFieldCoCCS;
            [Reload("Runtime/PostProcessing/Shaders/DepthOfFieldCoCReproject.compute")]
            public ComputeShader depthOfFieldCoCReprojectCS;
            [Reload("Runtime/PostProcessing/Shaders/DepthOfFieldCoCDilate.compute")]
            public ComputeShader depthOfFieldDilateCS;
            [Reload("Runtime/PostProcessing/Shaders/DepthOfFieldMip.compute")]
            public ComputeShader depthOfFieldMipCS;
            [Reload("Runtime/PostProcessing/Shaders/DepthOfFieldMipSafe.compute")]
            public ComputeShader depthOfFieldMipSafeCS;
            [Reload("Runtime/PostProcessing/Shaders/DepthOfFieldPrefilter.compute")]
            public ComputeShader depthOfFieldPrefilterCS;
            [Reload("Runtime/PostProcessing/Shaders/DepthOfFieldTileMax.compute")]
            public ComputeShader depthOfFieldTileMaxCS;
            [Reload("Runtime/PostProcessing/Shaders/DepthOfFieldGather.compute")]
            public ComputeShader depthOfFieldGatherCS;
            [Reload("Runtime/PostProcessing/Shaders/DepthOfFieldCombine.compute")]
            public ComputeShader depthOfFieldCombineCS;
            [Reload("Runtime/PostProcessing/Shaders/PaniniProjection.compute")]
            public ComputeShader paniniProjectionCS;
            [Reload("Runtime/PostProcessing/Shaders/MotionBlurMotionVecPrep.compute")]
            public ComputeShader motionBlurMotionVecPrepCS;
            [Reload("Runtime/PostProcessing/Shaders/MotionBlurTilePass.compute")]
            public ComputeShader motionBlurTileGenCS;
            [Reload("Runtime/PostProcessing/Shaders/MotionBlur.compute")]
            public ComputeShader motionBlurCS;
            [Reload("Runtime/PostProcessing/Shaders/BloomPrefilter.compute")]
            public ComputeShader bloomPrefilterCS;
            [Reload("Runtime/PostProcessing/Shaders/BloomBlur.compute")]
            public ComputeShader bloomBlurCS;
            [Reload("Runtime/PostProcessing/Shaders/BloomUpsample.compute")]
            public ComputeShader bloomUpsampleCS;
            [Reload("Runtime/PostProcessing/Shaders/FXAA.compute")]
            public ComputeShader FXAACS;
            [Reload("Runtime/PostProcessing/Shaders/FinalPass.shader")]
            public Shader finalPassPS;
            [Reload("Runtime/PostProcessing/Shaders/ClearBlack.shader")]
            public Shader clearBlackPS;
            [Reload("Runtime/PostProcessing/Shaders/SubpixelMorphologicalAntialiasing.shader")]
            public Shader SMAAPS;
            [Reload("Runtime/PostProcessing/Shaders/TemporalAntialiasing.shader")]
            public Shader temporalAntialiasingPS;
            [Reload("Runtime/PostProcessing/Shaders/ContrastAdaptiveSharpen.compute")]
            public ComputeShader contrastAdaptiveSharpenCS;

            // Iterator to retrieve all compute shaders in reflection so we don't have to keep a list of
            // used compute shaders up to date (prefer editor-only usage)
            public IEnumerable<ComputeShader> GetAllComputeShaders()
            {
                var fields = typeof(ShaderResources).GetFields(BindingFlags.Public | BindingFlags.Instance);

                foreach (var field in fields)
                {
                    if (field.GetValue(this) is ComputeShader computeShader)
                        yield return computeShader;
                }
            }
        }

        [Serializable, ReloadGroup]
        public sealed class MaterialResources
        {
        }

        [Serializable, ReloadGroup]
        public sealed class TextureResources
        {
            // Debug
            [Reload("Runtime/RenderPipelineResources/Texture/DebugFont.tga")]
            public Texture2D debugFontTex;
            [Reload("Runtime/Debug/ColorGradient.png")]
            public Texture2D colorGradient;
            [Reload("Runtime/RenderPipelineResources/Texture/Matcap/DefaultMatcap.png")]
            public Texture2D matcapTex;

            // Pre-baked noise
            [Reload("Runtime/RenderPipelineResources/Texture/BlueNoise16/L/LDR_LLL1_{0}.png", 0, 32)]
            public Texture2D[] blueNoise16LTex;
            [Reload("Runtime/RenderPipelineResources/Texture/BlueNoise16/RGB/LDR_RGB1_{0}.png", 0, 32)]
            public Texture2D[] blueNoise16RGBTex;
            [Reload("Runtime/RenderPipelineResources/Texture/CoherentNoise/OwenScrambledNoise4.png")]
            public Texture2D owenScrambledRGBATex;
            [Reload("Runtime/RenderPipelineResources/Texture/CoherentNoise/OwenScrambledNoise256.png")]
            public Texture2D owenScrambled256Tex;
            [Reload("Runtime/RenderPipelineResources/Texture/CoherentNoise/ScrambleNoise.png")]
            public Texture2D scramblingTex;
            [Reload("Runtime/RenderPipelineResources/Texture/CoherentNoise/RankingTile1SPP.png")]
            public Texture2D rankingTile1SPP;
            [Reload("Runtime/RenderPipelineResources/Texture/CoherentNoise/ScramblingTile1SPP.png")]
            public Texture2D scramblingTile1SPP;
            [Reload("Runtime/RenderPipelineResources/Texture/CoherentNoise/RankingTile8SPP.png")]
            public Texture2D rankingTile8SPP;
            [Reload("Runtime/RenderPipelineResources/Texture/CoherentNoise/ScramblingTile8SPP.png")]
            public Texture2D scramblingTile8SPP;
            [Reload("Runtime/RenderPipelineResources/Texture/CoherentNoise/RankingTile256SPP.png")]
            public Texture2D rankingTile256SPP;
            [Reload("Runtime/RenderPipelineResources/Texture/CoherentNoise/ScramblingTile256SPP.png")]
            public Texture2D scramblingTile256SPP;

            // Post-processing
            [Reload(new[]
            {
                "Runtime/RenderPipelineResources/Texture/FilmGrain/Thin01.png",
                "Runtime/RenderPipelineResources/Texture/FilmGrain/Thin02.png",
                "Runtime/RenderPipelineResources/Texture/FilmGrain/Medium01.png",
                "Runtime/RenderPipelineResources/Texture/FilmGrain/Medium02.png",
                "Runtime/RenderPipelineResources/Texture/FilmGrain/Medium03.png",
                "Runtime/RenderPipelineResources/Texture/FilmGrain/Medium04.png",
                "Runtime/RenderPipelineResources/Texture/FilmGrain/Medium05.png",
                "Runtime/RenderPipelineResources/Texture/FilmGrain/Medium06.png",
                "Runtime/RenderPipelineResources/Texture/FilmGrain/Large01.png",
                "Runtime/RenderPipelineResources/Texture/FilmGrain/Large02.png"
            })]
            public Texture2D[] filmGrainTex;
            [Reload("Runtime/RenderPipelineResources/Texture/SMAA/SearchTex.tga")]
            public Texture2D   SMAASearchTex;
            [Reload("Runtime/RenderPipelineResources/Texture/SMAA/AreaTex.tga")]
            public Texture2D   SMAAAreaTex;

            [Reload("Runtime/RenderPipelineResources/Texture/DefaultHDRISky.exr")]
            public Cubemap     defaultHDRISky;
        }

        [Serializable, ReloadGroup]
        public sealed class ShaderGraphResources
        {
        }

        [Serializable, ReloadGroup]
        public sealed class AssetResources
        {
            [Reload("Runtime/RenderPipelineResources/defaultDiffusionProfile.asset")]
            public DiffusionProfileSettings defaultDiffusionProfile;
        }

        public ShaderResources shaders;
        public MaterialResources materials;
        public TextureResources textures;
        public ShaderGraphResources shaderGraphs;
        public AssetResources assets;
    }

#if UNITY_EDITOR
    [UnityEditor.CustomEditor(typeof(RenderPipelineResources))]
    class RenderPipelineResourcesEditor : UnityEditor.Editor
    {
        public override void OnInspectorGUI()
        {
            DrawDefaultInspector();

            // Add a "Reload All" button in inspector when we are in developer's mode
            if (UnityEditor.EditorPrefs.GetBool("DeveloperMode")
                && GUILayout.Button("Reload All"))
            {
                foreach (var field in typeof(RenderPipelineResources).GetFields())
                    field.SetValue(target, null);

                ResourceReloader.ReloadAllNullIn(target, HDUtils.GetHDRenderPipelinePath());
            }
        }
    }
#endif
}<|MERGE_RESOLUTION|>--- conflicted
+++ resolved
@@ -158,8 +158,6 @@
             public ComputeShader gpuScanCS;
             [Reload("Runtime/Core/CoreResources/Arithmetics.compute")]
             public ComputeShader gpuArithmeticsCS;
-<<<<<<< HEAD
-=======
             [Reload("Runtime/Core/CoreResources/Rescale01.compute")]
             public ComputeShader rescale01CS;
             [Reload("Runtime/Core/CoreResources/ImportanceSample2D.compute")]
@@ -168,7 +166,6 @@
             public ComputeShader ImportanceSamplingFromSamplesCS;
             [Reload("Runtime/Core/CoreResources/InverseCDF1D.compute")]
             public ComputeShader inverseCDF1DCS;
->>>>>>> 031779c4
 
             // XR
             [Reload("Runtime/ShaderLibrary/XRMirrorView.shader")]
