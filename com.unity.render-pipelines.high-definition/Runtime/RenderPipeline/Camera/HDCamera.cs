using System;
using System.Diagnostics;
using System.Collections.Generic;
using System.Linq;
using UnityEngine.Experimental.Rendering;
using UnityEngine.Experimental.Rendering.RenderGraphModule;
using Unity.Collections;

namespace UnityEngine.Rendering.HighDefinition
{
    using AntialiasingMode = HDAdditionalCameraData.AntialiasingMode;

    // This holds all the matrix data we need for rendering, including data from the previous frame
    // (which is the main reason why we need to keep them around for a minimum of one frame).
    // HDCameras are automatically created & updated from a source camera and will be destroyed if
    // not used during a frame.

    /// <summary>
    /// HDCamera class.
    /// This class holds all information for a given camera. Constants used for shading as well as buffers persistent from one frame to another etc.
    /// </summary>
    [DebuggerDisplay("({camera.name})")]
    public class HDCamera
    {
        #region Public API
        /// <summary>
        /// Structure containing all shader view related constants for this camera.
        /// </summary>
        public struct ViewConstants
        {
            /// <summary>View matrix.</summary>
            public Matrix4x4 viewMatrix;
            /// <summary>Inverse View matrix.</summary>
            public Matrix4x4 invViewMatrix;
            /// <summary>Projection matrix.</summary>
            public Matrix4x4 projMatrix;
            /// <summary>Inverse Projection matrix.</summary>
            public Matrix4x4 invProjMatrix;
            /// <summary>View Projection matrix.</summary>
            public Matrix4x4 viewProjMatrix;
            /// <summary>Inverse View Projection matrix.</summary>
            public Matrix4x4 invViewProjMatrix;
            /// <summary>Non-jittered View Projection matrix.</summary>
            public Matrix4x4 nonJitteredViewProjMatrix;
            /// <summary>Non-jittered View Projection matrix from previous frame.</summary>
            public Matrix4x4 prevViewProjMatrix;
            /// <summary>Non-jittered Inverse View Projection matrix from previous frame.</summary>
            public Matrix4x4 prevInvViewProjMatrix;
            /// <summary>Non-jittered View Projection matrix from previous frame without translation.</summary>
            public Matrix4x4 prevViewProjMatrixNoCameraTrans;

            /// <summary>Utility matrix (used by sky) to map screen position to WS view direction.</summary>
            public Matrix4x4 pixelCoordToViewDirWS;

            // We need this to track the previous VP matrix with camera translation excluded. Internal since it is used only in its "previous" form
            internal Matrix4x4 viewProjectionNoCameraTrans;

            /// <summary>World Space camera position.</summary>
            public Vector3 worldSpaceCameraPos;
            internal float pad0;
            /// <summary>Offset from the main view position for stereo view constants.</summary>
            public Vector3 worldSpaceCameraPosViewOffset;
            internal float pad1;
            /// <summary>World Space camera position from previous frame.</summary>
            public Vector3 prevWorldSpaceCameraPos;
            internal float pad2;
        };

        /// <summary>
        /// Screen resolution information.
        /// Width, height, inverse width, inverse height.
        /// </summary>
        public Vector4 screenSize;
        /// <summary>Camera frustum.</summary>
        public Frustum frustum;
        /// <summary>Camera component.</summary>
        public Camera camera;
        /// <summary>TAA jitter information.</summary>
        public Vector4 taaJitter;
        /// <summary>View constants.</summary>
        public ViewConstants mainViewConstants;
        /// <summary>Color pyramid history buffer state.</summary>
        public bool colorPyramidHistoryIsValid = false;
        /// <summary>Volumetric history buffer state.</summary>
        public bool volumetricHistoryIsValid = false;

        internal int volumetricValidFrames = 0;

        /// <summary>Width actually used for rendering after dynamic resolution and XR is applied.</summary>
        public int actualWidth { get; private set; }
        /// <summary>Height actually used for rendering after dynamic resolution and XR is applied.</summary>
        public int actualHeight { get; private set; }
        /// <summary>Number of MSAA samples used for this frame.</summary>
        public MSAASamples msaaSamples { get; private set; }
        /// <summary>Frame settings for this camera.</summary>
        public FrameSettings frameSettings { get; private set; }
        /// <summary>RTHandle properties for the camera history buffers.</summary>
        public RTHandleProperties historyRTHandleProperties { get { return m_HistoryRTSystem.rtHandleProperties; } }
        /// <summary>Volume stack used for this camera.</summary>
        public VolumeStack volumeStack { get; private set; }
        /// <summary>Current time for this camera.</summary>
        public float time; // Take the 'animateMaterials' setting into account.

        internal bool dofHistoryIsValid = false;  // used to invalidate DoF accumulation history when switching DoF modes

        // Pass all the systems that may want to initialize per-camera data here.
        // That way you will never create an HDCamera and forget to initialize the data.
        /// <summary>
        /// Get the existing HDCamera for the provided camera or create a new if it does not exist yet.
        /// </summary>
        /// <param name="camera">Camera for which the HDCamera is needed.</param>
        /// <param name="xrMultipassId">XR multi-pass Id.</param>
        /// <returns></returns>
        public static HDCamera GetOrCreate(Camera camera, int xrMultipassId = 0)
        {
            HDCamera hdCamera;

            if (!s_Cameras.TryGetValue((camera, xrMultipassId), out hdCamera))
            {
                hdCamera = new HDCamera(camera);
                s_Cameras.Add((camera, xrMultipassId), hdCamera);
            }

            return hdCamera;
        }

        /// <summary>
        /// Reset the camera persistent informations.
        /// This needs to be used when doing camera cuts for example in order to avoid information from previous unrelated frames to be used.
        /// </summary>
        public void Reset()
        {
            isFirstFrame = true;
            cameraFrameCount = 0;
            resetPostProcessingHistory = true;
            volumetricHistoryIsValid = false;
            volumetricValidFrames = 0;
            colorPyramidHistoryIsValid = false;
            dofHistoryIsValid = false;
        }

        /// <summary>
        /// Allocates a history RTHandle with the unique identifier id.
        /// </summary>
        /// <param name="id">Unique id for this history buffer.</param>
        /// <param name="allocator">Allocator function for the history RTHandle.</param>
        /// <param name="bufferCount">Number of buffer that should be allocated.</param>
        /// <returns>A new RTHandle.</returns>
        public RTHandle AllocHistoryFrameRT(int id, Func<string, int, RTHandleSystem, RTHandle> allocator, int bufferCount)
        {
            m_HistoryRTSystem.AllocBuffer(id, (rts, i) => allocator(camera.name, i, rts), bufferCount);
            return m_HistoryRTSystem.GetFrameRT(id, 0);
        }

        /// <summary>
        /// Returns the id RTHandle from the previous frame.
        /// </summary>
        /// <param name="id">Id of the history RTHandle.</param>
        /// <returns>The RTHandle from previous frame.</returns>
        public RTHandle GetPreviousFrameRT(int id)
        {
            return m_HistoryRTSystem.GetFrameRT(id, 1);
        }

        /// <summary>
        /// Returns the id RTHandle of the current frame.
        /// </summary>
        /// <param name="id">Id of the history RTHandle.</param>
        /// <returns>The RTHandle of the current frame.</returns>
        public RTHandle GetCurrentFrameRT(int id)
        {
            return m_HistoryRTSystem.GetFrameRT(id, 0);
        }

        #endregion

        #region Internal API
        internal struct ShadowHistoryUsage
        {
            public int lightInstanceID;
            public uint frameCount;
            public GPULightType lightType;
        }

        /// <summary>
        /// Enum that lists the various history slots that require tracking of their validity
        /// </summary>
        internal enum HistoryEffectSlot
        {
            GlobalIllumination0,
            GlobalIllumination1,
            RayTracedReflections,
            Count
        }

        /// <summary>
        // Enum that lists the various history slots that require tracking of their validity
        /// </summary>
        internal struct HistoryEffectValidity
        {
            public int frameCount;
            public bool fullResolution;
            public bool rayTraced;
        }

<<<<<<< HEAD
//SensorSDK - Begin - Tonemapping support
        public RayTracingAccelerationStructure accelerationStructure;

        public RayTracingShader pathTracingShaderOverride;
        public delegate void PrepareDispatchRaysAction<T1>(T1 cmd);
        public PrepareDispatchRaysAction<UnityEngine.Rendering.CommandBuffer> PrepareDispatchRays;

        public bool isContinousCaptureEnabled = true;
        public bool isLastIteration = false;
        internal PostProcessSystem postProcessSystem;
//SensorSDK - End - Tonemapping support

        internal Vector4[]              frustumPlaneEquations;
        internal int                    taaFrameIndex;
        internal float                  taaSharpenStrength;
        internal float                  taaHistorySharpening;
        internal float                  taaAntiFlicker;
        internal float                  taaMotionVectorRejection;
        internal bool                   taaAntiRinging;

        internal Vector4                zBufferParams;
        internal Vector4                unity_OrthoParams;
        internal Vector4                projectionParams;
        internal Vector4                screenParams;
        internal int                    volumeLayerMask;
        internal Transform              volumeAnchor;
        internal Rect                   finalViewport; // This will have the correct viewport position and the size will be full resolution (ie : not taking dynamic rez into account)
        internal int                    colorPyramidHistoryMipCount = 0;
        internal VBufferParameters[]    vBufferParams;            // Double-buffered; needed even if reprojection is off
        internal RTHandle[]             volumetricHistoryBuffers; // Double-buffered; only used for reprojection
=======
        internal Vector4[] frustumPlaneEquations;
        internal int taaFrameIndex;
        internal float taaSharpenStrength;
        internal float taaHistorySharpening;
        internal float taaAntiFlicker;
        internal float taaMotionVectorRejection;
        internal bool taaAntiRinging;

        internal Vector4 zBufferParams;
        internal Vector4 unity_OrthoParams;
        internal Vector4 projectionParams;
        internal Vector4 screenParams;
        internal int volumeLayerMask;
        internal Transform volumeAnchor;
        internal Rect finalViewport; // This will have the correct viewport position and the size will be full resolution (ie : not taking dynamic rez into account)
        internal int colorPyramidHistoryMipCount = 0;
        internal VBufferParameters[] vBufferParams;            // Double-buffered; needed even if reprojection is off
        internal RTHandle[] volumetricHistoryBuffers; // Double-buffered; only used for reprojection
>>>>>>> c1d9dc44
        // Currently the frame count is not increase every render, for ray tracing shadow filtering. We need to have a number that increases every render
        internal uint cameraFrameCount = 0;
        internal bool animateMaterials;
        internal float lastTime;

        private Camera m_parentCamera = null; // Used for recursive rendering, e.g. a reflection in a scene view.
        internal Camera parentCamera { get { return m_parentCamera; } }

        //Setting a parent camera also tries to use the parent's camera exposure textures.
        //One example is planar reflection probe volume being pre exposed.
        internal void SetParentCamera(HDCamera parentHdCam)
        {
            if (parentHdCam == null)
            {
                m_ExposureTextures.clear();
                m_ExposureTextures.useCurrentCamera = true;
                m_parentCamera = null;
                return;
            }

            m_parentCamera = parentHdCam.camera;

            if (!m_ExposureControlFS)
            {
                m_ExposureTextures.clear();
                m_ExposureTextures.useCurrentCamera = true;
                return;
            }

            m_ExposureTextures.clear();
            m_ExposureTextures.useCurrentCamera = false;
            m_ExposureTextures.previous = parentHdCam.currentExposureTextures.previous;
            m_ExposureTextures.current = parentHdCam.currentExposureTextures.current;
        }

        // This property is ray tracing specific. It allows us to track for the RayTracingShadow history which light was using which slot.
        // This avoid ghosting and many other problems that may happen due to an unwanted history usage
        internal ShadowHistoryUsage[] shadowHistoryUsage = null;
        // This property allows us to track for the various history accumulation based effects, the last registered validity frame ubdex of each effect as well as the resolution at which it was built.
        internal HistoryEffectValidity[] historyEffectUsage = null;

        internal SkyUpdateContext m_LightingOverrideSky = new SkyUpdateContext();

        /// <summary>Mark the HDCamera as persistant so it won't be destroyed if the camera is disabled</summary>
        internal bool isPersistent = false;

        // VisualSky is the sky used for rendering in the main view.
        // LightingSky is the sky used for lighting the scene (ambient probe and sky reflection)
        // It's usually the visual sky unless a sky lighting override is setup.
        //      Ambient Probe: Only used if Ambient Mode is set to dynamic in the Visual Environment component. Updated according to the Update Mode parameter.
        //      (Otherwise it uses the one from the static lighting sky)
        //      Sky Reflection Probe : Always used and updated according to the Update Mode parameter.
        internal SkyUpdateContext visualSky { get; private set; } = new SkyUpdateContext();
        internal SkyUpdateContext lightingSky { get; private set; } = null;
        // We need to cache this here because it's need in SkyManager.SetupAmbientProbe
        // The issue is that this is called during culling which happens before Volume updates so we can't query it via volumes in there.
        internal SkyAmbientMode skyAmbientMode { get; private set; }

        // XR multipass and instanced views are supported (see XRSystem)
        internal XRPass xr { get; private set; }

        internal float deltaTime => time - lastTime;

        // Non oblique projection matrix (RHS)
        // TODO: this code is never used and not compatible with XR
        internal Matrix4x4 nonObliqueProjMatrix
        {
            get
            {
                return m_AdditionalCameraData != null
                    ? m_AdditionalCameraData.GetNonObliqueProjection(camera)
                    : GeometryUtils.CalculateProjectionMatrix(camera);
            }
        }

        // Always true for cameras that just got added to the pool - needed for previous matrices to
        // avoid one-frame jumps/hiccups with temporal effects (motion blur, TAA...)
        internal bool isFirstFrame { get; private set; }

        internal bool isMainGameView { get { return camera.cameraType == CameraType.Game && camera.targetTexture == null; } }

        // Helper property to inform how many views are rendered simultaneously
        internal int viewCount { get => Math.Max(1, xr.viewCount); }

        internal bool clearDepth
        {
            get { return m_AdditionalCameraData != null ? m_AdditionalCameraData.clearDepth : camera.clearFlags != CameraClearFlags.Nothing; }
        }

        internal HDAdditionalCameraData.ClearColorMode clearColorMode
        {
            get
            {
                if (m_AdditionalCameraData != null)
                {
                    return m_AdditionalCameraData.clearColorMode;
                }

                if (camera.clearFlags == CameraClearFlags.Skybox)
                    return HDAdditionalCameraData.ClearColorMode.Sky;
                else if (camera.clearFlags == CameraClearFlags.SolidColor)
                    return HDAdditionalCameraData.ClearColorMode.Color;
                else // None
                    return HDAdditionalCameraData.ClearColorMode.None;
            }
        }

        HDAdditionalCameraData.ClearColorMode m_PreviousClearColorMode = HDAdditionalCameraData.ClearColorMode.None;


        internal Color backgroundColorHDR
        {
            get
            {
                if (m_AdditionalCameraData != null)
                {
                    return m_AdditionalCameraData.backgroundColorHDR;
                }

                // The scene view has no additional data so this will correctly pick the editor preference backround color here.
                return camera.backgroundColor.linear;
            }
        }

        internal HDAdditionalCameraData.FlipYMode flipYMode
        {
            get
            {
                if (m_AdditionalCameraData != null)
                    return m_AdditionalCameraData.flipYMode;
                return HDAdditionalCameraData.FlipYMode.Automatic;
            }
        }

        internal GameObject exposureTarget
        {
            get
            {
                if (m_AdditionalCameraData != null)
                {
                    return m_AdditionalCameraData.exposureTarget;
                }

                return null;
            }
        }

        private float m_GpuExposureValue = 1.0f;
        private float m_GpuDeExposureValue = 1.0f;

        private struct ExposureGpuReadbackRequest
        {
            public bool isDeExposure;
            public AsyncGPUReadbackRequest request;
        }

        // This member and function allow us to fetch the exposure value that was used to render the realtime HDProbe
        // without forcing a sync between the c# and the GPU code.
        private Queue<ExposureGpuReadbackRequest> m_ExposureAsyncRequest = new Queue<ExposureGpuReadbackRequest>();

        internal void RequestGpuExposureValue(RTHandle exposureTexture)
        {
            RequestGpuTexelValue(exposureTexture, false);
        }

        internal void RequestGpuDeExposureValue(RTHandle exposureTexture)
        {
            RequestGpuTexelValue(exposureTexture, true);
        }

        private void RequestGpuTexelValue(RTHandle exposureTexture, bool isDeExposure)
        {
            var readbackRequest = new ExposureGpuReadbackRequest();
            readbackRequest.request = AsyncGPUReadback.Request(exposureTexture.rt, 0, 0, 1, 0, 1, 0, 1);
            readbackRequest.isDeExposure = isDeExposure;
            m_ExposureAsyncRequest.Enqueue(readbackRequest);
        }

        private void PumpReadbackQueue()
        {
            while (m_ExposureAsyncRequest.Count != 0)
            {
                ExposureGpuReadbackRequest requestState = m_ExposureAsyncRequest.Peek();
                ref AsyncGPUReadbackRequest request = ref requestState.request;
#if UNITY_EDITOR
                //HACK: when we are in the unity editor, requests get updated very very infrequently
                // by the runtime. This can cause the m_ExposureAsyncRequest to become super bloated:
                // sometimes up to 800 requests get accumulated.
                // This hack forces an update of the request when in editor mode, now the m_ExposureAsyncRequest averages
                // 3 elements. Not necesary when running in player mode, since the requests get updated properly (due to swap chain complexities)
                request.Update();
#endif
                if (!request.done && !request.hasError)
                    break;

                // If this has an error, just skip it
                if (!request.hasError)
                {
                    // Grab the native array from this readback
                    NativeArray<float> exposureValue = request.GetData<float>();
                    if (requestState.isDeExposure)
                        m_GpuDeExposureValue = exposureValue[0];
                    else
                        m_GpuExposureValue = exposureValue[0];
                }
                m_ExposureAsyncRequest.Dequeue();
            }
        }

        // This function processes the asynchronous read-back requests for the exposure and updates the last known exposure value.
        internal float GpuExposureValue()
        {
            PumpReadbackQueue();
            return m_GpuExposureValue;
        }

        // This function processes the asynchronous read-back requests for the exposure and updates the last known exposure value.
        internal float GpuDeExposureValue()
        {
            PumpReadbackQueue();
            return m_GpuDeExposureValue;
        }

        internal struct ExposureTextures
        {
            public bool useCurrentCamera;
            public RTHandle current;
            public RTHandle previous;

            public void clear()
            {
                current = null;
                previous = null;
            }
        }

        private bool m_ExposureControlFS = false;
        internal bool exposureControlFS { get { return m_ExposureControlFS; } }
        private ExposureTextures m_ExposureTextures = new ExposureTextures() { useCurrentCamera = true, current = null, previous = null };
        internal ExposureTextures currentExposureTextures { get { return m_ExposureTextures; } }

        internal void SetupExposureTextures()
        {
            if (!m_ExposureTextures.useCurrentCamera)
                return;

            if (!m_ExposureControlFS)
            {
                m_ExposureTextures.current = null;
                m_ExposureTextures.previous = null;
                return;
            }

            var currentTexture = GetCurrentFrameRT((int)HDCameraFrameHistoryType.Exposure);
            if (currentTexture == null)
            {
                RTHandle Allocator(string id, int frameIndex, RTHandleSystem rtHandleSystem)
                {
                    // r: multiplier, g: EV100
                    var rt = rtHandleSystem.Alloc(1, 1, colorFormat: PostProcessSystem.k_ExposureFormat,
                        enableRandomWrite: true, name: $"{id} Exposure Texture {frameIndex}"
                    );
                    PostProcessSystem.SetExposureTextureToEmpty(rt);
                    return rt;
                }

                currentTexture = AllocHistoryFrameRT((int)HDCameraFrameHistoryType.Exposure, Allocator, 2);
            }

            // One frame delay + history RTs being flipped at the beginning of the frame means we
            // have to grab the exposure marked as "previous"
            m_ExposureTextures.current = GetPreviousFrameRT((int)HDCameraFrameHistoryType.Exposure);
            m_ExposureTextures.previous = currentTexture;
        }

        // This value will always be correct for the current camera, no need to check for
        // game view / scene view / preview in the editor, it's handled automatically
        internal AntialiasingMode antialiasing { get; private set; } = AntialiasingMode.None;

        internal HDAdditionalCameraData.SMAAQualityLevel SMAAQuality { get; private set; } = HDAdditionalCameraData.SMAAQualityLevel.Medium;
        internal HDAdditionalCameraData.TAAQualityLevel TAAQuality { get; private set; } = HDAdditionalCameraData.TAAQualityLevel.Medium;

        internal bool resetPostProcessingHistory = true;

        internal bool dithering => m_AdditionalCameraData != null && m_AdditionalCameraData.dithering;

        internal bool stopNaNs => m_AdditionalCameraData != null && m_AdditionalCameraData.stopNaNs;

        internal bool allowDynamicResolution => m_AdditionalCameraData != null && m_AdditionalCameraData.allowDynamicResolution;

        internal HDPhysicalCamera physicalParameters { get; private set; }

        internal IEnumerable<AOVRequestData> aovRequests =>
            m_AdditionalCameraData != null && !m_AdditionalCameraData.Equals(null)
            ? m_AdditionalCameraData.aovRequests
            : Enumerable.Empty<AOVRequestData>();

        internal LayerMask probeLayerMask
            => m_AdditionalCameraData != null
            ? m_AdditionalCameraData.probeLayerMask
            : (LayerMask)~0;

        internal float probeRangeCompressionFactor
            => m_AdditionalCameraData != null
            ? m_AdditionalCameraData.probeCustomFixedExposure
            : 1.0f;

        internal bool ValidShadowHistory(HDAdditionalLightData lightData, int screenSpaceShadowIndex, GPULightType lightType)
        {
            return shadowHistoryUsage[screenSpaceShadowIndex].lightInstanceID == lightData.GetInstanceID()
                && (shadowHistoryUsage[screenSpaceShadowIndex].frameCount == (cameraFrameCount - 1))
                && (shadowHistoryUsage[screenSpaceShadowIndex].lightType == lightType);
        }

        internal void PropagateShadowHistory(HDAdditionalLightData lightData, int screenSpaceShadowIndex, GPULightType lightType)
        {
            shadowHistoryUsage[screenSpaceShadowIndex].lightInstanceID = lightData.GetInstanceID();
            shadowHistoryUsage[screenSpaceShadowIndex].frameCount = cameraFrameCount;
            shadowHistoryUsage[screenSpaceShadowIndex].lightType = lightType;
        }

        internal bool EffectHistoryValidity(HistoryEffectSlot slot, bool fullResolution, bool rayTraced)
        {
            return (historyEffectUsage[(int)slot].frameCount == (cameraFrameCount - 1))
                && (historyEffectUsage[(int)slot].fullResolution == fullResolution)
                && (historyEffectUsage[(int)slot].rayTraced == rayTraced);
        }

        internal void PropagateEffectHistoryValidity(HistoryEffectSlot slot, bool fullResolution, bool rayTraced)
        {
            historyEffectUsage[(int)slot].fullResolution = fullResolution;
            historyEffectUsage[(int)slot].frameCount = (int)cameraFrameCount;
            historyEffectUsage[(int)slot].rayTraced = rayTraced;
        }

        internal uint GetCameraFrameCount()
        {
            return cameraFrameCount;
        }

        internal ProfilingSampler profilingSampler => m_AdditionalCameraData?.profilingSampler ?? ProfilingSampler.Get(HDProfileId.HDRenderPipelineRenderCamera);

#if ENABLE_VIRTUALTEXTURES
        VTBufferManager virtualTextureFeedback = new VTBufferManager();
#endif

        internal HDCamera(Camera cam)
        {
            camera = cam;

            frustum = new Frustum();
            frustum.planes = new Plane[6];
            frustum.corners = new Vector3[8];

            frustumPlaneEquations = new Vector4[6];

            volumeStack = VolumeManager.instance.CreateStack();

            Reset();
        }

        internal bool IsTAAEnabled()
        {
            return antialiasing == AntialiasingMode.TemporalAntialiasing;
        }

        internal bool IsSSREnabled(bool transparent = false)
        {
            var ssr = volumeStack.GetComponent<ScreenSpaceReflection>();
            if (!transparent)
                return frameSettings.IsEnabled(FrameSettingsField.SSR) && ssr.enabled.value && frameSettings.IsEnabled(FrameSettingsField.OpaqueObjects);
            else
                return frameSettings.IsEnabled(FrameSettingsField.TransparentSSR) && ssr.enabled.value;
        }

        internal bool IsSSGIEnabled()
        {
            var ssgi = volumeStack.GetComponent<GlobalIllumination>();
            return frameSettings.IsEnabled(FrameSettingsField.SSGI) && ssgi.enable.value;
        }

        internal bool IsVolumetricReprojectionEnabled()
        {
            bool a = Fog.IsVolumetricFogEnabled(this);
            // We only enable volumetric re projection if we are processing the game view or a scene view with animated materials on
            bool b = camera.cameraType == CameraType.Game || (camera.cameraType == CameraType.SceneView && CoreUtils.AreAnimatedMaterialsEnabled(camera));
            bool c = frameSettings.IsEnabled(FrameSettingsField.ReprojectionForVolumetrics);

            return a && b && c;
        }

        // Pass all the systems that may want to update per-camera data here.
        // That way you will never update an HDCamera and forget to update the dependent system.
        // NOTE: This function must be called only once per rendering (not frame, as a single camera can be rendered multiple times with different parameters during the same frame)
        // Otherwise, previous frame view constants will be wrong.
        internal void Update(FrameSettings currentFrameSettings, HDRenderPipeline hdrp, MSAASamples newMSAASamples, XRPass xrPass, bool allocateHistoryBuffers = true)
        {
            // Inherit animation settings from the parent camera.
            Camera aniCam = (parentCamera != null) ? parentCamera : camera;

            // Different views/tabs may have different values of the "Animated Materials" setting.
            animateMaterials = CoreUtils.AreAnimatedMaterialsEnabled(aniCam);
            if (animateMaterials)
            {
                float newTime, deltaTime;
#if UNITY_EDITOR
                newTime = Application.isPlaying ? Time.time : Time.realtimeSinceStartup;
                deltaTime = Application.isPlaying ? Time.deltaTime : 0.033f;
#else
                newTime = Time.time;
                deltaTime = Time.deltaTime;
#endif
                time = newTime;
                lastTime = newTime - deltaTime;
            }
            else
            {
                time = 0;
                lastTime = 0;
            }

            // Make sure that the shadow history identification array is allocated and is at the right size
            if (shadowHistoryUsage == null || shadowHistoryUsage.Length != hdrp.currentPlatformRenderPipelineSettings.hdShadowInitParams.maxScreenSpaceShadowSlots)
            {
                shadowHistoryUsage = new ShadowHistoryUsage[hdrp.currentPlatformRenderPipelineSettings.hdShadowInitParams.maxScreenSpaceShadowSlots];
            }

            // Make sure that the shadow history identification array is allocated and is at the right size
            if (historyEffectUsage == null || historyEffectUsage.Length != (int)HistoryEffectSlot.Count)
            {
                historyEffectUsage = new HistoryEffectValidity[(int)HistoryEffectSlot.Count];
                for (int i = 0; i < (int)HistoryEffectSlot.Count; ++i)
                {
                    // We invalidate all the frame indices for the first usage
                    historyEffectUsage[i].frameCount = -1;
                }
            }

            // store a shortcut on HDAdditionalCameraData (done here and not in the constructor as
            // we don't create HDCamera at every frame and user can change the HDAdditionalData later (Like when they create a new scene).
            camera.TryGetComponent<HDAdditionalCameraData>(out m_AdditionalCameraData);

            UpdateVolumeAndPhysicalParameters();

            xr = xrPass;
            frameSettings = currentFrameSettings;

            m_ExposureControlFS = frameSettings.IsEnabled(FrameSettingsField.ExposureControl);

            UpdateAntialiasing();

            // Handle memory allocation.
            if (allocateHistoryBuffers)
            {
                // Have to do this every frame in case the settings have changed.
                // The condition inside controls whether we perform init/deinit or not.
                HDRenderPipeline.ReinitializeVolumetricBufferParams(this);

                bool isCurrentColorPyramidRequired = frameSettings.IsEnabled(FrameSettingsField.Refraction) || frameSettings.IsEnabled(FrameSettingsField.Distortion);
                bool isHistoryColorPyramidRequired = IsSSREnabled() || IsSSGIEnabled() || antialiasing == AntialiasingMode.TemporalAntialiasing;
                bool isVolumetricHistoryRequired = IsVolumetricReprojectionEnabled();

                int numColorPyramidBuffersRequired = 0;
                if (isCurrentColorPyramidRequired)
                    numColorPyramidBuffersRequired = 1;
                if (isHistoryColorPyramidRequired) // Superset of case above
                    numColorPyramidBuffersRequired = 2;

                bool forceReallocPyramid = false;
                int colorBufferID = (int)HDCameraFrameHistoryType.ColorBufferMipChain;
                int numColorPyramidBuffersAllocated = m_HistoryRTSystem.GetNumFramesAllocated(colorBufferID);

                // Check if we have any AOV requests that require history buffer allocations (the actual allocation happens later in this function)
                foreach (var aovRequest in aovRequests)
                {
                    var aovHistory = GetHistoryRTHandleSystem(aovRequest);
                    if (aovHistory.GetNumFramesAllocated(colorBufferID) != numColorPyramidBuffersRequired)
                    {
                        forceReallocPyramid = true;
                        break;
                    }
                }

                int numVolumetricBuffersRequired = isVolumetricHistoryRequired ? 2 : 0; // History + feedback
                if ((numColorPyramidBuffersAllocated != numColorPyramidBuffersRequired) ||
                    (m_NumVolumetricBuffersAllocated != numVolumetricBuffersRequired) || forceReallocPyramid)
                {
                    // Reinit the system.
                    colorPyramidHistoryIsValid = false;
                    // Since we nuke all history we must inform the post process system too.
                    resetPostProcessingHistory = true;

                    HDRenderPipeline.DestroyVolumetricHistoryBuffers(this);

                    // The history system only supports the "nuke all" option.
                    m_HistoryRTSystem.Dispose();
                    m_HistoryRTSystem = new BufferedRTHandleSystem();

                    m_ExposureTextures.clear();

                    if (numColorPyramidBuffersRequired != 0)
                    {
                        AllocHistoryFrameRT((int)HDCameraFrameHistoryType.ColorBufferMipChain, HistoryBufferAllocatorFunction, numColorPyramidBuffersRequired);

                        // Handle the AOV history buffers
                        var cameraHistory = GetHistoryRTHandleSystem();
                        foreach (var aovRequest in aovRequests)
                        {
                            var aovHistory = GetHistoryRTHandleSystem(aovRequest);
                            BindHistoryRTHandleSystem(aovHistory);
                            AllocHistoryFrameRT((int)HDCameraFrameHistoryType.ColorBufferMipChain, HistoryBufferAllocatorFunction, numColorPyramidBuffersRequired);
                        }
                        BindHistoryRTHandleSystem(cameraHistory);
                    }

                    if (numVolumetricBuffersRequired != 0)
                    {
                        HDRenderPipeline.CreateVolumetricHistoryBuffers(this, numVolumetricBuffersRequired);
                    }

                    // Mark as init.
                    m_NumVolumetricBuffersAllocated = numVolumetricBuffersRequired;
                }
            }

            // Update viewport
            {
                if (xr.enabled)
                {
                    finalViewport = xr.GetViewport();
                }
                else
                {
                    finalViewport = GetPixelRect();
                }

                actualWidth = Math.Max((int)finalViewport.size.x, 1);
                actualHeight = Math.Max((int)finalViewport.size.y, 1);
            }

            DynamicResolutionHandler.instance.finalViewport = new Vector2Int((int)finalViewport.width, (int)finalViewport.height);

            Vector2Int nonScaledViewport = new Vector2Int(actualWidth, actualHeight);
            if (isMainGameView)
            {
                Vector2Int scaledSize = DynamicResolutionHandler.instance.GetScaledSize(new Vector2Int(actualWidth, actualHeight));
                actualWidth = scaledSize.x;
                actualHeight = scaledSize.y;
            }

            var screenWidth = actualWidth;
            var screenHeight = actualHeight;

            msaaSamples = newMSAASamples;

            screenSize = new Vector4(screenWidth, screenHeight, 1.0f / screenWidth, 1.0f / screenHeight);
            screenParams = new Vector4(screenSize.x, screenSize.y, 1 + screenSize.z, 1 + screenSize.w);

            const int kMaxSampleCount = 8;
            if (++taaFrameIndex >= kMaxSampleCount)
                taaFrameIndex = 0;

            UpdateAllViewConstants();
            isFirstFrame = false;
            cameraFrameCount++;

            HDRenderPipeline.UpdateVolumetricBufferParams(this);
            HDRenderPipeline.ResizeVolumetricHistoryBuffers(this);
        }

        /// <summary>Set the RTHandle scale to the actual camera size (can be scaled)</summary>
        internal void SetReferenceSize()
        {
            RTHandles.SetReferenceSize(actualWidth, actualHeight, msaaSamples);
            m_HistoryRTSystem.SwapAndSetReferenceSize(actualWidth, actualHeight, msaaSamples);

            foreach (var aovHistory in m_AOVHistoryRTSystem)
            {
                var historySystem = aovHistory.Value;
                historySystem.SwapAndSetReferenceSize(actualWidth, actualHeight, msaaSamples);
            }
        }

        // Updating RTHandle needs to be done at the beginning of rendering (not during update of HDCamera which happens in batches)
        // The reason is that RTHandle will hold data necessary to setup RenderTargets and viewports properly.
        internal void BeginRender(CommandBuffer cmd)
        {
            SetReferenceSize();

            m_RecorderCaptureActions = CameraCaptureBridge.GetCaptureActions(camera);

            SetupCurrentMaterialQuality(cmd);

            SetupExposureTextures();

#if ENABLE_VIRTUALTEXTURES
            virtualTextureFeedback.BeginRender(this);
#endif
        }

        internal void UpdateAllViewConstants(bool jitterProjectionMatrix)
        {
            UpdateAllViewConstants(jitterProjectionMatrix, false);
        }

        /// <param name="aspect">
        /// The aspect ratio to use.
        /// if negative, then the aspect ratio of <paramref name="resolution"/> will be used.
        /// It is different from the aspect ratio of <paramref name="resolution"/> for anamorphic projections.
        /// </param>
        internal void GetPixelCoordToViewDirWS(Vector4 resolution, float aspect, ref Matrix4x4[] transforms)
        {
            if (xr.singlePassEnabled)
            {
                for (int viewIndex = 0; viewIndex < viewCount; ++viewIndex)
                {
                    transforms[viewIndex] = ComputePixelCoordToWorldSpaceViewDirectionMatrix(m_XRViewConstants[viewIndex], resolution, aspect);
                }
            }
            else
            {
                transforms[0] = ComputePixelCoordToWorldSpaceViewDirectionMatrix(mainViewConstants, resolution, aspect);
            }
        }

        internal static void ClearAll()
        {
            foreach (var cam in s_Cameras)
            {
                cam.Value.ReleaseHistoryBuffer();
                cam.Value.Dispose();
            }

            s_Cameras.Clear();
            s_Cleanup.Clear();
        }

        // Look for any camera that hasn't been used in the last frame and remove them from the pool.
        internal static void CleanUnused()
        {
            foreach (var key in s_Cameras.Keys)
            {
                var camera = s_Cameras[key];

                // Unfortunately, the scene view camera is always isActiveAndEnabled==false so we can't rely on this. For this reason we never release it (which should be fine in the editor)
                if (camera.camera != null && camera.camera.cameraType == CameraType.SceneView)
                    continue;

                bool hasPersistentHistory = camera.m_AdditionalCameraData != null && camera.m_AdditionalCameraData.hasPersistentHistory;
                // We keep preview camera around as they are generally disabled/enabled every frame. They will be destroyed later when camera.camera is null
                if (camera.camera == null || (!camera.camera.isActiveAndEnabled && camera.camera.cameraType != CameraType.Preview && !hasPersistentHistory && !camera.isPersistent))
                    s_Cleanup.Add(key);
            }

            foreach (var cam in s_Cleanup)
            {
                s_Cameras[cam].Dispose();
                s_Cameras.Remove(cam);
            }

            s_Cleanup.Clear();
        }

        internal static void ResetAllHistoryRTHandleSystems(int width, int height)
        {
            foreach (var kvp in s_Cameras)
            {
                var hdCamera = kvp.Value;
                var currentHistorySize = hdCamera.m_HistoryRTSystem.rtHandleProperties.currentRenderTargetSize;
                // We only reset if the new size if smaller than current reference (otherwise we might increase the size of off screen camera with lower resolution than the new reference.
                if (width < currentHistorySize.x || height < currentHistorySize.y)
                {
                    hdCamera.m_HistoryRTSystem.ResetReferenceSize(width, height);

                    foreach (var aovHistory in hdCamera.m_AOVHistoryRTSystem)
                    {
                        var historySystem = aovHistory.Value;
                        historySystem.ResetReferenceSize(width, height);
                    }
                }
            }
        }

        unsafe internal void UpdateShaderVariablesGlobalCB(ref ShaderVariablesGlobal cb)
            => UpdateShaderVariablesGlobalCB(ref cb, (int)cameraFrameCount);

        unsafe internal void UpdateShaderVariablesGlobalCB(ref ShaderVariablesGlobal cb, int frameCount)
        {
            bool taaEnabled = frameSettings.IsEnabled(FrameSettingsField.Postprocess)
                && antialiasing == AntialiasingMode.TemporalAntialiasing
                && camera.cameraType == CameraType.Game;

            cb._ViewMatrix = mainViewConstants.viewMatrix;
            cb._InvViewMatrix = mainViewConstants.invViewMatrix;
            cb._ProjMatrix = mainViewConstants.projMatrix;
            cb._InvProjMatrix = mainViewConstants.invProjMatrix;
            cb._ViewProjMatrix = mainViewConstants.viewProjMatrix;
            cb._CameraViewProjMatrix = mainViewConstants.viewProjMatrix;
            cb._InvViewProjMatrix = mainViewConstants.invViewProjMatrix;
            cb._NonJitteredViewProjMatrix = mainViewConstants.nonJitteredViewProjMatrix;
            cb._PrevViewProjMatrix = mainViewConstants.prevViewProjMatrix;
            cb._PrevInvViewProjMatrix = mainViewConstants.prevInvViewProjMatrix;
            cb._WorldSpaceCameraPos_Internal = mainViewConstants.worldSpaceCameraPos;
            cb._PrevCamPosRWS_Internal = mainViewConstants.prevWorldSpaceCameraPos;
            cb._ScreenSize = screenSize;
            cb._RTHandleScale = RTHandles.rtHandleProperties.rtHandleScale;
            cb._RTHandleScaleHistory = m_HistoryRTSystem.rtHandleProperties.rtHandleScale;
            cb._ZBufferParams = zBufferParams;
            cb._ProjectionParams = projectionParams;
            cb.unity_OrthoParams = unity_OrthoParams;
            cb._ScreenParams = screenParams;
            for (int i = 0; i < 6; ++i)
                for (int j = 0; j < 4; ++j)
                    cb._FrustumPlanes[i * 4 + j] = frustumPlaneEquations[i][j];
            cb._TaaFrameInfo = new Vector4(taaSharpenStrength, 0, taaFrameIndex, taaEnabled ? 1 : 0);
            cb._TaaJitterStrength = taaJitter;
            cb._ColorPyramidLodCount = colorPyramidHistoryMipCount;

            float ct = time;
            float pt = lastTime;
#if UNITY_EDITOR
            float dt = time - lastTime;
            float sdt = dt;
#else
            float dt = Time.deltaTime;
            float sdt = Time.smoothDeltaTime;
#endif

            cb._Time = new Vector4(ct * 0.05f, ct, ct * 2.0f, ct * 3.0f);
            cb._SinTime = new Vector4(Mathf.Sin(ct * 0.125f), Mathf.Sin(ct * 0.25f), Mathf.Sin(ct * 0.5f), Mathf.Sin(ct));
            cb._CosTime = new Vector4(Mathf.Cos(ct * 0.125f), Mathf.Cos(ct * 0.25f), Mathf.Cos(ct * 0.5f), Mathf.Cos(ct));
            cb.unity_DeltaTime = new Vector4(dt, 1.0f / dt, sdt, 1.0f / sdt);
            cb._TimeParameters = new Vector4(ct, Mathf.Sin(ct), Mathf.Cos(ct), 0.0f);
            cb._LastTimeParameters = new Vector4(pt, Mathf.Sin(pt), Mathf.Cos(pt), 0.0f);
            cb._FrameCount = frameCount;
            cb._XRViewCount = (uint)viewCount;

            float exposureMultiplierForProbes = 1.0f / Mathf.Max(probeRangeCompressionFactor, 1e-6f);
            cb._ProbeExposureScale = exposureMultiplierForProbes;

            cb._DeExposureMultiplier = m_AdditionalCameraData == null ? 1.0f : m_AdditionalCameraData.deExposureMultiplier;

            cb._TransparentCameraOnlyMotionVectors = (frameSettings.IsEnabled(FrameSettingsField.MotionVectors) &&
                !frameSettings.IsEnabled(FrameSettingsField.TransparentsWriteMotionVector)) ? 1 : 0;
        }

        unsafe internal void UpdateShaderVariablesXRCB(ref ShaderVariablesXR cb)
        {
            for (int i = 0; i < viewCount; i++)
            {
                for (int j = 0; j < 16; ++j)
                {
                    cb._XRViewMatrix[i * 16 + j] = m_XRViewConstants[i].viewMatrix[j];
                    cb._XRInvViewMatrix[i * 16 + j] = m_XRViewConstants[i].invViewMatrix[j];
                    cb._XRProjMatrix[i * 16 + j] = m_XRViewConstants[i].projMatrix[j];
                    cb._XRInvProjMatrix[i * 16 + j] = m_XRViewConstants[i].invProjMatrix[j];
                    cb._XRViewProjMatrix[i * 16 + j] = m_XRViewConstants[i].viewProjMatrix[j];
                    cb._XRInvViewProjMatrix[i * 16 + j] = m_XRViewConstants[i].invViewProjMatrix[j];
                    cb._XRNonJitteredViewProjMatrix[i * 16 + j] = m_XRViewConstants[i].nonJitteredViewProjMatrix[j];
                    cb._XRPrevViewProjMatrix[i * 16 + j] = m_XRViewConstants[i].prevViewProjMatrix[j];
                    cb._XRPrevInvViewProjMatrix[i * 16 + j] = m_XRViewConstants[i].prevInvViewProjMatrix[j];
                    cb._XRViewProjMatrixNoCameraTrans[i * 16 + j] = m_XRViewConstants[i].viewProjectionNoCameraTrans[j];
                    cb._XRPrevViewProjMatrixNoCameraTrans[i * 16 + j] = m_XRViewConstants[i].prevViewProjMatrixNoCameraTrans[j];
                    cb._XRPixelCoordToViewDirWS[i * 16 + j] = m_XRViewConstants[i].pixelCoordToViewDirWS[j];
                }
                for (int j = 0; j < 3; ++j) // Inputs are vec3 but we align CB on float4
                {
                    cb._XRWorldSpaceCameraPos[i * 4 + j] = m_XRViewConstants[i].worldSpaceCameraPos[j];
                    cb._XRWorldSpaceCameraPosViewOffset[i * 4 + j] = m_XRViewConstants[i].worldSpaceCameraPosViewOffset[j];
                    cb._XRPrevWorldSpaceCameraPos[i * 4 + j] = m_XRViewConstants[i].prevWorldSpaceCameraPos[j];
                }
            }
        }

        internal void AllocateAmbientOcclusionHistoryBuffer(float scaleFactor)
        {
            if (scaleFactor != m_AmbientOcclusionResolutionScale || GetCurrentFrameRT((int)HDCameraFrameHistoryType.AmbientOcclusion) == null)
            {
                ReleaseHistoryFrameRT((int)HDCameraFrameHistoryType.AmbientOcclusion);

                var aoAlloc = new AmbientOcclusionAllocator(scaleFactor);
                AllocHistoryFrameRT((int)HDCameraFrameHistoryType.AmbientOcclusion, aoAlloc.Allocator, 2);

                m_AmbientOcclusionResolutionScale = scaleFactor;
            }
        }

        internal void AllocateScreenSpaceAccumulationHistoryBuffer(float scaleFactor)
        {
            if (scaleFactor != m_ScreenSpaceAccumulationResolutionScale || GetCurrentFrameRT((int)HDCameraFrameHistoryType.ScreenSpaceReflectionAccumulation) == null)
            {
                ReleaseHistoryFrameRT((int)HDCameraFrameHistoryType.ScreenSpaceReflectionAccumulation);

                var ssrAlloc = new ScreenSpaceAccumulationAllocator(scaleFactor);
                AllocHistoryFrameRT((int)HDCameraFrameHistoryType.ScreenSpaceReflectionAccumulation, ssrAlloc.Allocator, 2);

                m_ScreenSpaceAccumulationResolutionScale = scaleFactor;
            }
        }

        #region Private API
        // Workaround for the Allocator callback so it doesn't allocate memory because of the capture of scaleFactor.
        struct ScreenSpaceAllocator
        {
            float scaleFactor;

            public ScreenSpaceAllocator(float scaleFactor) => this.scaleFactor = scaleFactor;

            public RTHandle Allocator(string id, int frameIndex, RTHandleSystem rtHandleSystem)
            {
                return rtHandleSystem.Alloc(Vector2.one * scaleFactor, TextureXR.slices, filterMode: FilterMode.Point, colorFormat: GraphicsFormat.R16G16B16A16_SFloat, dimension: TextureXR.dimension, useDynamicScale: true, enableRandomWrite: true, name: string.Format("{0}_ScreenSpaceReflection history_{1}", id, frameIndex));
            }
        }
        #endregion

        internal void ReleaseHistoryFrameRT(int id)
        {
            m_HistoryRTSystem.ReleaseBuffer(id);
        }

        class ExecuteCaptureActionsPassData
        {
            public TextureHandle input;
            public TextureHandle tempTexture;
            public IEnumerator<Action<RenderTargetIdentifier, CommandBuffer>> recorderCaptureActions;
            public Vector2 viewportScale;
            public Material blitMaterial;
        }

        internal void ExecuteCaptureActions(RenderGraph renderGraph, TextureHandle input)
        {
            if (m_RecorderCaptureActions == null || !m_RecorderCaptureActions.MoveNext())
                return;

            using (var builder = renderGraph.AddRenderPass<ExecuteCaptureActionsPassData>("Execute Capture Actions", out var passData))
            {
                var inputDesc = renderGraph.GetTextureDesc(input);
                var rtHandleScale = RTHandles.rtHandleProperties.rtHandleScale;
                passData.viewportScale = new Vector2(rtHandleScale.x, rtHandleScale.y);
                passData.blitMaterial = HDUtils.GetBlitMaterial(inputDesc.dimension);
                passData.recorderCaptureActions = m_RecorderCaptureActions;
                passData.input = builder.ReadTexture(input);
                // We need to blit to an intermediate texture because input resolution can be bigger than the camera resolution
                // Since recorder does not know about this, we need to send a texture of the right size.
                passData.tempTexture = builder.CreateTransientTexture(new TextureDesc(actualWidth, actualHeight)
                { colorFormat = inputDesc.colorFormat, name = "TempCaptureActions" });

                builder.SetRenderFunc(
                    (ExecuteCaptureActionsPassData data, RenderGraphContext ctx) =>
                    {
                        var mpb = ctx.renderGraphPool.GetTempMaterialPropertyBlock();
                        mpb.SetTexture(HDShaderIDs._BlitTexture, data.input);
                        mpb.SetVector(HDShaderIDs._BlitScaleBias, data.viewportScale);
                        mpb.SetFloat(HDShaderIDs._BlitMipLevel, 0);
                        ctx.cmd.SetRenderTarget(data.tempTexture);
                        ctx.cmd.DrawProcedural(Matrix4x4.identity, data.blitMaterial, 0, MeshTopology.Triangles, 3, 1, mpb);

                        for (data.recorderCaptureActions.Reset(); data.recorderCaptureActions.MoveNext();)
                            data.recorderCaptureActions.Current(data.tempTexture, ctx.cmd);
                    });
            }
        }

        internal void UpdateCurrentSky(SkyManager skyManager)
        {
#if UNITY_EDITOR
            if (HDUtils.IsRegularPreviewCamera(camera))
            {
                visualSky.skySettings = skyManager.GetDefaultPreviewSkyInstance();
                lightingSky = visualSky;
                skyAmbientMode = SkyAmbientMode.Dynamic;
            }
            else
#endif
            {
                skyAmbientMode = volumeStack.GetComponent<VisualEnvironment>().skyAmbientMode.value;

                visualSky.skySettings = SkyManager.GetSkySetting(volumeStack);

                // Now, see if we have a lighting override
                // Update needs to happen before testing if the component is active other internal data structure are not properly updated yet.
                VolumeManager.instance.Update(skyManager.lightingOverrideVolumeStack, volumeAnchor, skyManager.lightingOverrideLayerMask);
                if (VolumeManager.instance.IsComponentActiveInMask<VisualEnvironment>(skyManager.lightingOverrideLayerMask))
                {
                    SkySettings newSkyOverride = SkyManager.GetSkySetting(skyManager.lightingOverrideVolumeStack);
                    if (m_LightingOverrideSky.skySettings != null && newSkyOverride == null)
                    {
                        // When we switch from override to no override, we need to make sure that the visual sky will actually be properly re-rendered.
                        // Resetting the visual sky hash will ensure that.
                        visualSky.skyParametersHash = -1;
                    }

                    m_LightingOverrideSky.skySettings = newSkyOverride;
                    lightingSky = m_LightingOverrideSky;
                }
                else
                {
                    lightingSky = visualSky;
                }
            }
        }

        internal void OverridePixelRect(Rect newPixelRect) => m_OverridePixelRect = newPixelRect;
        internal void ResetPixelRect() => m_OverridePixelRect = null;
        #endregion

        #region Private API
        // Workaround for the Allocator callback so it doesn't allocate memory because of the capture of scaleFactor.
        struct AmbientOcclusionAllocator
        {
            float scaleFactor;

            public AmbientOcclusionAllocator(float scaleFactor) => this.scaleFactor = scaleFactor;

            public RTHandle Allocator(string id, int frameIndex, RTHandleSystem rtHandleSystem)
            {
                return rtHandleSystem.Alloc(Vector2.one * scaleFactor, TextureXR.slices, filterMode: FilterMode.Point, colorFormat: GraphicsFormat.R32_UInt, dimension: TextureXR.dimension, useDynamicScale: true, enableRandomWrite: true, name: string.Format("{0}_AO Packed history_{1}", id, frameIndex));
            }
        }

        struct ScreenSpaceAccumulationAllocator
        {
            float scaleFactor;

            public ScreenSpaceAccumulationAllocator(float scaleFactor) => this.scaleFactor = scaleFactor;

            public RTHandle Allocator(string id, int frameIndex, RTHandleSystem rtHandleSystem)
            {
                return rtHandleSystem.Alloc(Vector2.one * scaleFactor, TextureXR.slices, filterMode: FilterMode.Point, colorFormat: GraphicsFormat.R16G16B16A16_SFloat, dimension: TextureXR.dimension, useDynamicScale: true, enableRandomWrite: true, name: string.Format("{0}_SSR_Accum Packed history_{1}", id, frameIndex));
            }
        }

        static Dictionary<(Camera, int), HDCamera> s_Cameras = new Dictionary<(Camera, int), HDCamera>();
        static List<(Camera, int)> s_Cleanup = new List<(Camera, int)>(); // Recycled to reduce GC pressure

        HDAdditionalCameraData m_AdditionalCameraData = null; // Init in Update
        BufferedRTHandleSystem m_HistoryRTSystem = new BufferedRTHandleSystem();
        int m_NumVolumetricBuffersAllocated = 0;
        float m_AmbientOcclusionResolutionScale = 0.0f; // Factor used to track if history should be reallocated for Ambient Occlusion
        float m_ScreenSpaceAccumulationResolutionScale = 0.0f; // Use another scale if AO & SSR don't have the same resolution

        Dictionary<AOVRequestData, BufferedRTHandleSystem> m_AOVHistoryRTSystem = new Dictionary<AOVRequestData, BufferedRTHandleSystem>(new AOVRequestDataComparer());


        /// <summary>
        /// Store current algorithm which help to know if we trigger to reset history SSR Buffers.
        /// </summary>
        public ScreenSpaceReflectionAlgorithm
            currentSSRAlgorithm = ScreenSpaceReflectionAlgorithm.Approximation;

        internal ViewConstants[] m_XRViewConstants;

        // Recorder specific
        IEnumerator<Action<RenderTargetIdentifier, CommandBuffer>> m_RecorderCaptureActions;
        int m_RecorderTempRT = Shader.PropertyToID("TempRecorder");
        MaterialPropertyBlock m_RecorderPropertyBlock = new MaterialPropertyBlock();
        Rect? m_OverridePixelRect = null;

        void SetupCurrentMaterialQuality(CommandBuffer cmd)
        {
            var asset = HDRenderPipeline.currentAsset;
            MaterialQuality availableQualityLevels = asset.availableMaterialQualityLevels;
            MaterialQuality currentMaterialQuality = frameSettings.materialQuality == (MaterialQuality)0 ? asset.defaultMaterialQualityLevel : frameSettings.materialQuality;

            availableQualityLevels.GetClosestQuality(currentMaterialQuality).SetGlobalShaderKeywords(cmd);
        }

        void UpdateAntialiasing()
        {
            AntialiasingMode previousAntialiasing = antialiasing;

            // Handle post-process AA
            //  - If post-processing is disabled all together, no AA
            //  - In scene view, only enable TAA if animated materials are enabled
            //  - Else just use the currently set AA mode on the camera
            {
                if (!frameSettings.IsEnabled(FrameSettingsField.Postprocess) || !CoreUtils.ArePostProcessesEnabled(camera))
                    antialiasing = AntialiasingMode.None;
#if UNITY_EDITOR
                else if (camera.cameraType == CameraType.SceneView)
                {
                    var mode = HDAdditionalSceneViewSettings.sceneViewAntialiasing;

                    if (mode == AntialiasingMode.TemporalAntialiasing && !animateMaterials)
                        antialiasing = AntialiasingMode.None;
                    else
                        antialiasing = mode;
                }
#endif
                else if (m_AdditionalCameraData != null)
                {
                    antialiasing = m_AdditionalCameraData.antialiasing;
                    SMAAQuality = m_AdditionalCameraData.SMAAQuality;
                    TAAQuality = m_AdditionalCameraData.TAAQuality;
                    taaSharpenStrength = m_AdditionalCameraData.taaSharpenStrength;
                    taaHistorySharpening = m_AdditionalCameraData.taaHistorySharpening;
                    taaAntiFlicker = m_AdditionalCameraData.taaAntiFlicker;
                    taaAntiRinging = m_AdditionalCameraData.taaAntiHistoryRinging;
                    taaMotionVectorRejection = m_AdditionalCameraData.taaMotionVectorRejection;
                }
                else
                    antialiasing = AntialiasingMode.None;
            }

            if (antialiasing != AntialiasingMode.TemporalAntialiasing)
            {
                taaFrameIndex = 0;
                taaJitter = Vector4.zero;
            }

            // When changing antialiasing mode to TemporalAA we must reset the history, otherwise we get one frame of garbage
            if ((previousAntialiasing != antialiasing && antialiasing == AntialiasingMode.TemporalAntialiasing)
                || (m_PreviousClearColorMode != clearColorMode))
            {
                resetPostProcessingHistory = true;
                m_PreviousClearColorMode = clearColorMode;
            }
        }

        void GetXrViewParameters(int xrViewIndex, out Matrix4x4 proj, out Matrix4x4 view, out Vector3 cameraPosition)
        {
            proj = xr.GetProjMatrix(xrViewIndex);
            view = xr.GetViewMatrix(xrViewIndex);
            cameraPosition = view.inverse.GetColumn(3);
        }

        void UpdateAllViewConstants()
        {
            // Allocate or resize view constants buffers
            if (m_XRViewConstants == null || m_XRViewConstants.Length != viewCount)
            {
                m_XRViewConstants = new ViewConstants[viewCount];
                resetPostProcessingHistory = true;
                isFirstFrame = true;
            }

            UpdateAllViewConstants(IsTAAEnabled(), true);
        }

        void UpdateAllViewConstants(bool jitterProjectionMatrix, bool updatePreviousFrameConstants)
        {
            var proj = camera.projectionMatrix;
            var view = camera.worldToCameraMatrix;
            var cameraPosition = camera.transform.position;

            // XR multipass support
            if (xr.enabled && viewCount == 1)
                GetXrViewParameters(0, out proj, out view, out cameraPosition);

            UpdateViewConstants(ref mainViewConstants, proj, view, cameraPosition, jitterProjectionMatrix, updatePreviousFrameConstants);

            // XR single-pass support
            if (xr.singlePassEnabled)
            {
                for (int viewIndex = 0; viewIndex < viewCount; ++viewIndex)
                {
                    GetXrViewParameters(viewIndex, out proj, out view, out cameraPosition);
                    UpdateViewConstants(ref m_XRViewConstants[viewIndex], proj, view, cameraPosition, jitterProjectionMatrix, updatePreviousFrameConstants);

                    // Compute offset between the main camera and the instanced views
                    m_XRViewConstants[viewIndex].worldSpaceCameraPosViewOffset = m_XRViewConstants[viewIndex].worldSpaceCameraPos - mainViewConstants.worldSpaceCameraPos;
                }
            }
            else
            {
                // Compute shaders always use the XR single-pass path due to the lack of multi-compile
                m_XRViewConstants[0] = mainViewConstants;
            }

            UpdateFrustum(mainViewConstants);

            m_RecorderCaptureActions = CameraCaptureBridge.GetCaptureActions(camera);
        }

        void UpdateViewConstants(ref ViewConstants viewConstants, Matrix4x4 projMatrix, Matrix4x4 viewMatrix, Vector3 cameraPosition, bool jitterProjectionMatrix, bool updatePreviousFrameConstants)
        {
            // If TAA is enabled projMatrix will hold a jittered projection matrix. The original,
            // non-jittered projection matrix can be accessed via nonJitteredProjMatrix.
            var nonJitteredCameraProj = projMatrix;
            var cameraProj = jitterProjectionMatrix
                ? GetJitteredProjectionMatrix(nonJitteredCameraProj)
                : nonJitteredCameraProj;

            // The actual projection matrix used in shaders is actually massaged a bit to work across all platforms
            // (different Z value ranges etc.)
            var gpuProj = GL.GetGPUProjectionMatrix(cameraProj, true); // Had to change this from 'false'
            var gpuView = viewMatrix;
            var gpuNonJitteredProj = GL.GetGPUProjectionMatrix(nonJitteredCameraProj, true);

            if (ShaderConfig.s_CameraRelativeRendering != 0)
            {
                // Zero out the translation component.
                gpuView.SetColumn(3, new Vector4(0, 0, 0, 1));
            }

            var gpuVP = gpuNonJitteredProj * gpuView;
            Matrix4x4 noTransViewMatrix = gpuView;
            if (ShaderConfig.s_CameraRelativeRendering == 0)
            {
                // In case we are not camera relative, gpuView contains the camera translation component at this stage, so we need to remove it.
                noTransViewMatrix.SetColumn(3, new Vector4(0, 0, 0, 1));
            }
            var gpuVPNoTrans = gpuNonJitteredProj * noTransViewMatrix;

            // A camera can be rendered multiple times in a single frame with different resolution/fov that would change the projection matrix
            // In this case we need to update previous rendering information.
            // We need to make sure that this code is not called more than once for one camera rendering (not frame! multiple renderings can happen in one frame) otherwise we'd overwrite previous rendering info
            // Note: if your first rendered view during the frame is not the Game view, everything breaks.
            if (updatePreviousFrameConstants)
            {
                if (isFirstFrame)
                {
                    viewConstants.prevWorldSpaceCameraPos = cameraPosition;
                    viewConstants.prevViewProjMatrix = gpuVP;
                    viewConstants.prevInvViewProjMatrix = viewConstants.prevViewProjMatrix.inverse;
                    viewConstants.prevViewProjMatrixNoCameraTrans = gpuVPNoTrans;
                }
                else
                {
                    viewConstants.prevWorldSpaceCameraPos = viewConstants.worldSpaceCameraPos;
                    viewConstants.prevViewProjMatrix = viewConstants.nonJitteredViewProjMatrix;
                    viewConstants.prevViewProjMatrixNoCameraTrans = viewConstants.viewProjectionNoCameraTrans;
                }
            }

            viewConstants.viewMatrix = gpuView;
            viewConstants.invViewMatrix = gpuView.inverse;
            viewConstants.projMatrix = gpuProj;
            viewConstants.invProjMatrix = gpuProj.inverse;
            viewConstants.viewProjMatrix = gpuProj * gpuView;
            viewConstants.invViewProjMatrix = viewConstants.viewProjMatrix.inverse;
            viewConstants.nonJitteredViewProjMatrix = gpuNonJitteredProj * gpuView;
            viewConstants.worldSpaceCameraPos = cameraPosition;
            viewConstants.worldSpaceCameraPosViewOffset = Vector3.zero;
            viewConstants.viewProjectionNoCameraTrans = gpuVPNoTrans;

            var gpuProjAspect = HDUtils.ProjectionMatrixAspect(gpuProj);
            viewConstants.pixelCoordToViewDirWS = ComputePixelCoordToWorldSpaceViewDirectionMatrix(viewConstants, screenSize, gpuProjAspect);

            if (updatePreviousFrameConstants)
            {
                Vector3 cameraDisplacement = viewConstants.worldSpaceCameraPos - viewConstants.prevWorldSpaceCameraPos;
                viewConstants.prevWorldSpaceCameraPos -= viewConstants.worldSpaceCameraPos; // Make it relative w.r.t. the curr cam pos
                viewConstants.prevViewProjMatrix *= Matrix4x4.Translate(cameraDisplacement); // Now prevViewProjMatrix correctly transforms this frame's camera-relative positionWS
                viewConstants.prevInvViewProjMatrix = viewConstants.prevViewProjMatrix.inverse;
            }
        }

        void UpdateFrustum(in ViewConstants viewConstants)
        {
            // Update frustum and projection parameters
            var projMatrix = mainViewConstants.projMatrix;
            var invProjMatrix = mainViewConstants.invProjMatrix;
            var viewProjMatrix = mainViewConstants.viewProjMatrix;

            if (xr.enabled)
            {
                var combinedProjMatrix = xr.cullingParams.stereoProjectionMatrix;
                var combinedViewMatrix = xr.cullingParams.stereoViewMatrix;

                if (ShaderConfig.s_CameraRelativeRendering != 0)
                {
                    var combinedOrigin = combinedViewMatrix.inverse.GetColumn(3) - (Vector4)(camera.transform.position);
                    combinedViewMatrix.SetColumn(3, combinedOrigin);
                }

                projMatrix = GL.GetGPUProjectionMatrix(combinedProjMatrix, true);
                invProjMatrix = projMatrix.inverse;
                viewProjMatrix = projMatrix * combinedViewMatrix;
            }

            float n = camera.nearClipPlane;
            float f = camera.farClipPlane;

            // Analyze the projection matrix.
            // p[2][3] = (reverseZ ? 1 : -1) * (depth_0_1 ? 1 : 2) * (f * n) / (f - n)
            float scale = projMatrix[2, 3] / (f * n) * (f - n);
            bool depth_0_1 = Mathf.Abs(scale) < 1.5f;
            bool reverseZ = scale > 0;
            bool flipProj = invProjMatrix.MultiplyPoint(new Vector3(0, 1, 0)).y < 0;

            // http://www.humus.name/temp/Linearize%20depth.txt
            if (reverseZ)
            {
                zBufferParams = new Vector4(-1 + f / n, 1, -1 / f + 1 / n, 1 / f);
            }
            else
            {
                zBufferParams = new Vector4(1 - f / n, f / n, 1 / f - 1 / n, 1 / n);
            }

            projectionParams = new Vector4(flipProj ? -1 : 1, n, f, 1.0f / f);

            float orthoHeight = camera.orthographic ? 2 * camera.orthographicSize : 0;
            float orthoWidth = orthoHeight * camera.aspect;
            unity_OrthoParams = new Vector4(orthoWidth, orthoHeight, 0, camera.orthographic ? 1 : 0);

            Vector3 viewDir = -viewConstants.invViewMatrix.GetColumn(2);
            viewDir.Normalize();
            Frustum.Create(ref frustum, viewProjMatrix, viewConstants.invViewMatrix.GetColumn(3), viewDir, n, f);

            // Left, right, top, bottom, near, far.
            for (int i = 0; i < 6; i++)
            {
                frustumPlaneEquations[i] = new Vector4(frustum.planes[i].normal.x, frustum.planes[i].normal.y, frustum.planes[i].normal.z, frustum.planes[i].distance);
            }
        }

        void UpdateVolumeAndPhysicalParameters()
        {
            volumeAnchor = null;
            volumeLayerMask = -1;
            physicalParameters = null;

            if (m_AdditionalCameraData != null)
            {
                volumeLayerMask = m_AdditionalCameraData.volumeLayerMask;
                volumeAnchor = m_AdditionalCameraData.volumeAnchorOverride;
                physicalParameters = m_AdditionalCameraData.physicalParameters;
            }
            else
            {
                // Temporary hack:
                // For scene view, by default, we use the "main" camera volume layer mask if it exists
                // Otherwise we just remove the lighting override layers in the current sky to avoid conflicts
                // This is arbitrary and should be editable in the scene view somehow.
                if (camera.cameraType == CameraType.SceneView)
                {
                    var mainCamera = Camera.main;
                    bool needFallback = true;
                    if (mainCamera != null)
                    {
                        if (mainCamera.TryGetComponent<HDAdditionalCameraData>(out var mainCamAdditionalData))
                        {
                            volumeLayerMask = mainCamAdditionalData.volumeLayerMask;
                            volumeAnchor = mainCamAdditionalData.volumeAnchorOverride;
                            physicalParameters = mainCamAdditionalData.physicalParameters;
                            needFallback = false;
                        }
                    }

                    if (needFallback)
                    {
                        HDRenderPipeline hdPipeline = RenderPipelineManager.currentPipeline as HDRenderPipeline;
                        // If the override layer is "Everything", we fall-back to "Everything" for the current layer mask to avoid issues by having no current layer
                        // In practice we should never have "Everything" as an override mask as it does not make sense (a warning is issued in the UI)
                        if (hdPipeline.asset.currentPlatformRenderPipelineSettings.lightLoopSettings.skyLightingOverrideLayerMask == -1)
                            volumeLayerMask = -1;
                        else
                            // Remove lighting override mask and layer 31 which is used by preview/lookdev
                            volumeLayerMask = (-1 & ~(hdPipeline.asset.currentPlatformRenderPipelineSettings.lightLoopSettings.skyLightingOverrideLayerMask | (1 << 31)));

                        // No fallback for the physical camera as we can't assume anything in this regard
                        // Kept at null so the exposure will just use the default physical camera values
                    }
                }
            }

            // If no override is provided, use the camera transform.
            if (volumeAnchor == null)
                volumeAnchor = camera.transform;

            using (new ProfilingScope(null, ProfilingSampler.Get(HDProfileId.VolumeUpdate)))
            {
                VolumeManager.instance.Update(volumeStack, volumeAnchor, volumeLayerMask);
            }

            // Update info about current target mid gray
            TargetMidGray requestedMidGray = volumeStack.GetComponent<Exposure>().targetMidGray.value;
            switch (requestedMidGray)
            {
                case TargetMidGray.Grey125:
                    ColorUtils.s_LightMeterCalibrationConstant = 12.5f;
                    break;
                case TargetMidGray.Grey14:
                    ColorUtils.s_LightMeterCalibrationConstant = 14.0f;
                    break;
                case TargetMidGray.Grey18:
                    ColorUtils.s_LightMeterCalibrationConstant = 18.0f;
                    break;
                default:
                    ColorUtils.s_LightMeterCalibrationConstant = 12.5f;
                    break;
            }
        }

        Matrix4x4 GetJitteredProjectionMatrix(Matrix4x4 origProj)
        {
            // Do not add extra jitter in VR unless requested (micro-variations from head tracking are usually enough)
            if (xr.enabled && !HDRenderPipeline.currentAsset.currentPlatformRenderPipelineSettings.xrSettings.cameraJitter)
            {
                taaJitter = Vector4.zero;
                return origProj;
            }

            // The variance between 0 and the actual halton sequence values reveals noticeable
            // instability in Unity's shadow maps, so we avoid index 0.
            float jitterX = HaltonSequence.Get((taaFrameIndex & 1023) + 1, 2) - 0.5f;
            float jitterY = HaltonSequence.Get((taaFrameIndex & 1023) + 1, 3) - 0.5f;
            taaJitter = new Vector4(jitterX, jitterY, jitterX / actualWidth, jitterY / actualHeight);

            Matrix4x4 proj;

            if (camera.orthographic)
            {
                float vertical = camera.orthographicSize;
                float horizontal = vertical * camera.aspect;

                var offset = taaJitter;
                offset.x *= horizontal / (0.5f * actualWidth);
                offset.y *= vertical / (0.5f * actualHeight);

                float left = offset.x - horizontal;
                float right = offset.x + horizontal;
                float top = offset.y + vertical;
                float bottom = offset.y - vertical;

                proj = Matrix4x4.Ortho(left, right, bottom, top, camera.nearClipPlane, camera.farClipPlane);
            }
            else
            {
                var planes = origProj.decomposeProjection;

                float vertFov = Math.Abs(planes.top) + Math.Abs(planes.bottom);
                float horizFov = Math.Abs(planes.left) + Math.Abs(planes.right);

                var planeJitter = new Vector2(jitterX * horizFov / actualWidth,
                    jitterY * vertFov / actualHeight);

                planes.left += planeJitter.x;
                planes.right += planeJitter.x;
                planes.top += planeJitter.y;
                planes.bottom += planeJitter.y;

                proj = Matrix4x4.Frustum(planes);
            }

            return proj;
        }

        /// <summary>
        /// Compute the matrix from screen space (pixel) to world space direction (RHS).
        ///
        /// You can use this matrix on the GPU to compute the direction to look in a cubemap for a specific
        /// screen pixel.
        /// </summary>
        /// <param name="viewConstants"></param>
        /// <param name="resolution">The target texture resolution.</param>
        /// <param name="aspect">
        /// The aspect ratio to use.
        ///
        /// if negative, then the aspect ratio of <paramref name="resolution"/> will be used.
        ///
        /// It is different from the aspect ratio of <paramref name="resolution"/> for anamorphic projections.
        /// </param>
        /// <returns></returns>
        Matrix4x4 ComputePixelCoordToWorldSpaceViewDirectionMatrix(ViewConstants viewConstants, Vector4 resolution, float aspect = -1)
        {
            // In XR mode, use a more generic matrix to account for asymmetry in the projection
            if (xr.enabled)
            {
                var transform = Matrix4x4.Scale(new Vector3(-1.0f, -1.0f, -1.0f)) * viewConstants.invViewProjMatrix;
                transform = transform * Matrix4x4.Scale(new Vector3(1.0f, -1.0f, 1.0f));
                transform = transform * Matrix4x4.Translate(new Vector3(-1.0f, -1.0f, 0.0f));
                transform = transform * Matrix4x4.Scale(new Vector3(2.0f * resolution.z, 2.0f * resolution.w, 1.0f));

                return transform.transpose;
            }

            float verticalFoV = camera.GetGateFittedFieldOfView() * Mathf.Deg2Rad;
            if (!camera.usePhysicalProperties)
            {
                verticalFoV = Mathf.Atan(-1.0f / viewConstants.projMatrix[1, 1]) * 2;
            }
            Vector2 lensShift = camera.GetGateFittedLensShift();

            return HDUtils.ComputePixelCoordToWorldSpaceViewDirectionMatrix(verticalFoV, lensShift, resolution, viewConstants.viewMatrix, false, aspect, camera.orthographic);
        }

        void Dispose()
        {
            HDRenderPipeline.DestroyVolumetricHistoryBuffers(this);

            VolumeManager.instance.DestroyStack(volumeStack);

            if (m_HistoryRTSystem != null)
            {
                m_HistoryRTSystem.Dispose();
                m_HistoryRTSystem = null;
            }

            foreach (var aovHistory in m_AOVHistoryRTSystem)
            {
                var historySystem = aovHistory.Value;
                historySystem.Dispose();
            }
            m_AOVHistoryRTSystem.Clear();

            if (lightingSky != null && lightingSky != visualSky)
                lightingSky.Cleanup();

            if (visualSky != null)
                visualSky.Cleanup();

#if ENABLE_VIRTUALTEXTURES
            virtualTextureFeedback?.Cleanup();
#endif
        }

        // BufferedRTHandleSystem API expects an allocator function. We define it here.
        static RTHandle HistoryBufferAllocatorFunction(string viewName, int frameIndex, RTHandleSystem rtHandleSystem)
        {
            frameIndex &= 1;
            var hdPipeline = (HDRenderPipeline)RenderPipelineManager.currentPipeline;

            return rtHandleSystem.Alloc(Vector2.one, TextureXR.slices, colorFormat: (GraphicsFormat)hdPipeline.currentPlatformRenderPipelineSettings.colorBufferFormat,
                dimension: TextureXR.dimension, enableRandomWrite: true, useMipMap: true, autoGenerateMips: false, useDynamicScale: true,
                name: string.Format("{0}_CameraColorBufferMipChain{1}", viewName, frameIndex));
        }

        void ReleaseHistoryBuffer()
        {
            m_HistoryRTSystem.ReleaseAll();

            foreach (var aovHistory in m_AOVHistoryRTSystem)
            {
                var historySystem = aovHistory.Value;
                historySystem.ReleaseAll();
            }
        }

        Rect GetPixelRect()
        {
            if (m_OverridePixelRect != null)
                return m_OverridePixelRect.Value;
            else
                return new Rect(camera.pixelRect.x, camera.pixelRect.y, camera.pixelWidth, camera.pixelHeight);
        }

        internal BufferedRTHandleSystem GetHistoryRTHandleSystem()
        {
            return m_HistoryRTSystem;
        }

        internal void BindHistoryRTHandleSystem(BufferedRTHandleSystem historyRTSystem)
        {
            m_HistoryRTSystem = historyRTSystem;
        }

        internal BufferedRTHandleSystem GetHistoryRTHandleSystem(AOVRequestData aovRequest)
        {
            if (m_AOVHistoryRTSystem.TryGetValue(aovRequest, out var aovHistory))
            {
                return aovHistory;
            }
            else
            {
                var newHistory = new BufferedRTHandleSystem();
                m_AOVHistoryRTSystem.Add(aovRequest, newHistory);
                return newHistory;
            }
        }

#if ENABLE_VIRTUALTEXTURES
        internal void ResolveVirtualTextureFeedback(RenderGraph renderGraph, TextureHandle vtFeedbackBuffer)
        {
            virtualTextureFeedback.Resolve(renderGraph, this, vtFeedbackBuffer);
        }

#endif
        #endregion
    }
}<|MERGE_RESOLUTION|>--- conflicted
+++ resolved
@@ -203,8 +203,7 @@
             public bool rayTraced;
         }
 
-<<<<<<< HEAD
-//SensorSDK - Begin - Tonemapping support
+        //SensorSDK - Begin - Tonemapping support
         public RayTracingAccelerationStructure accelerationStructure;
 
         public RayTracingShader pathTracingShaderOverride;
@@ -214,27 +213,8 @@
         public bool isContinousCaptureEnabled = true;
         public bool isLastIteration = false;
         internal PostProcessSystem postProcessSystem;
-//SensorSDK - End - Tonemapping support
-
-        internal Vector4[]              frustumPlaneEquations;
-        internal int                    taaFrameIndex;
-        internal float                  taaSharpenStrength;
-        internal float                  taaHistorySharpening;
-        internal float                  taaAntiFlicker;
-        internal float                  taaMotionVectorRejection;
-        internal bool                   taaAntiRinging;
-
-        internal Vector4                zBufferParams;
-        internal Vector4                unity_OrthoParams;
-        internal Vector4                projectionParams;
-        internal Vector4                screenParams;
-        internal int                    volumeLayerMask;
-        internal Transform              volumeAnchor;
-        internal Rect                   finalViewport; // This will have the correct viewport position and the size will be full resolution (ie : not taking dynamic rez into account)
-        internal int                    colorPyramidHistoryMipCount = 0;
-        internal VBufferParameters[]    vBufferParams;            // Double-buffered; needed even if reprojection is off
-        internal RTHandle[]             volumetricHistoryBuffers; // Double-buffered; only used for reprojection
-=======
+        //SensorSDK - End - Tonemapping support
+
         internal Vector4[] frustumPlaneEquations;
         internal int taaFrameIndex;
         internal float taaSharpenStrength;
@@ -253,7 +233,7 @@
         internal int colorPyramidHistoryMipCount = 0;
         internal VBufferParameters[] vBufferParams;            // Double-buffered; needed even if reprojection is off
         internal RTHandle[] volumetricHistoryBuffers; // Double-buffered; only used for reprojection
->>>>>>> c1d9dc44
+
         // Currently the frame count is not increase every render, for ray tracing shadow filtering. We need to have a number that increases every render
         internal uint cameraFrameCount = 0;
         internal bool animateMaterials;
