--- conflicted
+++ resolved
@@ -249,10 +249,6 @@
                 m_SubFrameManager.subFrameCount = (uint)m_PathTracingSettings.maximumSamples.value;
             }
 
-<<<<<<< HEAD
-            uint currentIteration = m_SubFrameManager.iteration;
-            if (currentIteration < m_SubFrameManager.subFrameCount)
-=======
 #if UNITY_HDRP_DXR_TESTS_DEFINE
 			if (Application.isPlaying)
             	m_SubFrameManager.subFrameCount = 1;
@@ -260,7 +256,6 @@
 
             CameraData camData = m_SubFrameManager.GetCameraData(hdCamera.camera.GetInstanceID());
             if (camData.currentIteration < m_SubFrameManager.subFrameCount)
->>>>>>> 0ed3553d
             {
 			    // Define the shader pass to use for the path tracing pass
                 cmd.SetRayTracingShaderPass(pathTracingShader, "PathTracingDXR");
