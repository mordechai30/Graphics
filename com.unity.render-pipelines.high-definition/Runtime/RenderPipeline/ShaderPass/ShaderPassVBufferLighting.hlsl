#if (SHADERPASS != SHADERPASS_VBUFFER_LIGHTING)
#error SHADERPASS_is_not_correctly_define
#endif

#include "Packages/com.unity.render-pipelines.high-definition/Runtime/RenderPipeline/ShaderPass/VertMesh.hlsl"
#include "Packages/com.unity.render-pipelines.high-definition/Runtime/VBuffer/VisibilityBufferCommon.hlsl"
#include "Packages/com.unity.render-pipelines.high-definition/Runtime/VBuffer/VisibilityBufferCommon.hlsl"

struct Attributes
{
    uint vertexID : SV_VertexID;
    uint instanceID : SV_InstanceID;
};

struct Varyings
{
    float4 positionCS : SV_POSITION;
    uint lightFeatures : LIGHT_FEATURES;
    UNITY_VERTEX_OUTPUT_STEREO
};

int _CurrMaterialID;
int _CurrFeatureSet;
float4 _VBufferTileData;
#define _NumVBufferTileX (uint)_VBufferTileData.x
#define _NumVBufferTileY (uint)_VBufferTileData.y
#define _QuadTileSize (uint)_VBufferTileData.z

static const float2 QuadVertices[6] = { float2(0,0), float2(1, 0), float2(1, 1), float2(0, 0), float2(1, 1), float2(0, 1)};

Varyings Vert(Attributes inputMesh)
{
    Varyings output;
    ZERO_INITIALIZE(Varyings, output);

#ifdef UNITY_ANY_INSTANCING_ENABLED
    UNITY_SETUP_INSTANCE_ID(inputMesh);
    UNITY_INITIALIZE_VERTEX_OUTPUT_STEREO(output);

    uint instanceID = inputMesh.instanceID;

    int tileX = instanceID % _NumVBufferTileX;
    int tileY = instanceID / _NumVBufferTileY;
    int quadVertexID = inputMesh.vertexID % 6;

    output.positionCS.xy = ((QuadVertices[quadVertexID]  + float2(tileX, tileY) / float2(_NumVBufferTileX, _NumVBufferTileY))) * 2.0f - 1.0f;
    output.lightFeatures = LIGHTVARIANTS_SKY_DIR_PUNCTUAL_AREA_ENV;
    output.positionCS.z = float(_CurrMaterialID) / (float)(0xffff);
    output.positionCS.w = 1;
#endif

    return output;
}

#define INTERPOLATE_ATTRIBUTE(A0, A1, A2, BARYCENTRIC_COORDINATES) (A0 * BARYCENTRIC_COORDINATES.x + A1 * BARYCENTRIC_COORDINATES.y + A2 * BARYCENTRIC_COORDINATES.z)

float3 ComputeBarycentricCoords(float2 p, float2 a, float2 b, float2 c)
{
    float2 v0 = b - a, v1 = c - a, v2 = p - a;
    float d00 = dot(v0, v0);
    float d01 = dot(v0, v1);
    float d11 = dot(v1, v1);
    float d20 = dot(v2, v0);
    float d21 = dot(v2, v1);
    float denom = d00 * d11 - d01 * d01;
    float3 barycentricCoords;
    barycentricCoords.y = (d11 * d20 - d01 * d21) / denom;
    barycentricCoords.z = (d00 * d21 - d01 * d20) / denom;
    barycentricCoords.x = 1.0f - barycentricCoords.y - barycentricCoords.z;
    return barycentricCoords;
}

float2 DecompressVector2(uint direction)
{
    float x = f16tof32(direction);
    float y = f16tof32(direction >> 16);
    return float2(x,y);
}

float3 DecompressVector3(uint direction)
{
    float x = f16tof32(direction);
    float y = f16tof32(direction >> 16);
    return UnpackNormalOctQuadEncode(float2(x,y) * 2.0 - 1.0);
}

float2 ToNDC(float2 hClip)
{
    // Convert it to screen sample space
    float2 NDC = hClip.xy * 0.5 + 0.5;
#if UNITY_UV_STARTS_AT_TOP
    NDC.y = 1.0 - NDC.y;
#endif
    return NDC;
}

// START FROM HERE

FragInputs EvaluateFragInput(float4 posSS, uint instanceID, uint triangleID, float3 posWS, float3 V, out float3 debugValue)
{
    InstanceVData instanceVData = _InstanceVDataBuffer[instanceID];
    uint i0 = _CompactedIndexBuffer[CLUSTER_SIZE_IN_INDICES * instanceVData.chunkStartIndex + triangleID * 3];
    uint i1 = _CompactedIndexBuffer[CLUSTER_SIZE_IN_INDICES * instanceVData.chunkStartIndex + triangleID * 3 + 1];
    uint i2 = _CompactedIndexBuffer[CLUSTER_SIZE_IN_INDICES * instanceVData.chunkStartIndex + triangleID * 3 + 2];

    // Compute the modelview projection matrix
    float4x4 m = ApplyCameraTranslationToMatrix(instanceVData.localToWorld);

    CompactVertex v0 = _CompactedVertexBuffer[i0];
    CompactVertex v1 = _CompactedVertexBuffer[i1];
    CompactVertex v2 = _CompactedVertexBuffer[i2];

    // Convert the positions to world space
    float3 pos0WS = mul(m, float4(v0.pos, 1.0));
    float3 pos1WS = mul(m, float4(v1.pos, 1.0));
    float3 pos2WS = mul(m, float4(v2.pos, 1.0));

    // Compute the supporting plane properties
    float3 triangleCenter = (pos0WS + pos1WS + pos2WS) / 3.0;
    float3 triangleNormal = normalize(cross(pos2WS - pos0WS, pos1WS - pos0WS));

    // Compute the world to plane matrix
    float3 yLocalPlane = normalize(pos1WS - pos0WS);
    float3x3 worldToPlaneMatrix = float3x3(cross(yLocalPlane, triangleNormal), yLocalPlane, triangleNormal);

    // Project all point onto the 2d supporting plane
    float3 projectedWS = mul(worldToPlaneMatrix, posWS - dot(posWS - triangleCenter, triangleNormal) * triangleNormal);
    float3 projected0WS = mul(worldToPlaneMatrix, pos0WS - dot(pos0WS - triangleCenter, triangleNormal) * triangleNormal);
    float3 projected1WS = mul(worldToPlaneMatrix, pos1WS - dot(pos1WS - triangleCenter, triangleNormal) * triangleNormal);
    float3 projected2WS = mul(worldToPlaneMatrix, pos2WS - dot(pos2WS - triangleCenter, triangleNormal) * triangleNormal);

    // Evaluate the barycentrics
    float3 barycentricCoordinates = ComputeBarycentricCoords(projectedWS.xy, projected0WS.xy, projected1WS.xy, projected2WS.xy);

    // Get normal at position
    float3 normalOS0 = v0.N;
    float3 normalOS1 = v1.N;
    float3 normalOS2 = v2.N;
    float3 normalOS = INTERPOLATE_ATTRIBUTE(normalOS0, normalOS1, normalOS2, barycentricCoordinates);

    // Get tangent at position
    float4 tangentOS0 = (v0.T);
    float4 tangentOS1 = (v1.T);
    float4 tangentOS2 = (v2.T);
    float4 tangentOS = INTERPOLATE_ATTRIBUTE(tangentOS0, tangentOS1, tangentOS2, barycentricCoordinates);

    // Get UV at position
    float2 UV0 = (v0.uv);
    float2 UV1 = (v1.uv);
    float2 UV2 = (v2.uv);
    float2 texCoord0 = INTERPOLATE_ATTRIBUTE(UV0, UV1, UV2, barycentricCoordinates);

    // Compute the world space normal and tangent. [IMPORTANT, we assume uniform scale here]
<<<<<<< HEAD
    float3 normalWS = normalize(mul(instanceVData.localToWorld, float4(normalOS, 0)));
    float3 tangentWS = normalize(mul(instanceVData.localToWorld, float4(tangentOS.xyz, 0)));

=======
    float3 normalWS = normalize(mul((float3x3)instanceVData.localToWorld, normalOS));
    float3 tangentWS = normalize(mul((float3x3)instanceVData.localToWorld, tangentOS.xyz));
>>>>>>> 85a1451a

    // DEBG
    debugValue = barycentricCoordinates;// float3(texCoord0.xy, 0);
    ///

    FragInputs outFragInputs;
    ZERO_INITIALIZE(FragInputs, outFragInputs);
    outFragInputs.positionSS = posSS;
    outFragInputs.positionRWS = posWS;
    outFragInputs.texCoord0 = float4(texCoord0, 0.0, 1.0);
    //outFragInputs.tangentToWorld = CreateTangentToWorld(normalWS, tangentWS, 1.0);
    outFragInputs.tangentToWorld = CreateTangentToWorld(normalWS, tangentWS, sign(tangentOS.w));
    outFragInputs.isFrontFace = dot(V, normalWS) > 0.0f;
    return outFragInputs;
}

void Frag(Varyings packedInput, out float4 outColor : SV_Target0)
{
    UNITY_SETUP_STEREO_EYE_INDEX_POST_VERTEX(packedInput);

    uint2 pixelCoord = packedInput.positionCS.xy;
    // Grab the geometry information
    uint vbuffer = LOAD_TEXTURE2D_X(_VBuffer0, pixelCoord).x;
    uint triangleID, instanceID;
    UnpackVisibilityBuffer(vbuffer, instanceID, triangleID);

    float depthValue = LOAD_TEXTURE2D_X(_VBufferDepthTexture, pixelCoord);
    if (depthValue == UNITY_RAW_FAR_CLIP_VALUE)
    {
        outColor = 0;
        return;
    }

    float2 ndc = pixelCoord * _ScreenSize.zw;
    //ndc = (ndc);
    float3 posWS = ComputeWorldSpacePosition(ndc, depthValue, UNITY_MATRIX_I_VP);
    float3 V = GetWorldSpaceNormalizeViewDir(posWS);
    float3 debugVal = 0;
    FragInputs input = EvaluateFragInput(packedInput.positionCS, instanceID, triangleID, posWS, V, debugVal);

    // Build the position input
    int2 tileCoord = (float2)input.positionSS.xy / GetTileSize();
    PositionInputs posInput = GetPositionInput(input.positionSS.xy, _ScreenSize.zw, depthValue, UNITY_MATRIX_I_VP, GetWorldToViewMatrix(), tileCoord);

    SurfaceData surfaceData;
    BuiltinData builtinData;
    GetSurfaceAndBuiltinData(input, V, posInput, surfaceData, builtinData);

    BSDFData bsdfData = ConvertSurfaceDataToBSDFData(input.positionSS.xy, surfaceData);

    PreLightData preLightData = GetPreLightData(V, posInput, bsdfData);

    uint featureFlags = packedInput.lightFeatures | MATERIAL_FEATURE_MASK_FLAGS;
    LightLoopOutput lightLoopOutput;
    LightLoop(V, posInput, preLightData, bsdfData, builtinData, featureFlags, lightLoopOutput);

    float3 diffuseLighting = lightLoopOutput.diffuseLighting;
    float3 specularLighting = lightLoopOutput.specularLighting;

    diffuseLighting *= GetCurrentExposureMultiplier();
    specularLighting *= GetCurrentExposureMultiplier();


    outColor.rgb = float4(diffuseLighting + specularLighting, 1.0);
    outColor.a = 1;

}<|MERGE_RESOLUTION|>--- conflicted
+++ resolved
@@ -151,14 +151,8 @@
     float2 texCoord0 = INTERPOLATE_ATTRIBUTE(UV0, UV1, UV2, barycentricCoordinates);
 
     // Compute the world space normal and tangent. [IMPORTANT, we assume uniform scale here]
-<<<<<<< HEAD
-    float3 normalWS = normalize(mul(instanceVData.localToWorld, float4(normalOS, 0)));
-    float3 tangentWS = normalize(mul(instanceVData.localToWorld, float4(tangentOS.xyz, 0)));
-
-=======
     float3 normalWS = normalize(mul((float3x3)instanceVData.localToWorld, normalOS));
     float3 tangentWS = normalize(mul((float3x3)instanceVData.localToWorld, tangentOS.xyz));
->>>>>>> 85a1451a
 
     // DEBG
     debugValue = barycentricCoordinates;// float3(texCoord0.xy, 0);
