struct VaryingsToPS
{
    VaryingsMeshToPS vmesh;
#ifdef VARYINGS_NEED_PASS
    VaryingsPassToPS vpass;
#endif
};

struct PackedVaryingsToPS
{
#ifdef VARYINGS_NEED_PASS
    PackedVaryingsPassToPS vpass;
#endif

    PackedVaryingsMeshToPS vmesh;

    // SGVs must be packed after all non-SGVs have been packed.
    // If there are several SGVs, they are packed in the order of HLSL declaration.

    UNITY_VERTEX_OUTPUT_STEREO

#if defined(PLATFORM_SUPPORTS_PRIMITIVE_ID_IN_PIXEL_SHADER) && SHADER_STAGE_FRAGMENT
#if (defined(VARYINGS_NEED_PRIMITIVEID) || (SHADERPASS == SHADERPASS_FULL_SCREEN_DEBUG))
    uint primitiveID : SV_PrimitiveID;
#endif
#endif

#if defined(VARYINGS_NEED_CULLFACE) && SHADER_STAGE_FRAGMENT
    FRONT_FACE_TYPE cullFace : FRONT_FACE_SEMANTIC;
#endif
};

PackedVaryingsToPS PackVaryingsToPS(VaryingsToPS input)
{
    PackedVaryingsToPS output;
    output.vmesh = PackVaryingsMeshToPS(input.vmesh);
#ifdef VARYINGS_NEED_PASS
    output.vpass = PackVaryingsPassToPS(input.vpass);
#endif

    UNITY_INITIALIZE_VERTEX_OUTPUT_STEREO(output);
    return output;
}

FragInputs UnpackVaryingsToFragInputs(PackedVaryingsToPS packedInput)
{
    FragInputs input = UnpackVaryingsMeshToFragInputs(packedInput.vmesh);

#if defined(PLATFORM_SUPPORTS_PRIMITIVE_ID_IN_PIXEL_SHADER) && SHADER_STAGE_FRAGMENT
#if (defined(VARYINGS_NEED_PRIMITIVEID) || (SHADERPASS == SHADERPASS_FULL_SCREEN_DEBUG))
    input.primitiveID = packedInput.primitiveID;
#endif
#endif

#if defined(VARYINGS_NEED_CULLFACE) && SHADER_STAGE_FRAGMENT
    input.isFrontFace = IS_FRONT_VFACE(packedInput.cullFace, true, false);
#endif

    return input;
}

#ifdef TESSELLATION_ON


struct VaryingsToDS
{
    VaryingsMeshToDS vmesh;
#ifdef VARYINGS_NEED_PASS
    VaryingsPassToDS vpass;
#endif
};

struct PackedVaryingsToDS
{
    PackedVaryingsMeshToDS vmesh;
#ifdef VARYINGS_NEED_PASS
    PackedVaryingsPassToDS vpass;
#endif
};

PackedVaryingsToDS PackVaryingsToDS(VaryingsToDS input)
{
    PackedVaryingsToDS output;
    output.vmesh = PackVaryingsMeshToDS(input.vmesh);
#ifdef VARYINGS_NEED_PASS
    output.vpass = PackVaryingsPassToDS(input.vpass);
#endif

    return output;
}

VaryingsToDS UnpackVaryingsToDS(PackedVaryingsToDS input)
{
    VaryingsToDS output;
    output.vmesh = UnpackVaryingsMeshToDS(input.vmesh);
#ifdef VARYINGS_NEED_PASS
    output.vpass = UnpackVaryingsPassToDS(input.vpass);
#endif

    return output;
}

VaryingsToDS InterpolateWithBaryCoordsToDS(VaryingsToDS input0, VaryingsToDS input1, VaryingsToDS input2, float3 baryCoords)
{
    VaryingsToDS output;

    output.vmesh = InterpolateWithBaryCoordsMeshToDS(input0.vmesh, input1.vmesh, input2.vmesh, baryCoords);
#ifdef VARYINGS_NEED_PASS
    output.vpass = InterpolateWithBaryCoordsPassToDS(input0.vpass, input1.vpass, input2.vpass, baryCoords);
#endif

    return output;
}

#endif // TESSELLATION_ON

#ifdef TESSELLATION_ON
#define VaryingsType VaryingsToDS
#define VaryingsMeshType VaryingsMeshToDS
#define PackedVaryingsType PackedVaryingsToDS
#define PackVaryingsType PackVaryingsToDS
#else
#define VaryingsType VaryingsToPS
#define VaryingsMeshType VaryingsMeshToPS
#define PackedVaryingsType PackedVaryingsToPS
#define PackVaryingsType PackVaryingsToPS
#endif

// TODO: Here we will also have all the vertex deformation (GPU skinning, vertex animation, morph target...) or we will need to generate a compute shaders instead (better! but require work to deal with unpacking like fp16)
VaryingsMeshType VertMesh(AttributesMesh input, float3 worldSpaceOffset
#ifdef HAVE_VFX_MODIFICATION
    , out AttributesElement element
#endif
)
{
    VaryingsMeshType output;
#if defined(USE_CUSTOMINTERP_SUBSTRUCT) || defined(HAVE_VFX_MODIFICATION)
    ZERO_INITIALIZE(VaryingsMeshType, output); // Only required with custom interpolator to quiet the shader compiler about not fully initialized struct
#endif

    UNITY_SETUP_INSTANCE_ID(input);
    UNITY_TRANSFER_INSTANCE_ID(input, output);

<<<<<<< HEAD
#if defined(HAVE_VFX_MODIFICATION)
=======
#ifdef HAVE_VFX_MODIFICATION
>>>>>>> 2826ce5c
    ZERO_INITIALIZE(AttributesElement, element);

    if(!GetMeshAndElementIndex(input, element))
        return output; // Culled index.
<<<<<<< HEAD

    if(!GetInterpolatorAndElementData(output, element))
        return output; // Dead particle.

    SetupVFXMatrices(element, output);
#endif

#if defined(HAVE_MESH_MODIFICATION)
    input = ApplyMeshModification(input,
     _TimeParameters.xyz
    // If custom interpolators are in use, we need to write them to the shader graph generated VaryingsMesh
    #if defined(USE_CUSTOMINTERP_APPLYMESHMOD)
        , output
    #endif
    #if defined(HAVE_VFX_MODIFICATION)
=======

    if(!GetInterpolatorAndElementData(output, element))
        return output; // Dead particle.

    SetupVFXMatrices(element, output);
#endif

#ifdef HAVE_MESH_MODIFICATION
    input = ApplyMeshModification(input, _TimeParameters.xyz
    #ifdef USE_CUSTOMINTERP_SUBSTRUCT
        // If custom interpolators are in use, we need to write them to the shader graph generated VaryingsMesh
        , output
    #endif
    #ifdef HAVE_VFX_MODIFICATION
>>>>>>> 2826ce5c
        , element
    #endif
    );
#endif

    // This return the camera relative position (if enable)
    float3 positionRWS = TransformObjectToWorld(input.positionOS) + worldSpaceOffset;
#ifdef ATTRIBUTES_NEED_NORMAL
    float3 normalWS = TransformObjectToWorldNormal(input.normalOS);
#else
    float3 normalWS = float3(0.0, 0.0, 0.0); // We need this case to be able to compile ApplyVertexModification that doesn't use normal.
#endif

#ifdef ATTRIBUTES_NEED_TANGENT
    float4 tangentWS = float4(TransformObjectToWorldDir(input.tangentOS.xyz), input.tangentOS.w);
#endif

    // Do vertex modification in camera relative space (if enable)
#if defined(HAVE_VERTEX_MODIFICATION)
    ApplyVertexModification(input, normalWS, positionRWS, _TimeParameters.xyz);
#endif

#ifdef TESSELLATION_ON
    output.positionRWS = positionRWS;
    // For tessellation we evaluate the tessellation factor from vertex shader then interpolate it in Hull Shader
    // Note: For unknow reason evaluating the tessellationFactor directly in Hull shader cause internal compiler issue for both Metal and Vulkan (Unity issue) when use with shadergraph
    // so we prefer this version to be compatible with all platforms, have same code for non shader graph and shader graph version and also it should be faster.
    output.tessellationFactor = GetTessellationFactor(input);
    output.normalWS = normalWS;
#if defined(VARYINGS_NEED_TANGENT_TO_WORLD) || defined(VARYINGS_DS_NEED_TANGENT)
    output.tangentWS = tangentWS;
#endif
#else // TESSELLATION_ON
#ifdef VARYINGS_NEED_POSITION_WS
    output.positionRWS = positionRWS;
#endif
    output.positionCS = TransformWorldToHClip(positionRWS);
#ifdef VARYINGS_NEED_TANGENT_TO_WORLD
    output.normalWS = normalWS;
    output.tangentWS = tangentWS;
#endif
#if !defined(SHADER_API_METAL) && defined(SHADERPASS) && (SHADERPASS == SHADERPASS_FULL_SCREEN_DEBUG)
    if (_DebugFullScreenMode == FULLSCREENDEBUGMODE_VERTEX_DENSITY)
        IncrementVertexDensityCounter(output.positionCS);
#endif
#endif // TESSELLATION_ON

#if defined(VARYINGS_NEED_TEXCOORD0) || defined(VARYINGS_DS_NEED_TEXCOORD0)
    output.texCoord0 = input.uv0;
#endif
#if defined(VARYINGS_NEED_TEXCOORD1) || defined(VARYINGS_DS_NEED_TEXCOORD1)
    output.texCoord1 = input.uv1;
#endif
#if defined(VARYINGS_NEED_TEXCOORD2) || defined(VARYINGS_DS_NEED_TEXCOORD2)
    output.texCoord2 = input.uv2;
#endif
#if defined(VARYINGS_NEED_TEXCOORD3) || defined(VARYINGS_DS_NEED_TEXCOORD3)
    output.texCoord3 = input.uv3;
#endif
#if defined(VARYINGS_NEED_COLOR) || defined(VARYINGS_DS_NEED_COLOR)
    output.color = input.color;
#endif

    return output;
}

VaryingsMeshType VertMesh(AttributesMesh input)
{
#ifdef HAVE_VFX_MODIFICATION
    AttributesElement element;
    return VertMesh(input, 0.0f, element);
#else
    return VertMesh(input, 0.0f);
#endif
}

#ifdef HAVE_VFX_MODIFICATION
VaryingsMeshType VertMesh(AttributesMesh input, out AttributesElement element)
{
    return VertMesh(input, 0.0f, element);
}
#endif

#ifdef TESSELLATION_ON

VaryingsMeshToPS VertMeshTesselation(VaryingsMeshToDS input)
{
    VaryingsMeshToPS output;

    UNITY_SETUP_INSTANCE_ID(input);
    UNITY_TRANSFER_INSTANCE_ID(input, output);

    output.positionCS = TransformWorldToHClip(input.positionRWS);

#if !defined(SHADER_API_METAL) && defined(SHADERPASS) && (SHADERPASS == SHADERPASS_FULL_SCREEN_DEBUG)
    if (_DebugFullScreenMode == FULLSCREENDEBUGMODE_VERTEX_DENSITY)
        IncrementVertexDensityCounter(output.positionCS);
#endif

#ifdef VARYINGS_NEED_POSITION_WS
    output.positionRWS = input.positionRWS;
#endif

#ifdef VARYINGS_NEED_TANGENT_TO_WORLD
    output.normalWS = input.normalWS;
    output.tangentWS = input.tangentWS;
#endif

#ifdef VARYINGS_NEED_TEXCOORD0
    output.texCoord0 = input.texCoord0;
#endif
#ifdef VARYINGS_NEED_TEXCOORD1
    output.texCoord1 = input.texCoord1;
#endif
#ifdef VARYINGS_NEED_TEXCOORD2
    output.texCoord2 = input.texCoord2;
#endif
#ifdef VARYINGS_NEED_TEXCOORD3
    output.texCoord3 = input.texCoord3;
#endif
#ifdef VARYINGS_NEED_COLOR
    output.color = input.color;
#endif

    // Call is last to deal with 'not completly initialize warning'. We don't want to ZeroInitialize the output struct to be able to detect issue.
#ifdef USE_CUSTOMINTERP_SUBSTRUCT
    // If custom interpolators are in use, we need to write them to the shader graph generated VaryingsMesh
    VertMeshTesselationCustomInterpolation(input, output);
#endif

    return output;
}

#endif // TESSELLATION_ON<|MERGE_RESOLUTION|>--- conflicted
+++ resolved
@@ -141,32 +141,11 @@
     UNITY_SETUP_INSTANCE_ID(input);
     UNITY_TRANSFER_INSTANCE_ID(input, output);
 
-<<<<<<< HEAD
-#if defined(HAVE_VFX_MODIFICATION)
-=======
-#ifdef HAVE_VFX_MODIFICATION
->>>>>>> 2826ce5c
+#ifdef HAVE_VFX_MODIFICATION
     ZERO_INITIALIZE(AttributesElement, element);
 
     if(!GetMeshAndElementIndex(input, element))
         return output; // Culled index.
-<<<<<<< HEAD
-
-    if(!GetInterpolatorAndElementData(output, element))
-        return output; // Dead particle.
-
-    SetupVFXMatrices(element, output);
-#endif
-
-#if defined(HAVE_MESH_MODIFICATION)
-    input = ApplyMeshModification(input,
-     _TimeParameters.xyz
-    // If custom interpolators are in use, we need to write them to the shader graph generated VaryingsMesh
-    #if defined(USE_CUSTOMINTERP_APPLYMESHMOD)
-        , output
-    #endif
-    #if defined(HAVE_VFX_MODIFICATION)
-=======
 
     if(!GetInterpolatorAndElementData(output, element))
         return output; // Dead particle.
@@ -181,7 +160,6 @@
         , output
     #endif
     #ifdef HAVE_VFX_MODIFICATION
->>>>>>> 2826ce5c
         , element
     #endif
     );
