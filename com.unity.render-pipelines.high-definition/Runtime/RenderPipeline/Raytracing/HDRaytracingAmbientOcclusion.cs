using UnityEngine.Experimental.Rendering;

namespace UnityEngine.Rendering.HighDefinition
{
    internal class HDRaytracingAmbientOcclusion
    {
        // External structures
        HDRenderPipelineRayTracingResources m_PipelineRayTracingResources = null;
        HDRenderPipeline m_RenderPipeline = null;

        // The target denoising kernel
        int m_RTAOApplyIntensityKernel;

        // Intermediate buffer that stores the ambient occlusion pre-denoising
        RTHandle m_AOIntermediateBuffer0 = null;
        RTHandle m_AOIntermediateBuffer1 = null;

        // String values
        const string m_RayGenShaderName = "RayGenAmbientOcclusion";
        const string m_MissShaderName = "MissShaderAmbientOcclusion";
        const string m_ClosestHitShaderName = "ClosestHitMain";

        public HDRaytracingAmbientOcclusion()
        {
        }

        public void Init(HDRenderPipeline renderPipeline)
        {
            // Keep track of the pipeline asset
            m_PipelineRayTracingResources = renderPipeline.asset.renderPipelineRayTracingResources;

            // keep track of the render pipeline
            m_RenderPipeline = renderPipeline;

            // Grab the kernels we need
            m_RTAOApplyIntensityKernel = m_PipelineRayTracingResources.aoRaytracingCS.FindKernel("RTAOApplyIntensity");

            // Allocate the intermediate textures
            m_AOIntermediateBuffer0 = RTHandles.Alloc(Vector2.one, TextureXR.slices, colorFormat: GraphicsFormat.R16G16B16A16_SFloat, dimension: TextureXR.dimension, enableRandomWrite: true, useDynamicScale: true, useMipMap: false, autoGenerateMips: false, name: "AOIntermediateBuffer0");
            m_AOIntermediateBuffer1 = RTHandles.Alloc(Vector2.one, TextureXR.slices, colorFormat: GraphicsFormat.R16G16B16A16_SFloat, dimension: TextureXR.dimension, enableRandomWrite: true, useDynamicScale: true, useMipMap: false, autoGenerateMips: false, name: "AOIntermediateBuffer1");
        }

        public void Release()
        {
            RTHandles.Release(m_AOIntermediateBuffer1);
            RTHandles.Release(m_AOIntermediateBuffer0);
        }

        static RTHandle AmbientOcclusionHistoryBufferAllocatorFunction(string viewName, int frameIndex, RTHandleSystem rtHandleSystem)
        {
            return rtHandleSystem.Alloc(Vector2.one, TextureXR.slices, colorFormat: GraphicsFormat.R16G16_SFloat, dimension: TextureXR.dimension,
                                        enableRandomWrite: true, useMipMap: false, autoGenerateMips: false,
                                        name: string.Format("{0}_AmbientOcclusionHistoryBuffer{1}", viewName, frameIndex));
        }


        static public void SetDefaultAmbientOcclusionTexture(CommandBuffer cmd)
        {
            cmd.SetGlobalTexture(HDShaderIDs._AmbientOcclusionTexture, TextureXR.GetBlackTexture());
        }

        // The set of parameters that are used to trace the ambient occlusion
        public struct AmbientOcclusionTraceParameters
        {
            // Generic attributes
            public float rayLength;
            public int sampleCount;

            // Camera data
            public int actualWidth;
            public int actualHeight;
            public int viewCount;

            // Shaders
            public RayTracingShader aoShaderRT;

            // Constant buffer
            public ShaderVariablesRaytracing raytracingCB;
        }

        public struct AmbientOcclusionTraceResources
        {
            // Input Buffer
            public RayTracingAccelerationStructure rayTracingAccelerationStructure;
            public RTHandle depthStencilBuffer;
            public RTHandle normalBuffer;
            public BlueNoise.DitheredTextureSet ditheredTextureSet;

            // Debug textures
            public RTHandle rayCountTexture;

            // Output Buffer
            public RTHandle outputTexture;
        }

        AmbientOcclusionTraceParameters PrepareAmbientOcclusionTraceParameters(HDCamera hdCamera, ShaderVariablesRaytracing raytracingCB)
        {
            AmbientOcclusionTraceParameters rtAOParameters = new AmbientOcclusionTraceParameters();
            var aoSettings = hdCamera.volumeStack.GetComponent<AmbientOcclusion>();
            rtAOParameters.rayLength = aoSettings.rayLength;
            rtAOParameters.sampleCount = aoSettings.sampleCount;
            rtAOParameters.actualWidth = hdCamera.actualWidth;
            rtAOParameters.actualHeight = hdCamera.actualHeight;
            rtAOParameters.viewCount = hdCamera.viewCount;
            rtAOParameters.raytracingCB = raytracingCB;
            rtAOParameters.aoShaderRT = m_PipelineRayTracingResources.aoRaytracingRT;
            return rtAOParameters;
        }

        AmbientOcclusionTraceResources PrepareAmbientOcclusionTraceResources(HDCamera hdCamera, RTHandle outputTexture)
        {
            AmbientOcclusionTraceResources rtAOResources = new AmbientOcclusionTraceResources();
            rtAOResources.rayTracingAccelerationStructure = m_RenderPipeline.RequestAccelerationStructure();
            rtAOResources.depthStencilBuffer = m_RenderPipeline.sharedRTManager.GetDepthStencilBuffer();
            rtAOResources.normalBuffer = m_RenderPipeline.sharedRTManager.GetNormalBuffer();
            rtAOResources.rayCountTexture = m_RenderPipeline.GetRayCountManager().GetRayCountTexture();
            BlueNoise blueNoise = m_RenderPipeline.GetBlueNoiseManager();
            rtAOResources.ditheredTextureSet = blueNoise.DitheredTextureSet8SPP();
            rtAOResources.outputTexture = outputTexture;
            return rtAOResources;
        }

        // The set of parameters that are used to trace the ambient occlusion
        public struct AmbientOcclusionDenoiseParameters
        {
            // Generic attributes
            public bool denoise;
            public float denoiserRadius;
            public float historyValidity;

            // Camera data
            public int actualWidth;
            public int actualHeight;
            public int viewCount;
        }

        public struct AmbientOcclusionDenoiseResources
        {
            // Temporary buffers
            public RTHandle intermediateBuffer;

            // Output Buffer
            public RTHandle ambientOcclusionHistory;
            public RTHandle inputTexture;
            public RTHandle outputTexture;
        }

        AmbientOcclusionDenoiseParameters PrepareAmbientOcclusionDenoiseParameters(HDCamera hdCamera, ShaderVariablesRaytracing raytracingCB)
        {
            AmbientOcclusionDenoiseParameters rtAOParameters = new AmbientOcclusionDenoiseParameters();
            var aoSettings = hdCamera.volumeStack.GetComponent<AmbientOcclusion>();
            rtAOParameters.denoise = aoSettings.denoise;
            rtAOParameters.denoiserRadius = aoSettings.denoiserRadius;
            rtAOParameters.historyValidity = 1.0f;
#if UNITY_HDRP_DXR_TESTS_DEFINE
            if (Application.isPlaying)
                rtAOParameters.historyValidity = 0.0f;
            else
#endif
                // We need to check if something invalidated the history buffers
                rtAOParameters.historyValidity = m_RenderPipeline.ValidRayTracingHistory(hdCamera) ? 1.0f : 0.0f;
            rtAOParameters.actualWidth = hdCamera.actualWidth;
            rtAOParameters.actualHeight = hdCamera.actualHeight;
            rtAOParameters.viewCount = hdCamera.viewCount;
            return rtAOParameters;
        }

        AmbientOcclusionDenoiseResources PrepareAmbientOcclusionDenoiseResources(HDCamera hdCamera, RTHandle inputTexture, RTHandle intermediateTexture, RTHandle outputTexture)
        {
            AmbientOcclusionDenoiseResources rtAOResources = new AmbientOcclusionDenoiseResources();
            rtAOResources.ambientOcclusionHistory = hdCamera.GetCurrentFrameRT((int)HDCameraFrameHistoryType.RaytracedAmbientOcclusion)
                                                    ?? hdCamera.AllocHistoryFrameRT((int)HDCameraFrameHistoryType.RaytracedAmbientOcclusion, AmbientOcclusionHistoryBufferAllocatorFunction, 1);
            rtAOResources.inputTexture = inputTexture;
            rtAOResources.intermediateBuffer = intermediateTexture;
            rtAOResources.outputTexture = outputTexture;
            return rtAOResources;
        }

        // The set of parameters that are used to trace the ambient occlusion
        public struct AmbientOcclusionComposeParameters
        {
            // Generic attributes
            public float intensity;

            // Camera data
            public int actualWidth;
            public int actualHeight;
            public int viewCount;

            // Kernels
            public int intensityKernel;

            // Shaders
            public ComputeShader aoShaderCS;
        }

        AmbientOcclusionComposeParameters PrepareAmbientOcclusionComposeParameters(HDCamera hdCamera, ShaderVariablesRaytracing raytracingCB)
        {
            AmbientOcclusionComposeParameters aoComposeParameters = new AmbientOcclusionComposeParameters();
            var aoSettings = hdCamera.volumeStack.GetComponent<AmbientOcclusion>();
            aoComposeParameters.intensity = aoSettings.intensity.value;
            aoComposeParameters.actualWidth = hdCamera.actualWidth;
            aoComposeParameters.actualHeight = hdCamera.actualHeight;
            aoComposeParameters.viewCount = hdCamera.viewCount;
            aoComposeParameters.aoShaderCS = m_PipelineRayTracingResources.aoRaytracingCS;
            aoComposeParameters.intensityKernel = m_RTAOApplyIntensityKernel;
            return aoComposeParameters;
        }

        public void RenderRTAO(HDCamera hdCamera, CommandBuffer cmd, RTHandle outputTexture, ShaderVariablesRaytracing globalCB, ScriptableRenderContext renderContext, int frameCount)
        {
            if (!m_RenderPipeline.GetRayTracingState())
            {
                SetDefaultAmbientOcclusionTexture(cmd);
                return;
            }
            AmbientOcclusionTraceParameters aoTraceParameters = PrepareAmbientOcclusionTraceParameters(hdCamera, globalCB);
            AmbientOcclusionTraceResources aoTraceResources = PrepareAmbientOcclusionTraceResources(hdCamera, m_AOIntermediateBuffer0);
            // If any of the previous requirements is missing, the effect is not requested or no acceleration structure, set the default one and leave right away
            using (new ProfilingScope(cmd, ProfilingSampler.Get(HDProfileId.RaytracingAmbientOcclusion)))
            {
                TraceAO(cmd, aoTraceParameters, aoTraceResources);
            }

            AmbientOcclusionDenoiseParameters aoDenoiseParameters = PrepareAmbientOcclusionDenoiseParameters(hdCamera, globalCB);
            AmbientOcclusionDenoiseResources aoDenoiserResources = PrepareAmbientOcclusionDenoiseResources(hdCamera, m_AOIntermediateBuffer0, m_AOIntermediateBuffer1, outputTexture);
            using (new ProfilingScope(cmd, ProfilingSampler.Get(HDProfileId.RaytracingFilterAmbientOcclusion)))
            {
                DenoiseAO(cmd, hdCamera, aoDenoiseParameters, aoDenoiserResources);
            }

            AmbientOcclusionComposeParameters aoComposeParameters = PrepareAmbientOcclusionComposeParameters(hdCamera, globalCB);
            using (new ProfilingScope(cmd, ProfilingSampler.Get(HDProfileId.RaytracingComposeAmbientOcclusion)))
            {
                ComposeAO(cmd, hdCamera, aoComposeParameters, outputTexture);
            }
        }

        static public void TraceAO(CommandBuffer cmd, AmbientOcclusionTraceParameters aoTraceParameters, AmbientOcclusionTraceResources aoTraceResources)
        {
            // Define the shader pass to use for the reflection pass
            cmd.SetRayTracingShaderPass(aoTraceParameters.aoShaderRT, "VisibilityDXR");

            // Set the acceleration structure for the pass
            cmd.SetRayTracingAccelerationStructure(aoTraceParameters.aoShaderRT, HDShaderIDs._RaytracingAccelerationStructureName, aoTraceResources.rayTracingAccelerationStructure);

            // Inject the ray generation data (be careful of the global constant buffer limitation)
            aoTraceParameters.raytracingCB._RaytracingRayMaxLength = aoTraceParameters.rayLength;
            aoTraceParameters.raytracingCB._RaytracingNumSamples = aoTraceParameters.sampleCount;
            ConstantBuffer.PushGlobal(cmd, aoTraceParameters.raytracingCB, HDShaderIDs._ShaderVariablesRaytracing);

            // Set the data for the ray generation
            cmd.SetRayTracingTextureParam(aoTraceParameters.aoShaderRT, HDShaderIDs._DepthTexture, aoTraceResources.depthStencilBuffer);
            cmd.SetRayTracingTextureParam(aoTraceParameters.aoShaderRT, HDShaderIDs._NormalBufferTexture, aoTraceResources.normalBuffer);

            // Inject the ray-tracing sampling data
            BlueNoise.BindDitheredTextureSet(cmd, aoTraceResources.ditheredTextureSet);

            // Set the output textures
            cmd.SetRayTracingTextureParam(aoTraceParameters.aoShaderRT, HDShaderIDs._RayCountTexture, aoTraceResources.rayCountTexture);
            cmd.SetRayTracingTextureParam(aoTraceParameters.aoShaderRT, HDShaderIDs._AmbientOcclusionTextureRW, aoTraceResources.outputTexture);

            // Run the computation
            cmd.DispatchRays(aoTraceParameters.aoShaderRT, m_RayGenShaderName, (uint)aoTraceParameters.actualWidth, (uint)aoTraceParameters.actualHeight, (uint)aoTraceParameters.viewCount);
        }

        public void DenoiseAO(CommandBuffer cmd, HDCamera hdCamera, AmbientOcclusionDenoiseParameters aoDenoiseParameters, AmbientOcclusionDenoiseResources aoDenoiseResources)
        {
            if (aoDenoiseParameters.denoise)
            {
                // Apply the temporal denoiser
                HDTemporalFilter temporalFilter = m_RenderPipeline.GetTemporalFilter();
                temporalFilter.DenoiseBuffer(cmd, hdCamera, aoDenoiseResources.inputTexture, aoDenoiseResources.ambientOcclusionHistory, aoDenoiseResources.intermediateBuffer, historyValidity: aoDenoiseParameters.historyValidity);

                // Apply the diffuse denoiser
                HDDiffuseDenoiser diffuseDenoiser = m_RenderPipeline.GetDiffuseDenoiser();
                diffuseDenoiser.DenoiseBuffer(cmd, hdCamera, aoDenoiseResources.intermediateBuffer, aoDenoiseResources.outputTexture, aoDenoiseParameters.denoiserRadius);
            }
            else
            {
<<<<<<< HEAD
                if(aoSettings.denoise)
                {
                    // Grab the history buffer
                    RTHandle ambientOcclusionHistory = hdCamera.GetCurrentFrameRT((int)HDCameraFrameHistoryType.RaytracedAmbientOcclusion)
                        ?? hdCamera.AllocHistoryFrameRT((int)HDCameraFrameHistoryType.RaytracedAmbientOcclusion, AmbientOcclusionHistoryBufferAllocatorFunction, 1);

                        float historyValidity = 1.0f;
                        // We need to check if something invalidated the history buffers
                        historyValidity = m_RenderPipeline.ValidRayTracingHistory(hdCamera) ? 1.0f : 0.0f;

                    // Apply the temporal denoiser
                    HDTemporalFilter temporalFilter = m_RenderPipeline.GetTemporalFilter();
                    temporalFilter.DenoiseBuffer(cmd, hdCamera, m_AOIntermediateBuffer0, ambientOcclusionHistory, m_AOIntermediateBuffer1, historyValidity: historyValidity);

                    // Apply the diffuse denoiser
                    HDDiffuseDenoiser diffuseDenoiser = m_RenderPipeline.GetDiffuseDenoiser();
                    diffuseDenoiser.DenoiseBuffer(cmd, hdCamera, m_AOIntermediateBuffer1, outputTexture, aoSettings.denoiserRadius);
                }
                else
                {
                    HDUtils.BlitCameraTexture(cmd, m_AOIntermediateBuffer0, outputTexture);
                }

                ComputeShader aoShaderCS = m_PipelineRayTracingResources.aoRaytracingCS;
                cmd.SetComputeFloatParam(aoShaderCS, HDShaderIDs._RaytracingAOIntensity, aoSettings.intensity.value);
                cmd.SetComputeTextureParam(aoShaderCS, m_RTAOApplyIntensityKernel, HDShaderIDs._AmbientOcclusionTextureRW, outputTexture);
                int texWidth = hdCamera.actualWidth;
                int texHeight = hdCamera.actualHeight;
                int areaTileSize = 8;
                int numTilesXHR = (texWidth + (areaTileSize - 1)) / areaTileSize;
                int numTilesYHR = (texHeight + (areaTileSize - 1)) / areaTileSize;
                cmd.DispatchCompute(aoShaderCS, m_RTAOApplyIntensityKernel, numTilesXHR, numTilesYHR, hdCamera.viewCount);
=======
                HDUtils.BlitCameraTexture(cmd, aoDenoiseResources.inputTexture, aoDenoiseResources.outputTexture);
>>>>>>> c6124c37
            }
        }

        static public void ComposeAO(CommandBuffer cmd, HDCamera hdCamera, AmbientOcclusionComposeParameters aoComposeParameters, RTHandle outputTexture)
        {
            cmd.SetComputeFloatParam(aoComposeParameters.aoShaderCS, HDShaderIDs._RaytracingAOIntensity, aoComposeParameters.intensity);
            cmd.SetComputeTextureParam(aoComposeParameters.aoShaderCS, aoComposeParameters.intensityKernel, HDShaderIDs._AmbientOcclusionTextureRW, outputTexture);
            int texWidth = aoComposeParameters.actualWidth;
            int texHeight = aoComposeParameters.actualHeight;
            int areaTileSize = 8;
            int numTilesXHR = (texWidth + (areaTileSize - 1)) / areaTileSize;
            int numTilesYHR = (texHeight + (areaTileSize - 1)) / areaTileSize;
            cmd.DispatchCompute(aoComposeParameters.aoShaderCS, aoComposeParameters.intensityKernel, numTilesXHR, numTilesYHR, aoComposeParameters.viewCount);

            // Bind the textures and the params
            cmd.SetGlobalTexture(HDShaderIDs._AmbientOcclusionTexture, outputTexture);

            // TODO: All the push-debug stuff should be centralized somewhere
            (RenderPipelineManager.currentPipeline as HDRenderPipeline).PushFullScreenDebugTexture(hdCamera, cmd, outputTexture, FullScreenDebugMode.ScreenSpaceAmbientOcclusion);
        }
    }
}<|MERGE_RESOLUTION|>--- conflicted
+++ resolved
@@ -278,42 +278,7 @@
             }
             else
             {
-<<<<<<< HEAD
-                if(aoSettings.denoise)
-                {
-                    // Grab the history buffer
-                    RTHandle ambientOcclusionHistory = hdCamera.GetCurrentFrameRT((int)HDCameraFrameHistoryType.RaytracedAmbientOcclusion)
-                        ?? hdCamera.AllocHistoryFrameRT((int)HDCameraFrameHistoryType.RaytracedAmbientOcclusion, AmbientOcclusionHistoryBufferAllocatorFunction, 1);
-
-                        float historyValidity = 1.0f;
-                        // We need to check if something invalidated the history buffers
-                        historyValidity = m_RenderPipeline.ValidRayTracingHistory(hdCamera) ? 1.0f : 0.0f;
-
-                    // Apply the temporal denoiser
-                    HDTemporalFilter temporalFilter = m_RenderPipeline.GetTemporalFilter();
-                    temporalFilter.DenoiseBuffer(cmd, hdCamera, m_AOIntermediateBuffer0, ambientOcclusionHistory, m_AOIntermediateBuffer1, historyValidity: historyValidity);
-
-                    // Apply the diffuse denoiser
-                    HDDiffuseDenoiser diffuseDenoiser = m_RenderPipeline.GetDiffuseDenoiser();
-                    diffuseDenoiser.DenoiseBuffer(cmd, hdCamera, m_AOIntermediateBuffer1, outputTexture, aoSettings.denoiserRadius);
-                }
-                else
-                {
-                    HDUtils.BlitCameraTexture(cmd, m_AOIntermediateBuffer0, outputTexture);
-                }
-
-                ComputeShader aoShaderCS = m_PipelineRayTracingResources.aoRaytracingCS;
-                cmd.SetComputeFloatParam(aoShaderCS, HDShaderIDs._RaytracingAOIntensity, aoSettings.intensity.value);
-                cmd.SetComputeTextureParam(aoShaderCS, m_RTAOApplyIntensityKernel, HDShaderIDs._AmbientOcclusionTextureRW, outputTexture);
-                int texWidth = hdCamera.actualWidth;
-                int texHeight = hdCamera.actualHeight;
-                int areaTileSize = 8;
-                int numTilesXHR = (texWidth + (areaTileSize - 1)) / areaTileSize;
-                int numTilesYHR = (texHeight + (areaTileSize - 1)) / areaTileSize;
-                cmd.DispatchCompute(aoShaderCS, m_RTAOApplyIntensityKernel, numTilesXHR, numTilesYHR, hdCamera.viewCount);
-=======
                 HDUtils.BlitCameraTexture(cmd, aoDenoiseResources.inputTexture, aoDenoiseResources.outputTexture);
->>>>>>> c6124c37
             }
         }
 
