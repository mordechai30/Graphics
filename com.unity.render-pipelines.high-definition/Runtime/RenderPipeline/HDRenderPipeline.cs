--- conflicted
+++ resolved
@@ -5339,30 +5339,19 @@
 
             // Figure out which client systems need which buffers
             // Only VFX systems for now
-<<<<<<< HEAD
             parameters.neededVFXBuffers = VFXManager.IsCameraBufferNeeded(hdCamera.camera);
             parameters.needNormalBuffer |= ((parameters.neededVFXBuffers & VFXCameraBufferTypes.Normal) != 0 || (externalAccess & HDAdditionalCameraData.BufferAccessType.Normal) != 0);
             parameters.needDepthBuffer |= ((parameters.neededVFXBuffers & VFXCameraBufferTypes.Depth) != 0 || (externalAccess & HDAdditionalCameraData.BufferAccessType.Depth) != 0);
 
-            if (hdCamera.frameSettings.IsEnabled(FrameSettingsField.RayTracing) && GetRayTracingState() || ValidIndirectDiffuseState(hdCamera))
-=======
-            VFXCameraBufferTypes neededVFXBuffers = VFXManager.IsCameraBufferNeeded(hdCamera.camera);
-            needNormalBuffer |= ((neededVFXBuffers & VFXCameraBufferTypes.Normal) != 0 || (externalAccess & HDAdditionalCameraData.BufferAccessType.Normal) != 0);
-            needDepthBuffer |= ((neededVFXBuffers & VFXCameraBufferTypes.Depth) != 0 || (externalAccess & HDAdditionalCameraData.BufferAccessType.Depth) != 0);
-            IndirectDiffuseMode indirectDiffuseMode = GetIndirectDiffuseMode(hdCamera);
-
             // SSGI required the depth of the previous frame
-            if (indirectDiffuseMode == IndirectDiffuseMode.ScreenSpace)
-            {
-                needDepthBuffer = true;
+            if (GetIndirectDiffuseMode(hdCamera) == IndirectDiffuseMode.ScreenSpace)
+            {
+                parameters.needDepthBuffer = true;
             }
 
             // Raytracing require both normal and depth from previous frame.
             if (hdCamera.frameSettings.IsEnabled(FrameSettingsField.RayTracing) && GetRayTracingState())
->>>>>>> fcf02f02
-            {
-                parameters.needNormalBuffer = true;
-                parameters.needDepthBuffer = true;
+            {
             }
 
             return parameters;
