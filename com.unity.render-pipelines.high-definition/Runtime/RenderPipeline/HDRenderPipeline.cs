--- conflicted
+++ resolved
@@ -4,12 +4,8 @@
 using System.Diagnostics;
 using System.Linq;
 using UnityEngine.Experimental.GlobalIllumination;
-<<<<<<< HEAD
-using Utilities;
-=======
 using UnityEngine.Experimental.Rendering;
 using UnityEngine.Experimental.Rendering.RenderGraphModule;
->>>>>>> 47046808
 
 namespace UnityEngine.Rendering.HighDefinition
 {
@@ -1016,14 +1012,10 @@
             if (!m_ValidAPI || cameras.Length == 0)
                 return;
 
-<<<<<<< HEAD
             // Set the quality level for this rendering
             asset.currentMaterialQualityLevel.SetGlobalShaderKeywords();
 
-            HDRenderPipeline.GetOrCreateDefaultVolume();
-=======
             GetOrCreateDefaultVolume();
->>>>>>> 47046808
 
             BeginFrameRendering(renderContext, cameras);
 
