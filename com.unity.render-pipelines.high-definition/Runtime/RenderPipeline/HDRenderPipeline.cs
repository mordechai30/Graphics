--- conflicted
+++ resolved
@@ -848,7 +848,7 @@
 #endif
 
             if (HDUtils.IsOperatingSystemSupported(SystemInfo.operatingSystem))
-                        return true;
+                return true;
 
             return false;
         }
@@ -1189,8 +1189,8 @@
                 FrameSettings srcFrameSettings;
                 if (additionalCameraData)
                 {
-                    //reflection camera must already have their framesettings correctly set at this point
-                    additionalCameraData.UpdateDirtyFrameSettings(assetFrameSettingsIsDirty, m_Asset.GetFrameSettings());
+                        //reflection camera must already have their framesettings correctly set at this point
+                        additionalCameraData.UpdateDirtyFrameSettings(assetFrameSettingsIsDirty, m_Asset.GetFrameSettings());
                     srcFrameSettings = additionalCameraData.GetFrameSettings();
                 }
                 else
@@ -1313,15 +1313,10 @@
                     ApplyDebugDisplaySettings(hdCamera, cmd);
                     m_SkyManager.UpdateCurrentSkySettings(hdCamera);
 
-<<<<<<< HEAD
+
                     ScriptableCullingParameters cullingParams = new ScriptableCullingParameters();
 
                     if (m_CullingDebug.useNewCulling)
-=======
-
-                    ScriptableCullingParameters cullingParams;
-                    if (!camera.TryGetCullingParameters(camera.stereoEnabled, out cullingParams)) // Fixme remove stereo passdown?
->>>>>>> 53def9a9
                     {
                         if (!m_CullingDebug.freezeVisibility)
                             ScriptableCulling.FillCullingParameters(hdCamera.camera, ref m_CullingParametersNew);
@@ -1333,20 +1328,15 @@
                     }
                     else
                     {
-                        if (!camera.TryGetCullingParameters(camera.stereoEnabled, out cullingParams)) // Fixme remove stereo passdown?
-                        {
-                            renderContext.Submit();
-                            continue;
-                        }
-
-<<<<<<< HEAD
+                    if (!camera.TryGetCullingParameters(camera.stereoEnabled, out cullingParams)) // Fixme remove stereo passdown?
+                    {
+                        renderContext.Submit();
+                        continue;
+                    }
+
                         if (camera.useOcclusionCulling)
                             cullingParams.cullingOptions |= CullingOptions.OcclusionCull;
 
-                        m_LightLoop.UpdateCullingParameters(ref cullingParams);
-                        hdCamera.UpdateStereoDependentState(ref cullingParams);
-                    }
-=======
                     if(m_DebugDisplaySettings.IsCameraFreezeEnabled())
                     {
                         bool cameraIsFrozen = camera.name.Equals(m_DebugDisplaySettings.GetFrozenCameraName());
@@ -1367,7 +1357,7 @@
 
                     m_LightLoop.UpdateCullingParameters(ref cullingParams);
                     hdCamera.UpdateStereoDependentState(ref cullingParams);
->>>>>>> 53def9a9
+                    }
 
 #if UNITY_EDITOR
                     // emit scene view UI
@@ -1411,8 +1401,8 @@
                         }
                         else
                         {
-                            cullingResults = renderContext.Cull(ref cullingParams);
-                        }
+                        cullingResults = renderContext.Cull(ref cullingParams);
+                    }
                     }
 
                     m_IsDepthBufferCopyValid = false; // this is a new render frame
@@ -1491,12 +1481,12 @@
                             switch (hdCamera.frameSettings.shaderLitMode)
                             {
                                 case LitShaderMode.Forward:  // in forward rendering all pixels that decals wrote into have to be composited
-                                stencilMask = (int)StencilBitMask.Decals;
-                                stencilRef = (int)StencilBitMask.Decals;
+                                    stencilMask = (int)StencilBitMask.Decals;
+                                    stencilRef = (int)StencilBitMask.Decals;
                                     break;
                                 case LitShaderMode.Deferred: // in deferred rendering only pixels affected by both forward materials and decals need to be composited
-                                stencilMask = (int)StencilBitMask.Decals | (int)StencilBitMask.DecalsForwardOutputNormalBuffer;
-                                stencilRef = (int)StencilBitMask.Decals | (int)StencilBitMask.DecalsForwardOutputNormalBuffer;
+                                    stencilMask = (int)StencilBitMask.Decals | (int)StencilBitMask.DecalsForwardOutputNormalBuffer;
+                                    stencilRef = (int)StencilBitMask.Decals | (int)StencilBitMask.DecalsForwardOutputNormalBuffer;
                                     break;
                                 default:
                                     throw new ArgumentOutOfRangeException("Unknown ShaderLitMode");
@@ -1545,7 +1535,7 @@
 
                         if (!hdCamera.frameSettings.SSAORunsAsync())
                         {
-                        RenderSSAO(cmd, hdCamera, renderContext, postProcessLayer);
+                            RenderSSAO(cmd, hdCamera, renderContext, postProcessLayer);
                         }
 
                         // Clear and copy the stencil texture needs to be moved to before we invoke the async light list build,
@@ -1599,8 +1589,8 @@
 
                         if (!hdCamera.frameSettings.SSRRunsAsync())
                         {
-                        // Needs the depth pyramid and motion vectors, as well as the render of the previous frame.
-                        RenderSSR(hdCamera, cmd);
+                            // Needs the depth pyramid and motion vectors, as well as the render of the previous frame.
+                            RenderSSR(hdCamera, cmd);
                         }
 
 
@@ -1664,10 +1654,6 @@
                         if (hdCamera.frameSettings.SSAORunsAsync())
                         {
                             SSAOTask.Start(cmd, renderContext, (CommandBuffer asyncCmd) =>
-<<<<<<< HEAD
-                        {
-                                RenderSSAO(asyncCmd, hdCamera, renderContext, postProcessLayer);
-=======
                             {
                                 SSAODispatch(asyncCmd, hdCamera, renderContext, postProcessLayer);
                             }, !haveAsyncTaskWithShadows);
@@ -1681,7 +1667,6 @@
                             {
                                 int firstMipOffsetY = m_SharedRTManager.GetDepthBufferMipChainInfo().mipLevelOffsets[1].y;
                                 m_LightLoop.RenderScreenSpaceShadows(hdCamera, m_ScreenSpaceShadowsBuffer, hdCamera.frameSettings.enableMSAA ? m_SharedRTManager.GetDepthValuesTexture() : m_SharedRTManager.GetDepthTexture(), firstMipOffsetY, asyncCmd);
->>>>>>> 53def9a9
                             }, !haveAsyncTaskWithShadows);
 
                             haveAsyncTaskWithShadows = true;
@@ -1702,7 +1687,7 @@
                         if (hdCamera.frameSettings.BuildLightListRunsAsync())
                         {
                             buildLightListTask.EndWithPostWork(cmd, () =>
-                        {
+                            {
                                 m_LightLoop.PushGlobalParams(hdCamera, cmd);
                             }
                             );
@@ -1727,7 +1712,7 @@
                         }
                         else
                         {
-                            // Perform the voxelization step which fills the density 3D texture.
+                        // Perform the voxelization step which fills the density 3D texture.
                             m_VolumetricLightingSystem.VolumeVoxelizationPass(hdCamera, cmd, m_FrameCount, densityVolumes, m_LightLoop);
                         }
 
@@ -1760,7 +1745,7 @@
                             SSRTask.End(cmd);
                         }
 
-						// Might float this higher if we enable stereo w/ deferred
+                        // Might float this higher if we enable stereo w/ deferred
                         StartStereoRendering(cmd, renderContext, camera);
 
                         RenderDeferredLighting(hdCamera, cmd);
@@ -1786,14 +1771,12 @@
                             // First resolution of the color buffer for the color pyramid
                             m_SharedRTManager.ResolveMSAAColor(cmd, hdCamera, m_CameraColorMSAABuffer, m_CameraColorBuffer);
 
-                            RenderColorPyramid(hdCamera, cmd, true);
+                        RenderColorPyramid(hdCamera, cmd, true);
                         }
 
                         // Render all type of transparent forward (unlit, lit, complex (hair...)) to keep the sorting between transparent objects.
                         RenderForward(cullingResults, hdCamera, renderContext, cmd, ForwardPass.Transparent);
 
-<<<<<<< HEAD
-=======
                         // Second resolve the color buffer for finishing the frame
                         m_SharedRTManager.ResolveMSAAColor(cmd, hdCamera, m_CameraColorMSAABuffer, m_CameraColorBuffer);
 
@@ -1803,7 +1786,6 @@
 #endif
 
                         // Render All forward error
->>>>>>> 53def9a9
                         RenderForwardError(cullingResults, hdCamera, renderContext, cmd);
 
                         // Fill depth buffer to reduce artifact for transparent object during postprocess
@@ -1848,9 +1830,9 @@
                         StopStereoRendering(cmd, renderContext, camera);
                     }
 
-                    // Pushes to XR headset and/or display mirror
-                    if (camera.stereoEnabled)
-                        renderContext.StereoEndRender(camera);
+                        // Pushes to XR headset and/or display mirror
+                        if (camera.stereoEnabled)
+                            renderContext.StereoEndRender(camera);
 
                     // Due to our RT handle system we don't write into the backbuffer depth buffer (as our depth buffer can be bigger than the one provided)
                     // So need to do a copy of the corresponding part of RT depth buffer in the target depth buffer in various situation:
@@ -1973,15 +1955,15 @@
             renderContext.ExecuteCommandBuffer(cmd);
             cmd.Clear();
 
-                var sortingSettings = new SortingSettings(hdCamera.camera)
-            {
-                    criteria = SortingCriteria.CommonOpaque
+            var sortingSettings = new SortingSettings(hdCamera.camera)
+            {
+                criteria = SortingCriteria.CommonOpaque
             };
 
-                var drawSettings = new DrawingSettings(HDShaderPassNames.s_EmptyName, sortingSettings)
-                {
-                    perObjectData = rendererConfiguration
-                };
+            var drawSettings = new DrawingSettings(HDShaderPassNames.s_EmptyName, sortingSettings)
+            {
+                perObjectData = rendererConfiguration
+            };
 
             for (int i = 0; i < passNames.Length; ++i)
             {
@@ -1989,23 +1971,23 @@
             }
 
             if (overrideMaterial != null)
-                {
-                    drawSettings.overrideMaterial = overrideMaterial;
-                    drawSettings.overrideMaterialPassIndex = 0;
-                }
-
-                var filterSettings = new FilteringSettings(inRenderQueueRange == null ? HDRenderQueue.k_RenderQueue_AllOpaque : inRenderQueueRange.Value)
+            {
+                drawSettings.overrideMaterial = overrideMaterial;
+                drawSettings.overrideMaterialPassIndex = 0;
+            }
+
+            var filterSettings = new FilteringSettings(inRenderQueueRange == null ? HDRenderQueue.k_RenderQueue_AllOpaque : inRenderQueueRange.Value)
             {
                 excludeMotionVectorObjects = excludeMotionVector
             };
 
             if (stateBlock == null)
-                    renderContext.DrawRenderers(cull, ref drawSettings, ref filterSettings);
+                renderContext.DrawRenderers(cull, ref drawSettings, ref filterSettings);
             else
-                {
-                    var renderStateBlock = stateBlock.Value;
-                    renderContext.DrawRenderers(cull, ref drawSettings, ref filterSettings, ref renderStateBlock);
-        }
+            {
+                var renderStateBlock = stateBlock.Value;
+                renderContext.DrawRenderers(cull, ref drawSettings, ref filterSettings, ref renderStateBlock);
+            }
         }
         }
 
@@ -2053,15 +2035,15 @@
             renderContext.ExecuteCommandBuffer(cmd);
             cmd.Clear();
 
-                var sortingSettings = new SortingSettings(hdCamera.camera)
-            {
-                    criteria = SortingCriteria.CommonTransparent | SortingCriteria.RendererPriority
+            var sortingSettings = new SortingSettings(hdCamera.camera)
+            {
+                criteria = SortingCriteria.CommonTransparent | SortingCriteria.RendererPriority
             };
 
-                var drawSettings = new DrawingSettings(HDShaderPassNames.s_EmptyName, sortingSettings)
-                {
-                    perObjectData = rendererConfiguration
-                };
+            var drawSettings = new DrawingSettings(HDShaderPassNames.s_EmptyName, sortingSettings)
+            {
+                perObjectData = rendererConfiguration
+            };
 
             for (int i = 0; i < passNames.Length; ++i)
             {
@@ -2069,23 +2051,23 @@
             }
 
             if (overrideMaterial != null)
-                {
-                    drawSettings.overrideMaterial = overrideMaterial;
-                    drawSettings.overrideMaterialPassIndex = 0;
-                }
-
-                var filterSettings = new FilteringSettings(inRenderQueueRange == null ? HDRenderQueue.k_RenderQueue_AllTransparent : inRenderQueueRange.Value)
+            {
+                drawSettings.overrideMaterial = overrideMaterial;
+                drawSettings.overrideMaterialPassIndex = 0;
+            }
+
+            var filterSettings = new FilteringSettings(inRenderQueueRange == null ? HDRenderQueue.k_RenderQueue_AllTransparent : inRenderQueueRange.Value)
             {
                 excludeMotionVectorObjects = excludeMotionVectorObjects
             };
 
             if (stateBlock == null)
-                    renderContext.DrawRenderers(cull, ref drawSettings, ref filterSettings);
+                renderContext.DrawRenderers(cull, ref drawSettings, ref filterSettings);
             else
-                {
-                    var renderStateBlock = stateBlock.Value;
-                    renderContext.DrawRenderers(cull, ref drawSettings, ref filterSettings, ref renderStateBlock);
-        }
+            {
+                var renderStateBlock = stateBlock.Value;
+                renderContext.DrawRenderers(cull, ref drawSettings, ref filterSettings, ref renderStateBlock);
+            }
         }
         }
 
@@ -2325,11 +2307,11 @@
                     }
                     else
                     {
-                        // This Blit will flip the screen anything other than openGL
-                        HDUtils.BlitCameraTexture(cmd, hdCamera, m_CameraColorBuffer, BuiltinRenderTextureType.CameraTarget);
-                    }
-                }
-            }
+                    // This Blit will flip the screen anything other than openGL
+                    HDUtils.BlitCameraTexture(cmd, hdCamera, m_CameraColorBuffer, BuiltinRenderTextureType.CameraTarget);
+                }
+            }
+        }
         }
 
         void RenderSSAO(CommandBuffer cmd, HDCamera hdCamera, ScriptableRenderContext renderContext, PostProcessLayer postProcessLayer)
@@ -2526,17 +2508,13 @@
                         DecalSystem.instance.SetAtlas(cmd); // for clustered decals
                     }
 
-<<<<<<< HEAD
                     var rendererList = m_RendererLists[pass == ForwardPass.PreRefraction ? (int)HDRendererList.ForwardPreRefraction : (int)HDRendererList.ForwardTransparent];
-                    RenderTransparentRenderList(cullResults, hdCamera, renderContext, cmd, m_AllTransparentPassNames, rendererList, m_currentRendererConfigurationBakedLighting, pass == ForwardPass.PreRefraction ? HDRenderQueue.k_RenderQueue_PreRefraction : HDRenderQueue.k_RenderQueue_Transparent);
-=======
                     RenderQueueRange transparentRange = pass == ForwardPass.PreRefraction ? HDRenderQueue.k_RenderQueue_PreRefraction : HDRenderQueue.k_RenderQueue_Transparent;
                     if(!hdCamera.frameSettings.enableRoughRefraction)
                     {
                         transparentRange = HDRenderQueue.k_RenderQueue_AllTransparent;
                     }
-                    RenderTransparentRenderList(cullResults, hdCamera, renderContext, cmd,  m_Asset.renderPipelineSettings.supportTransparentBackface ? m_AllTransparentPassNames : m_TransparentNoBackfaceNames, m_currentRendererConfigurationBakedLighting, transparentRange);
->>>>>>> 53def9a9
+                    RenderTransparentRenderList(cullResults, hdCamera, renderContext, cmd, m_Asset.renderPipelineSettings.supportTransparentBackface ? m_AllTransparentPassNames : m_TransparentNoBackfaceNames, rendererList, m_currentRendererConfigurationBakedLighting, transparentRange);
                 }
             }
         }
@@ -2545,14 +2523,10 @@
         [Conditional("DEVELOPMENT_BUILD"), Conditional("UNITY_EDITOR")]
         void RenderForwardError(CullingResults cullResults, HDCamera hdCamera, ScriptableRenderContext renderContext, CommandBuffer cmd)
         {
-<<<<<<< HEAD
             if (!Debug.isDebugBuild)
                 return;
 
-            using (new ProfilingSample(cmd, "Render Forward Error", CustomSamplerId.RenderForwardError.GetSampler()))
-=======
             using (new ProfilingSample(cmd, "Forward Error", CustomSamplerId.RenderForwardError.GetSampler()))
->>>>>>> 53def9a9
             {
                 HDUtils.SetRenderTarget(cmd, hdCamera, m_CameraColorBuffer, m_SharedRTManager.GetDepthStencilBuffer());
                 RenderOpaqueRenderList(cullResults, hdCamera, renderContext, cmd, m_ForwardErrorPassNames, m_RendererLists[(int)HDRendererList.ForwardError], 0, new RenderQueueRange() { lowerBound = RenderQueueRange.minimumBound, upperBound = RenderQueueRange.maximumBound }, null, m_ErrorMaterial);
@@ -2694,10 +2668,10 @@
                 cmd.SetComputeTextureParam(cs, kernel, HDShaderIDs._ColorPyramidTexture,  previousColorPyramid);
 
                 cmd.DispatchCompute(cs, kernel, HDUtils.DivRoundUp(w, 8), HDUtils.DivRoundUp(h, 8), 1);
-                }
+            }
 
             if (!hdCamera.colorPyramidHistoryIsValid)
-                {
+            {
                 cmd.SetGlobalTexture(HDShaderIDs._SsrLightingTexture, RuntimeUtilities.transparentTexture);
                 hdCamera.colorPyramidHistoryIsValid = true; // For the next frame...
             }
@@ -2813,7 +2787,7 @@
                     // write extra data to deal with DOF/MB
                     cmd.SetGlobalTexture(HDShaderIDs._CameraDepthTexture, m_SharedRTManager.GetDepthStencilBuffer());
                     if (hdcamera.frameSettings.enableMotionVectors)
-                    cmd.SetGlobalTexture(HDShaderIDs._CameraMotionVectorsTexture, m_SharedRTManager.GetVelocityBuffer());
+                        cmd.SetGlobalTexture(HDShaderIDs._CameraMotionVectorsTexture, m_SharedRTManager.GetVelocityBuffer());
                 }
 
                 var context = hdcamera.postprocessRenderContext;
@@ -2829,8 +2803,8 @@
 #endif
 
                 layer.Render(context);
-                }
-            }
+            }
+        }
 
         public void ApplyDebugDisplaySettings(HDCamera hdCamera, CommandBuffer cmd)
         {
