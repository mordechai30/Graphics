--- conflicted
+++ resolved
@@ -1,31 +1,9 @@
 {
-<<<<<<< HEAD
-    "name": "com.unity.render-pipelines.high-definition",
-    "description": "The High Definition Render Pipeline (HDRP) is a high-fidelity Scriptable Render Pipeline built by Unity to target modern (Compute Shader compatible) platforms. HDRP utilizes Physically-Based Lighting techniques, linear lighting, HDR lighting, and a configurable hybrid Tile/Cluster deferred/Forward lighting architecture and gives you the tools you need to create games, technical demos, animations, and more to a high graphical standard.",
-    "version": "9.0.0-preview.0",
-    "unity": "2020.1",
-    "unityRelease": "0b1",
-    "displayName": "High Definition RP",
-    "dependencies": {
-        "com.unity.render-pipelines.core": "9.0.0-preview.0",
-        "com.unity.shadergraph": "9.0.0-preview.0",
-        "com.unity.visualeffectgraph": "9.0.0-preview.0",
-        "com.unity.render-pipelines.high-definition-config": "9.0.0-preview.0"
-    },
-    "keywords":[
-        "graphics",
-        "performance",
-        "rendering",
-        "render",
-        "pipeline"
-    ],
-    "samples" : [
-=======
   "name": "com.unity.render-pipelines.high-definition",
   "description": "The High Definition Render Pipeline (HDRP) is a high-fidelity Scriptable Render Pipeline built by Unity to target modern (Compute Shader compatible) platforms. HDRP utilizes Physically-Based Lighting techniques, linear lighting, HDR lighting, and a configurable hybrid Tile/Cluster deferred/Forward lighting architecture and gives you the tools you need to create games, technical demos, animations, and more to a high graphical standard.",
   "version": "9.0.0-preview.2",
   "unity": "2020.1",
-  "unityRelease": "0a23",
+  "unityRelease": "0b1",
   "displayName": "High Definition RP",
   "dependencies": {
     "com.unity.render-pipelines.core": "9.0.0-preview.2",
@@ -41,7 +19,6 @@
     "pipeline"
   ],
   "samples": [
->>>>>>> 2918e810
     {
       "displayName": "Additional Post-processing Data",
       "description": "Adds additional post-processing data to your project, such as Lens Dirt textures.",
