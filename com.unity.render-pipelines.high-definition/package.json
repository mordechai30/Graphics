{
    "name": "com.unity.render-pipelines.high-definition",
    "description": "The High Definition Render Pipeline (HDRP) is a high-fidelity Scriptable Render Pipeline built by Unity to target modern (Compute Shader compatible) platforms. The HDRP utilizes Physically-Based Lighting techniques, linear lighting, HDR lighting and a configurable hybrid Tile/Cluster deferred/Forward lighting architecture and gives you the tools you need to create games, technical demos, animations and more to a high graphical standard.",
<<<<<<< HEAD
    "version": "4.0.0-preview",
=======
    "version": "4.1.0-preview",
>>>>>>> 056bb7ba
    "unity": "2018.3",
    "displayName": "High Definition RP",
    "dependencies": {
        "com.unity.postprocessing": "2.0.13-preview",
<<<<<<< HEAD
        "com.unity.render-pipelines.core": "4.0.0-preview",
        "com.unity.shadergraph": "4.0.0-preview"
=======
        "com.unity.render-pipelines.core": "4.1.0-preview",
        "com.unity.shadergraph": "4.1.0-preview"
>>>>>>> 056bb7ba
    }
}<|MERGE_RESOLUTION|>--- conflicted
+++ resolved
@@ -1,21 +1,12 @@
 {
     "name": "com.unity.render-pipelines.high-definition",
     "description": "The High Definition Render Pipeline (HDRP) is a high-fidelity Scriptable Render Pipeline built by Unity to target modern (Compute Shader compatible) platforms. The HDRP utilizes Physically-Based Lighting techniques, linear lighting, HDR lighting and a configurable hybrid Tile/Cluster deferred/Forward lighting architecture and gives you the tools you need to create games, technical demos, animations and more to a high graphical standard.",
-<<<<<<< HEAD
-    "version": "4.0.0-preview",
-=======
     "version": "4.1.0-preview",
->>>>>>> 056bb7ba
     "unity": "2018.3",
     "displayName": "High Definition RP",
     "dependencies": {
         "com.unity.postprocessing": "2.0.13-preview",
-<<<<<<< HEAD
-        "com.unity.render-pipelines.core": "4.0.0-preview",
-        "com.unity.shadergraph": "4.0.0-preview"
-=======
         "com.unity.render-pipelines.core": "4.1.0-preview",
         "com.unity.shadergraph": "4.1.0-preview"
->>>>>>> 056bb7ba
     }
 }