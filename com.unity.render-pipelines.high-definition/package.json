{
  "name": "com.unity.render-pipelines.high-definition",
  "description": "The High Definition Render Pipeline (HDRP) is a high-fidelity Scriptable Render Pipeline built by Unity to target modern (Compute Shader compatible) platforms. HDRP utilizes Physically-Based Lighting techniques, linear lighting, HDR lighting, and a configurable hybrid Tile/Cluster deferred/Forward lighting architecture and gives you the tools you need to create games, technical demos, animations, and more to a high graphical standard.",
<<<<<<< HEAD
  "version": "13.1.0",
  "unity": "2022.1",
  "unityRelease": "0a8",
=======
  "version": "12.1.1",
  "unity": "2021.2",
>>>>>>> 1ee5912c
  "displayName": "High Definition RP",
  "dependencies": {
    "com.unity.mathematics": "1.2.1",
    "com.unity.burst": "1.5.0",
    "com.unity.modules.video": "1.0.0",
    "com.unity.modules.animation": "1.0.0",
    "com.unity.modules.imageconversion": "1.0.0",
    "com.unity.modules.terrain": "1.0.0",
<<<<<<< HEAD
    "com.unity.render-pipelines.core": "13.1.0",
    "com.unity.shadergraph": "13.1.0",
    "com.unity.visualeffectgraph": "13.1.0",
    "com.unity.render-pipelines.high-definition-config": "13.1.0"
=======
    "com.unity.render-pipelines.core": "12.1.1",
    "com.unity.shadergraph": "12.1.1",
    "com.unity.visualeffectgraph": "12.1.1",
    "com.unity.render-pipelines.high-definition-config": "12.1.1"
>>>>>>> 1ee5912c
  },
  "keywords": [
    "graphics",
    "performance",
    "rendering",
    "render",
    "pipeline"
  ],
  "samples": [
    {
      "displayName": "Additional Post-processing Data",
      "description": "Adds additional post-processing data to your project, such as Lens Dirt textures.",
      "path": "Samples~/PostProcessingData"
    },
    {
      "displayName": "Procedural Sky",
      "description": "Adds the deprecated procedural sky of HDRP.",
      "path": "Samples~/ProceduralSky"
    },
    {
      "displayName": "Particle System Shader Samples",
      "description": "Adds Particle System Shader samples to your project. Open the SampleScene to see examples of various lit and unlit particle effects.",
      "path": "Samples~/ParticleSystemShaderSamples"
    },
    {
      "displayName": "Material Samples",
      "description": "Adds Material Samples to your project. Open the MaterialSamples scene to see examples of materials based on the lit shader with effects such as subsurface scattering, displacement, anisotropy and more. This scene requires Text Mesh Pro to render text explanations.",
      "path": "Samples~/MaterialSamples"
    },
    {
      "displayName": "Lens Flare Samples",
      "description": "Adds Lens Flare Samples to your project. Open the LensFlareSamples scene to view and interact with the flares.",
      "path": "Samples~/LensFlareSamples"
    },
    {
      "displayName": "Local Volumetric 3D Texture Samples",
      "description": "Adds a set of 3D mask textures to your project. These texture can be used for the Density Mask Texture input of the Local Volumetric Fog.",
      "path": "Samples~/LocalVolumetricFogMasks"
    }
  ]
}<|MERGE_RESOLUTION|>--- conflicted
+++ resolved
@@ -1,14 +1,8 @@
 {
   "name": "com.unity.render-pipelines.high-definition",
   "description": "The High Definition Render Pipeline (HDRP) is a high-fidelity Scriptable Render Pipeline built by Unity to target modern (Compute Shader compatible) platforms. HDRP utilizes Physically-Based Lighting techniques, linear lighting, HDR lighting, and a configurable hybrid Tile/Cluster deferred/Forward lighting architecture and gives you the tools you need to create games, technical demos, animations, and more to a high graphical standard.",
-<<<<<<< HEAD
-  "version": "13.1.0",
-  "unity": "2022.1",
-  "unityRelease": "0a8",
-=======
   "version": "12.1.1",
   "unity": "2021.2",
->>>>>>> 1ee5912c
   "displayName": "High Definition RP",
   "dependencies": {
     "com.unity.mathematics": "1.2.1",
@@ -17,17 +11,10 @@
     "com.unity.modules.animation": "1.0.0",
     "com.unity.modules.imageconversion": "1.0.0",
     "com.unity.modules.terrain": "1.0.0",
-<<<<<<< HEAD
-    "com.unity.render-pipelines.core": "13.1.0",
-    "com.unity.shadergraph": "13.1.0",
-    "com.unity.visualeffectgraph": "13.1.0",
-    "com.unity.render-pipelines.high-definition-config": "13.1.0"
-=======
     "com.unity.render-pipelines.core": "12.1.1",
     "com.unity.shadergraph": "12.1.1",
     "com.unity.visualeffectgraph": "12.1.1",
     "com.unity.render-pipelines.high-definition-config": "12.1.1"
->>>>>>> 1ee5912c
   },
   "keywords": [
     "graphics",
