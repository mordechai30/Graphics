# Getting started with ray tracing

The High Definition Render Pipeline (HDRP) includes preview ray tracing support from Unity 2019.3. Ray tracing is a feature that allows you to access data that is not on screen. For example, you can use it to request position data, normal data, or lighting data, and then use this data to compute quantities that are hard to approximate using classic rasterization techniques.

While film production uses ray tracing extensively, its resource intensity has limited its use to real time rendering for a long time. Now, with recent advances in GPU hardware, you can make use of ray tracing effect in real time.

This document covers:

- [Hardware requirements](#HardwareRequirements).
- [Integrate ray tracing into your HDRP Project](#Integration).
- [HDRP effects that use ray tracing](#RayTracingEffectsOverview).

<a name="HardwareRequirements"></a>

## Hardware requirements

Ray tracing hardware acceleration is only available on certain graphics cards. The graphics cards with full support are:

- NVIDIA Volta (Titan X)
- NVIDIA Turing (2060, 2070, 2080, and their TI variants)

NVIDIA also provides a ray tracing fallback for some previous generation graphics cards:

- NVIDIA Pascal (1060, 1070, 1080 and their TI variants)

If your computer has one of these graphics cards, it can run ray tracing in Unity.

Before you open Unity, make sure to update your NVIDIA drivers to the latest version, and also make sure your Windows version is at least 1809.

<a name="Integration"></a>

## Integrating ray tracing into your HDRP Project

Before you use ray tracing features in your HDRP Project, you need to set up your HDRP Project for ray tracing support. HDRP only supports ray tracing using the DirectX 12 API, so ray tracing only works in the Unity Editor or the Windows Unity Player when they render with DirectX 12. You need to change the default graphics API of your HDRP project from DirectX 11 to DirectX 12.

There are two ways to do this:

* [Use the Render Pipeline Wizard](#WizardSetup)

* [Manual setup](#ManualSetup)

Once you have completed one of these, move onto [Final setup](#FinalSetup).

<a name="WizardSetup"></a>

### Render Pipeline Wizard setup

You can use the [Render Pipeline Wizard](Render-Pipeline-Wizard.html) to set up ray tracing in your HDRP Project.

1. To open the Render Pipeline Wizard, go to Window > Render Pipeline and select HD Render Pipeline Wizard.
2. Select the HDRP + DXR tab.
3. Click the Fix All button.

Your HDRP Project now supports ray tracing. For information on how to set up ray tracing for your Scene, see [final setup](#FinalSetup).

<a name="ManualSetup"></a>

### Manual setup

To set up ray tracing manually, you need to:

1. [Make your HDRP project use DirectX 12](#ManualSetup-EnablingDX12).
2. [Disable static batching on your HDRP project](#ManualSetup-DisablingStaticBatching).
3. [Enable and configure ray tracing in your HDRP Asset](#ManualSetup-EnablingRayTracing).
4. [Ensure ray tracing resources are properly assigned](#ManualSetup-RayTracingResources).
5. [Make sure you have a local HDRP-config package that enables ray tracing](#ManualSetup-LocalHDRPConfig).
<<<<<<< HEAD
6. [Enable Screen Space Shadows and Screen Space Reflections in your hdrp asset](#ManualSetup-EnableSSRandShadows).
=======
6. [Enable Screen Space Shadows and Screen Space Reflections in your HDRP Asset](#ManualSetup-EnableSSRandShadows).
>>>>>>> 194dc4b2

<a name="ManualSetup-EnablingDX12"></a>

#### Upgrading to DirectX 12

1. Open the Project Settings window (menu: **Edit > Project Settings**), then select the Player tab.
2. Select the Other Settings fold-out, and in the Rendering section, disable Auto Graphics API for Windows. This exposes the Graphics APIs for Windows section.
3. In the Graphics APIs for Windows section, click the plus (+) button and select Direct3d12.
4. Unity uses Direct3d11 by default. To make Unity use Direct3d12, move Direct3d12 (Experimental) to the top of the list.
5. Apply your changes.

The Unity Editor window should now include the <DX12> tag in the title bar like so:

<a name="ManualSetup-DisablingStaticBatching"></a>

#### Disabling static batching

<<<<<<< HEAD
Next, you need to disable static batching, because HDRP does not support this feature with ray tracing in Play mode. To do this:

1. Open the Project Settings window (menu: **Edit > Project Settings**), then select the **Player** tab.
2. Select the Other Settings fold-out, then in the **Rendering** section, disable **Static Batching**.
=======
Next, you need to disable static batching, because HDRP does not support this feature with ray tracing in **Play Mode**. To do this:

1. Open the Project Settings window (menu:  **Edit > Project Settings**), then select the **Player** tab.
2. Select the **Other Settings** fold-out, then in the **Rendering** section, disable **Static Batching**.
>>>>>>> 194dc4b2

<a name="ManualSetup-EnablingRayTracing"></a>

#### HDRP Asset configuration

Now that Unity is running in DirectX 12, and you have disabled [static batching](https://docs.unity3d.com/Manual/DrawCallBatching.html), enable and configure ray tracing in your [HDRP Asset](HDRP-Asset.html). The previous steps configured Unity to support ray tracing; the following step enables it in your HDRP Unity Project.

1. Click on your HDRP Asset in the Project window to view it in the Inspector.
2. In the Rendering section, enable Realtime Ray Tracing. This triggers a recompilation, which makes ray tracing available in your HDRP Project.
3. You can now configure ray tracing to suit your application. Click the Ray Tracing Tier drop-down and select the tier that matches your use case. See the table below for information on what each tier supports.

<a name="TierTable"></a>

| Tier       | Description                                                  |
| ---------- | ------------------------------------------------------------ |
| **Tier 1** | Balances performance with quality. Use this tier for games and other high-frame rate applications. This tier does not support multiple bounces for lighting effects and you can only use non-recursive effects.|
| **Tier 2** | A ray tracing implementation that is significantly more resource-intensive than Tier 1. This tier allows for effects with higher image quality, supports multiple bounces for lighting effects, and supports recursive effects. It also enables the path tracer. The path tracer casts rays from the Camera and traces them until they hit a reflective or refractive surface. It then changes the ray's direction according to the surface's properties and then recurses the process until the ray reaches a light source. The series of rays from the Camera to the Light forms a "path". This is the most resource intensive ray tracing method in HDRP. Use this tier for automotive, production, or graphics demos. |

<a name="ManualSetup-RayTracingResources"></a>

#### Ray tracing resources

To verify that HDRP has properly assigned ray tracing resources:

1. Open the Project Settings window (menu: **Edit > Project Settings**), then select the HDRP Default Settings tab.
2. Make sure there is a Render Pipeline Resources Asset assigned to the Render Pipeline Resources field.

<a name="ManualSetup-LocalHDRPConfig"></a>

#### Local HDRP config and ShaderConfig macro validation

<<<<<<< HEAD
HDRP has the package com.unity.render-pipelines.high-definition-config as a dependency. You can use it to configure certain settings in HDRP without changing the HDRP package itself. First, we recommend you make a local copy of this package in your project and change the manifest.json file to point to it. Then, to enable ray tracing in HDRP, you need to change the value of a macro in the ShaderConfig.cs.hlsl file.
=======
The High Definition Render Pipeline (HDRP) uses a separate [package](https://docs.unity3d.com/Manual/Packages.html) to control the availability of some of its features. You can use it to configure certain settings in HDRP without changing the HDRP package itself.  First, create a local copy of this package in your Project and change the manifest.json file to point to it. For information on how to do this, see the [HDRP Config documentation](HDRP-Config-Package.html). Then, to enable ray tracing in HDRP, change the value of a macro in the ShaderConfig.cs.hlsl file.
>>>>>>> 194dc4b2

Open **Packages > High Definition RP Config > Runtime > ShaderConfig.cs.hlsl** and set the **SHADEROPTIONS_RAYTRACING** macro to **1**.

<a name="ManualSetup-EnableSSRandShadows"></a>

<<<<<<< HEAD
#### Enable Screen Space Shadows and Screen Space Reflections in your hdrp asset

Ray Tracing effets are a replacement for rasterization techniques. In order to have ray tracing effects available in your project you must go through the steps of enabling the rasterization alternative in your asset. The two effects that require modifications of your asset are Screen Space Shadows and Screen space reflections. The following step enables them in your HDRP Unity Project.

1. Click on your HDRP Asset in the Project window to view it in the Inspector.
2. In the Lighting section and in the Reflections sub-section, enable Screen Space Reflection.
3. In the Lighting section and in the Shadows sub-section, enable Screen Space Shadows.
3. Set the value for Maximum to be the maximum number of screen space shadows you want to evaluate each frame. If there are more than this number of Lights in your Scene then HDRP only ray casts the shadows for this number of them, then uses a shadow map for the rest.
=======
#### Enable Screen Space Shadows and Screen Space Reflections in your HDRP Asset

HDRP uses ray tracing to replace certain rasterized effects. In order to use a ray tracing effect in your Project, you must first enable the rasterized version of the effect. The two effects that require you to modify your HDRP Asset  **Screen Space Shadows** and **Screen Space Reflections**. The following step enables them in your HDRP Unity Project.

1. Click on your HDRP Asset in the Project window to view it in the Inspector.
2. Go to **Lighting > Reflections** and enable **Screen Space Reflection**.
3. Go to **Lighting > Reflections** and enable **Screen Space Shadows**.
3. Set the value for **Maximum** to be the maximum number of screen space shadows you want to evaluate each frame. If there are more than this number of Lights in your Scene, HDRP only ray casts shadows for this number of them, then uses a shadow map for the rest.
>>>>>>> 194dc4b2

Your HDRP Project now fully supports ray tracing. For information on how to set up ray tracing for your Scene, see [final setup](#FinalSetup).

<a name="FinalSetup"></a>

### Final setup

Now that your HDRP Project supports ray tracing, there are a few steps you must complete in order to actually use it in your Scene.

1. [Frame Settings validation](#FinalSetup-FrameSettings)

<a name="FinalSetup-FrameSettings"></a>

#### Frame Settings

To make HDRP calculates ray tracing effects for [Cameras](HDRP-Camera.html) in your Scene, make sure your Cameras use [Frame Settings](Frame-Settings) that have ray tracing enabled. You can enable ray tracing for all Cameras by default, or you can enable ray tracing for specific Cameras in your Scene.

To enable ray tracing by default:

1. Open the Project Settings window (menu:  **Edit > Project Settings**), then select the HDRP Default Settings tab.
2. Select Camera from the Default Frame Settings For drop-down.
3. In the **Rendering** section, enable **Ray Tracing**.

To enable ray tracing for a specific Camera:

1. Click on the Camera in the Scene or Hierarchy to view it in the Inspector.
2. In the **General** section, enable **Custom Frame Settings**. This exposes Frame Settings just for this Camera.
3. in the **Rendering** section, enable **Ray Tracing**.

<a name="RayTracingEffectsOverview"></a>

## Ray tracing effects overview

HDRP uses ray tracing to replace some of its screen space effects, shadowing techniques, and Mesh rendering techniques.

- [Ray-Traced Ambient Occlusion](Ray-Traced-Ambient-Occlusion.html) replaces [screen space ambient occlusion](Override-Ambient-Occlusion.html) with a more accurate, ray-traced, ambient occlusion technique that can use off screen data.
<<<<<<< HEAD
- [Ray-Traced Contact Shadows](Ray-Tracing-Contact-Shadows.html) is a replacement for [contact shadows](Override-Contact-Shadows) with a more accurate, ray-traced, contact shadow technique that can use off screen data.
=======
- [Ray-Traced Contact Shadows](Ray-Tracing-Contact-Shadows.html) replaces [contact shadows](Override-Contact-Shadows) with a more accurate, ray-traced, contact shadow technique that can use off screen data.
>>>>>>> 194dc4b2
- [Ray-Traced Global Illumination](Ray-Traced-Global-Illumination.html) is an alternative to Light Probes and lightmaps in HDRP. It includes a different set of properties for [Tier 1](#TierTable) and [Tier 2](#TierTable) ray tracing.
- [Ray-Traced Reflections](Ray-Traced-Reflections.html) is a replacement for [screen space reflection](Override-Screen-Space-Reflection) that uses a ray-traced reflection technique that can use off-screen data.
- [Ray-Traced Shadows](Ray-Traced-Shadows.html) replace shadow maps for Directional, Point, and Area [Lights](Light-Component.html).
- [Recursive Ray Tracing](Ray-Tracing-Recursive-Rendering.html) replaces the rendering pipeline for Meshes. Meshes that use this feature cast refraction and reflection rays recursively.

## Ray tracing project

You can find a small ray tracing project that contains all the effects mention above here:
https://github.com/Unity-Technologies/SmallOfficeRayTracing
This Project is already set up with ray tracing support.

## Advice and supported feature of preview ray tracing

DX12 and DXR are currently in preview and are thus missing some functionnality. 
When you enable DX12, Unity shows this error message:
d3d12: generating mipmaps for array textures is not yet supported.

There is no support for ray tracing on other platform than DX12 for now.

HDRP ray tracing in Unity 2019.3 has the following limitations:
- Does not support deformers (skin, vertex animation).
- Does not support VFX and Terrain.
<<<<<<< HEAD
- Does not support several of HDRP's Materials. This includes Hair, StackLit, Eye and AxF Materials.
=======
- Does not support several of HDRP's Materials. This includes Hair, StackLit, Eye, and AxF Materials.
>>>>>>> 194dc4b2
- Does not have correct culling for shadows. It uses frustum culling instead.<|MERGE_RESOLUTION|>--- conflicted
+++ resolved
@@ -2,7 +2,7 @@
 
 The High Definition Render Pipeline (HDRP) includes preview ray tracing support from Unity 2019.3. Ray tracing is a feature that allows you to access data that is not on screen. For example, you can use it to request position data, normal data, or lighting data, and then use this data to compute quantities that are hard to approximate using classic rasterization techniques.
 
-While film production uses ray tracing extensively, its resource intensity has limited its use to real time rendering for a long time. Now, with recent advances in GPU hardware, you can make use of ray tracing effect in real time.
+While film production uses ray tracing extensively, its resource intensity has limited its use to offline rendering for a long time. Now, with recent advances in GPU hardware, you can make use of ray tracing effect in real time.
 
 This document covers:
 
@@ -64,11 +64,7 @@
 3. [Enable and configure ray tracing in your HDRP Asset](#ManualSetup-EnablingRayTracing).
 4. [Ensure ray tracing resources are properly assigned](#ManualSetup-RayTracingResources).
 5. [Make sure you have a local HDRP-config package that enables ray tracing](#ManualSetup-LocalHDRPConfig).
-<<<<<<< HEAD
-6. [Enable Screen Space Shadows and Screen Space Reflections in your hdrp asset](#ManualSetup-EnableSSRandShadows).
-=======
 6. [Enable Screen Space Shadows and Screen Space Reflections in your HDRP Asset](#ManualSetup-EnableSSRandShadows).
->>>>>>> 194dc4b2
 
 <a name="ManualSetup-EnablingDX12"></a>
 
@@ -86,17 +82,10 @@
 
 #### Disabling static batching
 
-<<<<<<< HEAD
-Next, you need to disable static batching, because HDRP does not support this feature with ray tracing in Play mode. To do this:
-
-1. Open the Project Settings window (menu: **Edit > Project Settings**), then select the **Player** tab.
-2. Select the Other Settings fold-out, then in the **Rendering** section, disable **Static Batching**.
-=======
 Next, you need to disable static batching, because HDRP does not support this feature with ray tracing in **Play Mode**. To do this:
 
 1. Open the Project Settings window (menu:  **Edit > Project Settings**), then select the **Player** tab.
 2. Select the **Other Settings** fold-out, then in the **Rendering** section, disable **Static Batching**.
->>>>>>> 194dc4b2
 
 <a name="ManualSetup-EnablingRayTracing"></a>
 
@@ -128,26 +117,12 @@
 
 #### Local HDRP config and ShaderConfig macro validation
 
-<<<<<<< HEAD
-HDRP has the package com.unity.render-pipelines.high-definition-config as a dependency. You can use it to configure certain settings in HDRP without changing the HDRP package itself. First, we recommend you make a local copy of this package in your project and change the manifest.json file to point to it. Then, to enable ray tracing in HDRP, you need to change the value of a macro in the ShaderConfig.cs.hlsl file.
-=======
 The High Definition Render Pipeline (HDRP) uses a separate [package](https://docs.unity3d.com/Manual/Packages.html) to control the availability of some of its features. You can use it to configure certain settings in HDRP without changing the HDRP package itself.  First, create a local copy of this package in your Project and change the manifest.json file to point to it. For information on how to do this, see the [HDRP Config documentation](HDRP-Config-Package.html). Then, to enable ray tracing in HDRP, change the value of a macro in the ShaderConfig.cs.hlsl file.
->>>>>>> 194dc4b2
 
 Open **Packages > High Definition RP Config > Runtime > ShaderConfig.cs.hlsl** and set the **SHADEROPTIONS_RAYTRACING** macro to **1**.
 
 <a name="ManualSetup-EnableSSRandShadows"></a>
 
-<<<<<<< HEAD
-#### Enable Screen Space Shadows and Screen Space Reflections in your hdrp asset
-
-Ray Tracing effets are a replacement for rasterization techniques. In order to have ray tracing effects available in your project you must go through the steps of enabling the rasterization alternative in your asset. The two effects that require modifications of your asset are Screen Space Shadows and Screen space reflections. The following step enables them in your HDRP Unity Project.
-
-1. Click on your HDRP Asset in the Project window to view it in the Inspector.
-2. In the Lighting section and in the Reflections sub-section, enable Screen Space Reflection.
-3. In the Lighting section and in the Shadows sub-section, enable Screen Space Shadows.
-3. Set the value for Maximum to be the maximum number of screen space shadows you want to evaluate each frame. If there are more than this number of Lights in your Scene then HDRP only ray casts the shadows for this number of them, then uses a shadow map for the rest.
-=======
 #### Enable Screen Space Shadows and Screen Space Reflections in your HDRP Asset
 
 HDRP uses ray tracing to replace certain rasterized effects. In order to use a ray tracing effect in your Project, you must first enable the rasterized version of the effect. The two effects that require you to modify your HDRP Asset  **Screen Space Shadows** and **Screen Space Reflections**. The following step enables them in your HDRP Unity Project.
@@ -156,7 +131,6 @@
 2. Go to **Lighting > Reflections** and enable **Screen Space Reflection**.
 3. Go to **Lighting > Reflections** and enable **Screen Space Shadows**.
 3. Set the value for **Maximum** to be the maximum number of screen space shadows you want to evaluate each frame. If there are more than this number of Lights in your Scene, HDRP only ray casts shadows for this number of them, then uses a shadow map for the rest.
->>>>>>> 194dc4b2
 
 Your HDRP Project now fully supports ray tracing. For information on how to set up ray tracing for your Scene, see [final setup](#FinalSetup).
 
@@ -193,11 +167,7 @@
 HDRP uses ray tracing to replace some of its screen space effects, shadowing techniques, and Mesh rendering techniques.
 
 - [Ray-Traced Ambient Occlusion](Ray-Traced-Ambient-Occlusion.html) replaces [screen space ambient occlusion](Override-Ambient-Occlusion.html) with a more accurate, ray-traced, ambient occlusion technique that can use off screen data.
-<<<<<<< HEAD
-- [Ray-Traced Contact Shadows](Ray-Tracing-Contact-Shadows.html) is a replacement for [contact shadows](Override-Contact-Shadows) with a more accurate, ray-traced, contact shadow technique that can use off screen data.
-=======
 - [Ray-Traced Contact Shadows](Ray-Tracing-Contact-Shadows.html) replaces [contact shadows](Override-Contact-Shadows) with a more accurate, ray-traced, contact shadow technique that can use off screen data.
->>>>>>> 194dc4b2
 - [Ray-Traced Global Illumination](Ray-Traced-Global-Illumination.html) is an alternative to Light Probes and lightmaps in HDRP. It includes a different set of properties for [Tier 1](#TierTable) and [Tier 2](#TierTable) ray tracing.
 - [Ray-Traced Reflections](Ray-Traced-Reflections.html) is a replacement for [screen space reflection](Override-Screen-Space-Reflection) that uses a ray-traced reflection technique that can use off-screen data.
 - [Ray-Traced Shadows](Ray-Traced-Shadows.html) replace shadow maps for Directional, Point, and Area [Lights](Light-Component.html).
@@ -220,9 +190,5 @@
 HDRP ray tracing in Unity 2019.3 has the following limitations:
 - Does not support deformers (skin, vertex animation).
 - Does not support VFX and Terrain.
-<<<<<<< HEAD
-- Does not support several of HDRP's Materials. This includes Hair, StackLit, Eye and AxF Materials.
-=======
 - Does not support several of HDRP's Materials. This includes Hair, StackLit, Eye, and AxF Materials.
->>>>>>> 194dc4b2
 - Does not have correct culling for shadows. It uses frustum culling instead.