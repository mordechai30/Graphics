--- conflicted
+++ resolved
@@ -16,9 +16,18 @@
 //-----------------------------------------------------------------------------
 
 // Choose between Lambert diffuse and Disney diffuse (enable only one of them)
+// TODO Disney Diffuse
 #define USE_DIFFUSE_LAMBERT_BRDF // For transmission
 
 #define STACK_LIT_USE_GGX_ENERGY_COMPENSATION
+
+// Enable reference mode for IBL and area lights
+// Both reference defined below can be defined only if LightLoop is present, else we get a compile error
+#ifdef HAS_LIGHTLOOP
+// TODO for stacklit
+// #define STACK_LIT_DISPLAY_REFERENCE_AREA
+// #define STACK_LIT_DISPLAY_REFERENCE_IBL
+#endif
 
 //-----------------------------------------------------------------------------
 // Texture and constant buffer declaration
@@ -345,11 +354,7 @@
     bsdfData.lobeMix = surfaceData.lobeMix;
 
     // There is no metallic with SSS and specular color mode
-<<<<<<< HEAD
-    float metallic = HasFeatureFlag(surfaceData.materialFeatures, MATERIALFEATUREFLAGS_STACK_LIT_SUBSURFACE_SCATTERING | MATERIALFEATUREFLAGS_STACK_LIT_TRANSMISSION) ? 0.0 : surfaceData.metallic;
-=======
-    float metallic = HasFlag(surfaceData.materialFeatures, /*MATERIALFEATUREFLAGS_LIT_SPECULAR_COLOR |*/ MATERIALFEATUREFLAGS_STACK_LIT_SUBSURFACE_SCATTERING | MATERIALFEATUREFLAGS_STACK_LIT_TRANSMISSION) ? 0.0 : surfaceData.metallic;
->>>>>>> 26323c61
+    float metallic = HasFlag(surfaceData.materialFeatures, MATERIALFEATUREFLAGS_STACK_LIT_SUBSURFACE_SCATTERING | MATERIALFEATUREFLAGS_STACK_LIT_TRANSMISSION) ? 0.0 : surfaceData.metallic;
 
     bsdfData.diffuseColor = ComputeDiffuseColor(surfaceData.baseColor, metallic);
     bsdfData.fresnel0 = ComputeFresnel0(surfaceData.baseColor, surfaceData.metallic, IorToFresnel0(surfaceData.dielectricIor));
@@ -373,16 +378,12 @@
         FillMaterialAnisotropy(surfaceData.anisotropy, surfaceData.tangentWS, cross(surfaceData.normalWS, surfaceData.tangentWS), bsdfData);
     }
 
-<<<<<<< HEAD
-    if (HasFeatureFlag(surfaceData.materialFeatures, MATERIALFEATUREFLAGS_STACK_LIT_IRIDESCENCE))
+    if (HasFlag(surfaceData.materialFeatures, MATERIALFEATUREFLAGS_STACK_LIT_IRIDESCENCE))
     {
         FillMaterialIridescence(surfaceData.iridescenceMask, surfaceData.iridescenceThickness, surfaceData.iridescenceIor, bsdfData);
     }
 
-    if (HasFeatureFlag(surfaceData.materialFeatures, MATERIALFEATUREFLAGS_STACK_LIT_COAT))
-=======
     if (HasFlag(surfaceData.materialFeatures, MATERIALFEATUREFLAGS_STACK_LIT_COAT))
->>>>>>> 26323c61
     {
         FillMaterialCoatData(PerceptualSmoothnessToPerceptualRoughness(surfaceData.coatPerceptualSmoothness),
                              surfaceData.coatIor, surfaceData.coatThickness, surfaceData.coatExtinction, bsdfData);
@@ -972,7 +973,7 @@
         // Update energy
         R12 = F_Schlick(bsdfData.fresnel0, ctiForFGD);
 
-        if (HasFeatureFlag(bsdfData.materialFeatures, MATERIALFEATUREFLAGS_STACK_LIT_IRIDESCENCE))
+        if (HasFlag(bsdfData.materialFeatures, MATERIALFEATUREFLAGS_STACK_LIT_IRIDESCENCE))
         {
             if (bsdfData.iridescenceMask > 0.0)
             {
@@ -1730,7 +1731,7 @@
         } // ...no anisotropy
 
         float3 f0forCalculatingFGD = bsdfData.fresnel0;
-        if (HasFeatureFlag(bsdfData.materialFeatures, MATERIALFEATUREFLAGS_STACK_LIT_IRIDESCENCE))
+        if (HasFlag(bsdfData.materialFeatures, MATERIALFEATUREFLAGS_STACK_LIT_IRIDESCENCE))
         {
             float topIor = 1.0; // Air on top, no coat.
             if (bsdfData.iridescenceMask > 0.0)
@@ -1793,12 +1794,7 @@
 
     preLightData.diffuseFGD = lerp(diffuseFGD[0], diffuseFGD[1], bsdfData.lobeMix);
 
-<<<<<<< HEAD
-#ifdef LIT_DIFFUSE_LAMBERT_BRDF
-=======
 #ifdef USE_DIFFUSE_LAMBERT_BRDF
-    // TODO: DiffuseFGD not done anyway, applied on bakeddiffuse:
->>>>>>> 26323c61
     preLightData.diffuseFGD = 1.0;
 #endif
 
@@ -1820,18 +1816,11 @@
 // This function require the 3 structure surfaceData, builtinData, bsdfData because it may require both the engine side data, and data that will not be store inside the gbuffer.
 float3 GetBakedDiffuseLighting(SurfaceData surfaceData, BuiltinData builtinData, BSDFData bsdfData, PreLightData preLightData)
 {
-<<<<<<< HEAD
-    if (HasFeatureFlag(bsdfData.materialFeatures, MATERIALFEATUREFLAGS_STACK_LIT_SUBSURFACE_SCATTERING))
-    {
-        uint   texturingMode  = (bsdfData.materialFeatures >> MATERIAL_FEATURE_FLAGS_SSS_TEXTURING_MODE_OFFSET) & 3;
-        bsdfData.diffuseColor = ApplySubsurfaceScatteringTexturingMode(texturingMode, bsdfData.diffuseColor);
-        // Note bsdfData isn't modified outside of this function scope.
+    // Note bsdfData isn't modified outside of this function scope.
+    if (HasFlag(bsdfData.materialFeatures, MATERIALFEATUREFLAGS_STACK_LIT_SUBSURFACE_SCATTERING)) // This test is static as it is done in GBuffer or forward pass, will be remove by compiler
+    {
         // SSS Texturing mode can change albedo because diffuse maps can already contain some SSS too
-=======
-    if (HasFlag(bsdfData.materialFeatures, MATERIALFEATUREFLAGS_STACK_LIT_SUBSURFACE_SCATTERING)) // This test is static as it is done in GBuffer or forward pass, will be remove by compiler
-    {
         bsdfData.diffuseColor = GetModifiedDiffuseColorForSSS(bsdfData); // local modification of bsdfData
->>>>>>> 26323c61
     }
 
 #ifdef DEBUG_DISPLAY
@@ -2197,8 +2186,7 @@
         // TODO: Proper Fresnel
         float3 F = F_Schlick(bsdfData.fresnel0, savedLdotH);
 
-<<<<<<< HEAD
-        if (HasFeatureFlag(bsdfData.materialFeatures, MATERIALFEATUREFLAGS_STACK_LIT_IRIDESCENCE))
+        if (HasFlag(bsdfData.materialFeatures, MATERIALFEATUREFLAGS_STACK_LIT_IRIDESCENCE))
         {
             float3 fresnelIridescent = preLightData.fresnelIridforCalculatingFGD;
             
@@ -2209,10 +2197,7 @@
             F = lerp(F, fresnelIridescent, bsdfData.iridescenceMask);
         }
 
-        if (HasFeatureFlag(bsdfData.materialFeatures, MATERIALFEATUREFLAGS_STACK_LIT_ANISOTROPY))
-=======
         if (HasFlag(bsdfData.materialFeatures, MATERIALFEATUREFLAGS_STACK_LIT_ANISOTROPY))
->>>>>>> 26323c61
         {
             float TdotH, TdotL, BdotH, BdotL;
             CalculateAnisoAngles(bsdfData, H, L[0], V[0], TdotH, TdotL, BdotH, BdotL);
@@ -2332,7 +2317,6 @@
         float  NdotV = ClampNdotV(unclampedNdotV);
         float  LdotV = dot(L, V);
         // We use diffuse lighting for accumulation since it is going to be blurred during the SSS pass.
-<<<<<<< HEAD
         
         // TODOENERGYDIFFUSE: 
         //
@@ -2346,10 +2330,7 @@
         //
         // Even without energy conservation, preLightData.diffuseEnergyTransmitted should still != preLightData.diffuseEnergy
         // as although statistics T12 == T21 for the interface, the stack has terms e_T0i != e_Ti0
-        lighting.diffuse += EvaluateTransmission(bsdfData, bsdfData.transmittance, NdotL, NdotV, LdotV, attenuation * lightData.diffuseScale);
-=======
         lighting.diffuse += EvaluateTransmission(bsdfData, transmittance, NdotL, NdotV, LdotV, attenuation * lightData.diffuseScale);
->>>>>>> 26323c61
     }
 
     // Save ALU by applying light and cookie colors only once.
@@ -2417,7 +2398,7 @@
 
     float3 color;
     float attenuation;
-    // For shadow attenuation (ie receiver bias), always use the geometric normal:
+
     EvaluateLight_Punctual(lightLoopContext, posInput, lightData, bakeLightingData, shadowBiasNormal, L,
                            lightToSample, distances, color, attenuation);
 
@@ -2469,7 +2450,7 @@
     return lighting;
 }
 
-// NEWLITTODO: For a refence rendering option for area light, like LIT_DISPLAY_REFERENCE_AREA option in eg EvaluateBSDF_<area light type> :
+// NEWLITTODO: For a refence rendering option for area light, like STACK_LIT_DISPLAY_REFERENCE_AREA option in eg EvaluateBSDF_<area light type> :
 //#include "LitReference.hlsl"
 
 //-----------------------------------------------------------------------------
@@ -2485,7 +2466,7 @@
 
     float3 positionWS = posInput.positionWS;
 
-#ifdef LIT_DISPLAY_REFERENCE_AREA
+#ifdef STACK_LIT_DISPLAY_REFERENCE_AREA
     // TODO This ref doesn't handle the StackLit model
     IntegrateBSDF_LineRef(V, positionWS, preLightData, lightData, bsdfData,
                           lighting.diffuse, lighting.specular);
@@ -2500,11 +2481,11 @@
 
     // We define the ellipsoid s.t. r1 = (r + len / 2), r2 = r3 = r.
     // TODO: This could be precomputed.
-    float radius         = rsqrt(lightData.invSqrAttenuationRadius);
+    float radius         = rsqrt(lightData.rangeAttenuationScale); //  // rangeAttenuationScale is inverse Square Radius
     float invAspectRatio = saturate(radius / (radius + (0.5 * len)));
 
     // Compute the light attenuation.
-    float intensity = EllipsoidalDistanceAttenuation(unL, lightData.invSqrAttenuationRadius,
+    float intensity = EllipsoidalDistanceAttenuation(unL, lightData.rangeAttenuationScale, lightData.rangeAttenuationBias,
                                                      axis, invAspectRatio);
 
     // Terminate if the shaded point is too far away.
@@ -2536,7 +2517,7 @@
     // We don't multiply by 'bsdfData.diffuseColor' here. It's done only once in PostEvaluateBSDF().
     lighting.diffuse = preLightData.diffuseFGD * preLightData.diffuseEnergy * ltcValue;
 
-    UNITY_BRANCH if (HasFeatureFlag(bsdfData.materialFeatures, MATERIALFEATUREFLAGS_STACK_LIT_TRANSMISSION))
+    UNITY_BRANCH if (HasFlag(bsdfData.materialFeatures, MATERIALFEATUREFLAGS_STACK_LIT_TRANSMISSION))
     {
         // Flip the view vector and the normal. The bitangent stays the same.
         float3x3 flipMatrix = float3x3(-1,  0,  0,
@@ -2601,7 +2582,7 @@
     }
 #endif
 
-#endif // LIT_DISPLAY_REFERENCE_AREA
+#endif // STACK_LIT_DISPLAY_REFERENCE_AREA
 
     return lighting;
 }
@@ -2621,7 +2602,7 @@
 
     float3 positionWS = posInput.positionWS;
 
-#ifdef LIT_DISPLAY_REFERENCE_AREA
+#ifdef STACK_LIT_DISPLAY_REFERENCE_AREA
     IntegrateBSDF_AreaRef(V, positionWS, preLightData, lightData, bsdfData,
                           lighting.diffuse, lighting.specular);
 #else
@@ -2643,7 +2624,7 @@
 
     // Define the dimensions of the attenuation volume.
     // TODO: This could be precomputed.
-    float  radius     = rsqrt(lightData.invSqrAttenuationRadius);
+    float  radius     = rsqrt(lightData.rangeAttenuationScale); // rangeAttenuationScale is inverse Square Radius
     float3 invHalfDim = rcp(float3(radius + halfWidth,
                                    radius + halfHeight,
                                    radius));
@@ -2689,7 +2670,7 @@
     // We don't multiply by 'bsdfData.diffuseColor' here. It's done only once in PostEvaluateBSDF().
     lighting.diffuse = preLightData.diffuseFGD * preLightData.diffuseEnergy * ltcValue;
 
-    UNITY_BRANCH if (HasFeatureFlag(bsdfData.materialFeatures, MATERIALFEATUREFLAGS_STACK_LIT_TRANSMISSION))
+    UNITY_BRANCH if (HasFlag(bsdfData.materialFeatures, MATERIALFEATUREFLAGS_STACK_LIT_TRANSMISSION))
     {
         // Flip the view vector and the normal. The bitangent stays the same.
         float3x3 flipMatrix = float3x3(-1,  0,  0,
@@ -2754,7 +2735,7 @@
     }
 #endif
 
-#endif // LIT_DISPLAY_REFERENCE_AREA
+#endif // STACK_LIT_DISPLAY_REFERENCE_AREA
 
     return lighting;
 }
@@ -2822,7 +2803,7 @@
     float3 positionWS = posInput.positionWS;
     float weight = 0.0;
 
-#ifdef LIT_DISPLAY_REFERENCE_IBL
+#ifdef STACK_LIT_DISPLAY_REFERENCE_IBL
 
     envLighting = IntegrateSpecularGGXIBLRef(lightLoopContext, V, preLightData, lightData, bsdfData);
 
@@ -2930,7 +2911,7 @@
     weight /= TOTAL_NB_LOBES;
     weight = tempWeight[1];
 
-#endif // LIT_DISPLAY_REFERENCE_IBL
+#endif // STACK_LIT_DISPLAY_REFERENCE_IBL
 
     UpdateLightingHierarchyWeights(hierarchyWeight, weight);
     envLighting *= weight * lightData.multiplier;
