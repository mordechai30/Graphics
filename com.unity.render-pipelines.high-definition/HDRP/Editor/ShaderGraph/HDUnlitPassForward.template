Pass
{
    // based on HDUnlitPassForward.template
    Name "${PassName}"
    Tags { "LightMode" = "${LightMode}" }

    //-------------------------------------------------------------------------------------
    // Render Modes (Blend, Cull, ZTest, Stencil, etc)
    //-------------------------------------------------------------------------------------
${Blending}
${Culling}
${ZTest}
${ZWrite}
${Stencil}
${ColorMask}
    //-------------------------------------------------------------------------------------
    // End Render Modes
    //-------------------------------------------------------------------------------------

    HLSLPROGRAM

    #pragma target 4.5
    #pragma only_renderers d3d11 ps4 xboxone vulkan metal switch
    //#pragma enable_d3d11_debug_symbols

    //-------------------------------------------------------------------------------------
    // Variant Definitions
    //-------------------------------------------------------------------------------------
${VariantDefines}
    //-------------------------------------------------------------------------------------
    // End Variant
    //-------------------------------------------------------------------------------------

    #pragma vertex Vert
    #pragma fragment Frag

    #define UNITY_MATERIAL_UNLIT // Need to be define before including Material.hlsl

    #include "CoreRP/ShaderLibrary/Common.hlsl"
    #include "CoreRP/ShaderLibrary/Wind.hlsl"

    #include "ShaderGraphLibrary/Functions.hlsl"

    // define FragInputs structure
    #include "HDRP/ShaderPass/FragInputs.hlsl"
    #include "HDRP/ShaderPass/ShaderPass.cs.hlsl"

    //-------------------------------------------------------------------------------------
    // Defines
    //-------------------------------------------------------------------------------------
${Defines}

        // this translates the new dependency tracker into the old preprocessor definitions for the existing HDRP shader code
        $AttributesMesh.normalOS:               #define ATTRIBUTES_NEED_NORMAL
        $AttributesMesh.tangentOS:              #define ATTRIBUTES_NEED_TANGENT
        $AttributesMesh.uv0:                    #define ATTRIBUTES_NEED_TEXCOORD0
        $AttributesMesh.uv1:                    #define ATTRIBUTES_NEED_TEXCOORD1
        $AttributesMesh.uv2:                    #define ATTRIBUTES_NEED_TEXCOORD2
        $AttributesMesh.uv3:                    #define ATTRIBUTES_NEED_TEXCOORD3
        $AttributesMesh.color:                  #define ATTRIBUTES_NEED_COLOR
        $VaryingsMeshToPS.positionWS:           #define VARYINGS_NEED_POSITION_WS
        $VaryingsMeshToPS.normalWS:             #define VARYINGS_NEED_TANGENT_TO_WORLD
        $VaryingsMeshToPS.texCoord0:            #define VARYINGS_NEED_TEXCOORD0
        $VaryingsMeshToPS.texCoord1:            #define VARYINGS_NEED_TEXCOORD1
        $VaryingsMeshToPS.texCoord2:            #define VARYINGS_NEED_TEXCOORD2
        $VaryingsMeshToPS.texCoord3:            #define VARYINGS_NEED_TEXCOORD3
        $VaryingsMeshToPS.color:                #define VARYINGS_NEED_COLOR
        $VaryingsMeshToPS.cullFace:             #define VARYINGS_NEED_CULLFACE
        $features.modifyMesh:                   #define HAVE_MESH_MODIFICATION

    //-------------------------------------------------------------------------------------
    // End Defines
    //-------------------------------------------------------------------------------------

<<<<<<< HEAD
    #include "ShaderGraphLibrary/Functions.hlsl"
=======
>>>>>>> 3701da11
    #include "HDRP/ShaderVariables.hlsl"
    #ifdef DEBUG_DISPLAY
        #include "HDRP/Debug/DebugDisplay.hlsl"
    #endif

    #if (SHADERPASS == SHADERPASS_FORWARD)
        // used for shaders that want to do lighting (and materials)
        #include "HDRP/Lighting/Lighting.hlsl"
    #else
        // used for shaders that don't need lighting
        #include "HDRP/Material/Material.hlsl"
    #endif
    #include "HDRP/Material/MaterialUtilities.hlsl"

    // this function assumes the bitangent flip is encoded in tangentWS.w
    // TODO: move this function to HDRP shared file, once we merge with HDRP repo
    float3x3 BuildWorldToTangent(float4 tangentWS, float3 normalWS)
    {
        // tangentWS must not be normalized (mikkts requirement)

        // Normalize normalWS vector but keep the renormFactor to apply it to bitangent and tangent
	    float3 unnormalizedNormalWS = normalWS;
        float renormFactor = 1.0 / length(unnormalizedNormalWS);

        // bitangent on the fly option in xnormal to reduce vertex shader outputs.
	    // this is the mikktspace transformation (must use unnormalized attributes)
        float3x3 worldToTangent = CreateWorldToTangent(unnormalizedNormalWS, tangentWS.xyz, tangentWS.w > 0.0 ? 1.0 : -1.0);

	    // surface gradient based formulation requires a unit length initial normal. We can maintain compliance with mikkts
	    // by uniformly scaling all 3 vectors since normalization of the perturbed normal will cancel it.
        worldToTangent[0] = worldToTangent[0] * renormFactor;
        worldToTangent[1] = worldToTangent[1] * renormFactor;
        worldToTangent[2] = worldToTangent[2] * renormFactor;		// normalizes the interpolated vertex normal
        return worldToTangent;
    }

    //-------------------------------------------------------------------------------------
    // Interpolator Packing And Struct Declarations
    //-------------------------------------------------------------------------------------
${InterpolatorPacking}
    //-------------------------------------------------------------------------------------
    // End Interpolator Packing And Struct Declarations
    //-------------------------------------------------------------------------------------

    //-------------------------------------------------------------------------------------
    // Graph generated code
    //-------------------------------------------------------------------------------------
${Graph}
    //-------------------------------------------------------------------------------------
    // End graph generated code
    //-------------------------------------------------------------------------------------

#ifdef HAVE_MESH_MODIFICATION
        // TODO: we should share this between template files somehow
        VertexDescriptionInputs AttributesMeshToVertexDescriptionInputs(AttributesMesh input)
        {
            VertexDescriptionInputs output;
            ZERO_INITIALIZE(VertexDescriptionInputs, output);

            $VertexDescriptionInputs.ObjectSpaceNormal:         output.ObjectSpaceNormal =           input.normalOS;
            $VertexDescriptionInputs.WorldSpaceNormal:          output.WorldSpaceNormal =            TransformObjectToWorldNormal(input.normalOS);
            $VertexDescriptionInputs.ViewSpaceNormal:           output.ViewSpaceNormal =             TransformWorldToViewDir(output.WorldSpaceNormal);
            $VertexDescriptionInputs.TangentSpaceNormal:        output.TangentSpaceNormal =          float3(0.0f, 0.0f, 1.0f);

            $VertexDescriptionInputs.ObjectSpaceTangent:        output.ObjectSpaceTangent =          input.tangentOS;
            $VertexDescriptionInputs.WorldSpaceTangent:		    output.WorldSpaceTangent =           TransformObjectToWorldDir(input.tangentOS.xyz);
            $VertexDescriptionInputs.ViewSpaceTangent:          output.ViewSpaceTangent =            TransformWorldToViewDir(output.WorldSpaceTangent);
            $VertexDescriptionInputs.TangentSpaceTangent:       output.TangentSpaceTangent =         float3(1.0f, 0.0f, 0.0f);

            $VertexDescriptionInputs.ObjectSpaceBiTangent:      output.ObjectSpaceBiTangent =        normalize(cross(input.normalOS, input.tangentOS) * (input.tangentOS.w > 0.0f ? 1.0f : -1.0f) * GetOddNegativeScale());
            $VertexDescriptionInputs.WorldSpaceBiTangent:       output.WorldSpaceBiTangent =         TransformObjectToWorldDir(output.ObjectSpaceBiTangent);
            $VertexDescriptionInputs.ViewSpaceBiTangent:        output.ViewSpaceBiTangent =          TransformWorldToViewDir(output.WorldSpaceBiTangent);
            $VertexDescriptionInputs.TangentSpaceBiTangent:     output.TangentSpaceBiTangent =       float3(0.0f, 1.0f, 0.0f);

            $VertexDescriptionInputs.ObjectSpacePosition:       output.ObjectSpacePosition =         input.positionOS;
            $VertexDescriptionInputs.WorldSpacePosition:        output.WorldSpacePosition =          TransformObjectToWorld(input.positionOS);
            $VertexDescriptionInputs.ViewSpacePosition:         output.ViewSpacePosition =           TransformWorldToView(output.WorldSpacePosition);
            $VertexDescriptionInputs.TangentSpacePosition:      output.TangentSpacePosition =        float3(0.0f, 0.0f, 0.0f);

            $VertexDescriptionInputs.WorldSpaceViewDirection:   output.WorldSpaceViewDirection =     GetWorldSpaceNormalizeViewDir(output.WorldSpacePosition);
            $VertexDescriptionInputs.ObjectSpaceViewDirection:  output.ObjectSpaceViewDirection =    TransformWorldToObjectDir(output.WorldSpaceViewDirection);
            $VertexDescriptionInputs.ViewSpaceViewDirection:    output.ViewSpaceViewDirection =      TransformWorldToViewDir(output.WorldSpaceViewDirection);
            $VertexDescriptionInputs.TangentSpaceViewDirection: float3x3 tangentSpaceTransform =     float3x3(output.WorldSpaceTangent,output.WorldSpaceBiTangent,output.WorldSpaceNormal);
            $VertexDescriptionInputs.TangentSpaceViewDirection: output.TangentSpaceViewDirection =   mul(tangentSpaceTransform, output.WorldSpaceViewDirection);

            $VertexDescriptionInputs.ScreenPosition:            output.ScreenPosition =              ComputeScreenPos(TransformWorldToHClip(output.WorldSpacePosition), _ProjectionParams.x);
            $VertexDescriptionInputs.uv0:                       output.uv0 =                         float4(input.uv0, 0.0f, 0.0f);
            $VertexDescriptionInputs.uv1:                       output.uv1 =                         float4(input.uv1, 0.0f, 0.0f);
            $VertexDescriptionInputs.uv2:                       output.uv2 =                         float4(input.uv2, 0.0f, 0.0f);
            $VertexDescriptionInputs.uv3:                       output.uv3 =                         float4(input.uv3, 0.0f, 0.0f);
            $VertexDescriptionInputs.VertexColor:               output.VertexColor =                 input.color;

            return output;
        }

        AttributesMesh ApplyMeshModification(AttributesMesh input)
        {
            // build graph inputs
            VertexDescriptionInputs vertexDescriptionInputs = AttributesMeshToVertexDescriptionInputs(input);

            // evaluate vertex graph
            VertexDescription vertexDescription = VertexDescriptionFunction(vertexDescriptionInputs);

            // copy graph output to the results
            $VertexDescription.Position:    input.positionOS = vertexDescription.Position;

            return input;
        }
#endif // HAVE_MESH_MODIFICATION

	    // TODO: Do we want to build include functionality for sharing these preprocessed functions across templates?
        FragInputs BuildFragInputs(VaryingsMeshToPS input)
        {
            FragInputs output;
            ZERO_INITIALIZE(FragInputs, output);

            // Init to some default value to make the computer quiet (else it output 'divide by zero' warning even if value is not used).
            // TODO: this is a really poor workaround, but the variable is used in a bunch of places
            // to compute normals which are then passed on elsewhere to compute other values...
            output.worldToTangent = k_identity3x3;
            output.positionSS = input.positionCS;       // input.positionCS is SV_Position

            $FragInputs.positionWS:         output.positionWS = input.positionWS;
            $FragInputs.worldToTangent:     output.worldToTangent = BuildWorldToTangent(input.tangentWS, input.normalWS);
            $FragInputs.texCoord0:          output.texCoord0 = input.texCoord0;
            $FragInputs.texCoord1:          output.texCoord1 = input.texCoord1;
            $FragInputs.texCoord2:          output.texCoord2 = input.texCoord2;
            $FragInputs.texCoord3:          output.texCoord3 = input.texCoord3;
            $FragInputs.color:              output.color = input.color;
            #if SHADER_STAGE_FRAGMENT
            $FragInputs.isFrontFace:        output.isFrontFace = IS_FRONT_VFACE(input.cullFace, true, false);       // TODO: SHADER_STAGE_FRAGMENT only
            $FragInputs.isFrontFace:        // Handle handness of the view matrix (In Unity view matrix default to a determinant of -1)
            $FragInputs.isFrontFace:        // when we render a cubemap the view matrix handness is flipped (due to convention used for cubemap) we have a determinant of +1
            $FragInputs.isFrontFace:        output.isFrontFace = _DetViewMatrix < 0.0 ? output.isFrontFace : !output.isFrontFace;
            #endif // SHADER_STAGE_FRAGMENT

            return output;
        }

        SurfaceDescriptionInputs FragInputsToSurfaceDescriptionInputs(FragInputs input, float3 viewWS)
        {
            SurfaceDescriptionInputs output;
            ZERO_INITIALIZE(SurfaceDescriptionInputs, output);

            $SurfaceDescriptionInputs.WorldSpaceNormal:          output.WorldSpaceNormal =            normalize(input.worldToTangent[2].xyz);
            $SurfaceDescriptionInputs.ObjectSpaceNormal:         output.ObjectSpaceNormal =           mul(output.WorldSpaceNormal, (float3x3) unity_ObjectToWorld);      // transposed multiplication by inverse matrix to handle normal scale
            $SurfaceDescriptionInputs.ViewSpaceNormal:           output.ViewSpaceNormal =             mul(output.WorldSpaceNormal, (float3x3) UNITY_MATRIX_I_V);         // transposed multiplication by inverse matrix to handle normal scale
            $SurfaceDescriptionInputs.TangentSpaceNormal:        output.TangentSpaceNormal =          float3(0.0f, 0.0f, 1.0f);

            $SurfaceDescriptionInputs.WorldSpaceTangent:         output.WorldSpaceTangent =           input.worldToTangent[0].xyz;
            $SurfaceDescriptionInputs.ObjectSpaceTangent:        output.ObjectSpaceTangent =          mul((float3x3) unity_WorldToObject, output.WorldSpaceTangent);
            $SurfaceDescriptionInputs.ViewSpaceTangent:          output.ViewSpaceTangent =            mul((float3x3) UNITY_MATRIX_V, output.WorldSpaceTangent);
            $SurfaceDescriptionInputs.TangentSpaceTangent:       output.TangentSpaceTangent =         float3(1.0f, 0.0f, 0.0f);

            $SurfaceDescriptionInputs.WorldSpaceBiTangent:       output.WorldSpaceBiTangent =         input.worldToTangent[1].xyz;
            $SurfaceDescriptionInputs.ObjectSpaceBiTangent:      output.ObjectSpaceBiTangent =        mul((float3x3) unity_WorldToObject, output.WorldSpaceBiTangent);
            $SurfaceDescriptionInputs.ViewSpaceBiTangent:        output.ViewSpaceBiTangent =          mul((float3x3) UNITY_MATRIX_V, output.WorldSpaceBiTangent);
            $SurfaceDescriptionInputs.TangentSpaceBiTangent:     output.TangentSpaceBiTangent =       float3(0.0f, 1.0f, 0.0f);

            $SurfaceDescriptionInputs.WorldSpaceViewDirection:   output.WorldSpaceViewDirection =     normalize(viewWS);
            $SurfaceDescriptionInputs.ObjectSpaceViewDirection:  output.ObjectSpaceViewDirection =    mul((float3x3) unity_WorldToObject, output.WorldSpaceViewDirection);
            $SurfaceDescriptionInputs.ViewSpaceViewDirection:    output.ViewSpaceViewDirection =      mul((float3x3) UNITY_MATRIX_V, output.WorldSpaceViewDirection);
            $SurfaceDescriptionInputs.TangentSpaceViewDirection: float3x3 tangentSpaceTransform =     float3x3(output.WorldSpaceTangent,output.WorldSpaceBiTangent,output.WorldSpaceNormal);
            $SurfaceDescriptionInputs.TangentSpaceViewDirection: output.TangentSpaceViewDirection =   mul(tangentSpaceTransform, output.WorldSpaceViewDirection);

            // TODO: FragInputs.positionWS is badly named -- it's camera relative, not in world space
            // we have to fix it up here to match graph input expectations
            $SurfaceDescriptionInputs.WorldSpacePosition:        output.WorldSpacePosition =          input.positionWS + _WorldSpaceCameraPos;
            $SurfaceDescriptionInputs.ObjectSpacePosition:       output.ObjectSpacePosition =         mul(unity_WorldToObject, float4(input.positionWS + _WorldSpaceCameraPos, 1.0f)).xyz;
            $SurfaceDescriptionInputs.ViewSpacePosition:         float4 posViewSpace =                mul(UNITY_MATRIX_V, float4(input.positionWS, 1.0f));
            $SurfaceDescriptionInputs.ViewSpacePosition:         output.ViewSpacePosition =           posViewSpace.xyz / posViewSpace.w;
            $SurfaceDescriptionInputs.TangentSpacePosition:      output.TangentSpacePosition =        float3(0.0f, 0.0f, 0.0f);

<<<<<<< HEAD
            // TODO: positionSS is SV_Position, graph input expects screenPosition to be 0..1 across the active viewport (?)
            $SurfaceDescriptionInputs.ScreenPosition:            output.ScreenPosition =             ComputeScreenPos(TransformWorldToHClip(input.positionWS), _ProjectionParams.x);
            
=======
            $SurfaceDescriptionInputs.screenPosition:            output.screenPosition = input.positionSS;

>>>>>>> 3701da11
            $SurfaceDescriptionInputs.uv0:                       output.uv0 =    float4(input.texCoord0, 0.0f, 0.0f);
            $SurfaceDescriptionInputs.uv1:                       output.uv1 =    float4(input.texCoord1, 0.0f, 0.0f);
            $SurfaceDescriptionInputs.uv2:                       output.uv2 =    float4(input.texCoord2, 0.0f, 0.0f);
            $SurfaceDescriptionInputs.uv3:                       output.uv3 =    float4(input.texCoord3, 0.0f, 0.0f);
<<<<<<< HEAD
            
            $SurfaceDescriptionInputs.VertexColor:               output.VertexColor =    input.color;
=======

            $SurfaceDescriptionInputs.vertexColor:               output.vertexColor =    input.color;
>>>>>>> 3701da11

            return output;
        }

    // existing HDRP code uses the combined function to go directly from packed to frag inputs
    FragInputs UnpackVaryingsMeshToFragInputs(PackedVaryingsMeshToPS input)
    {
        VaryingsMeshToPS unpacked= UnpackVaryingsMeshToPS(input);
        return BuildFragInputs(unpacked);
    }

    void BuildSurfaceData(FragInputs fragInputs, SurfaceDescription surfaceDescription, float3 V, out SurfaceData surfaceData)
    {
        // setup defaults -- these are used if the graph doesn't output a value
        ZERO_INITIALIZE(SurfaceData, surfaceData);

        // copy across graph values, if defined
        $SurfaceDescription.Color:               surfaceData.color = surfaceDescription.Color;
    }

    void GetSurfaceAndBuiltinData(FragInputs fragInputs, float3 V, inout PositionInputs posInput, out SurfaceData surfaceData, out BuiltinData builtinData)
    {
        // this applies the double sided tangent space correction -- see 'ApplyDoubleSidedFlipOrMirror()'
        $DoubleSided:           if (!fragInputs.isFrontFace) {
        $DoubleSided.Flip:          fragInputs.worldToTangent[1] = -fragInputs.worldToTangent[1];     // bitangent
        $DoubleSided.Flip:          fragInputs.worldToTangent[2] = -fragInputs.worldToTangent[2];     // normal
        $DoubleSided.Mirror:        fragInputs.worldToTangent[2] = -fragInputs.worldToTangent[2];     // normal
        $DoubleSided:           }

        SurfaceDescriptionInputs surfaceDescriptionInputs = FragInputsToSurfaceDescriptionInputs(fragInputs, V);
        SurfaceDescription surfaceDescription = SurfaceDescriptionFunction(surfaceDescriptionInputs);

        // Perform alpha test very early to save performance (a killed pixel will not sample textures)
        // TODO: split graph evaluation to grab just alpha dependencies first? tricky..
        $AlphaTest:     DoAlphaTest(surfaceDescription.Alpha, surfaceDescription.AlphaClipThreshold);

        BuildSurfaceData(fragInputs, surfaceDescription, V, surfaceData);

        // Builtin Data -- we don't call GetBuiltinData(fragInputs, surfaceData, ...)
        // that function assumes there are specific global properties defined
        // for shadergraph shaders, we fill it out here instead
        ZERO_INITIALIZE(BuiltinData, builtinData);

        builtinData.opacity =                   surfaceDescription.Alpha;
        builtinData.bakeDiffuseLighting =       float3(0.0, 0.0, 0.0);
<<<<<<< HEAD
     
=======

>>>>>>> 3701da11
$SurfaceDescription.Emission:     builtinData.emissiveColor =             surfaceDescription.Emission;
        builtinData.velocity =                  float2(0.0, 0.0);
        builtinData.shadowMask0 = 0.0;
        builtinData.shadowMask1 = 0.0;
        builtinData.shadowMask2 = 0.0;
        builtinData.shadowMask3 = 0.0;

        builtinData.distortion =                float2(0.0, 0.0);           // surfaceDescription.Distortion -- if distortion pass
        builtinData.distortionBlur =            0.0;                        // surfaceDescription.DistortionBlur -- if distortion pass
        builtinData.depthOffset =               0.0;                        // ApplyPerPixelDisplacement(input, V, layerTexCoord, blendMasks); #ifdef _DEPTHOFFSET_ON : ApplyDepthOffsetPositionInput(V, depthOffset, GetWorldToHClipMatrix(), posInput);
    }

    //-------------------------------------------------------------------------------------
    // Pass Includes
    //-------------------------------------------------------------------------------------
${Includes}
    //-------------------------------------------------------------------------------------
    // End Pass Includes
    //-------------------------------------------------------------------------------------

    ENDHLSL
}<|MERGE_RESOLUTION|>--- conflicted
+++ resolved
@@ -72,10 +72,7 @@
     // End Defines
     //-------------------------------------------------------------------------------------
 
-<<<<<<< HEAD
     #include "ShaderGraphLibrary/Functions.hlsl"
-=======
->>>>>>> 3701da11
     #include "HDRP/ShaderVariables.hlsl"
     #ifdef DEBUG_DISPLAY
         #include "HDRP/Debug/DebugDisplay.hlsl"
@@ -249,25 +246,15 @@
             $SurfaceDescriptionInputs.ViewSpacePosition:         output.ViewSpacePosition =           posViewSpace.xyz / posViewSpace.w;
             $SurfaceDescriptionInputs.TangentSpacePosition:      output.TangentSpacePosition =        float3(0.0f, 0.0f, 0.0f);
 
-<<<<<<< HEAD
             // TODO: positionSS is SV_Position, graph input expects screenPosition to be 0..1 across the active viewport (?)
             $SurfaceDescriptionInputs.ScreenPosition:            output.ScreenPosition =             ComputeScreenPos(TransformWorldToHClip(input.positionWS), _ProjectionParams.x);
-            
-=======
-            $SurfaceDescriptionInputs.screenPosition:            output.screenPosition = input.positionSS;
-
->>>>>>> 3701da11
+
             $SurfaceDescriptionInputs.uv0:                       output.uv0 =    float4(input.texCoord0, 0.0f, 0.0f);
             $SurfaceDescriptionInputs.uv1:                       output.uv1 =    float4(input.texCoord1, 0.0f, 0.0f);
             $SurfaceDescriptionInputs.uv2:                       output.uv2 =    float4(input.texCoord2, 0.0f, 0.0f);
             $SurfaceDescriptionInputs.uv3:                       output.uv3 =    float4(input.texCoord3, 0.0f, 0.0f);
-<<<<<<< HEAD
-            
+
             $SurfaceDescriptionInputs.VertexColor:               output.VertexColor =    input.color;
-=======
-
-            $SurfaceDescriptionInputs.vertexColor:               output.vertexColor =    input.color;
->>>>>>> 3701da11
 
             return output;
         }
@@ -313,11 +300,7 @@
 
         builtinData.opacity =                   surfaceDescription.Alpha;
         builtinData.bakeDiffuseLighting =       float3(0.0, 0.0, 0.0);
-<<<<<<< HEAD
-     
-=======
-
->>>>>>> 3701da11
+
 $SurfaceDescription.Emission:     builtinData.emissiveColor =             surfaceDescription.Emission;
         builtinData.velocity =                  float2(0.0, 0.0);
         builtinData.shadowMask0 = 0.0;
