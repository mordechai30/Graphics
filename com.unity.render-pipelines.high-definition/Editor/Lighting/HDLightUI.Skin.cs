using System;
using System.Linq;
using UnityEngine;

namespace UnityEditor.Rendering.HighDefinition
{
    partial class HDLightUI
    {
        sealed class Styles
        {
            // Headers
            public readonly GUIContent generalHeader = new GUIContent("General");
            public readonly GUIContent shapeHeader = new GUIContent("Shape");
            public readonly GUIContent emissionHeader = new GUIContent("Emission");
            public readonly GUIContent volumetricHeader = new GUIContent("Volumetrics");
            public readonly GUIContent shadowHeader = new GUIContent("Shadows");
            public readonly GUIContent shadowMapSubHeader = new GUIContent("Shadow Map");
            public readonly GUIContent contactShadowsSubHeader = new GUIContent("Contact Shadows");
            public readonly GUIContent bakedShadowsSubHeader = new GUIContent("Baked Shadows");
            public readonly GUIContent veryHighShadowQualitySubHeader = new GUIContent("Very High Quality Settings");
            public readonly GUIContent highShadowQualitySubHeader = new GUIContent("High Quality Settings");
            public readonly GUIContent mediumShadowQualitySubHeader = new GUIContent("Medium Quality Settings");
            public readonly GUIContent lowShadowQualitySubHeader = new GUIContent("Low Quality Settings");

            // Base (copy from LightEditor.cs)
            public readonly GUIContent outterAngle = new GUIContent("Outer Angle", "Controls the angle, in degrees, at the base of a Spot Light's cone.");
            public readonly GUIContent cookieSizeX = new GUIContent("Size X", "Sets the width of the Cookie mask currently assigned to the Light.");
            public readonly GUIContent cookieSizeY = new GUIContent("Size Y", "Sets the height of the Cookie mask currently assigned to the Light.");
            public readonly GUIContent shadowBias = new GUIContent("Bias", "Controls the distance at which HDRP pushes shadows away from the Light. Useful for avoiding false self-shadowing artifacts.");
            public readonly GUIContent shadowNormalBias = new GUIContent("Normal Bias", "Controls distance at which HDRP shrinks the shadow casting surfaces along the surface normal. Useful for avoiding false self-shadowing artifacts.");
            public readonly GUIContent shadowNearPlane = new GUIContent("Near Plane", "Controls the value for the active Camera's Near clipping Plane for rendering shadows. Currently clamped to 0.1 units or 1% of the lights range property, whichever is lower.");
            public readonly GUIContent bakedShadowRadius = new GUIContent("Radius", "Sets the amount of artificial softening the baking process applies to the edges of shadows cast by this Point or Spot Light.");
            public readonly GUIContent bakedShadowAngle = new GUIContent("Angle", "Controls the amount of artificial softening the baking process applies to the edges of shadows cast by Directional Lights.");
            public readonly GUIContent lightBounceIntensity = new GUIContent("Indirect Multiplier", "Controls the intensity of the indirect light this Light contributes to the Scene. A value of 0 with a Realtime Light causes HDRP to remove it from realtime global illumination. A value of 0 for Baked and Mixed Lights cause them to no longer emit indirect lighting. This has no effect if you disable both Realtime and Baked global illumination.");
            public readonly GUIContent indirectBounceShadowWarning = new GUIContent("HDRP does not support real-time indirect bounce shadowing for Spot and Point lights.");
            public readonly GUIContent color = new GUIContent("Color", "Specifies the color this Light emits.");
            public readonly GUIContent useColorTemperature = new GUIContent("Color Temperature", "When enabled, HDRP uses Temperature mode for this Light's color.");
            public readonly GUIContent colorFilter = new GUIContent("Filter", "Specifies a color which tints the Light source.");
            public readonly GUIContent colorTemperature = new GUIContent("Temperature", "Specifies a temperature (in Kelvin) HDRP uses to correlate a color for the Light. For reference, White is 6500K.");
            public readonly GUIContent areaLightCookie = new GUIContent("Cookie", "Cookie mask currently assigned to the area light.");


            // Additional light data
            public readonly GUIContent directionalIntensity = new GUIContent("Intensity (Lux)", "Illuminance of the Directional Light, at ground level, in lux.");
            public readonly GUIContent punctualIntensity = new GUIContent("Intensity (Lumen)", "Luminous power of the Light in lumen.");
            public readonly GUIContent areaIntensity = new GUIContent("Intensity (Lumen)", "Luminous power of the Light in Lumen.");
            public readonly GUIContent lightIntensity = new GUIContent("Intensity", "Sets the strength of the Light. Use the drop-down to select the light units to use.");

            public readonly GUIContent lightRadius = new GUIContent("Radius", "Sets the radius of the light source. This affects the falloff of diffuse lighting, the spread of the specular highligt, and the softness of Ray Traced shadows.");
            public readonly GUIContent affectDiffuse = new GUIContent("Affect Diffuse", "When disabled, HDRP does not calculate diffuse lighting for this Light. Does not increase performance as HDRP still calculates the diffuse lighting.");
            public readonly GUIContent affectSpecular = new GUIContent("Affect Specular", "When disabled, HDRP does not calculate specular lighting for this Light. Does not increase performance as HDRP still calculates the specular lighting.");
            public readonly GUIContent nonLightmappedOnly = new GUIContent("Shadowmask Mode", "Species the behavior of  the shadowmask when using Mixed lighting. Distance Shadowmask: HDRP uses real-time shadows to Shadow Distance and baked shadows after. Shadowmask: Static shadow casters always use baked shadows.");
            public readonly GUIContent lightDimmer = new GUIContent("Dimmer", "Controls a dimming effect of the Light as a percentage of its intensity. This is useful for reducing the intensity of multiple Lights simultaneously without needing know the intensity of each Light.");
            public readonly GUIContent fadeDistance = new GUIContent("Fade Distance", "The distance at which light smoothly fades out before HDRP culls it completely. This minimizes popping.");
            public readonly GUIContent spotInnerPercent = new GUIContent("Inner Angle (%)", "Controls size of the angular attenuation, in percent, of the base angle of the Spot Light's cone.");
            public readonly GUIContent spotLightShape = new GUIContent("Shape", "The shape of the Spot Light. Impacts the the cookie transformation and the Light's angular attenuation.");
            public readonly GUIContent areaLightShape = new GUIContent("Shape", "The shape of the Area Light. Note that some are Realtime only and some Baked only.");
            public readonly GUIContent[] areaShapeNames =
            {
                new GUIContent("Rectangle"),
                new GUIContent("Tube (Realtime only)"),
                new GUIContent("Disc (Baked only)")
            };
            public readonly GUIContent shapeWidthTube = new GUIContent("Length", "Length of the Tube Light.");
            public readonly GUIContent shapeWidthRect = new GUIContent("Size X", "Sets the width of the Rectangle Light.");
            public readonly GUIContent shapeHeightRect = new GUIContent("Size Y", "Sets the height of the Rectangle Light.");
            public readonly GUIContent aspectRatioPyramid = new GUIContent("Aspect ratio", "Controls the aspect ration of the Pyramid Light's projection. A value of 1 results in a square.");
            public readonly GUIContent shapeWidthBox = new GUIContent("Size X", "Sets the width of the Box Light.");
            public readonly GUIContent shapeHeightBox = new GUIContent("Size Y", "Sets the height of the Box Light.");
            public readonly GUIContent applyRangeAttenuation = new GUIContent("Range Attenuation", "Allows you to enable or disable range attenuation. Range attenuation is useful for indoor environments because you can avoid having to set up a large range for a Light to get correct inverse square attenuation that may leak out of the indoor environment.");
            public readonly GUIContent displayAreaLightEmissiveMesh = new GUIContent("Display Emissive Mesh", "Generate an emissive mesh using the size, Color and Intensity of the Area Light.");
            public readonly GUIContent lightLayer = new GUIContent("Light Layer", "Specifies the current Light Layers that the Light affects. This Light illuminates corresponding Renderers with the same Light Layer flags.");

            public readonly GUIContent interactsWithSky = new GUIContent("Affect Physically Based Sky", "Check this option to make the light and the Physically Based sky affect one another.");
            public readonly GUIContent angularDiameter = new GUIContent("Angular Diameter", "Angular diameter of the emissive celestial body represented by the light as seen from the camera (in degrees). Used to render the sun/moon disk.");
            public readonly GUIContent distance = new GUIContent("Distance", "Distance from the camera to the emissive celestial body represented by the light. Primarily used for sorting.");

            public readonly GUIContent shape = new GUIContent("Type", "Specifies the current type of Light. Possible Light types are Directional, Spot, Point, and Area.");
            public readonly GUIContent[] shapeNames;
            public readonly GUIContent enableSpotReflector = new GUIContent("Reflector", "When enabled, HDRP simulates a Spot Light with a reflector making the intensity of the Light more focused with a narrower angle. When disabled, the intensity is constent whatever the size of the cone.");
            public readonly GUIContent luxAtDistance = new GUIContent("At", "Sets the distance, in meters, where a surface receives the amount of light equivalent to the provided number of Lux.");

            // Volumetric Additional light data
            public readonly GUIContent volumetricEnable = new GUIContent("Enable", "When enabled, this Light uses Volumetrics.");
            public readonly GUIContent volumetricDimmer = new GUIContent("Dimmer", "Controls the intensity of the scattered Volumetric lighting.");
            // Volumetric Additional shadow data
            public readonly GUIContent volumetricShadowDimmer = new GUIContent("Shadow Dimmer", "Dims the volumetric shadows this Light casts.");

            // Additional shadow data
            public readonly GUIContent useShadowQualityResolution = new GUIContent("Use Quality Settings", "Allows to the resolution from the set of predetermined resolutions specified in the quality settings.");
            public readonly GUIContent shadowResolution = new GUIContent("Resolution", "Sets the rendered resolution of the shadow maps. A higher resolution increases the fidelity of shadows at the cost of GPU performance and memory usage.");
            public readonly GUIContent shadowFadeDistance = new GUIContent("Fade Distance", "Sets the distance at which Shadows fade before HDRP culls them completely. This minimizes popping.");
            public readonly GUIContent shadowDimmer = new GUIContent("Dimmer", "Dims the shadows this Light casts.");
            public readonly GUIContent shadowTint = new GUIContent("Tint", "Tint the shadows. This option affect dynamic shadows, contact shadows and shadow mask. It don't affect baked shadows.");
            public readonly GUIContent penumbraTint = new GUIContent("Penumbra Tint", "Defines if the tint should only affect the penumbra. This option affect dynamic shadows, contact shadows and shadow mask. It don't affect baked shadows.");
            public readonly GUIContent contactShadows = new GUIContent("Enable", "Enable support for Contact Shadows on this Light. This is better for lights with a lot of visible shadows.");
            public readonly GUIContent rayTracedContactShadow = new GUIContent("Ray Tracing", "Uses ray tracing to compute the contact shadow for a light.");
            public readonly GUIContent shadowUpdateMode = new GUIContent("Update Mode", "Specifies when HDRP updates the shadow map.");
            public readonly GUIContent useCustomSpotLightShadowCone = new GUIContent("Custom Spot Angle", "When enabled, this Spot Light uses the custom angle for shadow map rendering.");
            public readonly GUIContent customSpotLightShadowCone = new GUIContent("Shadow Angle", "Controls the custom angle this Spot Light uses for shadow map rendering.");

            // Bias control
            public readonly GUIContent slopeBias = new GUIContent("Slope-Scale Depth Bias", "Controls the bias that HDRP adds to the rendered shadow map, it is proportional to the slope of the polygons relative to the light.");

            public readonly GUIContent normalBias = new GUIContent("Normal Bias", "Controls the bias this Light applies along the normal of surfaces it illuminates.");

            // Shadow filter settings
            public readonly GUIContent blockerSampleCount = new GUIContent("Blocker Sample Count", "Controls the number of samples that HDRP uses to determine the size of the blocker.");
            public readonly GUIContent filterSampleCount = new GUIContent("Filter Sample Count", "Controls the number of samples that HDRP uses to blur shadows.");
            public readonly GUIContent minFilterSize = new GUIContent("Minimum Blur Intensity", "Controls the minimum blur intensity regardless of the distance between the pixel and the shadow caster. The range [0..1] maps to [0..0.001] in UV space.");
<<<<<<< HEAD
=======
            public readonly GUIContent radiusScaleForSoftness = new GUIContent("Radius Scale for Softness", "Scale the shape radius for the sake of softness calculation. Higher scales will result in higher softness.");
            public readonly GUIContent diameterScaleForSoftness = new GUIContent("Angular Diameter Scale for Softness", "Scale the angular diameter for the sake of softness calculation. Higher scales will result in higher softness.");
>>>>>>> 84abd233
            public readonly GUIContent areaLightShadowCone = new GUIContent("Shadow Cone", "Aperture of the cone used for shadowing the area light.");
            public readonly GUIContent useScreenSpaceShadows = new GUIContent("Screen Space Shadows", "Render screen space shadow.");
            public readonly GUIContent useRayTracedShadows = new GUIContent("Ray Traced Shadows", "If selected, ray traced shadows are used in place of rasterized ones.");
            public readonly GUIContent numRayTracingSamples = new GUIContent("Sample Count", "This defines the number of samples that will be used to evaluate this shadow.");
            public readonly GUIContent denoiseTracedShadow = new GUIContent("Denoise", "This defines if the ray traced shadow should be filtered.");
            public readonly GUIContent denoiserRadius = new GUIContent("Denoiser Radius", "This defines the denoiser's radius used for filtering ray traced shadows.");
            public readonly GUIContent evsmExponent = new GUIContent("EVSM Exponent", "Exponent used for depth warping. Increasing this could reduce light leak and result in a change in appearance of the shadow.");
            public readonly GUIContent evsmLightLeakBias = new GUIContent("Light Leak Bias", "Increasing this value light leaking, but it eats up a bit of the softness of the shadow.");
            public readonly GUIContent evsmVarianceBias = new GUIContent("Variance Bias", "Variance Bias for EVSM. This is to contrast numerical accuracy issues. ");
            public readonly GUIContent evsmAdditionalBlurPasses = new GUIContent("Blur passes", "Increasing this will increase the softness of the shadow, but it will severely impact performance.");

            // Very high shadow settings
            public readonly GUIContent lightAngle = new GUIContent("Light Angle");
            public readonly GUIContent kernelSize = new GUIContent("Kernel size");
            public readonly GUIContent maxDepthBias = new GUIContent("Max Depth Bias");

            // Layers
            public readonly GUIContent linkLightAndShadowLayersText = new GUIContent("Link Light Layer", "When enabled, the Light Layer property in the General section specifies the light layers for both lighting and for shadows. When disabled, you can use the Light Layer property below to specify the light layers for shadows seperately to lighting.");
            public readonly GUIContent shadowLayerMaskText = new GUIContent("Light Layer", "Specifies the light layer to use for shadows.");

            // Settings
            public readonly GUIContent enableShadowMap = new GUIContent("Enable", "When enabled, this Light casts shadows.");

            public Styles()
            {
                shapeNames = Enum.GetNames(typeof(UnityEngine.Rendering.HighDefinition.HDLightType))
                    .Select(x => new GUIContent(x))
                    .ToArray();
            }
        }

        static Styles s_Styles = new Styles();
    }
}<|MERGE_RESOLUTION|>--- conflicted
+++ resolved
@@ -108,11 +108,8 @@
             public readonly GUIContent blockerSampleCount = new GUIContent("Blocker Sample Count", "Controls the number of samples that HDRP uses to determine the size of the blocker.");
             public readonly GUIContent filterSampleCount = new GUIContent("Filter Sample Count", "Controls the number of samples that HDRP uses to blur shadows.");
             public readonly GUIContent minFilterSize = new GUIContent("Minimum Blur Intensity", "Controls the minimum blur intensity regardless of the distance between the pixel and the shadow caster. The range [0..1] maps to [0..0.001] in UV space.");
-<<<<<<< HEAD
-=======
             public readonly GUIContent radiusScaleForSoftness = new GUIContent("Radius Scale for Softness", "Scale the shape radius for the sake of softness calculation. Higher scales will result in higher softness.");
             public readonly GUIContent diameterScaleForSoftness = new GUIContent("Angular Diameter Scale for Softness", "Scale the angular diameter for the sake of softness calculation. Higher scales will result in higher softness.");
->>>>>>> 84abd233
             public readonly GUIContent areaLightShadowCone = new GUIContent("Shadow Cone", "Aperture of the cone used for shadowing the area light.");
             public readonly GUIContent useScreenSpaceShadows = new GUIContent("Screen Space Shadows", "Render screen space shadow.");
             public readonly GUIContent useRayTracedShadows = new GUIContent("Ray Traced Shadows", "If selected, ray traced shadows are used in place of rasterized ones.");
