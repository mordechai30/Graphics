--- conflicted
+++ resolved
@@ -1,9 +1,4 @@
 using System.Collections.Generic;
-<<<<<<< HEAD
-using Data.Util;
-using UnityEditor.Graphing;
-=======
->>>>>>> 47046808
 using UnityEditor.ShaderGraph;
 using UnityEngine.Rendering.HighDefinition;
 using UnityEngine.Rendering;
@@ -809,10 +804,6 @@
 
             return instancingOption;
         }
-<<<<<<< HEAD
-=======
-
->>>>>>> 47046808
 
 
         private static ActiveFields GetActiveFieldsFromMasterNode(AbstractMaterialNode iMasterNode, Pass pass)
@@ -861,11 +852,7 @@
                     {
                         if (masterNode.surfaceType != SurfaceType.Transparent)
                         {
-<<<<<<< HEAD
                             baseActiveFields.AddAll("Material.SubsurfaceScattering");
-=======
-                            activeFields.Add("Material.SubsurfaceScattering");
->>>>>>> 47046808
                         }
                         if (masterNode.sssTransmission.isOn)
                         {
