--- conflicted
+++ resolved
@@ -17,15 +17,8 @@
     $FragInputs.texCoord3:          output.texCoord3 = input.texCoord3;
     $FragInputs.color:              output.color = input.color;
 
-<<<<<<< HEAD
-   #ifdef HAVE_VFX_MODIFICATION
-    // FragInputs from VFX come from two places: Interpolator or CBuffer.
-    $splice(VFXSetFragInputs)
-   #endif
-=======
     // splice point to copy custom interpolator fields from varyings to frag inputs
     $splice(CustomInterpolatorVaryingsToFragInputs)
->>>>>>> bf2c9fc7
 
     return output;
 }
