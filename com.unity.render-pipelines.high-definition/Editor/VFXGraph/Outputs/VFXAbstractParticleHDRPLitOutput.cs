using System;
using System.Collections.Generic;
using System.Linq;
using UnityEngine;
using UnityEngine.Rendering;

namespace UnityEditor.VFX
{
    abstract class VFXAbstractParticleHDRPLitOutput : VFXShaderGraphParticleOutput
    {
        public enum MaterialType
        {
            Standard,
            SpecularColor,
            Translucent,
            SimpleLit,
            SimpleLitTranslucent,
        }

        [Flags]
        public enum ColorMode
        {
            None = 0,
            BaseColor = 1 << 0,
            Emissive = 1 << 1,
            BaseColorAndEmissive = BaseColor | Emissive,
        }

        [Flags]
        public enum BaseColorMapMode
        {
            None = 0,
            Color = 1 << 0,
            Alpha = 1 << 1,
            ColorAndAlpha = Color | Alpha
        }

        private readonly string[] kMaterialTypeToName = new string[]
        {
            "StandardProperties",
            "SpecularColorProperties",
            "TranslucentProperties",
            "StandardProperties",
            "TranslucentProperties",
        };

        [VFXSetting(VFXSettingAttribute.VisibleFlags.InInspector), SerializeField, Header("Lighting")]
        protected MaterialType materialType = MaterialType.Standard;

        [VFXSetting(VFXSettingAttribute.VisibleFlags.InInspector), SerializeField]
        protected bool onlyAmbientLighting = false;

        [VFXSetting(VFXSettingAttribute.VisibleFlags.InInspector), SerializeField]
        protected UnityEngine.Rendering.HighDefinition.DiffusionProfileSettings diffusionProfileAsset = null;

        [VFXSetting(VFXSettingAttribute.VisibleFlags.InInspector), SerializeField]
        protected bool multiplyThicknessWithAlpha = false;

        [VFXSetting(VFXSettingAttribute.VisibleFlags.InInspector), SerializeField]
        protected BaseColorMapMode useBaseColorMap = BaseColorMapMode.ColorAndAlpha;

        [VFXSetting(VFXSettingAttribute.VisibleFlags.InInspector), SerializeField]
        protected bool useMaskMap = false;

        [VFXSetting(VFXSettingAttribute.VisibleFlags.InInspector), SerializeField]
        protected bool useNormalMap = false;

        [VFXSetting(VFXSettingAttribute.VisibleFlags.InInspector), SerializeField]
        protected bool useEmissiveMap = false;

        [VFXSetting(VFXSettingAttribute.VisibleFlags.InInspector), SerializeField]
        protected ColorMode colorMode = ColorMode.BaseColor;

        [VFXSetting(VFXSettingAttribute.VisibleFlags.InInspector), SerializeField]
        protected bool useEmissive = false;

        [VFXSetting(VFXSettingAttribute.VisibleFlags.InInspector), SerializeField]
        protected bool doubleSided = false;

        [VFXSetting(VFXSettingAttribute.VisibleFlags.InInspector), SerializeField, Header("Simple Lit features")]
        protected bool enableShadows = true;

        [VFXSetting(VFXSettingAttribute.VisibleFlags.InInspector), SerializeField]
        protected bool enableSpecular = true;

        [VFXSetting(VFXSettingAttribute.VisibleFlags.InInspector), SerializeField]
        protected bool enableCookie = true;

        [VFXSetting(VFXSettingAttribute.VisibleFlags.InInspector), SerializeField]
        protected bool enableEnvLight = true;

        protected VFXAbstractParticleHDRPLitOutput(bool strip = false) : base(strip) { }

        protected virtual bool allowTextures { get { return true; }}

        public class HDRPLitInputProperties
        {
            [Range(0, 1)]
            public float smoothness = 0.5f;
        }

        public class StandardProperties
        {
            [Range(0, 1)]
            public float metallic = 0.5f;
        }

        public class SpecularColorProperties
        {
            public Color specularColor = Color.gray;
        }

        public class TranslucentProperties
        {
            [Range(0, 1)]
            public float thickness = 1.0f;
        }

        public class BaseColorMapProperties
        {
            [Tooltip("Base Color (RGB) Opacity (A)")]
            public Texture2D baseColorMap = VFXResources.defaultResources.particleTexture;
        }

        public class MaskMapProperties
        {
            [Tooltip("Metallic (R) AO (G) Smoothness (A)")]
            public Texture2D maskMap = VFXResources.defaultResources.noiseTexture;
        }

        public class NormalMapProperties
        {
            [Tooltip("Normal in tangent space")]
            public Texture2D normalMap = null; // TODO Add normal map to default resources
            [Range(0, 2)]
            public float normalScale = 1.0f;
        }

        public class EmissiveMapProperties
        {
            [Tooltip("Normal in tangent space")]
            public Texture2D emissiveMap = null;
            public float emissiveScale = 1.0f;
        }

        public class BaseColorProperties
        {
            public Color baseColor = Color.white;
        }

        public class EmissiveColorProperties
        {
            public Color emissiveColor = Color.black;
        }

        protected override bool needsExposureWeight { get { return (colorMode & ColorMode.Emissive) != 0 || useEmissive || useEmissiveMap; } }

<<<<<<< HEAD

        protected override RPInfo currentRP
        {
            get { return hdrpLitInfo; }
        }
        public override bool isLitShader { get => true; }
=======
        protected override bool bypassExposure { get { return false; } }
>>>>>>> 206f98f7

        protected override IEnumerable<VFXPropertyWithValue> inputProperties
        {
            get
            {
                var properties = base.inputProperties;

                if (shaderGraph == null)
                {
                    properties = properties.Concat(PropertiesFromType("HDRPLitInputProperties"));
                    properties = properties.Concat(PropertiesFromType(kMaterialTypeToName[(int)materialType]));

                    if (allowTextures)
                    {
                        if (useBaseColorMap != BaseColorMapMode.None)
                            properties = properties.Concat(PropertiesFromType("BaseColorMapProperties"));
                    }

                    if ((colorMode & ColorMode.BaseColor) == 0) // particle color is not used as base color so add a slot
                        properties = properties.Concat(PropertiesFromType("BaseColorProperties"));

                    if (allowTextures)
                    {
                        if (useMaskMap)
                            properties = properties.Concat(PropertiesFromType("MaskMapProperties"));
                        if (useNormalMap)
                            properties = properties.Concat(PropertiesFromType("NormalMapProperties"));
                        if (useEmissiveMap)
                            properties = properties.Concat(PropertiesFromType("EmissiveMapProperties"));
                    }

                    if (((colorMode & ColorMode.Emissive) == 0) && useEmissive)
                        properties = properties.Concat(PropertiesFromType("EmissiveColorProperties"));
                }

                return properties;
            }
        }

        protected override IEnumerable<VFXNamedExpression> CollectGPUExpressions(IEnumerable<VFXNamedExpression> slotExpressions)
        {
            foreach (var exp in base.CollectGPUExpressions(slotExpressions))
                yield return exp;

            if( shaderGraph == null)
            {
                yield return slotExpressions.First(o => o.name == "smoothness");

                switch (materialType)
                {
                    case MaterialType.Standard:
                    case MaterialType.SimpleLit:
                        yield return slotExpressions.First(o => o.name == "metallic");
                        break;

                    case MaterialType.SpecularColor:
                        yield return slotExpressions.First(o => o.name == "specularColor");
                        break;

                    case MaterialType.Translucent:
                    case MaterialType.SimpleLitTranslucent:
                    {
                        yield return slotExpressions.First(o => o.name == "thickness");
                        uint diffusionProfileHash = (diffusionProfileAsset?.profile != null) ? diffusionProfileAsset.profile.hash : 0;
                        yield return new VFXNamedExpression(VFXValue.Constant(diffusionProfileHash), "diffusionProfileHash");
                        break;
                    }

                    default: break;
                }

                if (allowTextures)
                {
                    if (useBaseColorMap != BaseColorMapMode.None)
                        yield return slotExpressions.First(o => o.name == "baseColorMap");
                    if (useMaskMap)
                        yield return slotExpressions.First(o => o.name == "maskMap");
                    if (useNormalMap)
                    {
                        yield return slotExpressions.First(o => o.name == "normalMap");
                        yield return slotExpressions.First(o => o.name == "normalScale");
                    }
                    if (useEmissiveMap)
                    {
                        yield return slotExpressions.First(o => o.name == "emissiveMap");
                        yield return slotExpressions.First(o => o.name == "emissiveScale");
                    }
                }

                if ((colorMode & ColorMode.BaseColor) == 0)
                    yield return slotExpressions.First(o => o.name == "baseColor");

                if (((colorMode & ColorMode.Emissive) == 0) && useEmissive)
                    yield return slotExpressions.First(o => o.name == "emissiveColor");
            }
        }

        public override IEnumerable<string> additionalDefines
        {
            get
            {
                foreach (var d in base.additionalDefines)
                    yield return d;

                yield return "HDRP_LIT";

                switch (materialType)
                {
                    case MaterialType.Standard:
                        yield return "HDRP_MATERIAL_TYPE_STANDARD";
                        break;

                    case MaterialType.SpecularColor:
                        yield return "HDRP_MATERIAL_TYPE_SPECULAR";
                        break;

                    case MaterialType.Translucent:
                        yield return "HDRP_MATERIAL_TYPE_TRANSLUCENT";
                        if (multiplyThicknessWithAlpha)
                            yield return "HDRP_MULTIPLY_THICKNESS_WITH_ALPHA";
                        break;

                    case MaterialType.SimpleLit:
                        yield return "HDRP_MATERIAL_TYPE_SIMPLELIT";
                        if (enableShadows)
                            yield return "HDRP_ENABLE_SHADOWS";
                        if (enableSpecular)
                            yield return "HDRP_ENABLE_SPECULAR";
                        if (enableCookie)
                            yield return "HDRP_ENABLE_COOKIE";
                        if (enableEnvLight)
                            yield return "HDRP_ENABLE_ENV_LIGHT";
                        break;

                    case MaterialType.SimpleLitTranslucent:
                        yield return "HDRP_MATERIAL_TYPE_SIMPLELIT_TRANSLUCENT";
                        if (enableShadows)
                            yield return "HDRP_ENABLE_SHADOWS";
                        if (enableSpecular)
                            yield return "HDRP_ENABLE_SPECULAR";
                        if (enableCookie)
                            yield return "HDRP_ENABLE_COOKIE";
                        if (enableEnvLight)
                            yield return "HDRP_ENABLE_ENV_LIGHT";
                        if (multiplyThicknessWithAlpha)
                            yield return "HDRP_MULTIPLY_THICKNESS_WITH_ALPHA";
                        break;

                    default: break;
                }

                if (allowTextures)
                {
                    if (useBaseColorMap != BaseColorMapMode.None)
                        yield return "HDRP_USE_BASE_COLOR_MAP";
                    if ((useBaseColorMap & BaseColorMapMode.Color) != 0)
                        yield return "HDRP_USE_BASE_COLOR_MAP_COLOR";
                    if ((useBaseColorMap & BaseColorMapMode.Alpha) != 0)
                        yield return "HDRP_USE_BASE_COLOR_MAP_ALPHA";
                    if (useMaskMap)
                        yield return "HDRP_USE_MASK_MAP";
                    if (useNormalMap)
                        yield return "USE_NORMAL_MAP";
                    if (useEmissiveMap)
                        yield return "HDRP_USE_EMISSIVE_MAP";
                }

                if ((colorMode & ColorMode.BaseColor) != 0)
                    yield return "HDRP_USE_BASE_COLOR";
                else
                    yield return "HDRP_USE_ADDITIONAL_BASE_COLOR";

                if ((colorMode & ColorMode.Emissive) != 0)
                    yield return "HDRP_USE_EMISSIVE_COLOR";
                else if (useEmissive)
                    yield return "HDRP_USE_ADDITIONAL_EMISSIVE_COLOR";

                if (doubleSided)
                    yield return "USE_DOUBLE_SIDED";

                if (onlyAmbientLighting && !isBlendModeOpaque)
                    yield return "USE_ONLY_AMBIENT_LIGHTING";

                if (isBlendModeOpaque && materialType != MaterialType.SimpleLit && materialType != MaterialType.SimpleLitTranslucent)
                    yield return "IS_OPAQUE_NOT_SIMPLE_LIT_PARTICLE";
            }
        }

        protected override IEnumerable<string> filteredOutSettings
        {
            get
            {
                foreach (var setting in base.filteredOutSettings)
                    yield return setting;

                yield return "colorMappingMode";

                if (materialType != MaterialType.Translucent && materialType != MaterialType.SimpleLitTranslucent)
                {
                    yield return "diffusionProfileAsset";
                    yield return "multiplyThicknessWithAlpha";
                }

                if (materialType != MaterialType.SimpleLit && materialType != MaterialType.SimpleLitTranslucent)
                {
                    yield return "enableShadows";
                    yield return "enableSpecular";
                    yield return "enableTransmission";
                    yield return "enableCookie";
                    yield return "enableEnvLight";
                }

                if (!allowTextures)
                {
                    yield return "useBaseColorMap";
                    yield return "useMaskMap";
                    yield return "useNormalMap";
                    yield return "useEmissiveMap";
                    yield return "alphaMask";
                }

                if ((colorMode & ColorMode.Emissive) != 0)
                    yield return "useEmissive";

                if (isBlendModeOpaque)
                    yield return "onlyAmbientLighting";
            }
        }

        public override void OnEnable()
        {
            colorMappingMode = ColorMappingMode.Default;
            base.OnEnable();
        }

        public override IEnumerable<KeyValuePair<string, VFXShaderWriter>> additionalReplacements
        {
            get
            {
                foreach (var kvp in base.additionalReplacements)
                    yield return kvp;

                // HDRP Forward specific defines
                var forwardDefines = new VFXShaderWriter();
                forwardDefines.WriteLine("#define _ENABLE_FOG_ON_TRANSPARENT");
                forwardDefines.WriteLine("#define _DISABLE_DECALS");
                switch (blendMode)
                {
                    case BlendMode.Alpha:
                        forwardDefines.WriteLine("#define _BLENDMODE_ALPHA");
                        break;
                    case BlendMode.Additive:
                        forwardDefines.WriteLine("#define _BLENDMODE_ADD");
                        break;
                    case BlendMode.AlphaPremultiplied:
                        forwardDefines.WriteLine("#define _BLENDMODE_PRE_MULTIPLY");
                        break;
                }
                if (!isBlendModeOpaque)
                    forwardDefines.WriteLine("#define _SURFACE_TYPE_TRANSPARENT");

                yield return new KeyValuePair<string, VFXShaderWriter>("${VFXHDRPForwardDefines}", forwardDefines);
                var forwardPassName = new VFXShaderWriter();
                forwardPassName.Write(materialType == MaterialType.SimpleLit || materialType == MaterialType.SimpleLitTranslucent ? "ForwardOnly" : "Forward");
                yield return new KeyValuePair<string, VFXShaderWriter>("${VFXHDRPForwardPassName}", forwardPassName);
            }
        }
    }
}<|MERGE_RESOLUTION|>--- conflicted
+++ resolved
@@ -155,16 +155,13 @@
 
         protected override bool needsExposureWeight { get { return (colorMode & ColorMode.Emissive) != 0 || useEmissive || useEmissiveMap; } }
 
-<<<<<<< HEAD
+        protected override bool bypassExposure { get { return false; } }
 
         protected override RPInfo currentRP
         {
             get { return hdrpLitInfo; }
         }
         public override bool isLitShader { get => true; }
-=======
-        protected override bool bypassExposure { get { return false; } }
->>>>>>> 206f98f7
 
         protected override IEnumerable<VFXPropertyWithValue> inputProperties
         {
@@ -174,30 +171,30 @@
 
                 if (shaderGraph == null)
                 {
-                    properties = properties.Concat(PropertiesFromType("HDRPLitInputProperties"));
-                    properties = properties.Concat(PropertiesFromType(kMaterialTypeToName[(int)materialType]));
-
-                    if (allowTextures)
-                    {
-                        if (useBaseColorMap != BaseColorMapMode.None)
-                            properties = properties.Concat(PropertiesFromType("BaseColorMapProperties"));
-                    }
-
-                    if ((colorMode & ColorMode.BaseColor) == 0) // particle color is not used as base color so add a slot
-                        properties = properties.Concat(PropertiesFromType("BaseColorProperties"));
-
-                    if (allowTextures)
-                    {
-                        if (useMaskMap)
-                            properties = properties.Concat(PropertiesFromType("MaskMapProperties"));
-                        if (useNormalMap)
-                            properties = properties.Concat(PropertiesFromType("NormalMapProperties"));
-                        if (useEmissiveMap)
-                            properties = properties.Concat(PropertiesFromType("EmissiveMapProperties"));
-                    }
-
-                    if (((colorMode & ColorMode.Emissive) == 0) && useEmissive)
-                        properties = properties.Concat(PropertiesFromType("EmissiveColorProperties"));
+                properties = properties.Concat(PropertiesFromType("HDRPLitInputProperties"));
+                properties = properties.Concat(PropertiesFromType(kMaterialTypeToName[(int)materialType]));
+
+                if (allowTextures)
+                {
+                    if (useBaseColorMap != BaseColorMapMode.None)
+                        properties = properties.Concat(PropertiesFromType("BaseColorMapProperties"));
+                }
+
+                if ((colorMode & ColorMode.BaseColor) == 0) // particle color is not used as base color so add a slot
+                    properties = properties.Concat(PropertiesFromType("BaseColorProperties"));
+
+                if (allowTextures)
+                {
+                    if (useMaskMap)
+                        properties = properties.Concat(PropertiesFromType("MaskMapProperties"));
+                    if (useNormalMap)
+                        properties = properties.Concat(PropertiesFromType("NormalMapProperties"));
+                    if (useEmissiveMap)
+                        properties = properties.Concat(PropertiesFromType("EmissiveMapProperties"));
+                }
+
+                if (((colorMode & ColorMode.Emissive) == 0) && useEmissive)
+                    properties = properties.Concat(PropertiesFromType("EmissiveColorProperties"));
                 }
 
                 return properties;
@@ -211,55 +208,55 @@
 
             if( shaderGraph == null)
             {
-                yield return slotExpressions.First(o => o.name == "smoothness");
-
-                switch (materialType)
-                {
-                    case MaterialType.Standard:
-                    case MaterialType.SimpleLit:
-                        yield return slotExpressions.First(o => o.name == "metallic");
-                        break;
-
-                    case MaterialType.SpecularColor:
-                        yield return slotExpressions.First(o => o.name == "specularColor");
-                        break;
-
-                    case MaterialType.Translucent:
-                    case MaterialType.SimpleLitTranslucent:
-                    {
-                        yield return slotExpressions.First(o => o.name == "thickness");
-                        uint diffusionProfileHash = (diffusionProfileAsset?.profile != null) ? diffusionProfileAsset.profile.hash : 0;
-                        yield return new VFXNamedExpression(VFXValue.Constant(diffusionProfileHash), "diffusionProfileHash");
-                        break;
-                    }
-
-                    default: break;
-                }
-
-                if (allowTextures)
-                {
-                    if (useBaseColorMap != BaseColorMapMode.None)
-                        yield return slotExpressions.First(o => o.name == "baseColorMap");
-                    if (useMaskMap)
-                        yield return slotExpressions.First(o => o.name == "maskMap");
-                    if (useNormalMap)
-                    {
-                        yield return slotExpressions.First(o => o.name == "normalMap");
-                        yield return slotExpressions.First(o => o.name == "normalScale");
-                    }
-                    if (useEmissiveMap)
-                    {
-                        yield return slotExpressions.First(o => o.name == "emissiveMap");
-                        yield return slotExpressions.First(o => o.name == "emissiveScale");
-                    }
-                }
-
-                if ((colorMode & ColorMode.BaseColor) == 0)
-                    yield return slotExpressions.First(o => o.name == "baseColor");
-
-                if (((colorMode & ColorMode.Emissive) == 0) && useEmissive)
-                    yield return slotExpressions.First(o => o.name == "emissiveColor");
-            }
+            yield return slotExpressions.First(o => o.name == "smoothness");
+
+            switch (materialType)
+            {
+                case MaterialType.Standard:
+                case MaterialType.SimpleLit:
+                    yield return slotExpressions.First(o => o.name == "metallic");
+                    break;
+
+                case MaterialType.SpecularColor:
+                    yield return slotExpressions.First(o => o.name == "specularColor");
+                    break;
+
+                case MaterialType.Translucent:
+                case MaterialType.SimpleLitTranslucent:
+                {
+                    yield return slotExpressions.First(o => o.name == "thickness");
+                    uint diffusionProfileHash = (diffusionProfileAsset?.profile != null) ? diffusionProfileAsset.profile.hash : 0;
+                    yield return new VFXNamedExpression(VFXValue.Constant(diffusionProfileHash), "diffusionProfileHash");
+                    break;
+                }
+
+                default: break;
+            }
+
+            if (allowTextures)
+            {
+                if (useBaseColorMap != BaseColorMapMode.None)
+                    yield return slotExpressions.First(o => o.name == "baseColorMap");
+                if (useMaskMap)
+                    yield return slotExpressions.First(o => o.name == "maskMap");
+                if (useNormalMap)
+                {
+                    yield return slotExpressions.First(o => o.name == "normalMap");
+                    yield return slotExpressions.First(o => o.name == "normalScale");
+                }
+                if (useEmissiveMap)
+                {
+                    yield return slotExpressions.First(o => o.name == "emissiveMap");
+                    yield return slotExpressions.First(o => o.name == "emissiveScale");
+                }
+            }
+
+            if ((colorMode & ColorMode.BaseColor) == 0)
+                yield return slotExpressions.First(o => o.name == "baseColor");
+
+            if (((colorMode & ColorMode.Emissive) == 0) && useEmissive)
+                yield return slotExpressions.First(o => o.name == "emissiveColor");
+        }
         }
 
         public override IEnumerable<string> additionalDefines
