using System;
using System.Collections.Generic;
using System.Linq;
using UnityEngine;
using UnityEngine.Rendering;

namespace UnityEditor.VFX
{
    abstract class VFXAbstractParticleHDRPLitOutput : VFXShaderGraphParticleOutput
    {
        public enum MaterialType
        {
            Standard,
            SpecularColor,
            Translucent,
            SimpleLit,
            SimpleLitTranslucent,
        }

        [Flags]
        public enum ColorMode
        {
            None = 0,
            BaseColor = 1 << 0,
            Emissive = 1 << 1,
            BaseColorAndEmissive = BaseColor | Emissive,
        }

        [Flags]
        public enum BaseColorMapMode
        {
            None = 0,
            Color = 1 << 0,
            Alpha = 1 << 1,
            ColorAndAlpha = Color | Alpha
        }

        private readonly string[] kMaterialTypeToName = new string[]
        {
            "StandardProperties",
            "SpecularColorProperties",
            "TranslucentProperties",
            "StandardProperties",
            "TranslucentProperties",
        };

        [VFXSetting(VFXSettingAttribute.VisibleFlags.InInspector), SerializeField, Header("Lighting"), Tooltip("Specifies the surface type of this output. Surface types determine how the particle will react to light.")]
        protected MaterialType materialType = MaterialType.Standard;

        [VFXSetting(VFXSettingAttribute.VisibleFlags.InInspector), SerializeField, Tooltip("When enabled, particles in this output are not affected by any lights in the scene and only receive ambient and light probe lighting.")]
        protected bool onlyAmbientLighting = false;

        [VFXSetting(VFXSettingAttribute.VisibleFlags.InInspector), SerializeField, Tooltip("Specifies the diffusion profile to be used to simulate light passing through the particle. The diffusion profile needs to be also added to the HDRP asset or in the scene’s diffusion profile override.")]
        protected UnityEngine.Rendering.HighDefinition.DiffusionProfileSettings diffusionProfileAsset = null;

        [VFXSetting(VFXSettingAttribute.VisibleFlags.InInspector), SerializeField, Tooltip("When enabled, the thickness of the particle is multiplied with its alpha value.")]
        protected bool multiplyThicknessWithAlpha = false;

        [VFXSetting(VFXSettingAttribute.VisibleFlags.InInspector), SerializeField, Tooltip("Specifies what parts of the base color map is applied to the particles. Particles can receive color, alpha, color and alpha, or not receive any values from the base color map.")]
        protected BaseColorMapMode useBaseColorMap = BaseColorMapMode.ColorAndAlpha;

        [VFXSetting(VFXSettingAttribute.VisibleFlags.InInspector), SerializeField, Tooltip("When enabled, the output will accept a Mask Map to control how the particle receives lighting.")]
        protected bool useMaskMap = false;

        [VFXSetting(VFXSettingAttribute.VisibleFlags.InInspector), SerializeField, Tooltip("When enabled, the output will accept a Normal Map to simulate additional surface details when illuminated.")]
        protected bool useNormalMap = false;

        [VFXSetting(VFXSettingAttribute.VisibleFlags.InInspector), SerializeField, Tooltip("When enabled, the output will accept an Emissive Map to control how particles glow.")]
        protected bool useEmissiveMap = false;

        [VFXSetting(VFXSettingAttribute.VisibleFlags.InInspector), SerializeField, Tooltip("Specifies how the color attribute is applied to the particles. It can be disregarded, used for the base color, used for the emissiveness, or used for both the base color and the emissiveness.")]
        protected ColorMode colorMode = ColorMode.BaseColor;

        [VFXSetting(VFXSettingAttribute.VisibleFlags.InInspector), SerializeField, Tooltip("When enabled, an emissive color field becomes available in the output to make particles glow.")]
        protected bool useEmissive = false;

        [VFXSetting(VFXSettingAttribute.VisibleFlags.InInspector), SerializeField, Tooltip("When enabled, the normals of the particle are inverted when seen from behind, allowing quads with culling set to off to receive correct lighting information.")]
        protected bool doubleSided = false;

        [VFXSetting(VFXSettingAttribute.VisibleFlags.InInspector), SerializeField, Tooltip("When enabled, specular lighting will be rendered regardless of opacity.")]
        protected bool preserveSpecularLighting = false;

        [VFXSetting(VFXSettingAttribute.VisibleFlags.InInspector), SerializeField, Header("Simple Lit features"), Tooltip("When enabled, the particle will receive shadows.")]
        protected bool enableShadows = true;

        [VFXSetting(VFXSettingAttribute.VisibleFlags.InInspector), SerializeField, Tooltip("When enabled, particles will receive specular highlights.")]
        protected bool enableSpecular = true;

        [VFXSetting(VFXSettingAttribute.VisibleFlags.InInspector), SerializeField, Tooltip("When enabled, particles can be affected by light cookies.")]
        protected bool enableCookie = true;

        [VFXSetting(VFXSettingAttribute.VisibleFlags.InInspector), SerializeField, Tooltip("When enabled, particles can be affected by environment light set in the global volume profile.")]
        protected bool enableEnvLight = true;

        protected VFXAbstractParticleHDRPLitOutput(bool strip = false) : base(strip) {}

<<<<<<< HEAD
        protected virtual bool allowTextures { get { return GetOrRefreshShaderGraphObject() == null; }}
=======
        protected virtual bool allowTextures { get { return shaderGraph == null; } }
>>>>>>> 755227a4

        public class HDRPLitInputProperties
        {
            [Range(0, 1), Tooltip("Controls the scale factor for the particle’s smoothness.")]
            public float smoothness = 0.5f;
        }

        public class StandardProperties
        {
            [Range(0, 1), Tooltip("Controls the scale factor for the particle’s metallicity.")]
            public float metallic = 0.0f;
        }

        public class SpecularColorProperties
        {
            [Tooltip("Sets the specular color of the particle.")]
            public Color specularColor = Color.gray;
        }

        public class TranslucentProperties
        {
            [Range(0, 1), Tooltip("Sets the thickness of the translucent particle. This affects the influence of the diffusion profile.")]
            public float thickness = 1.0f;
        }

        protected IEnumerable<VFXPropertyWithValue> baseColorMapProperties
        {
            get
            {
                yield return new VFXPropertyWithValue(new VFXProperty(GetTextureType(), "baseColorMap", new TooltipAttribute("Specifies the base color (RGB) and opacity (A) of the particle.")), (usesFlipbook ? null : VFXResources.defaultResources.particleTexture));
            }
        }

        protected IEnumerable<VFXPropertyWithValue> maskMapsProperties
        {
            get
            {
                yield return new VFXPropertyWithValue(new VFXProperty(GetTextureType(), "maskMap", new TooltipAttribute("Specifies the Mask Map for the particle - Metallic (R), Ambient occlusion (G), and Smoothness (A).")), (usesFlipbook ? null : VFXResources.defaultResources.noiseTexture));

            }
        }
        protected IEnumerable<VFXPropertyWithValue> normalMapsProperties
        {
            get
            {
                yield return new VFXPropertyWithValue(new VFXProperty(GetTextureType(), "normalMap", new TooltipAttribute("Specifies the Normal map to obtain normals in tangent space for the particle.")));
                yield return new VFXPropertyWithValue(new VFXProperty(typeof(float), "normalScale", new TooltipAttribute("Sets the scale of the normals. Larger values increase the impact of the normals.")), 1.0f);
            }
        }
        protected IEnumerable<VFXPropertyWithValue> emissiveMapsProperties
        {
            get
            {
                yield return new VFXPropertyWithValue(new VFXProperty(GetTextureType(), "emissiveMap", new TooltipAttribute("Specifies the Emissive map (RGB) used to make particles glow.")));
                yield return new VFXPropertyWithValue(new VFXProperty(typeof(float), "emissiveScale", new TooltipAttribute("Sets the scale of the emission obtained from the emissive map.")), 1.0f);
            }
        }

        public class BaseColorProperties
        {
            [Tooltip("Sets the base color of the particle.")]
            public Color baseColor = Color.white;
        }

        public class EmissiveColorProperties
        {
            [Tooltip("Sets the emissive color to make particles glow.")]
            public Color emissiveColor = Color.black;
        }

        protected override bool needsExposureWeight { get { return GetOrRefreshShaderGraphObject() == null && ((colorMode & ColorMode.Emissive) != 0 || useEmissive || useEmissiveMap); } }

        protected override bool bypassExposure { get { return false; } }

        protected override RPInfo currentRP
        {
            get { return hdrpLitInfo; }
        }
        public override bool isLitShader { get => true; }

        protected override IEnumerable<VFXPropertyWithValue> inputProperties
        {
            get
            {
                var properties = base.inputProperties;

                if (GetOrRefreshShaderGraphObject() == null)
                {
                    properties = properties.Concat(PropertiesFromType("HDRPLitInputProperties"));
                    properties = properties.Concat(PropertiesFromType(kMaterialTypeToName[(int)materialType]));

                    if (allowTextures)
                    {
                        if (useBaseColorMap != BaseColorMapMode.None)
                            properties = properties.Concat(baseColorMapProperties);
                    }

                    if ((colorMode & ColorMode.BaseColor) == 0) // particle color is not used as base color so add a slot
                        properties = properties.Concat(PropertiesFromType("BaseColorProperties"));

                    if (allowTextures)
                    {
                        if (useMaskMap)
                            properties = properties.Concat(maskMapsProperties);
                        if (useNormalMap)
                            properties = properties.Concat(normalMapsProperties);
                        if (useEmissiveMap)
                            properties = properties.Concat(emissiveMapsProperties);
                    }

                    if (((colorMode & ColorMode.Emissive) == 0) && useEmissive)
                        properties = properties.Concat(PropertiesFromType("EmissiveColorProperties"));
                }

                return properties;
            }
        }

        protected override IEnumerable<VFXNamedExpression> CollectGPUExpressions(IEnumerable<VFXNamedExpression> slotExpressions)
        {
            foreach (var exp in base.CollectGPUExpressions(slotExpressions))
                yield return exp;

            if (GetOrRefreshShaderGraphObject() == null)
            {
                yield return slotExpressions.First(o => o.name == "smoothness");

                switch (materialType)
                {
                    case MaterialType.Standard:
                    case MaterialType.SimpleLit:
                        yield return slotExpressions.First(o => o.name == "metallic");
                        break;

                    case MaterialType.SpecularColor:
                        yield return slotExpressions.First(o => o.name == "specularColor");
                        break;

                    case MaterialType.Translucent:
                    case MaterialType.SimpleLitTranslucent:
                    {
                        yield return slotExpressions.First(o => o.name == "thickness");
                        uint diffusionProfileHash = (diffusionProfileAsset?.profile != null) ? diffusionProfileAsset.profile.hash : 0;
                        yield return new VFXNamedExpression(VFXValue.Constant(diffusionProfileHash), "diffusionProfileHash");
                        break;
                    }

                    default:
                        break;
                }

                if (allowTextures)
                {
                    if (useBaseColorMap != BaseColorMapMode.None)
                        yield return slotExpressions.First(o => o.name == "baseColorMap");
                    if (useMaskMap)
                        yield return slotExpressions.First(o => o.name == "maskMap");
                    if (useNormalMap)
                    {
                        yield return slotExpressions.First(o => o.name == "normalMap");
                        yield return slotExpressions.First(o => o.name == "normalScale");
                    }
                    if (useEmissiveMap)
                    {
                        yield return slotExpressions.First(o => o.name == "emissiveMap");
                        yield return slotExpressions.First(o => o.name == "emissiveScale");
                    }
                }

                if ((colorMode & ColorMode.BaseColor) == 0)
                    yield return slotExpressions.First(o => o.name == "baseColor");

                if (((colorMode & ColorMode.Emissive) == 0) && useEmissive)
                    yield return slotExpressions.First(o => o.name == "emissiveColor");
            }
        }

        public override IEnumerable<string> additionalDefines
        {
            get
            {
                foreach (var d in base.additionalDefines)
                    yield return d;

                yield return "HDRP_LIT";

                if (GetOrRefreshShaderGraphObject() == null)
                    switch (materialType)
                    {
                        case MaterialType.Standard:
                            yield return "HDRP_MATERIAL_TYPE_STANDARD";
                            break;

                        case MaterialType.SpecularColor:
                            yield return "HDRP_MATERIAL_TYPE_SPECULAR";
                            break;

                        case MaterialType.Translucent:
                            yield return "HDRP_MATERIAL_TYPE_TRANSLUCENT";
                            if (multiplyThicknessWithAlpha)
                                yield return "HDRP_MULTIPLY_THICKNESS_WITH_ALPHA";
                            break;

                        case MaterialType.SimpleLit:
                            yield return "HDRP_MATERIAL_TYPE_SIMPLELIT";
                            if (enableShadows)
                                yield return "HDRP_ENABLE_SHADOWS";
                            if (enableSpecular)
                                yield return "HDRP_ENABLE_SPECULAR";
                            if (enableCookie)
                                yield return "HDRP_ENABLE_COOKIE";
                            if (enableEnvLight)
                                yield return "HDRP_ENABLE_ENV_LIGHT";
                            break;

                        case MaterialType.SimpleLitTranslucent:
                            yield return "HDRP_MATERIAL_TYPE_SIMPLELIT_TRANSLUCENT";
                            if (enableShadows)
                                yield return "HDRP_ENABLE_SHADOWS";
                            if (enableSpecular)
                                yield return "HDRP_ENABLE_SPECULAR";
                            if (enableCookie)
                                yield return "HDRP_ENABLE_COOKIE";
                            if (enableEnvLight)
                                yield return "HDRP_ENABLE_ENV_LIGHT";
                            if (multiplyThicknessWithAlpha)
                                yield return "HDRP_MULTIPLY_THICKNESS_WITH_ALPHA";
                            break;

                        default:
                            break;
                    }

                if (allowTextures)
                {
                    if (useBaseColorMap != BaseColorMapMode.None)
                        yield return "HDRP_USE_BASE_COLOR_MAP";
                    if ((useBaseColorMap & BaseColorMapMode.Color) != 0)
                        yield return "HDRP_USE_BASE_COLOR_MAP_COLOR";
                    if ((useBaseColorMap & BaseColorMapMode.Alpha) != 0)
                        yield return "HDRP_USE_BASE_COLOR_MAP_ALPHA";
                    if (useMaskMap)
                        yield return "HDRP_USE_MASK_MAP";
                    if (useNormalMap)
                        yield return "USE_NORMAL_MAP";
                    if (useEmissiveMap)
                        yield return "HDRP_USE_EMISSIVE_MAP";
                }

                if (GetOrRefreshShaderGraphObject() == null)
                {
                    if ((colorMode & ColorMode.BaseColor) != 0)
                        yield return "HDRP_USE_BASE_COLOR";
                    else
                        yield return "HDRP_USE_ADDITIONAL_BASE_COLOR";

                    if ((colorMode & ColorMode.Emissive) != 0)
                        yield return "HDRP_USE_EMISSIVE_COLOR";
                    else if (useEmissive)
                        yield return "HDRP_USE_ADDITIONAL_EMISSIVE_COLOR";
                }

                if (doubleSided)
                    yield return "USE_DOUBLE_SIDED";

                if (onlyAmbientLighting && !isBlendModeOpaque)
                    yield return "USE_ONLY_AMBIENT_LIGHTING";

                if (isBlendModeOpaque && (GetOrRefreshShaderGraphObject() != null || (materialType != MaterialType.SimpleLit && materialType != MaterialType.SimpleLitTranslucent)))
                    yield return "IS_OPAQUE_NOT_SIMPLE_LIT_PARTICLE";
            }
        }

        protected override IEnumerable<string> filteredOutSettings
        {
            get
            {
                foreach (var setting in base.filteredOutSettings)
                    yield return setting;

                yield return "colorMapping";

                if (materialType != MaterialType.Translucent && materialType != MaterialType.SimpleLitTranslucent)
                {
                    yield return "diffusionProfileAsset";
                    yield return "multiplyThicknessWithAlpha";
                }

                if (materialType != MaterialType.SimpleLit && materialType != MaterialType.SimpleLitTranslucent)
                {
                    yield return "enableShadows";
                    yield return "enableSpecular";
                    yield return "enableTransmission";
                    yield return "enableCookie";
                    yield return "enableEnvLight";
                }

                if (!allowTextures)
                {
                    yield return "useBaseColorMap";
                    yield return "useMaskMap";
                    yield return "useNormalMap";
                    yield return "useEmissiveMap";
                    yield return "alphaMask";
                }

                if (GetOrRefreshShaderGraphObject() != null)
                {
                    yield return "materialType";
                    yield return "useEmissive";
                    yield return "colorMode";
                }
                else if ((colorMode & ColorMode.Emissive) != 0)
                    yield return "useEmissive";

                if (isBlendModeOpaque)
                {
                    yield return "onlyAmbientLighting";
                    yield return "preserveSpecularLighting";
                    yield return "excludeFromTAA";
                }
            }
        }

        public override void OnEnable()
        {
            colorMapping = ColorMappingMode.Default;
            base.OnEnable();
        }

        public override IEnumerable<KeyValuePair<string, VFXShaderWriter>> additionalReplacements
        {
            get
            {
                foreach (var kvp in base.additionalReplacements)
                    yield return kvp;

                // HDRP Forward specific defines
                var forwardDefines = new VFXShaderWriter();
                forwardDefines.WriteLine("#define _ENABLE_FOG_ON_TRANSPARENT");
                forwardDefines.WriteLine("#define _DISABLE_DECALS");

                if (!isBlendModeOpaque)
                {
                    if (preserveSpecularLighting)
                        forwardDefines.WriteLine("#define _BLENDMODE_PRESERVE_SPECULAR_LIGHTING");
                }

                yield return new KeyValuePair<string, VFXShaderWriter>("${VFXHDRPForwardDefines}", forwardDefines);
                var forwardPassName = new VFXShaderWriter();
                forwardPassName.Write(GetOrRefreshShaderGraphObject() == null && (materialType == MaterialType.SimpleLit || materialType == MaterialType.SimpleLitTranslucent) ? "ForwardOnly" : "Forward");
                yield return new KeyValuePair<string, VFXShaderWriter>("${VFXHDRPForwardPassName}", forwardPassName);
            }
        }
    }
}<|MERGE_RESOLUTION|>--- conflicted
+++ resolved
@@ -94,11 +94,7 @@
 
         protected VFXAbstractParticleHDRPLitOutput(bool strip = false) : base(strip) {}
 
-<<<<<<< HEAD
         protected virtual bool allowTextures { get { return GetOrRefreshShaderGraphObject() == null; }}
-=======
-        protected virtual bool allowTextures { get { return shaderGraph == null; } }
->>>>>>> 755227a4
 
         public class HDRPLitInputProperties
         {
