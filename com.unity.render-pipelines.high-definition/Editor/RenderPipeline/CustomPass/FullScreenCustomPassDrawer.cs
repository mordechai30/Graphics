--- conflicted
+++ resolved
@@ -89,24 +89,12 @@
 			{
 				using (new EditorGUI.IndentLevelScope())
 				{
-<<<<<<< HEAD
-					EditorGUI.BeginProperty(rect, Styles.materialPassName, m_MaterialPassName);
-					{
-						EditorGUI.BeginChangeCheck();
-						int index = mat.FindPass(m_MaterialPassName.stringValue);
-						index = EditorGUI.IntPopup(rect, Styles.materialPassName, index, GetMaterialPassNames(mat), Enumerable.Range(0, mat.passCount).ToArray());
-						if (EditorGUI.EndChangeCheck())
-							m_MaterialPassName.stringValue = mat.GetPassName(index);
-					}
-					EditorGUI.EndProperty();
-=======
 					EditorGUI.BeginChangeCheck();
 					int index = mat.FindPass(m_MaterialPassName.stringValue);
 					index = EditorGUI.IntPopup(rect, Styles.materialPassName, index, GetMaterialPassNames(mat), Enumerable.Range(0, mat.passCount).ToArray());
 					rect.y += Styles.defaultLineSpace;
 					if (EditorGUI.EndChangeCheck())
 						m_MaterialPassName.stringValue = mat.GetPassName(index);
->>>>>>> 5aa0253f
 				}
 			}
 		}
