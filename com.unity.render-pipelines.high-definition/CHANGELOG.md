# Changelog
All notable changes to this package will be documented in this file.

The format is based on [Keep a Changelog](http://keepachangelog.com/en/1.0.0/)
and this project adheres to [Semantic Versioning](http://semver.org/spec/v2.0.0.html).

## [10.1.0] - 2019-08-04

### Added
- Added an option to have only the metering mask displayed in the debug mode.
- Added a new mode to cluster visualization debug where users can see a slice instead of the cluster on opaque objects.
- Added ray traced reflection support for the render graph version of the pipeline.
- Added render graph support of RTAO and required denoisers.
- Added render graph support of RTGI.
- Added support of RTSSS and Recursive Rendering in the render graph mode.
- Added support of RT and screen space shadow for render graph.
- Added tooltips with the full name of the (graphics) compositor properties to properly show large names that otherwise are clipped by the UI (case 1263590)
- Added error message if a callback AOV allocation fail
- Added marker for all AOV request operation on GPU
- Added remapping options for Depth Pyramid debug view mode
- Added an option to support AOV shader at runtime in HDRP settings (case 1265070)
- Added support of SSGI in the render graph mode.
- Added option for 11-11-10 format for cube reflection probes.
- Added an optional check in the HDRP DXR Wizard to verify 64 bits target architecture
- Added option to display timing stats in the debug menu as an average over 1 second. 
- Added a light unit slider to provide users more context when authoring physically based values.
- Added a way to check the normals through the material views.
- Added Simple mode to Earth Preset for PBR Sky
- Added the export of normals during the prepass for shadow matte for proper SSAO calculation.
- Added the usage of SSAO for shadow matte unlit shader graph.
- Added the support of input system V2
- Added a new volume component parameter to control the max ray length of directional lights(case 1279849).
- Added support for 'Pyramid' and 'Box' spot light shapes in path tracing.
- Added high quality prefiltering option for Bloom.

### Fixed
- Fixed several issues with physically-based DoF (TAA ghosting of the CoC buffer, smooth layer transitions, etc)
- Fixed GPU hang on D3D12 on xbox. 
- Fixed game view artifacts on resizing when hardware dynamic resolution was enabled
- Fixed black line artifacts occurring when Lanczos upsampling was set for dynamic resolution
- Fixed Amplitude -> Min/Max parametrization conversion
- Fixed CoatMask block appearing when creating lit master node (case 1264632)
- Fixed issue with SceneEV100 debug mode indicator when rescaling the window.
- Fixed issue with PCSS filter being wrong on first frame. 
- Fixed issue with emissive mesh for area light not appearing in playmode if Reload Scene option is disabled in Enter Playmode Settings.
- Fixed issue when Reflection Probes are set to OnEnable and are never rendered if the probe is enabled when the camera is farther than the probe fade distance. 
- Fixed issue with sun icon being clipped in the look dev window. 
- Fixed error about layers when disabling emissive mesh for area lights.
- Fixed issue when the user deletes the composition graph or .asset in runtime (case 1263319)
- Fixed assertion failure when changing resolution to compositor layers after using AOVs (case 1265023) 
- Fixed flickering layers in graphics compositor (case 1264552)
- Fixed issue causing the editor field not updating the disc area light radius.
- Fixed issues that lead to cookie atlas to be updated every frame even if cached data was valid.
- Fixed an issue where world space UI was not emitted for reflection cameras in HDRP
- Fixed an issue with cookie texture atlas that would cause realtime textures to always update in the atlas even when the content did not change.
- Fixed an issue where only one of the two lookdev views would update when changing the default lookdev volume profile.
- Fixed a bug related to light cluster invalidation.
- Fixed shader warning in DofGather (case 1272931)
- Fixed AOV export of depth buffer which now correctly export linear depth (case 1265001)
- Fixed issue that caused the decal atlas to not be updated upon changing of the decal textures content.
- Fixed "Screen position out of view frustum" error when camera is at exactly the planar reflection probe location.
- Fixed Amplitude -> Min/Max parametrization conversion
- Fixed issue that allocated a small cookie for normal spot lights.
- Fixed issue when undoing a change in diffuse profile list after deleting the volume profile.
- Fixed custom pass re-ordering and removing.
- Fixed TAA issue and hardware dynamic resolution.
- Fixed a static lighting flickering issue caused by having an active planar probe in the scene while rendering inspector preview.
- Fixed an issue where even when set to OnDemand, the sky lighting would still be updated when changing sky parameters.
- Fixed an error message trigerred when a mesh has more than 32 sub-meshes (case 1274508).
- Fixed RTGI getting noisy for grazying angle geometry (case 1266462).
- Fixed an issue with TAA history management on pssl.
- Fixed the global illumination volume override having an unwanted advanced mode (case 1270459).
- Fixed screen space shadow option displayed on directional shadows while they shouldn't (case 1270537).
- Fixed the handling of undo and redo actions in the graphics compositor (cases 1268149, 1266212, 1265028)
- Fixed issue with composition graphs that include virtual textures, cubemaps and other non-2D textures (cases 1263347, 1265638).
- Fixed issues when selecting a new composition graph or setting it to None (cases 1263350, 1266202)
- Fixed ArgumentNullException when saving shader graphs after removing the compositor from the scene (case 1268658)
- Fixed issue with updating the compositor output when not in play mode (case 1266216)
- Fixed warning with area mesh (case 1268379)
- Fixed issue with diffusion profile not being updated upon reset of the editor. 
- Fixed an issue that lead to corrupted refraction in some scenarios on xbox.
- Fixed for light loop scalarization not happening. 
- Fixed issue with stencil not being set in rendergraph mode.
- Fixed for post process being overridable in reflection probes even though it is not supported.
- Fixed RTGI in performance mode when light layers are enabled on the asset.
- Fixed SSS materials appearing black in matcap mode.
- Fixed a collision in the interaction of RTR and RTGI.
- Fix for lookdev toggling renderers that are set to non editable or are hidden in the inspector.
- Fixed issue with mipmap debug mode not properly resetting full screen mode (and viceversa). 
- Added unsupported message when using tile debug mode with MSAA.
- Fixed SSGI compilation issues on PS4.
- Fixed "Screen position out of view frustum" error when camera is on exactly the planar reflection probe plane.
- Workaround issue that caused objects using eye shader to not be rendered on xbox.
- Fixed GC allocation when using XR single-pass test mode.
- Fixed text in cascades shadow split being truncated.
- Fixed rendering of custom passes in the Custom Pass Volume inspector
- Force probe to render again if first time was during async shader compilation to avoid having cyan objects.
- Fixed for lookdev library field not being refreshed upon opening a library from the environment library inspector.
- Fixed serialization issue with matcap scale intensity.
- Close Add Override popup of Volume Inspector when the popup looses focus (case 1258571)
- Light quality setting for contact shadow set to on for High quality by default.
- Fixed an exception thrown when closing the look dev because there is no active SRP anymore.
- Fixed alignment of framesettings in HDRP Default Settings
- Fixed an exception thrown when closing the look dev because there is no active SRP anymore.
- Fixed an issue where entering playmode would close the LookDev window.
- Fixed issue with rendergraph on console failing on SSS pass.
- Fixed Cutoff not working properly with ray tracing shaders default and SG (case 1261292).
- Fixed shader compilation issue with Hair shader and debug display mode
- Fixed cubemap static preview not updated when the asset is imported.
- Fixed wizard DXR setup on non-DXR compatible devices.
- Fixed Custom Post Processes affecting preview cameras.
- Fixed issue with lens distortion breaking rendering.
- Fixed save popup appearing twice due to HDRP wizard.
- Fixed error when changing planar probe resolution.
- Fixed the dependecy of FrameSettings (MSAA, ClearGBuffer, DepthPrepassWithDeferred) (case 1277620).
- Fixed the usage of GUIEnable for volume components (case 1280018).
- Fixed the diffusion profile becoming invalid when hitting the reset (case 1269462).
- Fixed issue with MSAA resolve killing the alpha channel.
- Fixed a warning in materialevalulation
- Fixed an error when building the player.
- Fixed issue with box light not visible if range is below one and range attenuation is off.
- Fixed an issue that caused a null reference when deleting camera component in a prefab. (case 1244430)
- Fixed issue with bloom showing a thin black line after rescaling window. 
- Fixed rendergraph motion vector resolve.
- Fixed the Ray-Tracing related Debug Display not working in render graph mode.
- Fix nan in pbr sky
- Fixed Light skin not properly applied on the LookDev when switching from Dark Skin (case 1278802)
- Fixed accumulation on DX11
- Fixed issue with screen space UI not drawing on the graphics compositor (case 1279272).
- Fixed error Maximum allowed thread group count is 65535 when resolution is very high. 
- LOD meshes are now properly stripped based on the maximum lod value parameters contained in the HDRP asset.
- Fixed an inconsistency in the LOD group UI where LOD bias was not the right one.
- Fixed outlines in transitions between post-processed and plain regions in the graphics compositor (case 1278775).
- Fix decal being applied twice with LOD Crossfade.
- Fixed camera stacking for AOVs in the graphics compositor (case 1273223).

### Changed
- Preparation pass for RTSSShadows to be supported by render graph.
- Add tooltips with the full name of the (graphics) compositor properties to properly show large names that otherwise are clipped by the UI (case 1263590)
- Composition profile .asset files cannot be manually edited/reset by users (to avoid breaking things - case 1265631)
- Preparation pass for RTSSShadows to be supported by render graph.
- Changed the way the ray tracing property is displayed on the material (QOL 1265297).
- Exposed lens attenuation mode in default settings and remove it as a debug mode.
- Composition layers without any sub layers are now cleared to black to avoid confusion (case 1265061).
- Slight reduction of VGPR used by area light code.
- Changed thread group size for contact shadows (save 1.1ms on PS4)
- Make sure distortion stencil test happens before pixel shader is run.
- Small optimization that allows to skip motion vector prepping when the whole wave as velocity of 0.
- Improved performance to avoid generating coarse stencil buffer when not needed.
- Remove HTile generation for decals (faster without).
- Improving SSGI Filtering and fixing a blend issue with RTGI.
- Changed the Trackball UI so that it allows explicit numeric values.
- Reduce the G-buffer footprint of anisotropic materials
- Moved SSGI out of preview.
- Skip an unneeded depth buffer copy on consoles. 
- Replaced the Density Volume Texture Tool with the new 3D Texture Importer.
- Rename Raytracing Node to Raytracing Quality Keyword and rename high and low inputs as default and raytraced. All raytracing effects now use the raytraced mode but path tracing.
- Moved diffusion profile list to the HDRP default settings panel.
- Skip biquadratic resampling of vbuffer when volumetric fog filtering is enabled.
- Optimized Grain and sRGB Dithering.
- On platforms that allow it skip the first mip of the depth pyramid and compute it alongside the depth buffer used for low res transparents.
- When trying to install the local configuration package, if another one is already present the user is now asked whether they want to keep it or not.
- Improved MSAA color resolve to fix issues when very bright and very dark samples are resolved together.
- Improve performance of GPU light AABB generation
- Removed the max clamp value for the RTR, RTAO and RTGI's ray length (case 1279849).
<<<<<<< HEAD
- Various improvements for the Volumetric Fog.
=======
- Meshes assigned with a decal material are not visible anymore in ray-tracing or path-tracing.
>>>>>>> 286e75e6

## [10.0.0] - 2019-06-10

### Added
- Ray tracing support for VR single-pass
- Added sharpen filter shader parameter and UI for TemporalAA to control image quality instead of hardcoded value
- Added frame settings option for custom post process and custom passes as well as custom color buffer format option.
- Add check in wizard on SRP Batcher enabled.
- Added default implementations of OnPreprocessMaterialDescription for FBX, Obj, Sketchup and 3DS file formats.
- Added custom pass fade radius
- Added after post process injection point for custom passes
- Added basic alpha compositing support - Alpha is available afterpostprocess when using FP16 buffer format.
- Added falloff distance on Reflection Probe and Planar Reflection Probe
- Added Backplate projection from the HDRISky
- Added Shadow Matte in UnlitMasterNode, which only received shadow without lighting
- Added hability to name LightLayers in HDRenderPipelineAsset
- Added a range compression factor for Reflection Probe and Planar Reflection Probe to avoid saturation of colors.
- Added path tracing support for directional, point and spot lights, as well as emission from Lit and Unlit.
- Added non temporal version of SSAO.
- Added more detailed ray tracing stats in the debug window
- Added Disc area light (bake only)
- Added a warning in the material UI to prevent transparent + subsurface-scattering combination.
- Added XR single-pass setting into HDRP asset
- Added a penumbra tint option for lights
- Added support for depth copy with XR SDK
- Added debug setting to Render Pipeline Debug Window to list the active XR views
- Added an option to filter the result of the volumetric lighting (off by default).
- Added a transmission multiplier for directional lights
- Added XR single-pass test mode to Render Pipeline Debug Window
- Added debug setting to Render Pipeline Window to list the active XR views
- Added a new refraction mode for the Lit shader (thin). Which is a box refraction with small thickness values
- Added the code to support Barn Doors for Area Lights based on a shaderconfig option.
- Added HDRPCameraBinder property binder for Visual Effect Graph
- Added "Celestial Body" controls to the Directional Light
- Added new parameters to the Physically Based Sky
- Added Reflections to the DXR Wizard
- Added the possibility to have ray traced colored and semi-transparent shadows on directional lights.
- Added a check in the custom post process template to throw an error if the default shader is not found.
- Exposed the debug overlay ratio in the debug menu.
- Added a separate frame settings for tonemapping alongside color grading.
- Added the receive fog option in the material UI for ShaderGraphs.
- Added a public virtual bool in the custom post processes API to specify if a post processes should be executed in the scene view.
- Added a menu option that checks scene issues with ray tracing. Also removed the previously existing warning at runtime.
- Added Contrast Adaptive Sharpen (CAS) Upscaling effect.
- Added APIs to update probe settings at runtime.
- Added documentation for the rayTracingSupported method in HDRP
- Added user-selectable format for the post processing passes.
- Added support for alpha channel in some post-processing passes (DoF, TAA, Uber).
- Added warnings in FrameSettings inspector when using DXR and atempting to use Asynchronous Execution.
- Exposed Stencil bits that can be used by the user.
- Added history rejection based on velocity of intersected objects for directional, point and spot lights.
- Added a affectsVolumetric field to the HDAdditionalLightData API to know if light affects volumetric fog.
- Add OS and Hardware check in the Wizard fixes for DXR.
- Added option to exclude camera motion from motion blur.
- Added semi-transparent shadows for point and spot lights.
- Added support for semi-transparent shadow for unlit shader and unlit shader graph.
- Added the alpha clip enabled toggle to the material UI for all HDRP shader graphs.
- Added Material Samples to explain how to use the lit shader features
- Added an initial implementation of ray traced sub surface scattering
- Added AssetPostprocessors and Shadergraphs to handle Arnold Standard Surface and 3DsMax Physical material import from FBX.
- Added support for Smoothness Fade start work when enabling ray traced reflections.
- Added Contact shadow, Micro shadows and Screen space refraction API documentation.
- Added script documentation for SSR, SSAO (ray tracing), GI, Light Cluster, RayTracingSettings, Ray Counters, etc.
- Added path tracing support for refraction and internal reflections.
- Added support for Thin Refraction Model and Lit's Clear Coat in Path Tracing.
- Added the Tint parameter to Sky Colored Fog.
- Added of Screen Space Reflections for Transparent materials
- Added a fallback for ray traced area light shadows in case the material is forward or the lit mode is forward.
- Added a new debug mode for light layers.
- Added an "enable" toggle to the SSR volume component.
- Added support for anisotropic specular lobes in path tracing.
- Added support for alpha clipping in path tracing.
- Added support for light cookies in path tracing.
- Added support for transparent shadows in path tracing.
- Added support for iridescence in path tracing.
- Added support for background color in path tracing.
- Added a path tracing test to the test suite.
- Added a warning and workaround instructions that appear when you enable XR single-pass after the first frame with the XR SDK.
- Added the exposure sliders to the planar reflection probe preview
- Added support for subsurface scattering in path tracing.
- Added a new mode that improves the filtering of ray traced shadows (directional, point and spot) based on the distance to the occluder.
- Added support of cookie baking and add support on Disc light.
- Added support for fog attenuation in path tracing.
- Added a new debug panel for volumes
- Added XR setting to control camera jitter for temporal effects
- Added an error message in the DrawRenderers custom pass when rendering opaque objects with an HDRP asset in DeferredOnly mode.
- Added API to enable proper recording of path traced scenes (with the Unity recorder or other tools).
- Added support for fog in Recursive rendering, ray traced reflections and ray traced indirect diffuse.
- Added an alpha blend option for recursive rendering
- Added support for stack lit for ray tracing effects.
- Added support for hair for ray tracing effects.
- Added support for alpha to coverage for HDRP shaders and shader graph
- Added support for Quality Levels to Subsurface Scattering.
- Added option to disable XR rendering on the camera settings.
- Added support for specular AA from geometric curvature in AxF
- Added support for baked AO (no input for now) in AxF
- Added an info box to warn about depth test artifacts when rendering object twice in custom passes with MSAA.
- Added a frame setting for alpha to mask.
- Added support for custom passes in the AOV API
- Added Light decomposition lighting debugging modes and support in AOV
- Added exposure compensation to Fixed exposure mode
- Added support for rasterized area light shadows in StackLit
- Added support for texture-weighted automatic exposure
- Added support for POM for emissive map
- Added alpha channel support in motion blur pass.
- Added the HDRP Compositor Tool (in Preview).
- Added a ray tracing mode option in the HDRP asset that allows to override and shader stripping.
- Added support for arbitrary resolution scaling of Volumetric Lighting to the Fog volume component.
- Added range attenuation for box-shaped spotlights.
- Added scenes for hair and fabric and decals with material samples
- Added fabric materials and textures
- Added information for fabric materials in fabric scene
- Added a DisplayInfo attribute to specify a name override and a display order for Volume Component fields (used only in default inspector for now).
- Added Min distance to contact shadows.
- Added support for Depth of Field in path tracing (by sampling the lens aperture).
- Added an API in HDRP to override the camera within the rendering of a frame (mainly for custom pass).
- Added a function (HDRenderPipeline.ResetRTHandleReferenceSize) to reset the reference size of RTHandle systems.
- Added support for AxF measurements importing into texture resources tilings.
- Added Layer parameter on Area Light to modify Layer of generated Emissive Mesh
- Added a flow map parameter to HDRI Sky
- Implemented ray traced reflections for transparent objects.
- Add a new parameter to control reflections in recursive rendering.
- Added an initial version of SSGI.
- Added Virtual Texturing cache settings to control the size of the Streaming Virtual Texturing caches.
- Added back-compatibility with builtin stereo matrices.
- Added CustomPassUtils API to simplify Blur, Copy and DrawRenderers custom passes.
- Added Histogram guided automatic exposure.
- Added few exposure debug modes.
- Added support for multiple path-traced views at once (e.g., scene and game views).
- Added support for 3DsMax's 2021 Simplified Physical Material from FBX files in the Model Importer.
- Added custom target mid grey for auto exposure.
- Added CustomPassUtils API to simplify Blur, Copy and DrawRenderers custom passes.
- Added an API in HDRP to override the camera within the rendering of a frame (mainly for custom pass).
- Added more custom pass API functions, mainly to render objects from another camera.
- Added support for transparent Unlit in path tracing.
- Added a minimal lit used for RTGI in peformance mode.
- Added procedural metering mask that can follow an object
- Added presets quality settings for RTAO and RTGI.
- Added an override for the shadow culling that allows better directional shadow maps in ray tracing effects (RTR, RTGI, RTSSS and RR).
- Added a Cloud Layer volume override.
- Added Fast Memory support for platform that support it.
- Added CPU and GPU timings for ray tracing effects.
- Added support to combine RTSSS and RTGI (1248733).
- Added IES Profile support for Point, Spot and Rectangular-Area lights
- Added support for multiple mapping modes in AxF.
- Add support of lightlayers on indirect lighting controller
- Added compute shader stripping.
- Added Cull Mode option for opaque materials and ShaderGraphs. 
- Added scene view exposure override.
- Added support for exposure curve remapping for min/max limits.
- Added presets for ray traced reflections.
- Added final image histogram debug view (both luminance and RGB).
- Added an example texture and rotation to the Cloud Layer volume override.
- Added an option to extend the camera culling for skinned mesh animation in ray tracing effects (1258547).
- Added decal layer system similar to light layer. Mesh will receive a decal when both decal layer mask matches.
- Added shader graph nodes for rendering a complex eye shader.
- Added more controls to contact shadows and increased quality in some parts. 
- Added a physically based option in DoF volume.
- Added API to check if a Camera, Light or ReflectionProbe is compatible with HDRP.
- Added path tracing test scene for normal mapping.
- Added missing API documentation.
- Remove CloudLayer
- Added quad overdraw and vertex density debug modes.

### Fixed
- fix when saved HDWizard window tab index out of range (1260273)
- Fix when rescale probe all direction below zero (1219246)
- Update documentation of HDRISky-Backplate, precise how to have Ambient Occlusion on the Backplate
- Sorting, undo, labels, layout in the Lighting Explorer.
- Fixed sky settings and materials in Shader Graph Samples package
- Fix/workaround a probable graphics driver bug in the GTAO shader.
- Fixed Hair and PBR shader graphs double sided modes
- Fixed an issue where updating an HDRP asset in the Quality setting panel would not recreate the pipeline.
- Fixed issue with point lights being considered even when occupying less than a pixel on screen (case 1183196)
- Fix a potential NaN source with iridescence (case 1183216)
- Fixed issue of spotlight breaking when minimizing the cone angle via the gizmo (case 1178279)
- Fixed issue that caused decals not to modify the roughness in the normal buffer, causing SSR to not behave correctly (case 1178336)
- Fixed lit transparent refraction with XR single-pass rendering
- Removed extra jitter for TemporalAA in VR
- Fixed ShaderGraph time in main preview
- Fixed issue on some UI elements in HDRP asset not expanding when clicking the arrow (case 1178369)
- Fixed alpha blending in custom post process
- Fixed the modification of the _AlphaCutoff property in the material UI when exposed with a ShaderGraph parameter.
- Fixed HDRP test `1218_Lit_DiffusionProfiles` on Vulkan.
- Fixed an issue where building a player in non-dev mode would generate render target error logs every frame
- Fixed crash when upgrading version of HDRP
- Fixed rendering issues with material previews
- Fixed NPE when using light module in Shuriken particle systems (1173348).
- Refresh cached shadow on editor changes
- Fixed light supported units caching (1182266)
- Fixed an issue where SSAO (that needs temporal reprojection) was still being rendered when Motion Vectors were not available (case 1184998)
- Fixed a nullref when modifying the height parameters inside the layered lit shader UI.
- Fixed Decal gizmo that become white after exiting play mode
- Fixed Decal pivot position to behave like a spotlight
- Fixed an issue where using the LightingOverrideMask would break sky reflection for regular cameras
- Fix DebugMenu FrameSettingsHistory persistency on close
- Fix DensityVolume, ReflectionProbe aned PlanarReflectionProbe advancedControl display
- Fix DXR scene serialization in wizard
- Fixed an issue where Previews would reallocate History Buffers every frame
- Fixed the SetLightLayer function in HDAdditionalLightData setting the wrong light layer
- Fix error first time a preview is created for planar
- Fixed an issue where SSR would use an incorrect roughness value on ForwardOnly (StackLit, AxF, Fabric, etc.) materials when the pipeline is configured to also allow deferred Lit.
- Fixed issues with light explorer (cases 1183468, 1183269)
- Fix dot colors in LayeredLit material inspector
- Fix undo not resetting all value when undoing the material affectation in LayerLit material
- Fix for issue that caused gizmos to render in render textures (case 1174395)
- Fixed the light emissive mesh not updated when the light was disabled/enabled
- Fixed light and shadow layer sync when setting the HDAdditionalLightData.lightlayersMask property
- Fixed a nullref when a custom post process component that was in the HDRP PP list is removed from the project
- Fixed issue that prevented decals from modifying specular occlusion (case 1178272).
- Fixed exposure of volumetric reprojection
- Fixed multi selection support for Scalable Settings in lights
- Fixed font shaders in test projects for VR by using a Shader Graph version
- Fixed refresh of baked cubemap by incrementing updateCount at the end of the bake (case 1158677).
- Fixed issue with rectangular area light when seen from the back
- Fixed decals not affecting lightmap/lightprobe
- Fixed zBufferParams with XR single-pass rendering
- Fixed moving objects not rendered in custom passes
- Fixed abstract classes listed in the + menu of the custom pass list
- Fixed custom pass that was rendered in previews
- Fixed precision error in zero value normals when applying decals (case 1181639)
- Fixed issue that triggered No Scene Lighting view in game view as well (case 1156102)
- Assign default volume profile when creating a new HDRP Asset
- Fixed fov to 0 in planar probe breaking the projection matrix (case 1182014)
- Fixed bugs with shadow caching
- Reassign the same camera for a realtime probe face render request to have appropriate history buffer during realtime probe rendering.
- Fixed issue causing wrong shading when normal map mode is Object space, no normal map is set, but a detail map is present (case 1143352)
- Fixed issue with decal and htile optimization
- Fixed TerrainLit shader compilation error regarding `_Control0_TexelSize` redefinition (case 1178480).
- Fixed warning about duplicate HDRuntimeReflectionSystem when configuring play mode without domain reload.
- Fixed an editor crash when multiple decal projectors were selected and some had null material
- Added all relevant fix actions to FixAll button in Wizard
- Moved FixAll button on top of the Wizard
- Fixed an issue where fog color was not pre-exposed correctly
- Fix priority order when custom passes are overlapping
- Fix cleanup not called when the custom pass GameObject is destroyed
- Replaced most instances of GraphicsSettings.renderPipelineAsset by GraphicsSettings.currentRenderPipeline. This should fix some parameters not working on Quality Settings overrides.
- Fixed an issue with Realtime GI not working on upgraded projects.
- Fixed issue with screen space shadows fallback texture was not set as a texture array.
- Fixed Pyramid Lights bounding box
- Fixed terrain heightmap default/null values and epsilons
- Fixed custom post-processing effects breaking when an abstract class inherited from `CustomPostProcessVolumeComponent`
- Fixed XR single-pass rendering in Editor by using ShaderConfig.s_XrMaxViews to allocate matrix array
- Multiple different skies rendered at the same time by different cameras are now handled correctly without flickering
- Fixed flickering issue happening when different volumes have shadow settings and multiple cameras are present.
- Fixed issue causing planar probes to disappear if there is no light in the scene.
- Fixed a number of issues with the prefab isolation mode (Volumes leaking from the main scene and reflection not working properly)
- Fixed an issue with fog volume component upgrade not working properly
- Fixed Spot light Pyramid Shape has shadow artifacts on aspect ratio values lower than 1
- Fixed issue with AO upsampling in XR
- Fixed camera without HDAdditionalCameraData component not rendering
- Removed the macro ENABLE_RAYTRACING for most of the ray tracing code
- Fixed prefab containing camera reloading in loop while selected in the Project view
- Fixed issue causing NaN wheh the Z scale of an object is set to 0.
- Fixed DXR shader passes attempting to render before pipeline loaded
- Fixed black ambient sky issue when importing a project after deleting Library.
- Fixed issue when upgrading a Standard transparent material (case 1186874)
- Fixed area light cookies not working properly with stack lit
- Fixed material render queue not updated when the shader is changed in the material inspector.
- Fixed a number of issues with full screen debug modes not reseting correctly when setting another mutually exclusive mode
- Fixed compile errors for platforms with no VR support
- Fixed an issue with volumetrics and RTHandle scaling (case 1155236)
- Fixed an issue where sky lighting might be updated uselessly
- Fixed issue preventing to allow setting decal material to none (case 1196129)
- Fixed XR multi-pass decals rendering
- Fixed several fields on Light Inspector that not supported Prefab overrides
- Fixed EOL for some files
- Fixed scene view rendering with volumetrics and XR enabled
- Fixed decals to work with multiple cameras
- Fixed optional clear of GBuffer (Was always on)
- Fixed render target clears with XR single-pass rendering
- Fixed HDRP samples file hierarchy
- Fixed Light units not matching light type
- Fixed QualitySettings panel not displaying HDRP Asset
- Fixed black reflection probes the first time loading a project
- Fixed y-flip in scene view with XR SDK
- Fixed Decal projectors do not immediately respond when parent object layer mask is changed in editor.
- Fixed y-flip in scene view with XR SDK
- Fixed a number of issues with Material Quality setting
- Fixed the transparent Cull Mode option in HD unlit master node settings only visible if double sided is ticked.
- Fixed an issue causing shadowed areas by contact shadows at the edge of far clip plane if contact shadow length is very close to far clip plane.
- Fixed editing a scalable settings will edit all loaded asset in memory instead of targetted asset.
- Fixed Planar reflection default viewer FOV
- Fixed flickering issues when moving the mouse in the editor with ray tracing on.
- Fixed the ShaderGraph main preview being black after switching to SSS in the master node settings
- Fixed custom fullscreen passes in VR
- Fixed camera culling masks not taken in account in custom pass volumes
- Fixed object not drawn in custom pass when using a DrawRenderers with an HDRP shader in a build.
- Fixed injection points for Custom Passes (AfterDepthAndNormal and BeforePreRefraction were missing)
- Fixed a enum to choose shader tags used for drawing objects (DepthPrepass or Forward) when there is no override material.
- Fixed lit objects in the BeforePreRefraction, BeforeTransparent and BeforePostProcess.
- Fixed the None option when binding custom pass render targets to allow binding only depth or color.
- Fixed custom pass buffers allocation so they are not allocated if they're not used.
- Fixed the Custom Pass entry in the volume create asset menu items.
- Fixed Prefab Overrides workflow on Camera.
- Fixed alignment issue in Preset for Camera.
- Fixed alignment issue in Physical part for Camera.
- Fixed FrameSettings multi-edition.
- Fixed a bug happening when denoising multiple ray traced light shadows
- Fixed minor naming issues in ShaderGraph settings
- VFX: Removed z-fight glitches that could appear when using deferred depth prepass and lit quad primitives
- VFX: Preserve specular option for lit outputs (matches HDRP lit shader)
- Fixed an issue with Metal Shader Compiler and GTAO shader for metal
- Fixed resources load issue while upgrading HDRP package.
- Fix LOD fade mask by accounting for field of view
- Fixed spot light missing from ray tracing indirect effects.
- Fixed a UI bug in the diffusion profile list after fixing them from the wizard.
- Fixed the hash collision when creating new diffusion profile assets.
- Fixed a light leaking issue with box light casting shadows (case 1184475)
- Fixed Cookie texture type in the cookie slot of lights (Now displays a warning because it is not supported).
- Fixed a nullref that happens when using the Shuriken particle light module
- Fixed alignment in Wizard
- Fixed text overflow in Wizard's helpbox
- Fixed Wizard button fix all that was not automatically grab all required fixes
- Fixed VR tab for MacOS in Wizard
- Fixed local config package workflow in Wizard
- Fixed issue with contact shadows shifting when MSAA is enabled.
- Fixed EV100 in the PBR sky
- Fixed an issue In URP where sometime the camera is not passed to the volume system and causes a null ref exception (case 1199388)
- Fixed nullref when releasing HDRP with custom pass disabled
- Fixed performance issue derived from copying stencil buffer.
- Fixed an editor freeze when importing a diffusion profile asset from a unity package.
- Fixed an exception when trying to reload a builtin resource.
- Fixed the light type intensity unit reset when switching the light type.
- Fixed compilation error related to define guards and CreateLayoutFromXrSdk()
- Fixed documentation link on CustomPassVolume.
- Fixed player build when HDRP is in the project but not assigned in the graphic settings.
- Fixed an issue where ambient probe would be black for the first face of a baked reflection probe
- VFX: Fixed Missing Reference to Visual Effect Graph Runtime Assembly
- Fixed an issue where rendering done by users in EndCameraRendering would be executed before the main render loop.
- Fixed Prefab Override in main scope of Volume.
- Fixed alignment issue in Presset of main scope of Volume.
- Fixed persistence of ShowChromeGizmo and moved it to toolbar for coherency in ReflectionProbe and PlanarReflectionProbe.
- Fixed Alignement issue in ReflectionProbe and PlanarReflectionProbe.
- Fixed Prefab override workflow issue in ReflectionProbe and PlanarReflectionProbe.
- Fixed empty MoreOptions and moved AdvancedManipulation in a dedicated location for coherency in ReflectionProbe and PlanarReflectionProbe.
- Fixed Prefab override workflow issue in DensityVolume.
- Fixed empty MoreOptions and moved AdvancedManipulation in a dedicated location for coherency in DensityVolume.
- Fix light limit counts specified on the HDRP asset
- Fixed Quality Settings for SSR, Contact Shadows and Ambient Occlusion volume components
- Fixed decalui deriving from hdshaderui instead of just shaderui
- Use DelayedIntField instead of IntField for scalable settings
- Fixed init of debug for FrameSettingsHistory on SceneView camera
- Added a fix script to handle the warning 'referenced script in (GameObject 'SceneIDMap') is missing'
- Fix Wizard load when none selected for RenderPipelineAsset
- Fixed TerrainLitGUI when per-pixel normal property is not present.
- Fixed rendering errors when enabling debug modes with custom passes
- Fix an issue that made PCSS dependent on Atlas resolution (not shadow map res)
- Fixing a bug whith histories when n>4 for ray traced shadows
- Fixing wrong behavior in ray traced shadows for mesh renderers if their cast shadow is shadow only or double sided
- Only tracing rays for shadow if the point is inside the code for spotlight shadows
- Only tracing rays if the point is inside the range for point lights
- Fixing ghosting issues when the screen space shadow  indexes change for a light with ray traced shadows
- Fixed an issue with stencil management and Xbox One build that caused corrupted output in deferred mode.
- Fixed a mismatch in behavior between the culling of shadow maps and ray traced point and spot light shadows
- Fixed recursive ray tracing not working anymore after intermediate buffer refactor.
- Fixed ray traced shadow denoising not working (history rejected all the time).
- Fixed shader warning on xbox one
- Fixed cookies not working for spot lights in ray traced reflections, ray traced GI and recursive rendering
- Fixed an inverted handling of CoatSmoothness for SSR in StackLit.
- Fixed missing distortion inputs in Lit and Unlit material UI.
- Fixed issue that propagated NaNs across multiple frames through the exposure texture.
- Fixed issue with Exclude from TAA stencil ignored.
- Fixed ray traced reflection exposure issue.
- Fixed issue with TAA history not initialising corretly scale factor for first frame
- Fixed issue with stencil test of material classification not using the correct Mask (causing false positive and bad performance with forward material in deferred)
- Fixed issue with History not reset when chaning antialiasing mode on camera
- Fixed issue with volumetric data not being initialized if default settings have volumetric and reprojection off.
- Fixed ray tracing reflection denoiser not applied in tier 1
- Fixed the vibility of ray tracing related methods.
- Fixed the diffusion profile list not saved when clicking the fix button in the material UI.
- Fixed crash when pushing bounce count higher than 1 for ray traced GI or reflections
- Fixed PCSS softness scale so that it better match ray traced reference for punctual lights.
- Fixed exposure management for the path tracer
- Fixed AxF material UI containing two advanced options settings.
- Fixed an issue where cached sky contexts were being destroyed wrongly, breaking lighting in the LookDev
- Fixed issue that clamped PCSS softness too early and not after distance scale.
- Fixed fog affect transparent on HD unlit master node
- Fixed custom post processes re-ordering not saved.
- Fixed NPE when using scalable settings
- Fixed an issue where PBR sky precomputation was reset incorrectly in some cases causing bad performance.
- Fixed a bug due to depth history begin overriden too soon
- Fixed CustomPassSampleCameraColor scale issue when called from Before Transparent injection point.
- Fixed corruption of AO in baked probes.
- Fixed issue with upgrade of projects that still had Very High as shadow filtering quality.
- Fixed issue that caused Distortion UI to appear in Lit.
- Fixed several issues with decal duplicating when editing them.
- Fixed initialization of volumetric buffer params (1204159)
- Fixed an issue where frame count was incorrectly reset for the game view, causing temporal processes to fail.
- Fixed Culling group was not disposed error.
- Fixed issues on some GPU that do not support gathers on integer textures.
- Fixed an issue with ambient probe not being initialized for the first frame after a domain reload for volumetric fog.
- Fixed the scene visibility of decal projectors and density volumes
- Fixed a leak in sky manager.
- Fixed an issue where entering playmode while the light editor is opened would produce null reference exceptions.
- Fixed the debug overlay overlapping the debug menu at runtime.
- Fixed an issue with the framecount when changing scene.
- Fixed errors that occurred when using invalid near and far clip plane values for planar reflections.
- Fixed issue with motion blur sample weighting function.
- Fixed motion vectors in MSAA.
- Fixed sun flare blending (case 1205862).
- Fixed a lot of issues related to ray traced screen space shadows.
- Fixed memory leak caused by apply distortion material not being disposed.
- Fixed Reflection probe incorrectly culled when moving its parent (case 1207660)
- Fixed a nullref when upgrading the Fog volume components while the volume is opened in the inspector.
- Fix issues where decals on PS4 would not correctly write out the tile mask causing bits of the decal to go missing.
- Use appropriate label width and text content so the label is completely visible
- Fixed an issue where final post process pass would not output the default alpha value of 1.0 when using 11_11_10 color buffer format.
- Fixed SSR issue after the MSAA Motion Vector fix.
- Fixed an issue with PCSS on directional light if punctual shadow atlas was not allocated.
- Fixed an issue where shadow resolution would be wrong on the first face of a baked reflection probe.
- Fixed issue with PCSS softness being incorrect for cascades different than the first one.
- Fixed custom post process not rendering when using multiple HDRP asset in quality settings
- Fixed probe gizmo missing id (case 1208975)
- Fixed a warning in raytracingshadowfilter.compute
- Fixed issue with AO breaking with small near plane values.
- Fixed custom post process Cleanup function not called in some cases.
- Fixed shader warning in AO code.
- Fixed a warning in simpledenoiser.compute
- Fixed tube and rectangle light culling to use their shape instead of their range as a bounding box.
- Fixed caused by using gather on a UINT texture in motion blur.
- Fix issue with ambient occlusion breaking when dynamic resolution is active.
- Fixed some possible NaN causes in Depth of Field.
- Fixed Custom Pass nullref due to the new Profiling Sample API changes
- Fixed the black/grey screen issue on after post process Custom Passes in non dev builds.
- Fixed particle lights.
- Improved behavior of lights and probe going over the HDRP asset limits.
- Fixed issue triggered when last punctual light is disabled and more than one camera is used.
- Fixed Custom Pass nullref due to the new Profiling Sample API changes
- Fixed the black/grey screen issue on after post process Custom Passes in non dev builds.
- Fixed XR rendering locked to vsync of main display with Standalone Player.
- Fixed custom pass cleanup not called at the right time when using multiple volumes.
- Fixed an issue on metal with edge of decal having artifact by delaying discard of fragments during decal projection
- Fixed various shader warning
- Fixing unnecessary memory allocations in the ray tracing cluster build
- Fixed duplicate column labels in LightEditor's light tab
- Fixed white and dark flashes on scenes with very high or very low exposure when Automatic Exposure is being used.
- Fixed an issue where passing a null ProfilingSampler would cause a null ref exception.
- Fixed memory leak in Sky when in matcap mode.
- Fixed compilation issues on platform that don't support VR.
- Fixed migration code called when we create a new HDRP asset.
- Fixed RemoveComponent on Camera contextual menu to not remove Camera while a component depend on it.
- Fixed an issue where ambient occlusion and screen space reflections editors would generate null ref exceptions when HDRP was not set as the current pipeline.
- Fixed a null reference exception in the probe UI when no HDRP asset is present.
- Fixed the outline example in the doc (sampling range was dependent on screen resolution)
- Fixed a null reference exception in the HDRI Sky editor when no HDRP asset is present.
- Fixed an issue where Decal Projectors created from script where rotated around the X axis by 90°.
- Fixed frustum used to compute Density Volumes visibility when projection matrix is oblique.
- Fixed a null reference exception in Path Tracing, Recursive Rendering and raytraced Global Illumination editors when no HDRP asset is present.
- Fix for NaNs on certain geometry with Lit shader -- [case 1210058](https://fogbugz.unity3d.com/f/cases/1210058/)
- Fixed an issue where ambient occlusion and screen space reflections editors would generate null ref exceptions when HDRP was not set as the current pipeline.
- Fixed a null reference exception in the probe UI when no HDRP asset is present.
- Fixed the outline example in the doc (sampling range was dependent on screen resolution)
- Fixed a null reference exception in the HDRI Sky editor when no HDRP asset is present.
- Fixed an issue where materials newly created from the contextual menu would have an invalid state, causing various problems until it was edited.
- Fixed transparent material created with ZWrite enabled (now it is disabled by default for new transparent materials)
- Fixed mouseover on Move and Rotate tool while DecalProjector is selected.
- Fixed wrong stencil state on some of the pixel shader versions of deferred shader.
- Fixed an issue where creating decals at runtime could cause a null reference exception.
- Fixed issue that displayed material migration dialog on the creation of new project.
- Fixed various issues with time and animated materials (cases 1210068, 1210064).
- Updated light explorer with latest changes to the Fog and fixed issues when no visual environment was present.
- Fixed not handleling properly the recieve SSR feature with ray traced reflections
- Shadow Atlas is no longer allocated for area lights when they are disabled in the shader config file.
- Avoid MRT Clear on PS4 as it is not implemented yet.
- Fixed runtime debug menu BitField control.
- Fixed the radius value used for ray traced directional light.
- Fixed compilation issues with the layered lit in ray tracing shaders.
- Fixed XR autotests viewport size rounding
- Fixed mip map slider knob displayed when cubemap have no mipmap
- Remove unnecessary skip of material upgrade dialog box.
- Fixed the profiling sample mismatch errors when enabling the profiler in play mode
- Fixed issue that caused NaNs in reflection probes on consoles.
- Fixed adjusting positive axis of Blend Distance slides the negative axis in the density volume component.
- Fixed the blend of reflections based on the weight.
- Fixed fallback for ray traced reflections when denoising is enabled.
- Fixed error spam issue with terrain detail terrainDetailUnsupported (cases 1211848)
- Fixed hardware dynamic resolution causing cropping/scaling issues in scene view (case 1158661)
- Fixed Wizard check order for `Hardware and OS` and `Direct3D12`
- Fix AO issue turning black when Far/Near plane distance is big.
- Fixed issue when opening lookdev and the lookdev volume have not been assigned yet.
- Improved memory usage of the sky system.
- Updated label in HDRP quality preference settings (case 1215100)
- Fixed Decal Projector gizmo not undoing properly (case 1216629)
- Fix a leak in the denoising of ray traced reflections.
- Fixed Alignment issue in Light Preset
- Fixed Environment Header in LightingWindow
- Fixed an issue where hair shader could write garbage in the diffuse lighting buffer, causing NaNs.
- Fixed an exposure issue with ray traced sub-surface scattering.
- Fixed runtime debug menu light hierarchy None not doing anything.
- Fixed the broken ShaderGraph preview when creating a new Lit graph.
- Fix indentation issue in preset of LayeredLit material.
- Fixed minor issues with cubemap preview in the inspector.
- Fixed wrong build error message when building for android on mac.
- Fixed an issue related to denoising ray trace area shadows.
- Fixed wrong build error message when building for android on mac.
- Fixed Wizard persistency of Direct3D12 change on domain reload.
- Fixed Wizard persistency of FixAll on domain reload.
- Fixed Wizard behaviour on domain reload.
- Fixed a potential source of NaN in planar reflection probe atlas.
- Fixed an issue with MipRatio debug mode showing _DebugMatCapTexture not being set.
- Fixed missing initialization of input params in Blit for VR.
- Fix Inf source in LTC for area lights.
- Fix issue with AO being misaligned when multiple view are visible.
- Fix issue that caused the clamp of camera rotation motion for motion blur to be ineffective.
- Fixed issue with AssetPostprocessors dependencies causing models to be imported twice when upgrading the package version.
- Fixed culling of lights with XR SDK
- Fixed memory stomp in shadow caching code, leading to overflow of Shadow request array and runtime errors.
- Fixed an issue related to transparent objects reading the ray traced indirect diffuse buffer
- Fixed an issue with filtering ray traced area lights when the intensity is high or there is an exposure.
- Fixed ill-formed include path in Depth Of Field shader.
- Fixed shader graph and ray tracing after the shader target PR.
- Fixed a bug in semi-transparent shadows (object further than the light casting shadows)
- Fix state enabled of default volume profile when in package.
- Fixed removal of MeshRenderer and MeshFilter on adding Light component.
- Fixed Ray Traced SubSurface Scattering not working with ray traced area lights
- Fixed Ray Traced SubSurface Scattering not working in forward mode.
- Fixed a bug in debug light volumes.
- Fixed a bug related to ray traced area light shadow history.
- Fixed an issue where fog sky color mode could sample NaNs in the sky cubemap.
- Fixed a leak in the PBR sky renderer.
- Added a tooltip to the Ambient Mode parameter in the Visual Envionment volume component.
- Static lighting sky now takes the default volume into account (this fixes discrepancies between baked and realtime lighting).
- Fixed a leak in the sky system.
- Removed MSAA Buffers allocation when lit shader mode is set to "deferred only".
- Fixed invalid cast for realtime reflection probes (case 1220504)
- Fixed invalid game view rendering when disabling all cameras in the scene (case 1105163)
- Hide reflection probes in the renderer components.
- Fixed infinite reload loop while displaying Light's Shadow's Link Light Layer in Inspector of Prefab Asset.
- Fixed the culling was not disposed error in build log.
- Fixed the cookie atlas size and planar atlas size being too big after an upgrade of the HDRP asset.
- Fixed transparent SSR for shader graph.
- Fixed an issue with emissive light meshes not being in the RAS.
- Fixed DXR player build
- Fixed the HDRP asset migration code not being called after an upgrade of the package
- Fixed draw renderers custom pass out of bound exception
- Fixed the PBR shader rendering in deferred
- Fixed some typos in debug menu (case 1224594)
- Fixed ray traced point and spot lights shadows not rejecting istory when semi-transparent or colored.
- Fixed a warning due to StaticLightingSky when reloading domain in some cases.
- Fixed the MaxLightCount being displayed when the light volume debug menu is on ColorAndEdge.
- Fixed issue with unclear naming of debug menu for decals.
- Fixed z-fighting in scene view when scene lighting is off (case 1203927)
- Fixed issue that prevented cubemap thumbnails from rendering (only on D3D11 and Metal).
- Fixed ray tracing with VR single-pass
- Fix an exception in ray tracing that happens if two LOD levels are using the same mesh renderer.
- Fixed error in the console when switching shader to decal in the material UI.
- Fixed an issue with refraction model and ray traced recursive rendering (case 1198578).
- Fixed an issue where a dynamic sky changing any frame may not update the ambient probe.
- Fixed cubemap thumbnail generation at project load time.
- Fixed cubemap thumbnail generation at project load time. 
- Fixed XR culling with multiple cameras
- Fixed XR single-pass with Mock HMD plugin
- Fixed sRGB mismatch with XR SDK
- Fixed an issue where default volume would not update when switching profile.
- Fixed issue with uncached reflection probe cameras reseting the debug mode (case 1224601) 
- Fixed an issue where AO override would not override specular occlusion.
- Fixed an issue where Volume inspector might not refresh correctly in some cases.
- Fixed render texture with XR
- Fixed issue with resources being accessed before initialization process has been performed completely. 
- Half fixed shuriken particle light that cast shadows (only the first one will be correct)
- Fixed issue with atmospheric fog turning black if a planar reflection probe is placed below ground level. (case 1226588)
- Fixed custom pass GC alloc issue in CustomPassVolume.GetActiveVolumes().
- Fixed a bug where instanced shadergraph shaders wouldn't compile on PS4.
- Fixed an issue related to the envlightdatasrt not being bound in recursive rendering.
- Fixed shadow cascade tooltip when using the metric mode (case 1229232)
- Fixed how the area light influence volume is computed to match rasterization.
- Focus on Decal uses the extends of the projectors
- Fixed usage of light size data that are not available at runtime.
- Fixed the depth buffer copy made before custom pass after opaque and normal injection point.
- Fix for issue that prevented scene from being completely saved when baked reflection probes are present and lighting is set to auto generate.
- Fixed drag area width at left of Light's intensity field in Inspector.
- Fixed light type resolution when performing a reset on HDAdditionalLightData (case 1220931)
- Fixed reliance on atan2 undefined behavior in motion vector debug shader.
- Fixed an usage of a a compute buffer not bound (1229964)
- Fixed an issue where changing the default volume profile from another inspector would not update the default volume editor.
- Fix issues in the post process system with RenderTexture being invalid in some cases, causing rendering problems.
- Fixed an issue where unncessarily serialized members in StaticLightingSky component would change each time the scene is changed.
- Fixed a weird behavior in the scalable settings drawing when the space becomes tiny (1212045).
- Fixed a regression in the ray traced indirect diffuse due to the new probe system.
- Fix for range compression factor for probes going negative (now clamped to positive values).
- Fixed path validation when creating new volume profile (case 1229933)
- Fixed a bug where Decal Shader Graphs would not recieve reprojected Position, Normal, or Bitangent data. (1239921)
- Fix reflection hierarchy for CARPAINT in AxF.
- Fix precise fresnel for delta lights for SVBRDF in AxF.
- Fixed the debug exposure mode for display sky reflection and debug view baked lighting
- Fixed MSAA depth resolve when there is no motion vectors
- Fixed various object leaks in HDRP.
- Fixed compile error with XR SubsystemManager.
- Fix for assertion triggering sometimes when saving a newly created lit shader graph (case 1230996)
- Fixed culling of planar reflection probes that change position (case 1218651)
- Fixed null reference when processing lightprobe (case 1235285)
- Fix issue causing wrong planar reflection rendering when more than one camera is present.
- Fix black screen in XR when HDRP package is present but not used.
- Fixed an issue with the specularFGD term being used when the material has a clear coat (lit shader).
- Fixed white flash happening with auto-exposure in some cases (case 1223774)
- Fixed NaN which can appear with real time reflection and inf value
- Fixed an issue that was collapsing the volume components in the HDRP default settings
- Fixed warning about missing bound decal buffer
- Fixed shader warning on Xbox for ResolveStencilBuffer.compute. 
- Fixed PBR shader ZTest rendering in deferred.
- Replaced commands incompatible with async compute in light list build process.
- Diffusion Profile and Material references in HDRP materials are now correctly exported to unity packages. Note that the diffusion profile or the material references need to be edited once before this can work properly.
- Fix MaterialBalls having same guid issue
- Fix spelling and grammatical errors in material samples
- Fixed unneeded cookie texture allocation for cone stop lights.
- Fixed scalarization code for contact shadows.
- Fixed volume debug in playmode
- Fixed issue when toggling anything in HDRP asset that will produce an error (case 1238155)
- Fixed shader warning in PCSS code when using Vulkan.
- Fixed decal that aren't working without Metal and Ambient Occlusion option enabled.
- Fixed an error about procedural sky being logged by mistake.
- Fixed shadowmask UI now correctly showing shadowmask disable
- Made more explicit the warning about raytracing and asynchronous compute. Also fixed the condition in which it appears.
- Fixed a null ref exception in static sky when the default volume profile is invalid.
- DXR: Fixed shader compilation error with shader graph and pathtracer
- Fixed SceneView Draw Modes not being properly updated after opening new scene view panels or changing the editor layout.
- VFX: Removed irrelevant queues in render queue selection from HDRP outputs
- VFX: Motion Vector are correctly renderered with MSAA [Case 1240754](https://issuetracker.unity3d.com/product/unity/issues/guid/1240754/)
- Fixed a cause of NaN when a normal of 0-length is generated (usually via shadergraph). 
- Fixed issue with screen-space shadows not enabled properly when RT is disabled (case 1235821)
- Fixed a performance issue with stochastic ray traced area shadows.
- Fixed cookie texture not updated when changing an import settings (srgb for example).
- Fixed flickering of the game/scene view when lookdev is running.
- Fixed issue with reflection probes in realtime time mode with OnEnable baking having wrong lighting with sky set to dynamic (case 1238047).
- Fixed transparent motion vectors not working when in MSAA.
- Fix error when removing DecalProjector from component contextual menu (case 1243960)
- Fixed issue with post process when running in RGBA16 and an object with additive blending is in the scene.
- Fixed corrupted values on LayeredLit when using Vertex Color multiply mode to multiply and MSAA is activated. 
- Fix conflicts with Handles manipulation when performing a Reset in DecalComponent (case 1238833)
- Fixed depth prepass and postpass being disabled after changing the shader in the material UI.
- Fixed issue with sceneview camera settings not being saved after Editor restart.
- Fixed issue when switching back to custom sensor type in physical camera settings (case 1244350).
- Fixed a null ref exception when running playmode tests with the render pipeline debug window opened.
- Fixed some GCAlloc in the debug window.
- Fixed shader graphs not casting semi-transparent and color shadows (case 1242617)
- Fixed thin refraction mode not working properly.
- Fixed assert on tests caused by probe culling results being requested when culling did not happen. (case 1246169) 
- Fixed over consumption of GPU memory by the Physically Based Sky.
- Fixed an invalid rotation in Planar Reflection Probe editor display, that was causing an error message (case 1182022)
- Put more information in Camera background type tooltip and fixed inconsistent exposure behavior when changing bg type.
- Fixed issue that caused not all baked reflection to be deleted upon clicking "Clear Baked Data" in the lighting menu (case 1136080)
- Fixed an issue where asset preview could be rendered white because of static lighting sky.
- Fixed an issue where static lighting was not updated when removing the static lighting sky profile.
- Fixed the show cookie atlas debug mode not displaying correctly when enabling the clear cookie atlas option.
- Fixed various multi-editing issues when changing Emission parameters.
- Fixed error when undo a Reflection Probe removal in a prefab instance. (case 1244047)
- Fixed Microshadow not working correctly in deferred with LightLayers
- Tentative fix for missing include in depth of field shaders.
- Fixed the light overlap scene view draw mode (wasn't working at all).
- Fixed taaFrameIndex and XR tests 4052 and 4053
- Fixed the prefab integration of custom passes (Prefab Override Highlight not working as expected).
- Cloned volume profile from read only assets are created in the root of the project. (case 1154961)
- Fixed Wizard check on default volume profile to also check it is not the default one in package.
- Fix erroneous central depth sampling in TAA.
- Fixed light layers not correctly disabled when the lightlayers is set to Nothing and Lightlayers isn't enabled in HDRP Asset
- Fixed issue with Model Importer materials falling back to the Legacy default material instead of HDRP's default material when import happens at Editor startup.
- Fixed a wrong condition in CameraSwitcher, potentially causing out of bound exceptions.
- Fixed an issue where editing the Look Dev default profile would not reflect directly in the Look Dev window.
- Fixed a bug where the light list is not cleared but still used when resizing the RT.
- Fixed exposure debug shader with XR single-pass rendering.
- Fixed issues with scene view and transparent motion vectors.
- Fixed black screens for linux/HDRP (1246407)
- Fixed a vulkan and metal warning in the SSGI compute shader.
- Fixed an exception due to the color pyramid not allocated when SSGI is enabled.
- Fixed an issue with the first Depth history was incorrectly copied.
- Fixed path traced DoF focusing issue
- Fix an issue with the half resolution Mode (performance)
- Fix an issue with the color intensity of emissive for performance rtgi
- Fixed issue with rendering being mostly broken when target platform disables VR. 
- Workaround an issue caused by GetKernelThreadGroupSizes  failing to retrieve correct group size. 
- Fix issue with fast memory and rendergraph. 
- Fixed transparent motion vector framesetting not sanitized.
- Fixed wrong order of post process frame settings.
- Fixed white flash when enabling SSR or SSGI.
- The ray traced indrect diffuse and RTGI were combined wrongly with the rest of the lighting (1254318).
- Fixed an exception happening when using RTSSS without using RTShadows.
- Fix inconsistencies with transparent motion vectors and opaque by allowing camera only transparent motion vectors.
- Fix reflection probe frame settings override
- Fixed certain shadow bias artifacts present in volumetric lighting (case 1231885).
- Fixed area light cookie not updated when switch the light type from a spot that had a cookie.
- Fixed issue with dynamic resolution updating when not in play mode.
- Fixed issue with Contrast Adaptive Sharpening upsample mode and preview camera.
- Fix issue causing blocky artifacts when decals affect metallic and are applied on material with specular color workflow.
- Fixed issue with depth pyramid generation and dynamic resolution.
- Fixed an issue where decals were duplicated in prefab isolation mode.
- Fixed an issue where rendering preview with MSAA might generate render graph errors.
- Fixed compile error in PS4 for planar reflection filtering.
- Fixed issue with blue line in prefabs for volume mode.
- Fixing the internsity being applied to RTAO too early leading to unexpected results (1254626).
- Fix issue that caused sky to incorrectly render when using a custom projection matrix.
- Fixed null reference exception when using depth pre/post pass in shadergraph with alpha clip in the material.
- Appropriately constraint blend distance of reflection probe while editing with the inspector (case 1248931)
- Fixed AxF handling of roughness for Blinn-Phong type materials
- Fixed AxF UI errors when surface type is switched to transparent
- Fixed a serialization issue, preventing quality level parameters to undo/redo and update scene view on change.
- Fixed an exception occuring when a camera doesn't have an HDAdditionalCameraData (1254383).
- Fixed ray tracing with XR single-pass.
- Fixed warning in HDAdditionalLightData OnValidate (cases 1250864, 1244578)
- Fixed a bug related to denoising ray traced reflections.
- Fixed nullref in the layered lit material inspector.
- Fixed an issue where manipulating the color wheels in a volume component would reset the cursor every time.
- Fixed an issue where static sky lighting would not be updated for a new scene until it's reloaded at least once.
- Fixed culling for decals when used in prefabs and edited in context.
- Force to rebake probe with missing baked texture. (1253367)
- Fix supported Mac platform detection to handle new major version (11.0) properly
- Fixed typo in the Render Pipeline Wizard under HDRP+VR
- Change transparent SSR name in frame settings to avoid clipping. 
- Fixed missing include guards in shadow hlsl files.
- Repaint the scene view whenever the scene exposure override is changed.
- Fixed an error when clearing the SSGI history texture at creation time (1259930).
- Fixed alpha to mask reset when toggling alpha test in the material UI.
- Fixed an issue where opening the look dev window with the light theme would make the window blink and eventually crash unity.
- Fixed fallback for ray tracing and light layers (1258837).
- Fixed Sorting Priority not displayed correctly in the DrawRenderers custom pass UI.
- Fixed glitch in Project settings window when selecting diffusion profiles in material section (case 1253090)
- Fixed issue with light layers bigger than 8 (and above the supported range). 
- Fixed issue with culling layer mask of area light's emissive mesh 
- Fixed overused the atlas for Animated/Render Target Cookies (1259930).
- Fixed errors when switching area light to disk shape while an area emissive mesh was displayed.
- Fixed default frame settings MSAA toggle for reflection probes (case 1247631)
- Fixed the transparent SSR dependency not being properly disabled according to the asset dependencies (1260271).
- Fixed issue with completely black AO on double sided materials when normal mode is set to None.
- Fixed UI drawing of the quaternion (1251235)
- Fix an issue with the quality mode and perf mode on RTR and RTGI and getting rid of unwanted nans (1256923).
- Fixed unitialized ray tracing resources when using non-default HDRP asset (case 1259467).
- Fixed overused the atlas for Animated/Render Target Cookies (1259930).
- Fixed sky asserts with XR multipass
- Fixed for area light not updating baked light result when modifying with gizmo.
- Fixed robustness issue with GetOddNegativeScale() in ray tracing, which was impacting normal mapping (1261160).
- Fixed regression where moving face of the probe gizmo was not moving its position anymore.
- Fixed XR single-pass macros in tessellation shaders.
- Fixed path-traced subsurface scattering mixing with diffuse and specular BRDFs (1250601).
- Fixed custom pass re-ordering issues.
- Improved robustness of normal mapping when scale is 0, and mapping is extreme (normals in or below the tangent plane).
- Fixed XR Display providers not getting zNear and zFar plane distances passed to them when in HDRP.
- Fixed rendering breaking when disabling tonemapping in the frame settings.
- Fixed issue with serialization of exposure modes in volume profiles not being consistent between HDRP versions (case 1261385).
- Fixed issue with duplicate names in newly created sub-layers in the graphics compositor (case 1263093).
- Remove MSAA debug mode when renderpipeline asset has no MSAA
- Fixed some post processing using motion vectors when they are disabled
- Fixed the multiplier of the environement lights being overriden with a wrong value for ray tracing (1260311).
- Fixed a series of exceptions happening when trying to load an asset during wizard execution (1262171).
- Fixed an issue with Stacklit shader not compiling correctly in player with debug display on (1260579)
- Fixed couple issues in the dependence of building the ray tracing acceleration structure.
- Fix sun disk intensity
- Fixed unwanted ghosting for smooth surfaces.
- Fixing an issue in the recursive rendering flag texture usage.
- Fixed a missing dependecy for choosing to evaluate transparent SSR.
- Fixed issue that failed compilation when XR is disabled.
- Fixed a compilation error in the IES code.
- Fixed issue with dynamic resolution handler when no OnResolutionChange callback is specified. 
- Fixed multiple volumes, planar reflection, and decal projector position when creating them from the menu.
- Reduced the number of global keyword used in deferredTile.shader
- Fixed incorrect processing of Ambient occlusion probe (9% error was introduced)
- Fixed multiedition of framesettings drop down (case 1270044)
- Fixed planar probe gizmo

### Changed
- Improve MIP selection for decals on Transparents
- Color buffer pyramid is not allocated anymore if neither refraction nor distortion are enabled
- Rename Emission Radius to Radius in UI in Point, Spot
- Angular Diameter parameter for directional light is no longuer an advanced property
- DXR: Remove Light Radius and Angular Diamater of Raytrace shadow. Angular Diameter and Radius are used instead.
- Remove MaxSmoothness parameters from UI for point, spot and directional light. The MaxSmoothness is now deduce from Radius Parameters
- DXR: Remove the Ray Tracing Environement Component. Add a Layer Mask to the ray Tracing volume components to define which objects are taken into account for each effect.
- Removed second cubemaps used for shadowing in lookdev
- Disable Physically Based Sky below ground
- Increase max limit of area light and reflection probe to 128
- Change default texture for detailmap to grey
- Optimize Shadow RT load on Tile based architecture platforms.
- Improved quality of SSAO.
- Moved RequestShadowMapRendering() back to public API.
- Update HDRP DXR Wizard with an option to automatically clone the hdrp config package and setup raytracing to 1 in shaders file.
- Added SceneSelection pass for TerrainLit shader.
- Simplified Light's type API regrouping the logic in one place (Check type in HDAdditionalLightData)
- The support of LOD CrossFade (Dithering transition) in master nodes now required to enable it in the master node settings (Save variant)
- Improved shadow bias, by removing constant depth bias and substituting it with slope-scale bias.
- Fix the default stencil values when a material is created from a SSS ShaderGraph.
- Tweak test asset to be compatible with XR: unlit SG material for canvas and double-side font material
- Slightly tweaked the behaviour of bloom when resolution is low to reduce artifacts.
- Hidden fields in Light Inspector that is not relevant while in BakingOnly mode.
- Changed parametrization of PCSS, now softness is derived from angular diameter (for directional lights) or shape radius (for point/spot lights) and min filter size is now in the [0..1] range.
- Moved the copy of the geometry history buffers to right after the depth mip chain generation.
- Rename "Luminance" to "Nits" in UX for physical light unit
- Rename FrameSettings "SkyLighting" to "SkyReflection"
- Reworked XR automated tests
- The ray traced screen space shadow history for directional, spot and point lights is discarded if the light transform has changed.
- Changed the behavior for ray tracing in case a mesh renderer has both transparent and opaque submeshes.
- Improve history buffer management
- Replaced PlayerSettings.virtualRealitySupported with XRGraphics.tryEnable.
- Remove redundant FrameSettings RealTimePlanarReflection
- Improved a bit the GC calls generated during the rendering.
- Material update is now only triggered when the relevant settings are touched in the shader graph master nodes
- Changed the way Sky Intensity (on Sky volume components) is handled. It's now a combo box where users can choose between Exposure, Multiplier or Lux (for HDRI sky only) instead of both multiplier and exposure being applied all the time. Added a new menu item to convert old profiles.
- Change how method for specular occlusions is decided on inspector shader (Lit, LitTesselation, LayeredLit, LayeredLitTessellation)
- Unlocked SSS, SSR, Motion Vectors and Distortion frame settings for reflections probes.
- Hide unused LOD settings in Quality Settings legacy window.
- Reduced the constrained distance for temporal reprojection of ray tracing denoising
- Removed shadow near plane from the Directional Light Shadow UI.
- Improved the performances of custom pass culling.
- The scene view camera now replicates the physical parameters from the camera tagged as "MainCamera".
- Reduced the number of GC.Alloc calls, one simple scene without plarnar / probes, it should be 0B.
- Renamed ProfilingSample to ProfilingScope and unified API. Added GPU Timings.
- Updated macros to be compatible with the new shader preprocessor.
- Ray tracing reflection temporal filtering is now done in pre-exposed space
- Search field selects the appropriate fields in both project settings panels 'HDRP Default Settings' and 'Quality/HDRP'
- Disabled the refraction and transmission map keywords if the material is opaque.
- Keep celestial bodies outside the atmosphere.
- Updated the MSAA documentation to specify what features HDRP supports MSAA for and what features it does not.
- Shader use for Runtime Debug Display are now correctly stripper when doing a release build
- Now each camera has its own Volume Stack. This allows Volume Parameters to be updated as early as possible and be ready for the whole frame without conflicts between cameras.
- Disable Async for SSR, SSAO and Contact shadow when aggregated ray tracing frame setting is on.
- Improved performance when entering play mode without domain reload by a factor of ~25
- Renamed the camera profiling sample to include the camera name
- Discarding the ray tracing history for AO, reflection, diffuse shadows and GI when the viewport size changes.
- Renamed the camera profiling sample to include the camera name
- Renamed the post processing graphic formats to match the new convention.
- The restart in Wizard for DXR will always be last fix from now on
- Refactoring pre-existing materials to share more shader code between rasterization and ray tracing.
- Setting a material's Refraction Model to Thin does not overwrite the Thickness and Transmission Absorption Distance anymore.
- Removed Wind textures from runtime as wind is no longer built into the pipeline
- Changed Shader Graph titles of master nodes to be more easily searchable ("HDRP/x" -> "x (HDRP)")
- Expose StartSinglePass() and StopSinglePass() as public interface for XRPass
- Replaced the Texture array for 2D cookies (spot, area and directional lights) and for planar reflections by an atlas.
- Moved the tier defining from the asset to the concerned volume components.
- Changing from a tier management to a "mode" management for reflection and GI and removing the ability to enable/disable deferred and ray bining (they are now implied by performance mode)
- The default FrameSettings for ScreenSpaceShadows is set to true for Camera in order to give a better workflow for DXR.
- Refactor internal usage of Stencil bits.
- Changed how the material upgrader works and added documentation for it.
- Custom passes now disable the stencil when overwriting the depth and not writing into it.
- Renamed the camera profiling sample to include the camera name
- Changed the way the shadow casting property of transparent and tranmissive materials is handeled for ray tracing.
- Changed inspector materials stencil setting code to have more sharing.
- Updated the default scene and default DXR scene and DefaultVolumeProfile.
- Changed the way the length parameter is used for ray traced contact shadows.
- Improved the coherency of PCSS blur between cascades.
- Updated VR checks in Wizard to reflect new XR System.
- Removing unused alpha threshold depth prepass and post pass for fabric shader graph.
- Transform result from CIE XYZ to sRGB color space in EvalSensitivity for iridescence.
- Moved BeginCameraRendering callback right before culling.
- Changed the visibility of the Indirect Lighting Controller component to public.
- Renamed the cubemap used for diffuse convolution to a more explicit name for the memory profiler.
- Improved behaviour of transmission color on transparent surfaces in path tracing.
- Light dimmer can now get values higher than one and was renamed to multiplier in the UI.
- Removed info box requesting volume component for Visual Environment and updated the documentation with the relevant information.
- Improved light selection oracle for light sampling in path tracing.
- Stripped ray tracing subsurface passes with ray tracing is not enabled.
- Remove LOD cross fade code for ray tracing shaders
- Removed legacy VR code
- Add range-based clipping to box lights (case 1178780)
- Improve area light culling (case 1085873)
- Light Hierarchy debug mode can now adjust Debug Exposure for visualizing high exposure scenes.
- Rejecting history for ray traced reflections based on a threshold evaluated on the neighborhood of the sampled history.
- Renamed "Environment" to "Reflection Probes" in tile/cluster debug menu.
- Utilities namespace is obsolete, moved its content to UnityEngine.Rendering (case 1204677)
- Obsolete Utilities namespace was removed, instead use UnityEngine.Rendering (case 1204677)
- Moved most of the compute shaders to the multi_compile API instead of multiple kernels.
- Use multi_compile API for deferred compute shader with shadow mask.
- Remove the raytracing rendering queue system to make recursive raytraced material work when raytracing is disabled
- Changed a few resources used by ray tracing shaders to be global resources (using register space1) for improved CPU performance.
- All custom pass volumes are now executed for one injection point instead of the first one.
- Hidden unsupported choice in emission in Materials
- Temporal Anti aliasing improvements.
- Optimized PrepareLightsForGPU (cost reduced by over 25%) and PrepareGPULightData (around twice as fast now).
- Moved scene view camera settings for HDRP from the preferences window to the scene view camera settings window.
- Updated shaders to be compatible with Microsoft's DXC.
- Debug exposure in debug menu have been replace to debug exposure compensation in EV100 space and is always visible.
- Further optimized PrepareLightsForGPU (3x faster with few shadows, 1.4x faster with a lot of shadows or equivalently cost reduced by 68% to 37%).
- Raytracing: Replaced the DIFFUSE_LIGHTING_ONLY multicompile by a uniform.
- Raytracing: Removed the dynamic lightmap multicompile.
- Raytracing: Remove the LOD cross fade multi compile for ray tracing.
- Cookie are now supported in lightmaper. All lights casting cookie and baked will now include cookie influence.
- Avoid building the mip chain a second time for SSR for transparent objects.
- Replaced "High Quality" Subsurface Scattering with a set of Quality Levels.
- Replaced "High Quality" Volumetric Lighting with "Screen Resolution Percentage" and "Volume Slice Count" on the Fog volume component.
- Merged material samples and shader samples
- Update material samples scene visuals
- Use multi_compile API for deferred compute shader with shadow mask.
- Made the StaticLightingSky class public so that users can change it by script for baking purpose.
- Shadowmask and realtime reflectoin probe property are hide in Quality settings
- Improved performance of reflection probe management when using a lot of probes.
- Ignoring the disable SSR flags for recursive rendering.
- Removed logic in the UI to disable parameters for contact shadows and fog volume components as it was going against the concept of the volume system.
- Fixed the sub surface mask not being taken into account when computing ray traced sub surface scattering.
- MSAA Within Forward Frame Setting is now enabled by default on Cameras when new Render Pipeline Asset is created
- Slightly changed the TAA anti-flicker mechanism so that it is more aggressive on almost static images (only on High preset for now).
- Changed default exposure compensation to 0.
- Refactored shadow caching system.
- Removed experimental namespace for ray tracing code.
- Increase limit for max numbers of lights in UX
- Removed direct use of BSDFData in the path tracing pass, delegated to the material instead.
- Pre-warm the RTHandle system to reduce the amount of memory allocations and the total memory needed at all points. 
- DXR: Only read the geometric attributes that are required using the share pass info and shader graph defines.
- DXR: Dispatch binned rays in 1D instead of 2D.
- Lit and LayeredLit tessellation cross lod fade don't used dithering anymore between LOD but fade the tessellation height instead. Allow a smoother transition
- Changed the way planar reflections are filtered in order to be a bit more "physically based".
- Increased path tracing BSDFs roughness range from [0.001, 0.999] to [0.00001, 0.99999].
- Changing the default SSGI radius for the all configurations.
- Changed the default parameters for quality RTGI to match expected behavior.
- Add color clear pass while rendering XR occlusion mesh to avoid leaks.
- Only use one texture for ray traced reflection upscaling.
- Adjust the upscale radius based on the roughness value.
- DXR: Changed the way the filter size is decided for directional, point and spot shadows.
- Changed the default exposure mode to "Automatic (Histogram)", along with "Limit Min" to -4 and "Limit Max" to 16.
- Replaced the default scene system with the builtin Scene Template feature.
- Changed extensions of shader CAS include files.
- Making the planar probe atlas's format match the color buffer's format.
- Removing the planarReflectionCacheCompressed setting from asset.
- SHADERPASS for TransparentDepthPrepass and TransparentDepthPostpass identification is using respectively SHADERPASS_TRANSPARENT_DEPTH_PREPASS and SHADERPASS_TRANSPARENT_DEPTH_POSTPASS
- Moved the Parallax Occlusion Mapping node into Shader Graph.
- Renamed the debug name from SSAO to ScreenSpaceAmbientOcclusion (1254974).
- Added missing tooltips and improved the UI of the aperture control (case 1254916).
- Fixed wrong tooltips in the Dof Volume (case 1256641).
- The `CustomPassLoadCameraColor` and `CustomPassSampleCameraColor` functions now returns the correct color buffer when used in after post process instead of the color pyramid (which didn't had post processes).
- PBR Sky now doesn't go black when going below sea level, but it instead freezes calculation as if on the horizon. 
- Fixed an issue with quality setting foldouts not opening when clicking on them (1253088).
- Shutter speed can now be changed by dragging the mouse over the UI label (case 1245007).
- Remove the 'Point Cube Size' for cookie, use the Cubemap size directly.
- VFXTarget with Unlit now allows EmissiveColor output to be consistent with HDRP unlit.
- Only building the RTAS if there is an effect that will require it (1262217).
- Fixed the first ray tracing frame not having the light cluster being set up properly (1260311).
- Render graph pre-setup for ray traced ambient occlusion.
- Avoid casting multiple rays and denoising for hard directional, point and spot ray traced shadows (1261040).
- Making sure the preview cameras do not use ray tracing effects due to a by design issue to build ray tracing acceleration structures (1262166).
- Preparing ray traced reflections for the render graph support (performance and quality).
- Preparing recursive rendering for the render graph port.
- Preparation pass for RTGI, temporal filter and diffuse denoiser for render graph.
- Updated the documentation for the DXR implementation.
- Changed the DXR wizard to support optional checks.
- Changed the DXR wizard steps.
- Preparation pass for RTSSS to be supported by render graph.
- Changed the color space of EmissiveColorLDR property on all shader. Was linear but should have been sRGB. Auto upgrade script handle the conversion.

## [7.1.1] - 2019-09-05

### Added
- Transparency Overdraw debug mode. Allows to visualize transparent objects draw calls as an "heat map".
- Enabled single-pass instancing support for XR SDK with new API cmd.SetInstanceMultiplier()
- XR settings are now available in the HDRP asset
- Support for Material Quality in Shader Graph
- Material Quality support selection in HDRP Asset
- Renamed XR shader macro from UNITY_STEREO_ASSIGN_COMPUTE_EYE_INDEX to UNITY_XR_ASSIGN_VIEW_INDEX
- Raytracing ShaderGraph node for HDRP shaders
- Custom passes volume component with 3 injection points: Before Rendering, Before Transparent and Before Post Process
- Alpha channel is now properly exported to camera render textures when using FP16 color buffer format
- Support for XR SDK mirror view modes
- HD Master nodes in Shader Graph now support Normal and Tangent modification in vertex stage.
- DepthOfFieldCoC option in the fullscreen debug modes.
- Added override Ambient Occlusion option on debug windows
- Added Custom Post Processes with 3 injection points: Before Transparent, Before Post Process and After Post Process
- Added draft of minimal interactive path tracing (experimental) based on DXR API - Support only 4 area light, lit and unlit shader (non-shadergraph)
- Small adjustments to TAA anti flicker (more aggressive on high values).

### Fixed
- Fixed wizard infinite loop on cancellation
- Fixed with compute shader error about too many threads in threadgroup on low GPU
- Fixed invalid contact shadow shaders being created on metal
- Fixed a bug where if Assembly.GetTypes throws an exception due to mis-versioned dlls, then no preprocessors are used in the shader stripper
- Fixed typo in AXF decal property preventing to compile
- Fixed reflection probe with XR single-pass and FPTL
- Fixed force gizmo shown when selecting camera in hierarchy
- Fixed issue with XR occlusion mesh and dynamic resolution
- Fixed an issue where lighting compute buffers were re-created with the wrong size when resizing the window, causing tile artefacts at the top of the screen.
- Fix FrameSettings names and tooltips
- Fixed error with XR SDK when the Editor is not in focus
- Fixed errors with RenderGraph, XR SDK and occlusion mesh
- Fixed shadow routines compilation errors when "real" type is a typedef on "half".
- Fixed toggle volumetric lighting in the light UI
- Fixed post-processing history reset handling rt-scale incorrectly
- Fixed crash with terrain and XR multi-pass
- Fixed ShaderGraph material synchronization issues
- Fixed a null reference exception when using an Emissive texture with Unlit shader (case 1181335)
- Fixed an issue where area lights and point lights where not counted separately with regards to max lights on screen (case 1183196)
- Fixed an SSR and Subsurface Scattering issue (appearing black) when using XR.

### Changed
- Update Wizard layout.
- Remove almost all Garbage collection call within a frame.
- Rename property AdditionalVeclocityChange to AddPrecomputeVelocity
- Call the End/Begin camera rendering callbacks for camera with customRender enabled
- Changeg framesettings migration order of postprocess flags as a pr for reflection settings flags have been backported to 2019.2
- Replaced usage of ENABLE_VR in XRSystem.cs by version defines based on the presence of the built-in VR and XR modules
- Added an update virtual function to the SkyRenderer class. This is called once per frame. This allows a given renderer to amortize heavy computation at the rate it chooses. Currently only the physically based sky implements this.
- Removed mandatory XRPass argument in HDCamera.GetOrCreate()
- Restored the HDCamera parameter to the sky rendering builtin parameters.
- Removed usage of StructuredBuffer for XR View Constants
- Expose Direct Specular Lighting control in FrameSettings
- Deprecated ExponentialFog and VolumetricFog volume components. Now there is only one exponential fog component (Fog) which can add Volumetric Fog as an option. Added a script in Edit -> Render Pipeline -> Upgrade Fog Volume Components.

## [7.0.1] - 2019-07-25

### Added
- Added option in the config package to disable globally Area Lights and to select shadow quality settings for the deferred pipeline.
- When shader log stripping is enabled, shader stripper statistics will be written at `Temp/shader-strip.json`
- Occlusion mesh support from XR SDK

### Fixed
- Fixed XR SDK mirror view blit, cleanup some XRTODO and removed XRDebug.cs
- Fixed culling for volumetrics with XR single-pass rendering
- Fix shadergraph material pass setup not called
- Fixed documentation links in component's Inspector header bar
- Cookies using the render texture output from a camera are now properly updated
- Allow in ShaderGraph to enable pre/post pass when the alpha clip is disabled

### Changed
- RenderQueue for Opaque now start at Background instead of Geometry.
- Clamp the area light size for scripting API when we change the light type
- Added a warning in the material UI when the diffusion profile assigned is not in the HDRP asset


## [7.0.0] - 2019-07-17

### Added
- `Fixed`, `Viewer`, and `Automatic` modes to compute the FOV used when rendering a `PlanarReflectionProbe`
- A checkbox to toggle the chrome gizmo of `ReflectionProbe`and `PlanarReflectionProbe`
- Added a Light layer in shadows that allow for objects to cast shadows without being affected by light (and vice versa).
- You can now access ShaderGraph blend states from the Material UI (for example, **Surface Type**, **Sorting Priority**, and **Blending Mode**). This change may break Materials that use a ShaderGraph, to fix them, select **Edit > Render Pipeline > Reset all ShaderGraph Scene Materials BlendStates**. This syncs the blendstates of you ShaderGraph master nodes with the Material properties.
- You can now control ZTest, ZWrite, and CullMode for transparent Materials.
- Materials that use Unlit Shaders or Unlit Master Node Shaders now cast shadows.
- Added an option to enable the ztest on **After Post Process** materials when TAA is disabled.
- Added a new SSAO (based on Ground Truth Ambient Occlusion algorithm) to replace the previous one.
- Added support for shadow tint on light
- BeginCameraRendering and EndCameraRendering callbacks are now called with probes
- Adding option to update shadow maps only On Enable and On Demand.
- Shader Graphs that use time-dependent vertex modification now generate correct motion vectors.
- Added option to allow a custom spot angle for spot light shadow maps.
- Added frame settings for individual post-processing effects
- Added dither transition between cascades for Low and Medium quality settings
- Added single-pass instancing support with XR SDK
- Added occlusion mesh support with XR SDK
- Added support of Alembic velocity to various shaders
- Added support for more than 2 views for single-pass instancing
- Added support for per punctual/directional light min roughness in StackLit
- Added mirror view support with XR SDK
- Added VR verification in HDRPWizard
- Added DXR verification in HDRPWizard
- Added feedbacks in UI of Volume regarding skies
- Cube LUT support in Tonemapping. Cube LUT helpers for external grading are available in the Post-processing Sample package.

### Fixed
- Fixed an issue with history buffers causing effects like TAA or auto exposure to flicker when more than one camera was visible in the editor
- The correct preview is displayed when selecting multiple `PlanarReflectionProbe`s
- Fixed volumetric rendering with camera-relative code and XR stereo instancing
- Fixed issue with flashing cyan due to async compilation of shader when selecting a mesh
- Fix texture type mismatch when the contact shadow are disabled (causing errors on IOS devices)
- Fixed Generate Shader Includes while in package
- Fixed issue when texture where deleted in ShadowCascadeGUI
- Fixed issue in FrameSettingsHistory when disabling a camera several time without enabling it in between.
- Fixed volumetric reprojection with camera-relative code and XR stereo instancing
- Added custom BaseShaderPreprocessor in HDEditorUtils.GetBaseShaderPreprocessorList()
- Fixed compile issue when USE_XR_SDK is not defined
- Fixed procedural sky sun disk intensity for high directional light intensities
- Fixed Decal mip level when using texture mip map streaming to avoid dropping to lowest permitted mip (now loading all mips)
- Fixed deferred shading for XR single-pass instancing after lightloop refactor
- Fixed cluster and material classification debug (material classification now works with compute as pixel shader lighting)
- Fixed IOS Nan by adding a maximun epsilon definition REAL_EPS that uses HALF_EPS when fp16 are used
- Removed unnecessary GC allocation in motion blur code
- Fixed locked UI with advanded influence volume inspector for probes
- Fixed invalid capture direction when rendering planar reflection probes
- Fixed Decal HTILE optimization with platform not supporting texture atomatic (Disable it)
- Fixed a crash in the build when the contact shadows are disabled
- Fixed camera rendering callbacks order (endCameraRendering was being called before the actual rendering)
- Fixed issue with wrong opaque blending settings for After Postprocess
- Fixed issue with Low resolution transparency on PS4
- Fixed a memory leak on volume profiles
- Fixed The Parallax Occlusion Mappping node in shader graph and it's UV input slot
- Fixed lighting with XR single-pass instancing by disabling deferred tiles
- Fixed the Bloom prefiltering pass
- Fixed post-processing effect relying on Unity's random number generator
- Fixed camera flickering when using TAA and selecting the camera in the editor
- Fixed issue with single shadow debug view and volumetrics
- Fixed most of the problems with light animation and timeline
- Fixed indirect deferred compute with XR single-pass instancing
- Fixed a slight omission in anisotropy calculations derived from HazeMapping in StackLit
- Improved stack computation numerical stability in StackLit
- Fix PBR master node always opaque (wrong blend modes for forward pass)
- Fixed TAA with XR single-pass instancing (missing macros)
- Fixed an issue causing Scene View selection wire gizmo to not appear when using HDRP Shader Graphs.
- Fixed wireframe rendering mode (case 1083989)
- Fixed the renderqueue not updated when the alpha clip is modified in the material UI.
- Fixed the PBR master node preview
- Remove the ReadOnly flag on Reflection Probe's cubemap assets during bake when there are no VCS active.
- Fixed an issue where setting a material debug view would not reset the other exclusive modes
- Spot light shapes are now correctly taken into account when baking
- Now the static lighting sky will correctly take the default values for non-overridden properties
- Fixed material albedo affecting the lux meter
- Extra test in deferred compute shading to avoid shading pixels that were not rendered by the current camera (for camera stacking)

### Changed
- Optimization: Reduce the group size of the deferred lighting pass from 16x16 to 8x8
- Replaced HDCamera.computePassCount by viewCount
- Removed xrInstancing flag in RTHandles (replaced by TextureXR.slices and TextureXR.dimensions)
- Refactor the HDRenderPipeline and lightloop code to preprare for high level rendergraph
- Removed the **Back Then Front Rendering** option in the fabric Master Node settings. Enabling this option previously did nothing.
- Shader type Real translates to FP16 precision on Nintendo Switch.
- Shader framework refactor: Introduce CBSDF, EvaluateBSDF, IsNonZeroBSDF to replace BSDF functions
- Shader framework refactor:  GetBSDFAngles, LightEvaluation and SurfaceShading functions
- Replace ComputeMicroShadowing by GetAmbientOcclusionForMicroShadowing
- Rename WorldToTangent to TangentToWorld as it was incorrectly named
- Remove SunDisk and Sun Halo size from directional light
- Remove all obsolete wind code from shader
- Renamed DecalProjectorComponent into DecalProjector for API alignment.
- Improved the Volume UI and made them Global by default
- Remove very high quality shadow option
- Change default for shadow quality in Deferred to Medium
- Enlighten now use inverse squared falloff (before was using builtin falloff)
- Enlighten is now deprecated. Please use CPU or GPU lightmaper instead.
- Remove the name in the diffusion profile UI
- Changed how shadow map resolution scaling with distance is computed. Now it uses screen space area rather than light range.
- Updated MoreOptions display in UI
- Moved Display Area Light Emissive Mesh script API functions in the editor namespace
- direct strenght properties in ambient occlusion now affect direct specular as well
- Removed advanced Specular Occlusion control in StackLit: SSAO based SO control is hidden and fixed to behave like Lit, SPTD is the only HQ technique shown for baked SO.
- Shader framework refactor: Changed ClampRoughness signature to include PreLightData access.
- HDRPWizard window is now in Window > General > HD Render Pipeline Wizard
- Moved StaticLightingSky to LightingWindow
- Removes the current "Scene Settings" and replace them with "Sky & Fog Settings" (with Physically Based Sky and Volumetric Fog).
- Changed how cached shadow maps are placed inside the atlas to minimize re-rendering of them.

## [6.7.0-preview] - 2019-05-16

### Added
- Added ViewConstants StructuredBuffer to simplify XR rendering
- Added API to render specific settings during a frame
- Added stadia to the supported platforms (2019.3)
- Enabled cascade blends settings in the HD Shadow component
- Added Hardware Dynamic Resolution support.
- Added MatCap debug view to replace the no scene lighting debug view.
- Added clear GBuffer option in FrameSettings (default to false)
- Added preview for decal shader graph (Only albedo, normal and emission)
- Added exposure weight control for decal
- Screen Space Directional Shadow under a define option. Activated for ray tracing
- Added a new abstraction for RendererList that will help transition to Render Graph and future RendererList API
- Added multipass support for VR
- Added XR SDK integration (multipass only)
- Added Shader Graph samples for Hair, Fabric and Decal master nodes.
- Add fade distance, shadow fade distance and light layers to light explorer
- Add method to draw light layer drawer in a rect to HDEditorUtils

### Fixed
- Fixed deserialization crash at runtime
- Fixed for ShaderGraph Unlit masternode not writing velocity
- Fixed a crash when assiging a new HDRP asset with the 'Verify Saving Assets' option enabled
- Fixed exposure to properly support TEXTURE2D_X
- Fixed TerrainLit basemap texture generation
- Fixed a bug that caused nans when material classification was enabled and a tile contained one standard material + a material with transmission.
- Fixed gradient sky hash that was not using the exposure hash
- Fixed displayed default FrameSettings in HDRenderPipelineAsset wrongly updated on scripts reload.
- Fixed gradient sky hash that was not using the exposure hash.
- Fixed visualize cascade mode with exposure.
- Fixed (enabled) exposure on override lighting debug modes.
- Fixed issue with LightExplorer when volume have no profile
- Fixed issue with SSR for negative, infinite and NaN history values
- Fixed LightLayer in HDReflectionProbe and PlanarReflectionProbe inspector that was not displayed as a mask.
- Fixed NaN in transmission when the thickness and a color component of the scattering distance was to 0
- Fixed Light's ShadowMask multi-edition.
- Fixed motion blur and SMAA with VR single-pass instancing
- Fixed NaNs generated by phase functionsin volumetric lighting
- Fixed NaN issue with refraction effect and IOR of 1 at extreme grazing angle
- Fixed nan tracker not using the exposure
- Fixed sorting priority on lit and unlit materials
- Fixed null pointer exception when there are no AOVRequests defined on a camera
- Fixed dirty state of prefab using disabled ReflectionProbes
- Fixed an issue where gizmos and editor grid were not correctly depth tested
- Fixed created default scene prefab non editable due to wrong file extension.
- Fixed an issue where sky convolution was recomputed for nothing when a preview was visible (causing extreme slowness when fabric convolution is enabled)
- Fixed issue with decal that wheren't working currently in player
- Fixed missing stereo rendering macros in some fragment shaders
- Fixed exposure for ReflectionProbe and PlanarReflectionProbe gizmos
- Fixed single-pass instancing on PSVR
- Fixed Vulkan shader issue with Texture2DArray in ScreenSpaceShadow.compute by re-arranging code (workaround)
- Fixed camera-relative issue with lights and XR single-pass instancing
- Fixed single-pass instancing on Vulkan
- Fixed htile synchronization issue with shader graph decal
- Fixed Gizmos are not drawn in Camera preview
- Fixed pre-exposure for emissive decal
- Fixed wrong values computed in PreIntegrateFGD and in the generation of volumetric lighting data by forcing the use of fp32.
- Fixed NaNs arising during the hair lighting pass
- Fixed synchronization issue in decal HTile that occasionally caused rendering artifacts around decal borders
- Fixed QualitySettings getting marked as modified by HDRP (and thus checked out in Perforce)
- Fixed a bug with uninitialized values in light explorer
- Fixed issue with LOD transition
- Fixed shader warnings related to raytracing and TEXTURE2D_X

### Changed
- Refactor PixelCoordToViewDirWS to be VR compatible and to compute it only once per frame
- Modified the variants stripper to take in account multiple HDRP assets used in the build.
- Improve the ray biasing code to avoid self-intersections during the SSR traversal
- Update Pyramid Spot Light to better match emitted light volume.
- Moved _XRViewConstants out of UnityPerPassStereo constant buffer to fix issues with PSSL
- Removed GetPositionInput_Stereo() and single-pass (double-wide) rendering mode
- Changed label width of the frame settings to accommodate better existing options.
- SSR's Default FrameSettings for camera is now enable.
- Re-enabled the sharpening filter on Temporal Anti-aliasing
- Exposed HDEditorUtils.LightLayerMaskDrawer for integration in other packages and user scripting.
- Rename atmospheric scattering in FrameSettings to Fog
- The size modifier in the override for the culling sphere in Shadow Cascades now defaults to 0.6, which is the same as the formerly hardcoded value.
- Moved LOD Bias and Maximum LOD Level from Frame Setting section `Other` to `Rendering`
- ShaderGraph Decal that affect only emissive, only draw in emissive pass (was drawing in dbuffer pass too)
- Apply decal projector fade factor correctly on all attribut and for shader graph decal
- Move RenderTransparentDepthPostpass after all transparent
- Update exposure prepass to interleave XR single-pass instancing views in a checkerboard pattern
- Removed ScriptRuntimeVersion check in wizard.

## [6.6.0-preview] - 2019-04-01

### Added
- Added preliminary changes for XR deferred shading
- Added support of 111110 color buffer
- Added proper support for Recorder in HDRP
- Added depth offset input in shader graph master nodes
- Added a Parallax Occlusion Mapping node
- Added SMAA support
- Added Homothety and Symetry quick edition modifier on volume used in ReflectionProbe, PlanarReflectionProbe and DensityVolume
- Added multi-edition support for DecalProjectorComponent
- Improve hair shader
- Added the _ScreenToTargetScaleHistory uniform variable to be used when sampling HDRP RTHandle history buffers.
- Added settings in `FrameSettings` to change `QualitySettings.lodBias` and `QualitySettings.maximumLODLevel` during a rendering
- Added an exposure node to retrieve the current, inverse and previous frame exposure value.
- Added an HD scene color node which allow to sample the scene color with mips and a toggle to remove the exposure.
- Added safeguard on HD scene creation if default scene not set in the wizard
- Added Low res transparency rendering pass.

### Fixed
- Fixed HDRI sky intensity lux mode
- Fixed dynamic resolution for XR
- Fixed instance identifier semantic string used by Shader Graph
- Fixed null culling result occuring when changing scene that was causing crashes
- Fixed multi-edition light handles and inspector shapes
- Fixed light's LightLayer field when multi-editing
- Fixed normal blend edition handles on DensityVolume
- Fixed an issue with layered lit shader and height based blend where inactive layers would still have influence over the result
- Fixed multi-selection handles color for DensityVolume
- Fixed multi-edition inspector's blend distances for HDReflectionProbe, PlanarReflectionProbe and DensityVolume
- Fixed metric distance that changed along size in DensityVolume
- Fixed DensityVolume shape handles that have not same behaviour in advance and normal edition mode
- Fixed normal map blending in TerrainLit by only blending the derivatives
- Fixed Xbox One rendering just a grey screen instead of the scene
- Fixed probe handles for multiselection
- Fixed baked cubemap import settings for convolution
- Fixed regression causing crash when attempting to open HDRenderPipelineWizard without an HDRenderPipelineAsset setted
- Fixed FullScreenDebug modes: SSAO, SSR, Contact shadow, Prerefraction Color Pyramid, Final Color Pyramid
- Fixed volumetric rendering with stereo instancing
- Fixed shader warning
- Fixed missing resources in existing asset when updating package
- Fixed PBR master node preview in forward rendering or transparent surface
- Fixed deferred shading with stereo instancing
- Fixed "look at" edition mode of Rotation tool for DecalProjectorComponent
- Fixed issue when switching mode in ReflectionProbe and PlanarReflectionProbe
- Fixed issue where migratable component version where not always serialized when part of prefab's instance
- Fixed an issue where shadow would not be rendered properly when light layer are not enabled
- Fixed exposure weight on unlit materials
- Fixed Light intensity not played in the player when recorded with animation/timeline
- Fixed some issues when multi editing HDRenderPipelineAsset
- Fixed emission node breaking the main shader graph preview in certain conditions.
- Fixed checkout of baked probe asset when baking probes.
- Fixed invalid gizmo position for rotated ReflectionProbe
- Fixed multi-edition of material's SurfaceType and RenderingPath
- Fixed whole pipeline reconstruction on selecting for the first time or modifying other than the currently used HDRenderPipelineAsset
- Fixed single shadow debug mode
- Fixed global scale factor debug mode when scale > 1
- Fixed debug menu material overrides not getting applied to the Terrain Lit shader
- Fixed typo in computeLightVariants
- Fixed deferred pass with XR instancing by disabling ComputeLightEvaluation
- Fixed bloom resolution independence
- Fixed lens dirt intensity not behaving properly
- Fixed the Stop NaN feature
- Fixed some resources to handle more than 2 instanced views for XR
- Fixed issue with black screen (NaN) produced on old GPU hardware or intel GPU hardware with gaussian pyramid
- Fixed issue with disabled punctual light would still render when only directional light is present

### Changed
- DensityVolume scripting API will no longuer allow to change between advance and normal edition mode
- Disabled depth of field, lens distortion and panini projection in the scene view
- TerrainLit shaders and includes are reorganized and made simpler.
- TerrainLit shader GUI now allows custom properties to be displayed in the Terrain fold-out section.
- Optimize distortion pass with stencil
- Disable SceneSelectionPass in shader graph preview
- Control punctual light and area light shadow atlas separately
- Move SMAA anti-aliasing option to after Temporal Anti Aliasing one, to avoid problem with previously serialized project settings
- Optimize rendering with static only lighting and when no cullable lights/decals/density volumes are present.
- Updated handles for DecalProjectorComponent for enhanced spacial position readability and have edition mode for better SceneView management
- DecalProjectorComponent are now scale independent in order to have reliable metric unit (see new Size field for changing the size of the volume)
- Restructure code from HDCamera.Update() by adding UpdateAntialiasing() and UpdateViewConstants()
- Renamed velocity to motion vectors
- Objects rendered during the After Post Process pass while TAA is enabled will not benefit from existing depth buffer anymore. This is done to fix an issue where those object would wobble otherwise
- Removed usage of builtin unity matrix for shadow, shadow now use same constant than other view
- The default volume layer mask for cameras & probes is now `Default` instead of `Everything`

## [6.5.0-preview] - 2019-03-07

### Added
- Added depth-of-field support with stereo instancing
- Adding real time area light shadow support
- Added a new FrameSettings: Specular Lighting to toggle the specular during the rendering

### Fixed
- Fixed diffusion profile upgrade breaking package when upgrading to a new version
- Fixed decals cropped by gizmo not updating correctly if prefab
- Fixed an issue when enabling SSR on multiple view
- Fixed edition of the intensity's unit field while selecting multiple lights
- Fixed wrong calculation in soft voxelization for density volume
- Fixed gizmo not working correctly with pre-exposure
- Fixed issue with setting a not available RT when disabling motion vectors
- Fixed planar reflection when looking at mirror normal
- Fixed mutiselection issue with HDLight Inspector
- Fixed HDAdditionalCameraData data migration
- Fixed failing builds when light explorer window is open
- Fixed cascade shadows border sometime causing artefacts between cascades
- Restored shadows in the Cascade Shadow debug visualization
- `camera.RenderToCubemap` use proper face culling

### Changed
- When rendering reflection probe disable all specular lighting and for metals use fresnelF0 as diffuse color for bake lighting.

## [6.4.0-preview] - 2019-02-21

### Added
- VR: Added TextureXR system to selectively expand TEXTURE2D macros to texture array for single-pass stereo instancing + Convert textures call to these macros
- Added an unit selection dropdown next to shutter speed (camera)
- Added error helpbox when trying to use a sub volume component that require the current HDRenderPipelineAsset to support a feature that it is not supporting.
- Add mesh for tube light when display emissive mesh is enabled

### Fixed
- Fixed Light explorer. The volume explorer used `profile` instead of `sharedProfile` which instantiate a custom volume profile instead of editing the asset itself.
- Fixed UI issue where all is displayed using metric unit in shadow cascade and Percent is set in the unit field (happening when opening the inspector).
- Fixed inspector event error when double clicking on an asset (diffusion profile/material).
- Fixed nullref on layered material UI when the material is not an asset.
- Fixed nullref exception when undo/redo a light property.
- Fixed visual bug when area light handle size is 0.

### Changed
- Update UI for 32bit/16bit shadow precision settings in HDRP asset
- Object motion vectors have been disabled in all but the game view. Camera motion vectors are still enabled everywhere, allowing TAA and Motion Blur to work on static objects.
- Enable texture array by default for most rendering code on DX11 and unlock stereo instancing (DX11 only for now)

## [6.3.0-preview] - 2019-02-18

### Added
- Added emissive property for shader graph decals
- Added a diffusion profile override volume so the list of diffusion profile assets to use can be chanaged without affecting the HDRP asset
- Added a "Stop NaNs" option on cameras and in the Scene View preferences.
- Added metric display option in HDShadowSettings and improve clamping
- Added shader parameter mapping in DebugMenu
- Added scripting API to configure DebugData for DebugMenu

### Fixed
- Fixed decals in forward
- Fixed issue with stencil not correctly setup for various master node and shader for the depth pass, motion vector pass and GBuffer/Forward pass
- Fixed SRP batcher and metal
- Fixed culling and shadows for Pyramid, Box, Rectangle and Tube lights
- Fixed an issue where scissor render state leaking from the editor code caused partially black rendering

### Changed
- When a lit material has a clear coat mask that is not null, we now use the clear coat roughness to compute the screen space reflection.
- Diffusion profiles are now limited to one per asset and can be referenced in materials, shader graphs and vfx graphs. Materials will be upgraded automatically except if they are using a shader graph, in this case it will display an error message.

## [6.2.0-preview] - 2019-02-15

### Added
- Added help box listing feature supported in a given HDRenderPipelineAsset alongs with the drawbacks implied.
- Added cascade visualizer, supporting disabled handles when not overriding.

### Fixed
- Fixed post processing with stereo double-wide
- Fixed issue with Metal: Use sign bit to find the cache type instead of lowest bit.
- Fixed invalid state when creating a planar reflection for the first time
- Fix FrameSettings's LitShaderMode not restrained by supported LitShaderMode regression.

### Changed
- The default value roughness value for the clearcoat has been changed from 0.03 to 0.01
- Update default value of based color for master node
- Update Fabric Charlie Sheen lighting model - Remove Fresnel component that wasn't part of initial model + Remap smoothness to [0.0 - 0.6] range for more artist friendly parameter

### Changed
- Code refactor: all macros with ARGS have been swapped with macros with PARAM. This is because the ARGS macros were incorrectly named.

## [6.1.0-preview] - 2019-02-13

### Added
- Added support for post-processing anti-aliasing in the Scene View (FXAA and TAA). These can be set in Preferences.
- Added emissive property for decal material (non-shader graph)

### Fixed
- Fixed a few UI bugs with the color grading curves.
- Fixed "Post Processing" in the scene view not toggling post-processing effects
- Fixed bake only object with flag `ReflectionProbeStaticFlag` when baking a `ReflectionProbe`

### Changed
- Removed unsupported Clear Depth checkbox in Camera inspector
- Updated the toggle for advanced mode in inspectors.

## [6.0.0-preview] - 2019-02-23

### Added
- Added new API to perform a camera rendering
- Added support for hair master node (Double kajiya kay - Lambert)
- Added Reset behaviour in DebugMenu (ingame mapping is right joystick + B)
- Added Default HD scene at new scene creation while in HDRP
- Added Wizard helping to configure HDRP project
- Added new UI for decal material to allow remapping and scaling of some properties
- Added cascade shadow visualisation toggle in HD shadow settings
- Added icons for assets
- Added replace blending mode for distortion
- Added basic distance fade for density volumes
- Added decal master node for shader graph
- Added HD unlit master node (Cross Pipeline version is name Unlit)
- Added new Rendering Queue in materials
- Added post-processing V3 framework embed in HDRP, remove postprocess V2 framework
- Post-processing now uses the generic volume framework
-   New depth-of-field, bloom, panini projection effects, motion blur
-   Exposure is now done as a pre-exposition pass, the whole system has been revamped
-   Exposure now use EV100 everywhere in the UI (Sky, Emissive Light)
- Added emissive intensity (Luminance and EV100 control) control for Emissive
- Added pre-exposure weigth for Emissive
- Added an emissive color node and a slider to control the pre-exposure percentage of emission color
- Added physical camera support where applicable
- Added more color grading tools
- Added changelog level for Shader Variant stripping
- Added Debug mode for validation of material albedo and metalness/specularColor values
- Added a new dynamic mode for ambient probe and renamed BakingSky to StaticLightingSky
- Added command buffer parameter to all Bind() method of material
- Added Material validator in Render Pipeline Debug
- Added code to future support of DXR (not enabled)
- Added support of multiviewport
- Added HDRenderPipeline.RequestSkyEnvironmentUpdate function to force an update from script when sky is set to OnDemand
- Added a Lighting and BackLighting slots in Lit, StackLit, Fabric and Hair master nodes
- Added support for overriding terrain detail rendering shaders, via the render pipeline editor resources asset
- Added xrInstancing flag support to RTHandle
- Added support for cullmask for decal projectors
- Added software dynamic resolution support
- Added support for "After Post-Process" render pass for unlit shader
- Added support for textured rectangular area lights
- Added stereo instancing macros to MSAA shaders
- Added support for Quarter Res Raytraced Reflections (not enabled)
- Added fade factor for decal projectors.
- Added stereo instancing macros to most shaders used in VR
- Added multi edition support for HDRenderPipelineAsset

### Fixed
- Fixed logic to disable FPTL with stereo rendering
- Fixed stacklit transmission and sun highlight
- Fixed decals with stereo rendering
- Fixed sky with stereo rendering
- Fixed flip logic for postprocessing + VR
- Fixed copyStencilBuffer pass for Switch
- Fixed point light shadow map culling that wasn't taking into account far plane
- Fixed usage of SSR with transparent on all master node
- Fixed SSR and microshadowing on fabric material
- Fixed blit pass for stereo rendering
- Fixed lightlist bounds for stereo rendering
- Fixed windows and in-game DebugMenu sync.
- Fixed FrameSettings' LitShaderMode sync when opening DebugMenu.
- Fixed Metal specific issues with decals, hitting a sampler limit and compiling AxF shader
- Fixed an issue with flipped depth buffer during postprocessing
- Fixed normal map use for shadow bias with forward lit - now use geometric normal
- Fixed transparent depth prepass and postpass access so they can be use without alpha clipping for lit shader
- Fixed support of alpha clip shadow for lit master node
- Fixed unlit master node not compiling
- Fixed issue with debug display of reflection probe
- Fixed issue with phong tessellations not working with lit shader
- Fixed issue with vertex displacement being affected by heightmap setting even if not heightmap where assign
- Fixed issue with density mode on Lit terrain producing NaN
- Fixed issue when going back and forth from Lit to LitTesselation for displacement mode
- Fixed issue with ambient occlusion incorrectly applied to emissiveColor with light layers in deferred
- Fixed issue with fabric convolution not using the correct convolved texture when fabric convolution is enabled
- Fixed issue with Thick mode for Transmission that was disabling transmission with directional light
- Fixed shutdown edge cases with HDRP tests
- Fixed slowdow when enabling Fabric convolution in HDRP asset
- Fixed specularAA not compiling in StackLit Master node
- Fixed material debug view with stereo rendering
- Fixed material's RenderQueue edition in default view.
- Fixed banding issues within volumetric density buffer
- Fixed missing multicompile for MSAA for AxF
- Fixed camera-relative support for stereo rendering
- Fixed remove sync with render thread when updating decal texture atlas.
- Fixed max number of keyword reach [256] issue. Several shader feature are now local
- Fixed Scene Color and Depth nodes
- Fixed SSR in forward
- Fixed custom editor of Unlit, HD Unlit and PBR shader graph master node
- Fixed issue with NewFrame not correctly calculated in Editor when switching scene
- Fixed issue with TerrainLit not compiling with depth only pass and normal buffer
- Fixed geometric normal use for shadow bias with PBR master node in forward
- Fixed instancing macro usage for decals
- Fixed error message when having more than one directional light casting shadow
- Fixed error when trying to display preview of Camera or PlanarReflectionProbe
- Fixed LOAD_TEXTURE2D_ARRAY_MSAA macro
- Fixed min-max and amplitude clamping value in inspector of vertex displacement materials
- Fixed issue with alpha shadow clip (was incorrectly clipping object shadow)
- Fixed an issue where sky cubemap would not be cleared correctly when setting the current sky to None
- Fixed a typo in Static Lighting Sky component UI
- Fixed issue with incorrect reset of RenderQueue when switching shader in inspector GUI
- Fixed issue with variant stripper stripping incorrectly some variants
- Fixed a case of ambient lighting flickering because of previews
- Fixed Decals when rendering multiple camera in a single frame
- Fixed cascade shadow count in shader
- Fixed issue with Stacklit shader with Haze effect
- Fixed an issue with the max sample count for the TAA
- Fixed post-process guard band for XR
- Fixed exposure of emissive of Unlit
- Fixed depth only and motion vector pass for Unlit not working correctly with MSAA
- Fixed an issue with stencil buffer copy causing unnecessary compute dispatches for lighting
- Fixed multi edition issue in FrameSettings
- Fixed issue with SRP batcher and DebugDisplay variant of lit shader
- Fixed issue with debug material mode not doing alpha test
- Fixed "Attempting to draw with missing UAV bindings" errors on Vulkan
- Fixed pre-exposure incorrectly apply to preview
- Fixed issue with duplicate 3D texture in 3D texture altas of volumetric?
- Fixed Camera rendering order (base on the depth parameter)
- Fixed shader graph decals not being cropped by gizmo
- Fixed "Attempting to draw with missing UAV bindings" errors on Vulkan.


### Changed
- ColorPyramid compute shader passes is swapped to pixel shader passes on platforms where the later is faster (Nintendo Switch).
- Removing the simple lightloop used by the simple lit shader
- Whole refactor of reflection system: Planar and reflection probe
- Separated Passthrough from other RenderingPath
- Update several properties naming and caption based on feedback from documentation team
- Remove tile shader variant for transparent backface pass of lit shader
- Rename all HDRenderPipeline to HDRP folder for shaders
- Rename decal property label (based on doc team feedback)
- Lit shader mode now default to Deferred to reduce build time
- Update UI of Emission parameters in shaders
- Improve shader variant stripping including shader graph variant
- Refactored render loop to render realtime probes visible per camera
- Enable SRP batcher by default
- Shader code refactor: Rename LIGHTLOOP_SINGLE_PASS => LIGHTLOOP_DISABLE_TILE_AND_CLUSTER and clean all usage of LIGHTLOOP_TILE_PASS
- Shader code refactor: Move pragma definition of vertex and pixel shader inside pass + Move SURFACE_GRADIENT definition in XXXData.hlsl
- Micro-shadowing in Lit forward now use ambientOcclusion instead of SpecularOcclusion
- Upgraded FrameSettings workflow, DebugMenu and Inspector part relative to it
- Update build light list shader code to support 32 threads in wavefronts on Switch
- LayeredLit layers' foldout are now grouped in one main foldout per layer
- Shadow alpha clip can now be enabled on lit shader and haor shader enven for opaque
- Temporal Antialiasing optimization for Xbox One X
- Parameter depthSlice on SetRenderTarget functions now defaults to -1 to bind the entire resource
- Rename SampleCameraDepth() functions to LoadCameraDepth() and SampleCameraDepth(), same for SampleCameraColor() functions
- Improved Motion Blur quality.
- Update stereo frame settings values for single-pass instancing and double-wide
- Rearrange FetchDepth functions to prepare for stereo-instancing
- Remove unused _ComputeEyeIndex
- Updated HDRenderPipelineAsset inspector
- Re-enable SRP batcher for metal

## [5.2.0-preview] - 2018-11-27

### Added
- Added option to run Contact Shadows and Volumetrics Voxelization stage in Async Compute
- Added camera freeze debug mode - Allow to visually see culling result for a camera
- Added support of Gizmo rendering before and after postprocess in Editor
- Added support of LuxAtDistance for punctual lights

### Fixed
- Fixed Debug.DrawLine and Debug.Ray call to work in game view
- Fixed DebugMenu's enum resetted on change
- Fixed divide by 0 in refraction causing NaN
- Fixed disable rough refraction support
- Fixed refraction, SSS and atmospheric scattering for VR
- Fixed forward clustered lighting for VR (double-wide).
- Fixed Light's UX to not allow negative intensity
- Fixed HDRenderPipelineAsset inspector broken when displaying its FrameSettings from project windows.
- Fixed forward clustered lighting for VR (double-wide).
- Fixed HDRenderPipelineAsset inspector broken when displaying its FrameSettings from project windows.
- Fixed Decals and SSR diable flags for all shader graph master node (Lit, Fabric, StackLit, PBR)
- Fixed Distortion blend mode for shader graph master node (Lit, StackLit)
- Fixed bent Normal for Fabric master node in shader graph
- Fixed PBR master node lightlayers
- Fixed shader stripping for built-in lit shaders.

### Changed
- Rename "Regular" in Diffusion profile UI "Thick Object"
- Changed VBuffer depth parametrization for volumetric from distanceRange to depthExtent - Require update of volumetric settings - Fog start at near plan
- SpotLight with box shape use Lux unit only

## [5.1.0-preview] - 2018-11-19

### Added

- Added a separate Editor resources file for resources Unity does not take when it builds a Player.
- You can now disable SSR on Materials in Shader Graph.
- Added support for MSAA when the Supported Lit Shader Mode is set to Both. Previously HDRP only supported MSAA for Forward mode.
- You can now override the emissive color of a Material when in debug mode.
- Exposed max light for Light Loop Settings in HDRP asset UI.
- HDRP no longer performs a NormalDBuffer pass update if there are no decals in the Scene.
- Added distant (fall-back) volumetric fog and improved the fog evaluation precision.
- Added an option to reflect sky in SSR.
- Added a y-axis offset for the PlanarReflectionProbe and offset tool.
- Exposed the option to run SSR and SSAO on async compute.
- Added support for the _GlossMapScale parameter in the Legacy to HDRP Material converter.
- Added wave intrinsic instructions for use in Shaders (for AMD GCN).


### Fixed
- Fixed sphere shaped influence handles clamping in Reflection Probes.
- Fixed Reflection Probe data migration for projects created before using HDRP.
- Fixed UI of Layered Material where Unity previously rendered the scrollbar above the Copy button.
- Fixed Material tessellations parameters Start fade distance and End fade distance. Originally, Unity clamped these values when you modified them.
- Fixed various distortion and refraction issues - handle a better fall-back.
- Fixed SSR for multiple views.
- Fixed SSR issues related to self-intersections.
- Fixed shape density volume handle speed.
- Fixed density volume shape handle moving too fast.
- Fixed the Camera velocity pass that we removed by mistake.
- Fixed some null pointer exceptions when disabling motion vectors support.
- Fixed viewports for both the Subsurface Scattering combine pass and the transparent depth prepass.
- Fixed the blend mode pop-up in the UI. It previously did not appear when you enabled pre-refraction.
- Fixed some null pointer exceptions that previously occurred when you disabled motion vectors support.
- Fixed Layered Lit UI issue with scrollbar.
- Fixed cubemap assignation on custom ReflectionProbe.
- Fixed Reflection Probes’ capture settings' shadow distance.
- Fixed an issue with the SRP batcher and Shader variables declaration.
- Fixed thickness and subsurface slots for fabric Shader master node that wasn't appearing with the right combination of flags.
- Fixed d3d debug layer warning.
- Fixed PCSS sampling quality.
- Fixed the Subsurface and transmission Material feature enabling for fabric Shader.
- Fixed the Shader Graph UV node’s dimensions when using it in a vertex Shader.
- Fixed the planar reflection mirror gizmo's rotation.
- Fixed HDRenderPipelineAsset's FrameSettings not showing the selected enum in the Inspector drop-down.
- Fixed an error with async compute.
- MSAA now supports transparency.
- The HDRP Material upgrader tool now converts metallic values correctly.
- Volumetrics now render in Reflection Probes.
- Fixed a crash that occurred whenever you set a viewport size to 0.
- Fixed the Camera physic parameter that the UI previously did not display.
- Fixed issue in pyramid shaped spotlight handles manipulation

### Changed

- Renamed Line shaped Lights to Tube Lights.
- HDRP now uses mean height fog parametrization.
- Shadow quality settings are set to All when you use HDRP (This setting is not visible in the UI when using SRP). This avoids Legacy Graphics Quality Settings disabling the shadows and give SRP full control over the Shadows instead.
- HDRP now internally uses premultiplied alpha for all fog.
- Updated default FrameSettings used for realtime Reflection Probes when you create a new HDRenderPipelineAsset.
- Remove multi-camera support. LWRP and HDRP will not support multi-camera layered rendering.
- Updated Shader Graph subshaders to use the new instancing define.
- Changed fog distance calculation from distance to plane to distance to sphere.
- Optimized forward rendering using AMD GCN by scalarizing the light loop.
- Changed the UI of the Light Editor.
- Change ordering of includes in HDRP Materials in order to reduce iteration time for faster compilation.
- Added a StackLit master node replacing the InspectorUI version. IMPORTANT: All previously authored StackLit Materials will be lost. You need to recreate them with the master node.

## [5.0.0-preview] - 2018-09-28

### Added
- Added occlusion mesh to depth prepass for VR (VR still disabled for now)
- Added a debug mode to display only one shadow at once
- Added controls for the highlight created by directional lights
- Added a light radius setting to punctual lights to soften light attenuation and simulate fill lighting
- Added a 'minRoughness' parameter to all non-area lights (was previously only available for certain light types)
- Added separate volumetric light/shadow dimmers
- Added per-pixel jitter to volumetrics to reduce aliasing artifacts
- Added a SurfaceShading.hlsl file, which implements material-agnostic shading functionality in an efficient manner
- Added support for shadow bias for thin object transmission
- Added FrameSettings to control realtime planar reflection
- Added control for SRPBatcher on HDRP Asset
- Added an option to clear the shadow atlases in the debug menu
- Added a color visualization of the shadow atlas rescale in debug mode
- Added support for disabling SSR on materials
- Added intrinsic for XBone
- Added new light volume debugging tool
- Added a new SSR debug view mode
- Added translaction's scale invariance on DensityVolume
- Added multiple supported LitShadermode and per renderer choice in case of both Forward and Deferred supported
- Added custom specular occlusion mode to Lit Shader Graph Master node

### Fixed
- Fixed a normal bias issue with Stacklit (Was causing light leaking)
- Fixed camera preview outputing an error when both scene and game view where display and play and exit was call
- Fixed override debug mode not apply correctly on static GI
- Fixed issue where XRGraphicsConfig values set in the asset inspector GUI weren't propagating correctly (VR still disabled for now)
- Fixed issue with tangent that was using SurfaceGradient instead of regular normal decoding
- Fixed wrong error message display when switching to unsupported target like IOS
- Fixed an issue with ambient occlusion texture sometimes not being created properly causing broken rendering
- Shadow near plane is no longer limited at 0.1
- Fixed decal draw order on transparent material
- Fixed an issue where sometime the lookup texture used for GGX convolution was broken, causing broken rendering
- Fixed an issue where you wouldn't see any fog for certain pipeline/scene configurations
- Fixed an issue with volumetric lighting where the anisotropy value of 0 would not result in perfectly isotropic lighting
- Fixed shadow bias when the atlas is rescaled
- Fixed shadow cascade sampling outside of the atlas when cascade count is inferior to 4
- Fixed shadow filter width in deferred rendering not matching shader config
- Fixed stereo sampling of depth texture in MSAA DepthValues.shader
- Fixed box light UI which allowed negative and zero sizes, thus causing NaNs
- Fixed stereo rendering in HDRISky.shader (VR)
- Fixed normal blend and blend sphere influence for reflection probe
- Fixed distortion filtering (was point filtering, now trilinear)
- Fixed contact shadow for large distance
- Fixed depth pyramid debug view mode
- Fixed sphere shaped influence handles clamping in reflection probes
- Fixed reflection probes data migration for project created before using hdrp
- Fixed ambient occlusion for Lit Master Node when slot is connected

### Changed
- Use samplerunity_ShadowMask instead of samplerunity_samplerLightmap for shadow mask
- Allow to resize reflection probe gizmo's size
- Improve quality of screen space shadow
- Remove support of projection model for ScreenSpaceLighting (SSR always use HiZ and refraction always Proxy)
- Remove all the debug mode from SSR that are obsolete now
- Expose frameSettings and Capture settings for reflection and planar probe
- Update UI for reflection probe, planar probe, camera and HDRP Asset
- Implement proper linear blending for volumetric lighting via deep compositing as described in the paper "Deep Compositing Using Lie Algebras"
- Changed  planar mapping to match terrain convention (XZ instead of ZX)
- XRGraphicsConfig is no longer Read/Write. Instead, it's read-only. This improves consistency of XR behavior between the legacy render pipeline and SRP
- Change reflection probe data migration code (to update old reflection probe to new one)
- Updated gizmo for ReflectionProbes
- Updated UI and Gizmo of DensityVolume

## [4.0.0-preview] - 2018-09-28

### Added
- Added a new TerrainLit shader that supports rendering of Unity terrains.
- Added controls for linear fade at the boundary of density volumes
- Added new API to control decals without monobehaviour object
- Improve Decal Gizmo
- Implement Screen Space Reflections (SSR) (alpha version, highly experimental)
- Add an option to invert the fade parameter on a Density Volume
- Added a Fabric shader (experimental) handling cotton and silk
- Added support for MSAA in forward only for opaque only
- Implement smoothness fade for SSR
- Added support for AxF shader (X-rite format - require special AxF importer from Unity not part of HDRP)
- Added control for sundisc on directional light (hack)
- Added a new HD Lit Master node that implements Lit shader support for Shader Graph
- Added Micro shadowing support (hack)
- Added an event on HDAdditionalCameraData for custom rendering
- HDRP Shader Graph shaders now support 4-channel UVs.

### Fixed
- Fixed an issue where sometimes the deferred shadow texture would not be valid, causing wrong rendering.
- Stencil test during decals normal buffer update is now properly applied
- Decals corectly update normal buffer in forward
- Fixed a normalization problem in reflection probe face fading causing artefacts in some cases
- Fix multi-selection behavior of Density Volumes overwriting the albedo value
- Fixed support of depth texture for RenderTexture. HDRP now correctly output depth to user depth buffer if RenderTexture request it.
- Fixed multi-selection behavior of Density Volumes overwriting the albedo value
- Fixed support of depth for RenderTexture. HDRP now correctly output depth to user depth buffer if RenderTexture request it.
- Fixed support of Gizmo in game view in the editor
- Fixed gizmo for spot light type
- Fixed issue with TileViewDebug mode being inversed in gameview
- Fixed an issue with SAMPLE_TEXTURECUBE_SHADOW macro
- Fixed issue with color picker not display correctly when game and scene view are visible at the same time
- Fixed an issue with reflection probe face fading
- Fixed camera motion vectors shader and associated matrices to update correctly for single-pass double-wide stereo rendering
- Fixed light attenuation functions when range attenuation is disabled
- Fixed shadow component algorithm fixup not dirtying the scene, so changes can be saved to disk.
- Fixed some GC leaks for HDRP
- Fixed contact shadow not affected by shadow dimmer
- Fixed GGX that works correctly for the roughness value of 0 (mean specular highlgiht will disappeard for perfect mirror, we rely on maxSmoothness instead to always have a highlight even on mirror surface)
- Add stereo support to ShaderPassForward.hlsl. Forward rendering now seems passable in limited test scenes with camera-relative rendering disabled.
- Add stereo support to ProceduralSky.shader and OpaqueAtmosphericScattering.shader.
- Added CullingGroupManager to fix more GC.Alloc's in HDRP
- Fixed rendering when multiple cameras render into the same render texture

### Changed
- Changed the way depth & color pyramids are built to be faster and better quality, thus improving the look of distortion and refraction.
- Stabilize the dithered LOD transition mask with respect to the camera rotation.
- Avoid multiple depth buffer copies when decals are present
- Refactor code related to the RT handle system (No more normal buffer manager)
- Remove deferred directional shadow and move evaluation before lightloop
- Add a function GetNormalForShadowBias() that material need to implement to return the normal used for normal shadow biasing
- Remove Jimenez Subsurface scattering code (This code was disabled by default, now remove to ease maintenance)
- Change Decal API, decal contribution is now done in Material. Require update of material using decal
- Move a lot of files from CoreRP to HDRP/CoreRP. All moved files weren't used by Ligthweight pipeline. Long term they could move back to CoreRP after CoreRP become out of preview
- Updated camera inspector UI
- Updated decal gizmo
- Optimization: The objects that are rendered in the Motion Vector Pass are not rendered in the prepass anymore
- Removed setting shader inclue path via old API, use package shader include paths
- The default value of 'maxSmoothness' for punctual lights has been changed to 0.99
- Modified deferred compute and vert/frag shaders for first steps towards stereo support
- Moved material specific Shader Graph files into corresponding material folders.
- Hide environment lighting settings when enabling HDRP (Settings are control from sceneSettings)
- Update all shader includes to use absolute path (allow users to create material in their Asset folder)
- Done a reorganization of the files (Move ShaderPass to RenderPipeline folder, Move all shadow related files to Lighting/Shadow and others)
- Improved performance and quality of Screen Space Shadows

## [3.3.0-preview] - 2018-01-01

### Added
- Added an error message to say to use Metal or Vulkan when trying to use OpenGL API
- Added a new Fabric shader model that supports Silk and Cotton/Wool
- Added a new HDRP Lighting Debug mode to visualize Light Volumes for Point, Spot, Line, Rectangular and Reflection Probes
- Add support for reflection probe light layers
- Improve quality of anisotropic on IBL

### Fixed
- Fix an issue where the screen where darken when rendering camera preview
- Fix display correct target platform when showing message to inform user that a platform is not supported
- Remove workaround for metal and vulkan in normal buffer encoding/decoding
- Fixed an issue with color picker not working in forward
- Fixed an issue where reseting HDLight do not reset all of its parameters
- Fixed shader compile warning in DebugLightVolumes.shader

### Changed
- Changed default reflection probe to be 256x256x6 and array size to be 64
- Removed dependence on the NdotL for thickness evaluation for translucency (based on artist's input)
- Increased the precision when comparing Planar or HD reflection probe volumes
- Remove various GC alloc in C#. Slightly better performance

## [3.2.0-preview] - 2018-01-01

### Added
- Added a luminance meter in the debug menu
- Added support of Light, reflection probe, emissive material, volume settings related to lighting to Lighting explorer
- Added support for 16bit shadows

### Fixed
- Fix issue with package upgrading (HDRP resources asset is now versionned to worarkound package manager limitation)
- Fix HDReflectionProbe offset displayed in gizmo different than what is affected.
- Fix decals getting into a state where they could not be removed or disabled.
- Fix lux meter mode - The lux meter isn't affected by the sky anymore
- Fix area light size reset when multi-selected
- Fix filter pass number in HDUtils.BlitQuad
- Fix Lux meter mode that was applying SSS
- Fix planar reflections that were not working with tile/cluster (olbique matrix)
- Fix debug menu at runtime not working after nested prefab PR come to trunk
- Fix scrolling issue in density volume

### Changed
- Shader code refactor: Split MaterialUtilities file in two parts BuiltinUtilities (independent of FragInputs) and MaterialUtilities (Dependent of FragInputs)
- Change screen space shadow rendertarget format from ARGB32 to RG16

## [3.1.0-preview] - 2018-01-01

### Added
- Decal now support per channel selection mask. There is now two mode. One with BaseColor, Normal and Smoothness and another one more expensive with BaseColor, Normal, Smoothness, Metal and AO. Control is on HDRP Asset. This may require to launch an update script for old scene: 'Edit/Render Pipeline/Single step upgrade script/Upgrade all DecalMaterial MaskBlendMode'.
- Decal now supports depth bias for decal mesh, to prevent z-fighting
- Decal material now supports draw order for decal projectors
- Added LightLayers support (Base on mask from renderers name RenderingLayers and mask from light name LightLayers - if they match, the light apply) - cost an extra GBuffer in deferred (more bandwidth)
- When LightLayers is enabled, the AmbientOclusion is store in the GBuffer in deferred path allowing to avoid double occlusion with SSAO. In forward the double occlusion is now always avoided.
- Added the possibility to add an override transform on the camera for volume interpolation
- Added desired lux intensity and auto multiplier for HDRI sky
- Added an option to disable light by type in the debug menu
- Added gradient sky
- Split EmissiveColor and bakeDiffuseLighting in forward avoiding the emissiveColor to be affect by SSAO
- Added a volume to control indirect light intensity
- Added EV 100 intensity unit for area lights
- Added support for RendererPriority on Renderer. This allow to control order of transparent rendering manually. HDRP have now two stage of sorting for transparent in addition to bact to front. Material have a priority then Renderer have a priority.
- Add Coupling of (HD)Camera and HDAdditionalCameraData for reset and remove in inspector contextual menu of Camera
- Add Coupling of (HD)ReflectionProbe and HDAdditionalReflectionData for reset and remove in inspector contextual menu of ReflectoinProbe
- Add macro to forbid unity_ObjectToWorld/unity_WorldToObject to be use as it doesn't handle camera relative rendering
- Add opacity control on contact shadow

### Fixed
- Fixed an issue with PreIntegratedFGD texture being sometimes destroyed and not regenerated causing rendering to break
- PostProcess input buffers are not copied anymore on PC if the viewport size matches the final render target size
- Fixed an issue when manipulating a lot of decals, it was displaying a lot of errors in the inspector
- Fixed capture material with reflection probe
- Refactored Constant Buffers to avoid hitting the maximum number of bound CBs in some cases.
- Fixed the light range affecting the transform scale when changed.
- Snap to grid now works for Decal projector resizing.
- Added a warning for 128x128 cookie texture without mipmaps
- Replace the sampler used for density volumes for correct wrap mode handling

### Changed
- Move Render Pipeline Debug "Windows from Windows->General-> Render Pipeline debug windows" to "Windows from Windows->Analysis-> Render Pipeline debug windows"
- Update detail map formula for smoothness and albedo, goal it to bright and dark perceptually and scale factor is use to control gradient speed
- Refactor the Upgrade material system. Now a material can be update from older version at any time. Call Edit/Render Pipeline/Upgrade all Materials to newer version
- Change name EnableDBuffer to EnableDecals at several place (shader, hdrp asset...), this require a call to Edit/Render Pipeline/Upgrade all Materials to newer version to have up to date material.
- Refactor shader code: BakeLightingData structure have been replace by BuiltinData. Lot of shader code have been remove/change.
- Refactor shader code: All GBuffer are now handled by the deferred material. Mean ShadowMask and LightLayers are control by lit material in lit.hlsl and not outside anymore. Lot of shader code have been remove/change.
- Refactor shader code: Rename GetBakedDiffuseLighting to ModifyBakedDiffuseLighting. This function now handle lighting model for transmission too. Lux meter debug mode is factor outisde.
- Refactor shader code: GetBakedDiffuseLighting is not call anymore in GBuffer or forward pass, including the ConvertSurfaceDataToBSDFData and GetPreLightData, this is done in ModifyBakedDiffuseLighting now
- Refactor shader code: Added a backBakeDiffuseLighting to BuiltinData to handle lighting for transmission
- Refactor shader code: Material must now call InitBuiltinData (Init all to zero + init bakeDiffuseLighting and backBakeDiffuseLighting ) and PostInitBuiltinData

## [3.0.0-preview] - 2018-01-01

### Fixed
- Fixed an issue with distortion that was using previous frame instead of current frame
- Fixed an issue where disabled light where not upgrade correctly to the new physical light unit system introduce in 2.0.5-preview

### Changed
- Update assembly definitions to output assemblies that match Unity naming convention (Unity.*).

## [2.0.5-preview] - 2018-01-01

### Added
- Add option supportDitheringCrossFade on HDRP Asset to allow to remove shader variant during player build if needed
- Add contact shadows for punctual lights (in additional shadow settings), only one light is allowed to cast contact shadows at the same time and so at each frame a dominant light is choosed among all light with contact shadows enabled.
- Add PCSS shadow filter support (from SRP Core)
- Exposed shadow budget parameters in HDRP asset
- Add an option to generate an emissive mesh for area lights (currently rectangle light only). The mesh fits the size, intensity and color of the light.
- Add an option to the HDRP asset to increase the resolution of volumetric lighting.
- Add additional ligth unit support for punctual light (Lumens, Candela) and area lights (Lumens, Luminance)
- Add dedicated Gizmo for the box Influence volume of HDReflectionProbe / PlanarReflectionProbe

### Changed
- Re-enable shadow mask mode in debug view
- SSS and Transmission code have been refactored to be able to share it between various material. Guidelines are in SubsurfaceScattering.hlsl
- Change code in area light with LTC for Lit shader. Magnitude is now take from FGD texture instead of a separate texture
- Improve camera relative rendering: We now apply camera translation on the model matrix, so before the TransformObjectToWorld(). Note: unity_WorldToObject and unity_ObjectToWorld must never be used directly.
- Rename positionWS to positionRWS (Camera relative world position) at a lot of places (mainly in interpolator and FragInputs). In case of custom shader user will be required to update their code.
- Rename positionWS, capturePositionWS, proxyPositionWS, influencePositionWS to positionRWS, capturePositionRWS, proxyPositionRWS, influencePositionRWS (Camera relative world position) in LightDefinition struct.
- Improve the quality of trilinear filtering of density volume textures.
- Improve UI for HDReflectionProbe / PlanarReflectionProbe

### Fixed
- Fixed a shader preprocessor issue when compiling DebugViewMaterialGBuffer.shader against Metal target
- Added a temporary workaround to Lit.hlsl to avoid broken lighting code with Metal/AMD
- Fixed issue when using more than one volume texture mask with density volumes.
- Fixed an error which prevented volumetric lighting from working if no density volumes with 3D textures were present.
- Fix contact shadows applied on transmission
- Fix issue with forward opaque lit shader variant being removed by the shader preprocessor
- Fixed compilation errors on Nintendo Switch (limited XRSetting support).
- Fixed apply range attenuation option on punctual light
- Fixed issue with color temperature not take correctly into account with static lighting
- Don't display fog when diffuse lighting, specular lighting, or lux meter debug mode are enabled.

## [2.0.4-preview] - 2018-01-01

### Fixed
- Fix issue when disabling rough refraction and building a player. Was causing a crash.

## [2.0.3-preview] - 2018-01-01

### Added
- Increased debug color picker limit up to 260k lux

## [2.0.2-preview] - 2018-01-01

### Added
- Add Light -> Planar Reflection Probe command
- Added a false color mode in rendering debug
- Add support for mesh decals
- Add flag to disable projector decals on transparent geometry to save performance and decal texture atlas space
- Add ability to use decal diffuse map as mask only
- Add visualize all shadow masks in lighting debug
- Add export of normal and roughness buffer for forwardOnly and when in supportOnlyForward mode for forward
- Provide a define in lit.hlsl (FORWARD_MATERIAL_READ_FROM_WRITTEN_NORMAL_BUFFER) when output buffer normal is used to read the normal and roughness instead of caclulating it (can save performance, but lower quality due to compression)
- Add color swatch to decal material

### Changed
- Change Render -> Planar Reflection creation to 3D Object -> Mirror
- Change "Enable Reflector" name on SpotLight to "Angle Affect Intensity"
- Change prototype of BSDFData ConvertSurfaceDataToBSDFData(SurfaceData surfaceData) to BSDFData ConvertSurfaceDataToBSDFData(uint2 positionSS, SurfaceData surfaceData)

### Fixed
- Fix issue with StackLit in deferred mode with deferredDirectionalShadow due to GBuffer not being cleared. Gbuffer is still not clear and issue was fix with the new Output of normal buffer.
- Fixed an issue where interpolation volumes were not updated correctly for reflection captures.
- Fixed an exception in Light Loop settings UI

## [2.0.1-preview] - 2018-01-01

### Added
- Add stripper of shader variant when building a player. Save shader compile time.
- Disable per-object culling that was executed in C++ in HD whereas it was not used (Optimization)
- Enable texture streaming debugging (was not working before 2018.2)
- Added Screen Space Reflection with Proxy Projection Model
- Support correctly scene selection for alpha tested object
- Add per light shadow mask mode control (i.e shadow mask distance and shadow mask). It use the option NonLightmappedOnly
- Add geometric filtering to Lit shader (allow to reduce specular aliasing)
- Add shortcut to create DensityVolume and PlanarReflection in hierarchy
- Add a DefaultHDMirrorMaterial material for PlanarReflection
- Added a script to be able to upgrade material to newer version of HDRP
- Removed useless duplication of ForwardError passes.
- Add option to not compile any DEBUG_DISPLAY shader in the player (Faster build) call Support Runtime Debug display

### Changed
- Changed SupportForwardOnly to SupportOnlyForward in render pipeline settings
- Changed versioning variable name in HDAdditionalXXXData from m_version to version
- Create unique name when creating a game object in the rendering menu (i.e Density Volume(2))
- Re-organize various files and folder location to clean the repository
- Change Debug windows name and location. Now located at:  Windows -> General -> Render Pipeline Debug

### Removed
- Removed GlobalLightLoopSettings.maxPlanarReflectionProbes and instead use value of GlobalLightLoopSettings.planarReflectionProbeCacheSize
- Remove EmissiveIntensity parameter and change EmissiveColor to be HDR (Matching Builtin Unity behavior) - Data need to be updated - Launch Edit -> Single Step Upgrade Script -> Upgrade all Materials emissionColor

### Fixed
- Fix issue with LOD transition and instancing
- Fix discrepency between object motion vector and camera motion vector
- Fix issue with spot and dir light gizmo axis not highlighted correctly
- Fix potential crash while register debug windows inputs at startup
- Fix warning when creating Planar reflection
- Fix specular lighting debug mode (was rendering black)
- Allow projector decal with null material to allow to configure decal when HDRP is not set
- Decal atlas texture offset/scale is updated after allocations (used to be before so it was using date from previous frame)

## [0.0.0-preview] - 2018-01-01

### Added
- Configure the VolumetricLightingSystem code path to be on by default
- Trigger a build exception when trying to build an unsupported platform
- Introduce the VolumetricLightingController component, which can (and should) be placed on the camera, and allows one to control the near and the far plane of the V-Buffer (volumetric "froxel" buffer) along with the depth distribution (from logarithmic to linear)
- Add 3D texture support for DensityVolumes
- Add a better mapping of roughness to mipmap for planar reflection
- The VolumetricLightingSystem now uses RTHandles, which allows to save memory by sharing buffers between different cameras (history buffers are not shared), and reduce reallocation frequency by reallocating buffers only if the rendering resolution increases (and suballocating within existing buffers if the rendering resolution decreases)
- Add a Volumetric Dimmer slider to lights to control the intensity of the scattered volumetric lighting
- Add UV tiling and offset support for decals.
- Add mipmapping support for volume 3D mask textures

### Changed
- Default number of planar reflection change from 4 to 2
- Rename _MainDepthTexture to _CameraDepthTexture
- The VolumetricLightingController has been moved to the Interpolation Volume framework and now functions similarly to the VolumetricFog settings
- Update of UI of cookie, CubeCookie, Reflection probe and planar reflection probe to combo box
- Allow enabling/disabling shadows for area lights when they are set to baked.
- Hide applyRangeAttenuation and FadeDistance for directional shadow as they are not used

### Removed
- Remove Resource folder of PreIntegratedFGD and add the resource to RenderPipeline Asset

### Fixed
- Fix ConvertPhysicalLightIntensityToLightIntensity() function used when creating light from script to match HDLightEditor behavior
- Fix numerical issues with the default value of mean free path of volumetric fog
- Fix the bug preventing decals from coexisting with density volumes
- Fix issue with alpha tested geometry using planar/triplanar mapping not render correctly or flickering (due to being wrongly alpha tested in depth prepass)
- Fix meta pass with triplanar (was not handling correctly the normal)
- Fix preview when a planar reflection is present
- Fix Camera preview, it is now a Preview cameraType (was a SceneView)
- Fix handling unknown GPUShadowTypes in the shadow manager.
- Fix area light shapes sent as point lights to the baking backends when they are set to baked.
- Fix unnecessary division by PI for baked area lights.
- Fix line lights sent to the lightmappers. The backends don't support this light type.
- Fix issue with shadow mask framesettings not correctly taken into account when shadow mask is enabled for lighting.
- Fix directional light and shadow mask transition, they are now matching making smooth transition
- Fix banding issues caused by high intensity volumetric lighting
- Fix the debug window being emptied on SRP asset reload
- Fix issue with debug mode not correctly clearing the GBuffer in editor after a resize
- Fix issue with ResetMaterialKeyword not resetting correctly ToggleOff/Roggle Keyword
- Fix issue with motion vector not render correctly if there is no depth prepass in deferred

## [0.0.0-preview] - 2018-01-01

### Added
- Screen Space Refraction projection model (Proxy raycasting, HiZ raymarching)
- Screen Space Refraction settings as volume component
- Added buffered frame history per camera
- Port Global Density Volumes to the Interpolation Volume System.
- Optimize ImportanceSampleLambert() to not require the tangent frame.
- Generalize SampleVBuffer() to handle different sampling and reconstruction methods.
- Improve the quality of volumetric lighting reprojection.
- Optimize Morton Order code in the Subsurface Scattering pass.
- Planar Reflection Probe support roughness (gaussian convolution of captured probe)
- Use an atlas instead of a texture array for cluster transparent decals
- Add a debug view to visualize the decal atlas
- Only store decal textures to atlas if decal is visible, debounce out of memory decal atlas warning.
- Add manipulator gizmo on decal to improve authoring workflow
- Add a minimal StackLit material (work in progress, this version can be used as template to add new material)

### Changed
- EnableShadowMask in FrameSettings (But shadowMaskSupport still disable by default)
- Forced Planar Probe update modes to (Realtime, Every Update, Mirror Camera)
- Screen Space Refraction proxy model uses the proxy of the first environment light (Reflection probe/Planar probe) or the sky
- Moved RTHandle static methods to RTHandles
- Renamed RTHandle to RTHandleSystem.RTHandle
- Move code for PreIntegratedFDG (Lit.shader) into its dedicated folder to be share with other material
- Move code for LTCArea (Lit.shader) into its dedicated folder to be share with other material

### Removed
- Removed Planar Probe mirror plane position and normal fields in inspector, always display mirror plane and normal gizmos

### Fixed
- Fix fog flags in scene view is now taken into account
- Fix sky in preview windows that were disappearing after a load of a new level
- Fix numerical issues in IntersectRayAABB().
- Fix alpha blending of volumetric lighting with transparent objects.
- Fix the near plane of the V-Buffer causing out-of-bounds look-ups in the clustered data structure.
- Depth and color pyramid are properly computed and sampled when the camera renders inside a viewport of a RTHandle.
- Fix decal atlas debug view to work correctly when shadow atlas view is also enabled<|MERGE_RESOLUTION|>--- conflicted
+++ resolved
@@ -163,11 +163,8 @@
 - Improved MSAA color resolve to fix issues when very bright and very dark samples are resolved together.
 - Improve performance of GPU light AABB generation
 - Removed the max clamp value for the RTR, RTAO and RTGI's ray length (case 1279849).
-<<<<<<< HEAD
+- Meshes assigned with a decal material are not visible anymore in ray-tracing or path-tracing.
 - Various improvements for the Volumetric Fog.
-=======
-- Meshes assigned with a decal material are not visible anymore in ray-tracing or path-tracing.
->>>>>>> 286e75e6
 
 ## [10.0.0] - 2019-06-10
 
