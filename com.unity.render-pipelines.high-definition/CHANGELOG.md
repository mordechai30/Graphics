# Changelog
All notable changes to this package will be documented in this file.

The format is based on [Keep a Changelog](http://keepachangelog.com/en/1.0.0/)
and this project adheres to [Semantic Versioning](http://semver.org/spec/v2.0.0.html).

## [12.0.0] - 2021-01-11

### Added
- Added pivot point manipulation for Decals (inspector and edit mode).
- Added UV manipulation for Decals (edit mode).
- Added color and intensity customization for Decals.
- Added a history rejection criterion based on if the pixel was moving in world space (case 1302392).
- Added the default quality settings to the HDRP asset for RTAO, RTR and RTGI (case 1304370).

### Fixed
- Fixed an exception when opening the color picker in the material UI (case 1307143).
- Fixed lights shadow frustum near and far planes.
- Fixed various issues with non-temporal SSAO and rendergraph.
- Fixed white flashes on camera cuts on volumetric fog.
- Fixed light layer issue when performing editing on multiple lights.
- Fixed an issue where selection in a debug panel would reset when cycling through enum items.
- Fixed material keywords with fbx importer.
- Fixed lightmaps not working properly with shader graphs in ray traced reflections (case 1305335).
- Fixed skybox for ortho cameras.
- Fixed model import by adding additional data if needed.
<<<<<<< HEAD
- VFX: Debug material view were rendering pink for albedo. (case 1290752)
- VFX: Debug material view incorrect depth test. (case 1293291)
- VFX: Fixed LPPV with lit particles in deferred (case 1293608)
=======
- Fix screen being over-exposed when changing very different skies.
>>>>>>> 19fefed0

### Changed
- Changed Window/Render Pipeline/HD Render Pipeline Wizard to Window/Rendering/HDRP Wizard
- Removed the material pass probe volumes evaluation mode.
- Move the Decal Gizmo Color initialization to preferences
- Unifying the history validation pass so that it is only done once for the whole frame and not per effect.
- Updated the tooltip for the Decal Angle Fade property (requires to enable Decal Layers in both HDRP asset and Frame settings) (case 1308048).
- The RTAO's history is now discarded if the occlusion caster was moving (case 1303418).
- Change Asset/Create/Shader/HD Render Pipeline/Decal Shader Graph to Asset/Create/Shader Graph/HDRP/Decal Shader Graph
- Change Asset/Create/Shader/HD Render Pipeline/Eye Shader Graph to Asset/Create/Shader Graph/HDRP/Eye Shader Graph
- Change Asset/Create/Shader/HD Render Pipeline/Fabric Shader Graph to Asset/Create/Shader Graph/HDRP/Decal Fabric Shader Graph
- Change Asset/Create/Shader/HD Render Pipeline/Eye Shader Graph to Asset/Create/Shader Graph/HDRP/Hair Shader Graph
- Change Asset/Create/Shader/HD Render Pipeline/Lit Shader Graph to Asset/Create/Shader Graph/HDRP/Lit
- Change Asset/Create/Shader/HD Render Pipeline/StackLit Shader Graph to Asset/Create/Shader Graph/HDRP/StackLit Shader GraphShader Graph
- Change Asset/Create/Shader/HD Render Pipeline/Unlit Shader Graph to Asset/Create/Shader Graph/HDRP/Unlit Shader Graph
- Change Asset/Create/Shader/HD Render Pipeline/Custom FullScreen Pass to Asset/Create/Shader/HDRP Custom FullScreen Pass
- Change Asset/Create/Shader/HD Render Pipeline/Custom Renderers Pass to Asset/Create/Shader/HDRP Custom Renderers Pass
- Change Asset/Create/Shader/HD Render Pipeline/Post Process Pass to Asset/Create/Shader/HDRP Post Process
- Change Assets/Create/Rendering/High Definition Render Pipeline Asset to Assets/Create/Rendering/HDRP Asset
- Change Assets/Create/Rendering/Diffusion Profile to Assets/Create/Rendering/HDRP Diffusion Profile
- Change Assets/Create/Rendering/C# Custom Pass to Assets/Create/Rendering/HDRP C# Custom Pass
- Change Assets/Create/Rendering/C# Post Process Volume to Assets/Create/Rendering/HDRP C# Post Process Volume

## [11.0.0] - 2020-10-21

### Added
- Added a new API to bake HDRP probes from C# (case 1276360)
- Added support for pre-exposure for planar reflections.
- Added support for nested volume components to volume system.
- Added a cameraCullingResult field in Custom Pass Context to give access to both custom pass and camera culling result.
- Added a toggle to allow to include or exclude smooth surfaces from ray traced reflection denoising.
- Added support for raytracing for AxF material
- Added rasterized area light shadows for AxF material
- Added a cloud system and the CloudLayer volume override.
- Added a setting in the HDRP asset to change the Density Volume mask resolution of being locked at 32x32x32 (HDRP Asset > Lighting > Volumetrics > Max Density Volume Size).
- Added a Falloff Mode (Linear or Exponential) in the Density Volume for volume blending with Blend Distance.
- Added per-stage shader keywords.

### Fixed
- Fixed probe volumes debug views.
- Fixed ShaderGraph Decal material not showing exposed properties.
- Fixed couple samplers that had the wrong name in raytracing code
- VFX: Fixed LPPV with lit particles in deferred (case 1293608)
- Fixed the default background color for previews to use the original color.
- Fixed compilation issues on platforms that don't support XR.
- Fixed issue with compute shader stripping for probe volumes variants.
- Fixed issue with an empty index buffer not being released.
- Fixed issue when debug full screen 'Transparent Screen Space Reflection' do not take in consideration debug exposure

### Changed
- Removed the material pass probe volumes evaluation mode.
- Volume parameter of type Cubemap can now accept Cubemap render textures and custom render textures.
- Removed the superior clamping value for the recursive rendering max ray length.
- Removed the superior clamping value for the ray tracing light cluster size.
- Removed the readonly keyword on the cullingResults of the CustomPassContext to allow users to overwrite.
- The DrawRenderers function of CustomPassUtils class now takes a sortingCriteria in parameter.
- When in half res, RTR denoising is executed at half resolution and the upscale happens at the end.
- Removed the upscale radius from the RTR.
- Density Volumes can now take a 3D RenderTexture as mask, the mask can use RGBA format for RGB fog.
- Decreased the minimal Fog Distance value in the Density Volume to 0.05.

## [10.3.0] - 2020-12-01

### Added
- Added a slider to control the fallback value of the directional shadow when the cascade have no coverage.
- Added light unit slider for automatic and automatic histrogram exposure limits.
- Added View Bias for mesh decals.
- Added support for the PlayStation 5 platform.

### Fixed
- Fixed computation of geometric normal in path tracing (case 1293029).
- Fixed issues with path-traced volumetric scattering (cases 1295222, 1295234).
- Fixed issue with faulty shadow transition when view is close to an object under some aspect ratio conditions
- Fixed issue where some ShaderGraph generated shaders were not SRP compatible because of UnityPerMaterial cbuffer layout mismatches [1292501] (https://issuetracker.unity3d.com/issues/a2-some-translucent-plus-alphaclipping-shadergraphs-are-not-srp-batcher-compatible)
- Fixed issues with path-traced volumetric scattering (cases 1295222, 1295234)
- Fixed Rendergraph issue with virtual texturing and debug mode while in forward.
- Fixed wrong coat normal space in shader graph
- Fixed NullPointerException when baking probes from the lighting window (case 1289680)
- Fixed volumetric fog with XR single-pass rendering.
- Fixed issues with first frame rendering when RenderGraph is used (auto exposure, AO)
- Fixed AOV api in render graph (case 1296605)
- Fixed a small discrepancy in the marker placement in light intensity sliders (case 1299750)
- Fixed issue with VT resolve pass rendergraph errors when opaque and transparent are disabled in frame settings.
- Fixed a bug in the sphere-aabb light cluster (case 1294767).
- Fixed issue when submitting SRPContext during EndCameraRendering.
- Fixed baked light being included into the ray tracing light cluster (case 1296203).
- Fixed enums UI for the shadergraph nodes.
- Fixed ShaderGraph stack blocks appearing when opening the settings in Hair and Eye ShaderGraphs.
- Fixed white screen when undoing in the editor.
- Fixed display of LOD Bias and maximum level in frame settings when using Quality Levels
- Fixed an issue when trying to open a look dev env library when Look Dev is not supported.
- Fixed shader graph not supporting indirectdxr multibounce (case 1294694).
- Fixed the planar depth texture not being properly created and rendered to (case 1299617).
- Fixed C# 8 compilation issue with turning on nullable checks (case 1300167)
- Fixed affects AO for deacl materials.
- Fixed case where material keywords would not get setup before usage.
- Fixed an issue with material using distortion from ShaderGraph init after Material creation (case 1294026)
- Fixed Clearcoat on Stacklit or Lit breaks when URP is imported into the project (case 1297806)
- VFX : Debug material view were rendering pink for albedo. (case 1290752)
- Fixed XR depth copy when using MSAA.
- Fixed GC allocations from XR occlusion mesh when using multipass.
- Fixed an issue with the frame count management for the volumetric fog (case 1299251).
- Fixed an issue with half res ssgi upscale.
- Fixed timing issues with accumulation motion blur
- Fixed register spilling on  FXC in light list shaders.
- Fixed issue with shadow mask and area lights.
- Fixed an issue with the capture callback (now includes post processing results).
- Fixed decal draw order for ShaderGraph decal materials.
- Fixed StackLit ShaderGraph surface option property block to only display energy conserving specular color option for the specular parametrization (case 1257050)
- Fixed missing BeginCameraRendering call for custom render mode of a Camera.
- Fixed LayerMask editor for volume parameters.
- Fixed the condition on temporal accumulation in the reflection denoiser (case 1303504).
- Fixed box light attenuation.
- Fixed after post process custom pass scale issue when dynamic resolution is enabled (case 1299194).
- Fixed an issue with light intensity prefab override application not visible in the inspector (case 1299563).
- Fixed Undo/Redo instability of light temperature.
- Fixed label style in pbr sky editor.
- Fixed side effect on styles during compositor rendering.
- Fixed size and spacing of compositor info boxes (case 1305652).
- Fixed spacing of UI widgets in the Graphics Compositor (case 1305638).
- Fixed undo-redo on layered lit editor.
- Fixed tesselation culling, big triangles using lit tesselation shader would dissapear when camera is too close to them (case 1299116)
- Fixed issue with compositor related custom passes still active after disabling the compositor (case 1305330)
- Fixed regression in Wizard that not fix runtime ressource anymore (case 1287627)
- Fixed error in Depth Of Field near radius blur calculation (case 1306228).
- Fixed a reload bug when using objects from the scene in the lookdev (case 1300916).
- Fixed some render texture leaks.
- Fixed light gizmo showing shadow near plane when shadows are disabled.
- Fixed path tracing alpha channel support (case 1304187).
- Fixed shadow matte not working with ambient occlusion when MSAA is enabled
- Fixed issues with compositor's undo (cases 1305633, 1307170).
- VFX : Debug material view incorrect depth test. (case 1293291)
- Fixed wrong shader / properties assignement to materials created from 3DsMax 2021 Physical Material. (case 1293576)
- Fixed Emissive color property from Autodesk Interactive materials not editable in Inspector. (case 1307234)
- Fixed exception when changing the current render pipeline to from HDRP to universal (case 1306291).
- Fixed an issue in shadergraph when switch from a RenderingPass (case 1307653)
- Fixed LookDev environment library assignement after leaving playmode.
- Fixed a locale issue with the diffusion profile property values in ShaderGraph on PC where comma is the decimal separator.
- Fixed error in the RTHandle scale of Depth Of Field when TAA is enabled.
- Fixed Quality Level set to the last one of the list after a Build (case 1307450)
- Fixed XR depth copy (case 1286908).
- Fixed Warnings about "SceneIdMap" missing script in eye material sample scene

### Changed
- Now reflection probes cannot have SSAO, SSGI, SSR, ray tracing effects or volumetric reprojection.
- Rename HDRP sub menu in Assets/Create/Shader to HD Render Pipeline for consistency.
- Improved robustness of volumetric sampling in path tracing (case 1295187).
- Changed the message when the graphics device doesn't support ray tracing (case 1287355).
- When a Custom Pass Volume is disabled, the custom pass Cleanup() function is called, it allows to release resources when the volume isn't used anymore.
- Enable Reflector for Spotlight by default
- Changed the convergence time of ssgi to 16 frames and the preset value
- Changed the clamping approach for RTR and RTGI (in both perf and quality) to improve visual quality.
- Changed the warning message for ray traced area shadows (case 1303410).
- Disabled specular occlusion for what we consider medium and larger scale ao > 1.25 with a 25cm falloff interval.
- Change the source value for the ray tracing frame index iterator from m_FrameCount to the camera frame count (case 1301356).
- Removed backplate from rendering of lighting cubemap as it did not really work conceptually and caused artefacts.
- Transparent materials created by the Model Importer are set to not cast shadows. ( case 1295747)
- Change some light unit slider value ranges to better reflect the lighting scenario.
- Change the tooltip for color shadows and semi-transparent shadows (case 1307704).

## [10.2.1] - 2020-11-30

### Added
- Added a warning when trying to bake with static lighting being in an invalid state.

### Fixed
- Fixed stylesheet reloading for LookDev window and Wizard window.
- Fixed XR single-pass rendering with legacy shaders using unity_StereoWorldSpaceCameraPos.
- Fixed issue displaying wrong debug mode in runtime debug menu UI.
- Fixed useless editor repaint when using lod bias.
- Fixed multi-editing with new light intensity slider.
- Fixed issue with density volumes flickering when editing shape box.
- Fixed issue with image layers in the graphics compositor (case 1289936).
- Fixed issue with angle fading when rotating decal projector.
- Fixed issue with gameview repaint in the graphics compositor (case 1290622).
- Fixed some labels being clipped in the Render Graph Viewer
- Fixed issue when decal projector material is none.
- Fixed the sampling of the normal buffer in the the forward transparent pass.
- Fixed bloom prefiltering tooltip.
- Fixed NullReferenceException when loading multipel scene async
- Fixed missing alpha blend state properties in Axf shader and update default stencil properties
- Fixed normal buffer not bound to custom pass anymore.
- Fixed issues with camera management in the graphics compositor (cases 1292548, 1292549).
- Fixed an issue where a warning about the static sky not being ready was wrongly displayed.
- Fixed the clear coat not being handled properly for SSR and RTR (case 1291654).
- Fixed ghosting in RTGI and RTAO when denoising is enabled and the RTHandle size is not equal to the Viewport size (case 1291654).
- Fixed alpha output when atmospheric scattering is enabled.
- Fixed issue with TAA history sharpening when view is downsampled.
- Fixed lookdev movement.
- Fixed volume component tooltips using the same parameter name.
- Fixed issue with saving some quality settings in volume overrides  (case 1293747)
- Fixed NullReferenceException in HDRenderPipeline.UpgradeResourcesIfNeeded (case 1292524)
- Fixed SSGI texture allocation when not using the RenderGraph.
- Fixed NullReference Exception when setting Max Shadows On Screen to 0 in the HDRP asset.
- Fixed path tracing accumulation not being reset when changing to a different frame of an animation.
- Fixed issue with saving some quality settings in volume overrides  (case 1293747)

### Changed
- Volume Manager now always tests scene culling masks. This was required to fix hybrid workflow.
- Now the screen space shadow is only used if the analytic value is valid.
- Distance based roughness is disabled by default and have a control
- Changed the name from the Depth Buffer Thickness to Depth Tolerance for SSGI (case 1301352).

## [10.2.0] - 2020-10-19

### Added
- Added a rough distortion frame setting and and info box on distortion materials.
- Adding support of 4 channel tex coords for ray tracing (case 1265309).
- Added a help button on the volume component toolbar for documentation.
- Added range remapping to metallic property for Lit and Decal shaders.
- Exposed the API to access HDRP shader pass names.
- Added the status check of default camera frame settings in the DXR wizard.
- Added frame setting for Virtual Texturing.
- Added a fade distance for light influencing volumetric lighting.
- Adding an "Include For Ray Tracing" toggle on lights to allow the user to exclude them when ray tracing is enabled in the frame settings of a camera.
- Added fog volumetric scattering support for path tracing.
- Added new algorithm for SSR with temporal accumulation
- Added quality preset of the new volumetric fog parameters.
- Added missing documentation for unsupported SG RT nodes and light's include for raytracing attrbute.
- Added documentation for LODs not being supported by ray tracing.
- Added more options to control how the component of motion vectors coming from the camera transform will affect the motion blur with new clamping modes.
- Added anamorphism support for phsyical DoF, switched to blue noise sampling and fixed tiling artifacts.

### Fixed
- Fixed an issue where the Exposure Shader Graph node had clipped text. (case 1265057)
- Fixed an issue when rendering into texture where alpha would not default to 1.0 when using 11_11_10 color buffer in non-dev builds.
- Fixed issues with reordering and hiding graphics compositor layers (cases 1283903, 1285282, 1283886).
- Fixed the possibility to have a shader with a pre-refraction render queue and refraction enabled at the same time.
- Fixed a migration issue with the rendering queue in ShaderGraph when upgrading to 10.x;
- Fixed the object space matrices in shader graph for ray tracing.
- Changed the cornea refraction function to take a view dir in object space.
- Fixed upside down XR occlusion mesh.
- Fixed precision issue with the atmospheric fog.
- Fixed issue with TAA and no motion vectors.
- Fixed the stripping not working the terrain alphatest feature required for terrain holes (case 1205902).
- Fixed bounding box generation that resulted in incorrect light culling (case 3875925).
- VFX : Fix Emissive writing in Opaque Lit Output with PSSL platforms (case 273378).
- Fixed issue where pivot of DecalProjector was not aligned anymore on Transform position when manipulating the size of the projector from the Inspector.
- Fixed a null reference exception when creating a diffusion profile asset.
- Fixed the diffusion profile not being registered as a dependency of the ShaderGraph.
- Fixing exceptions in the console when putting the SSGI in low quality mode (render graph).
- Fixed NullRef Exception when decals are in the scene, no asset is set and HDRP wizard is run.
- Fixed issue with TAA causing bleeding of a view into another when multiple views are visible.
- Fix an issue that caused issues of usability of editor if a very high resolution is set by mistake and then reverted back to a smaller resolution.
- Fixed issue where Default Volume Profile Asset change in project settings was not added to the undo stack (case 1285268).
- Fixed undo after enabling compositor.
- Fixed the ray tracing shadow UI being displayed while it shouldn't (case 1286391).
- Fixed issues with physically-based DoF, improved speed and robustness
- Fixed a warning happening when putting the range of lights to 0.
- Fixed issue when null parameters in a volume component would spam null reference errors. Produce a warning instead.
- Fixed volument component creation via script.
- Fixed GC allocs in render graph.
- Fixed scene picking passes.
- Fixed broken ray tracing light cluster full screen debug.
- Fixed dead code causing error.
- Fixed issue when dragging slider in inspector for ProjectionDepth.
- Fixed issue when resizing Inspector window that make the DecalProjector editor flickers.
- Fixed issue in DecalProjector editor when the Inspector window have a too small width: the size appears on 2 lines but the editor not let place for the second one.
- Fixed issue (null reference in console) when selecting a DensityVolume with rectangle selection.
- Fixed issue when linking the field of view with the focal length in physical camera
- Fixed supported platform build and error message.
- Fixed exceptions occuring when selecting mulitple decal projectors without materials assigned (case 1283659).
- Fixed LookDev error message when pipeline is not loaded.
- Properly reject history when enabling seond denoiser for RTGI.
- Fixed an issue that could cause objects to not be rendered when using Vulkan API.
- Fixed issue with lookdev shadows looking wrong upon exiting playmode.
- Fixed temporary Editor freeze when selecting AOV output in graphics compositor (case 1288744).
- Fixed normal flip with double sided materials.
- Fixed shadow resolution settings level in the light explorer.
- Fixed the ShaderGraph being dirty after the first save.
- Fixed XR shadows culling
- Fixed Nans happening when upscaling the RTGI.
- Fixed the adjust weight operation not being done for the non-rendergraph pipeline.
- Fixed overlap with SSR Transparent default frame settings message on DXR Wizard.
- Fixed alpha channel in the stop NaNs and motion blur shaders.
- Fixed undo of duplicate environments in the look dev environment library.
- Fixed a ghosting issue with RTShadows (Sun, Point and Spot), RTAO and RTGI when the camera is moving fast.
- Fixed a SSGI denoiser bug for large scenes.
- Fixed a Nan issue with SSGI.
- Fixed an issue with IsFrontFace node in Shader Graph not working properly
- Fixed CustomPassUtils.RenderFrom* functions and CustomPassUtils.DisableSinglePassRendering struct in VR.
- Fixed custom pass markers not recorded when render graph was enabled.
- Fixed exceptions when unchecking "Big Tile Prepass" on the frame settings with render-graph.
- Fixed an issue causing errors in GenerateMaxZ when opaque objects or decals are disabled.
- Fixed an issue with Bake button of Reflection Probe when in custom mode
- Fixed exceptions related to the debug display settings when changing the default frame settings.
- Fixed picking for materials with depth offset.
- Fixed issue with exposure history being uninitialized on second frame.
- Fixed issue when changing FoV with the physical camera fold-out closed.
- Fixed some labels being clipped in the Render Graph Viewer

### Changed
- Combined occlusion meshes into one to reduce draw calls and state changes with XR single-pass.
- Claryfied doc for the LayeredLit material.
- Various improvements for the Volumetric Fog.
- Use draggable fields for float scalable settings
- Migrated the fabric & hair shadergraph samples directly into the renderpipeline resources.
- Removed green coloration of the UV on the DecalProjector gizmo.
- Removed _BLENDMODE_PRESERVE_SPECULAR_LIGHTING keyword from shaders.
- Now the DXR wizard displays the name of the target asset that needs to be changed.
- Standardized naming for the option regarding Transparent objects being able to receive Screen Space Reflections.
- Making the reflection and refractions of cubemaps distance based.
- Changed Receive SSR to also controls Receive SSGI on opaque objects.
- Improved the punctual light shadow rescale algorithm.
- Changed the names of some of the parameters for the Eye Utils SG Nodes.
- Restored frame setting for async compute of contact shadows.
- Removed the possibility to have MSAA (through the frame settings) when ray tracing is active.
- Range handles for decal projector angle fading.
- Smoother angle fading for decal projector.

## [10.1.0] - 2020-10-12

### Added
- Added an option to have only the metering mask displayed in the debug mode.
- Added a new mode to cluster visualization debug where users can see a slice instead of the cluster on opaque objects.
- Added ray traced reflection support for the render graph version of the pipeline.
- Added render graph support of RTAO and required denoisers.
- Added render graph support of RTGI.
- Added support of RTSSS and Recursive Rendering in the render graph mode.
- Added support of RT and screen space shadow for render graph.
- Added tooltips with the full name of the (graphics) compositor properties to properly show large names that otherwise are clipped by the UI (case 1263590)
- Added error message if a callback AOV allocation fail
- Added marker for all AOV request operation on GPU
- Added remapping options for Depth Pyramid debug view mode
- Added an option to support AOV shader at runtime in HDRP settings (case 1265070)
- Added support of SSGI in the render graph mode.
- Added option for 11-11-10 format for cube reflection probes.
- Added an optional check in the HDRP DXR Wizard to verify 64 bits target architecture
- Added option to display timing stats in the debug menu as an average over 1 second.
- Added a light unit slider to provide users more context when authoring physically based values.
- Added a way to check the normals through the material views.
- Added Simple mode to Earth Preset for PBR Sky
- Added the export of normals during the prepass for shadow matte for proper SSAO calculation.
- Added the usage of SSAO for shadow matte unlit shader graph.
- Added the support of input system V2
- Added a new volume component parameter to control the max ray length of directional lights(case 1279849).
- Added support for 'Pyramid' and 'Box' spot light shapes in path tracing.
- Added high quality prefiltering option for Bloom.
- Added support for camera relative ray tracing (and keeping non-camera relative ray tracing working)
- Added a rough refraction option on planar reflections.
- Added scalability settings for the planar reflection resolution.
- Added tests for AOV stacking and UI rendering in the graphics compositor.
- Added a new ray tracing only function that samples the specular part of the materials.
- Adding missing marker for ray tracing profiling (RaytracingDeferredLighting)
- Added the support of eye shader for ray tracing.
- Exposed Refraction Model to the material UI when using a Lit ShaderGraph.
- Added bounding sphere support to screen-space axis-aligned bounding box generation pass.

### Fixed
- Fixed several issues with physically-based DoF (TAA ghosting of the CoC buffer, smooth layer transitions, etc)
- Fixed GPU hang on D3D12 on xbox.
- Fixed game view artifacts on resizing when hardware dynamic resolution was enabled
- Fixed black line artifacts occurring when Lanczos upsampling was set for dynamic resolution
- Fixed Amplitude -> Min/Max parametrization conversion
- Fixed CoatMask block appearing when creating lit master node (case 1264632)
- Fixed issue with SceneEV100 debug mode indicator when rescaling the window.
- Fixed issue with PCSS filter being wrong on first frame.
- Fixed issue with emissive mesh for area light not appearing in playmode if Reload Scene option is disabled in Enter Playmode Settings.
- Fixed issue when Reflection Probes are set to OnEnable and are never rendered if the probe is enabled when the camera is farther than the probe fade distance.
- Fixed issue with sun icon being clipped in the look dev window.
- Fixed error about layers when disabling emissive mesh for area lights.
- Fixed issue when the user deletes the composition graph or .asset in runtime (case 1263319)
- Fixed assertion failure when changing resolution to compositor layers after using AOVs (case 1265023)
- Fixed flickering layers in graphics compositor (case 1264552)
- Fixed issue causing the editor field not updating the disc area light radius.
- Fixed issues that lead to cookie atlas to be updated every frame even if cached data was valid.
- Fixed an issue where world space UI was not emitted for reflection cameras in HDRP
- Fixed an issue with cookie texture atlas that would cause realtime textures to always update in the atlas even when the content did not change.
- Fixed an issue where only one of the two lookdev views would update when changing the default lookdev volume profile.
- Fixed a bug related to light cluster invalidation.
- Fixed shader warning in DofGather (case 1272931)
- Fixed AOV export of depth buffer which now correctly export linear depth (case 1265001)
- Fixed issue that caused the decal atlas to not be updated upon changing of the decal textures content.
- Fixed "Screen position out of view frustum" error when camera is at exactly the planar reflection probe location.
- Fixed Amplitude -> Min/Max parametrization conversion
- Fixed issue that allocated a small cookie for normal spot lights.
- Fixed issue when undoing a change in diffuse profile list after deleting the volume profile.
- Fixed custom pass re-ordering and removing.
- Fixed TAA issue and hardware dynamic resolution.
- Fixed a static lighting flickering issue caused by having an active planar probe in the scene while rendering inspector preview.
- Fixed an issue where even when set to OnDemand, the sky lighting would still be updated when changing sky parameters.
- Fixed an error message trigerred when a mesh has more than 32 sub-meshes (case 1274508).
- Fixed RTGI getting noisy for grazying angle geometry (case 1266462).
- Fixed an issue with TAA history management on pssl.
- Fixed the global illumination volume override having an unwanted advanced mode (case 1270459).
- Fixed screen space shadow option displayed on directional shadows while they shouldn't (case 1270537).
- Fixed the handling of undo and redo actions in the graphics compositor (cases 1268149, 1266212, 1265028)
- Fixed issue with composition graphs that include virtual textures, cubemaps and other non-2D textures (cases 1263347, 1265638).
- Fixed issues when selecting a new composition graph or setting it to None (cases 1263350, 1266202)
- Fixed ArgumentNullException when saving shader graphs after removing the compositor from the scene (case 1268658)
- Fixed issue with updating the compositor output when not in play mode (case 1266216)
- Fixed warning with area mesh (case 1268379)
- Fixed issue with diffusion profile not being updated upon reset of the editor.
- Fixed an issue that lead to corrupted refraction in some scenarios on xbox.
- Fixed for light loop scalarization not happening.
- Fixed issue with stencil not being set in rendergraph mode.
- Fixed for post process being overridable in reflection probes even though it is not supported.
- Fixed RTGI in performance mode when light layers are enabled on the asset.
- Fixed SSS materials appearing black in matcap mode.
- Fixed a collision in the interaction of RTR and RTGI.
- Fix for lookdev toggling renderers that are set to non editable or are hidden in the inspector.
- Fixed issue with mipmap debug mode not properly resetting full screen mode (and viceversa).
- Added unsupported message when using tile debug mode with MSAA.
- Fixed SSGI compilation issues on PS4.
- Fixed "Screen position out of view frustum" error when camera is on exactly the planar reflection probe plane.
- Workaround issue that caused objects using eye shader to not be rendered on xbox.
- Fixed GC allocation when using XR single-pass test mode.
- Fixed text in cascades shadow split being truncated.
- Fixed rendering of custom passes in the Custom Pass Volume inspector
- Force probe to render again if first time was during async shader compilation to avoid having cyan objects.
- Fixed for lookdev library field not being refreshed upon opening a library from the environment library inspector.
- Fixed serialization issue with matcap scale intensity.
- Close Add Override popup of Volume Inspector when the popup looses focus (case 1258571)
- Light quality setting for contact shadow set to on for High quality by default.
- Fixed an exception thrown when closing the look dev because there is no active SRP anymore.
- Fixed alignment of framesettings in HDRP Default Settings
- Fixed an exception thrown when closing the look dev because there is no active SRP anymore.
- Fixed an issue where entering playmode would close the LookDev window.
- Fixed issue with rendergraph on console failing on SSS pass.
- Fixed Cutoff not working properly with ray tracing shaders default and SG (case 1261292).
- Fixed shader compilation issue with Hair shader and debug display mode
- Fixed cubemap static preview not updated when the asset is imported.
- Fixed wizard DXR setup on non-DXR compatible devices.
- Fixed Custom Post Processes affecting preview cameras.
- Fixed issue with lens distortion breaking rendering.
- Fixed save popup appearing twice due to HDRP wizard.
- Fixed error when changing planar probe resolution.
- Fixed the dependecy of FrameSettings (MSAA, ClearGBuffer, DepthPrepassWithDeferred) (case 1277620).
- Fixed the usage of GUIEnable for volume components (case 1280018).
- Fixed the diffusion profile becoming invalid when hitting the reset (case 1269462).
- Fixed issue with MSAA resolve killing the alpha channel.
- Fixed a warning in materialevalulation
- Fixed an error when building the player.
- Fixed issue with box light not visible if range is below one and range attenuation is off.
- Fixed an issue that caused a null reference when deleting camera component in a prefab. (case 1244430)
- Fixed issue with bloom showing a thin black line after rescaling window.
- Fixed rendergraph motion vector resolve.
- Fixed the Ray-Tracing related Debug Display not working in render graph mode.
- Fix nan in pbr sky
- Fixed Light skin not properly applied on the LookDev when switching from Dark Skin (case 1278802)
- Fixed accumulation on DX11
- Fixed issue with screen space UI not drawing on the graphics compositor (case 1279272).
- Fixed error Maximum allowed thread group count is 65535 when resolution is very high.
- LOD meshes are now properly stripped based on the maximum lod value parameters contained in the HDRP asset.
- Fixed an inconsistency in the LOD group UI where LOD bias was not the right one.
- Fixed outlines in transitions between post-processed and plain regions in the graphics compositor (case 1278775).
- Fix decal being applied twice with LOD Crossfade.
- Fixed camera stacking for AOVs in the graphics compositor (case 1273223).
- Fixed backface selection on some shader not ignore correctly.
- Disable quad overdraw on ps4.
- Fixed error when resizing the graphics compositor's output and when re-adding a compositor in the scene
- Fixed issues with bloom, alpha and HDR layers in the compositor (case 1272621).
- Fixed alpha not having TAA applied to it.
- Fix issue with alpha output in forward.
- Fix compilation issue on Vulkan for shaders using high quality shadows in XR mode.
- Fixed wrong error message when fixing DXR resources from Wizard.
- Fixed compilation error of quad overdraw with double sided materials
- Fixed screen corruption on xbox when using TAA and Motion Blur with rendergraph.
- Fixed UX issue in the graphics compositor related to clear depth and the defaults for new layers, add better tooltips and fix minor bugs (case 1283904)
- Fixed scene visibility not working for custom pass volumes.
- Fixed issue with several override entries in the runtime debug menu.
- Fixed issue with rendergraph failing to execute every 30 minutes.
- Fixed Lit ShaderGraph surface option property block to only display transmission and energy conserving specular color options for their proper material mode (case 1257050)
- Fixed nan in reflection probe when volumetric fog filtering is enabled, causing the whole probe to be invalid.
- Fixed Debug Color pixel became grey
- Fixed TAA flickering on the very edge of screen.
- Fixed profiling scope for quality RTGI.
- Fixed the denoising and multi-sample not being used for smooth multibounce RTReflections.
- Fixed issue where multiple cameras would cause GC each frame.
- Fixed after post process rendering pass options not showing for unlit ShaderGraphs.
- Fixed null reference in the Undo callback of the graphics compositor
- Fixed cullmode for SceneSelectionPass.
- Fixed issue that caused non-static object to not render at times in OnEnable reflection probes.
- Baked reflection probes now correctly use static sky for ambient lighting.

### Changed
- Preparation pass for RTSSShadows to be supported by render graph.
- Add tooltips with the full name of the (graphics) compositor properties to properly show large names that otherwise are clipped by the UI (case 1263590)
- Composition profile .asset files cannot be manually edited/reset by users (to avoid breaking things - case 1265631)
- Preparation pass for RTSSShadows to be supported by render graph.
- Changed the way the ray tracing property is displayed on the material (QOL 1265297).
- Exposed lens attenuation mode in default settings and remove it as a debug mode.
- Composition layers without any sub layers are now cleared to black to avoid confusion (case 1265061).
- Slight reduction of VGPR used by area light code.
- Changed thread group size for contact shadows (save 1.1ms on PS4)
- Make sure distortion stencil test happens before pixel shader is run.
- Small optimization that allows to skip motion vector prepping when the whole wave as velocity of 0.
- Improved performance to avoid generating coarse stencil buffer when not needed.
- Remove HTile generation for decals (faster without).
- Improving SSGI Filtering and fixing a blend issue with RTGI.
- Changed the Trackball UI so that it allows explicit numeric values.
- Reduce the G-buffer footprint of anisotropic materials
- Moved SSGI out of preview.
- Skip an unneeded depth buffer copy on consoles.
- Replaced the Density Volume Texture Tool with the new 3D Texture Importer.
- Rename Raytracing Node to Raytracing Quality Keyword and rename high and low inputs as default and raytraced. All raytracing effects now use the raytraced mode but path tracing.
- Moved diffusion profile list to the HDRP default settings panel.
- Skip biquadratic resampling of vbuffer when volumetric fog filtering is enabled.
- Optimized Grain and sRGB Dithering.
- On platforms that allow it skip the first mip of the depth pyramid and compute it alongside the depth buffer used for low res transparents.
- When trying to install the local configuration package, if another one is already present the user is now asked whether they want to keep it or not.
- Improved MSAA color resolve to fix issues when very bright and very dark samples are resolved together.
- Improve performance of GPU light AABB generation
- Removed the max clamp value for the RTR, RTAO and RTGI's ray length (case 1279849).
- Meshes assigned with a decal material are not visible anymore in ray-tracing or path-tracing.
- Removed BLEND shader keywords.
- Remove a rendergraph debug option to clear resources on release from UI.
- added SV_PrimitiveID in the VaryingMesh structure for fulldebugscreenpass as well as primitiveID in FragInputs
- Changed which local frame is used for multi-bounce RTReflections.
- Move System Generated Values semantics out of VaryingsMesh structure.
- Other forms of FSAA are silently deactivated, when path tracing is on.
- Removed XRSystemTests. The GC verification is now done during playmode tests (case 1285012).
- SSR now uses the pre-refraction color pyramid.
- Various improvements for the Volumetric Fog.
- Optimizations for volumetric fog.

## [10.0.0] - 2019-06-10

### Added
- Ray tracing support for VR single-pass
- Added sharpen filter shader parameter and UI for TemporalAA to control image quality instead of hardcoded value
- Added frame settings option for custom post process and custom passes as well as custom color buffer format option.
- Add check in wizard on SRP Batcher enabled.
- Added default implementations of OnPreprocessMaterialDescription for FBX, Obj, Sketchup and 3DS file formats.
- Added custom pass fade radius
- Added after post process injection point for custom passes
- Added basic alpha compositing support - Alpha is available afterpostprocess when using FP16 buffer format.
- Added falloff distance on Reflection Probe and Planar Reflection Probe
- Added Backplate projection from the HDRISky
- Added Shadow Matte in UnlitMasterNode, which only received shadow without lighting
- Added hability to name LightLayers in HDRenderPipelineAsset
- Added a range compression factor for Reflection Probe and Planar Reflection Probe to avoid saturation of colors.
- Added path tracing support for directional, point and spot lights, as well as emission from Lit and Unlit.
- Added non temporal version of SSAO.
- Added more detailed ray tracing stats in the debug window
- Added Disc area light (bake only)
- Added a warning in the material UI to prevent transparent + subsurface-scattering combination.
- Added XR single-pass setting into HDRP asset
- Added a penumbra tint option for lights
- Added support for depth copy with XR SDK
- Added debug setting to Render Pipeline Debug Window to list the active XR views
- Added an option to filter the result of the volumetric lighting (off by default).
- Added a transmission multiplier for directional lights
- Added XR single-pass test mode to Render Pipeline Debug Window
- Added debug setting to Render Pipeline Window to list the active XR views
- Added a new refraction mode for the Lit shader (thin). Which is a box refraction with small thickness values
- Added the code to support Barn Doors for Area Lights based on a shaderconfig option.
- Added HDRPCameraBinder property binder for Visual Effect Graph
- Added "Celestial Body" controls to the Directional Light
- Added new parameters to the Physically Based Sky
- Added Reflections to the DXR Wizard
- Added the possibility to have ray traced colored and semi-transparent shadows on directional lights.
- Added a check in the custom post process template to throw an error if the default shader is not found.
- Exposed the debug overlay ratio in the debug menu.
- Added a separate frame settings for tonemapping alongside color grading.
- Added the receive fog option in the material UI for ShaderGraphs.
- Added a public virtual bool in the custom post processes API to specify if a post processes should be executed in the scene view.
- Added a menu option that checks scene issues with ray tracing. Also removed the previously existing warning at runtime.
- Added Contrast Adaptive Sharpen (CAS) Upscaling effect.
- Added APIs to update probe settings at runtime.
- Added documentation for the rayTracingSupported method in HDRP
- Added user-selectable format for the post processing passes.
- Added support for alpha channel in some post-processing passes (DoF, TAA, Uber).
- Added warnings in FrameSettings inspector when using DXR and atempting to use Asynchronous Execution.
- Exposed Stencil bits that can be used by the user.
- Added history rejection based on velocity of intersected objects for directional, point and spot lights.
- Added a affectsVolumetric field to the HDAdditionalLightData API to know if light affects volumetric fog.
- Add OS and Hardware check in the Wizard fixes for DXR.
- Added option to exclude camera motion from motion blur.
- Added semi-transparent shadows for point and spot lights.
- Added support for semi-transparent shadow for unlit shader and unlit shader graph.
- Added the alpha clip enabled toggle to the material UI for all HDRP shader graphs.
- Added Material Samples to explain how to use the lit shader features
- Added an initial implementation of ray traced sub surface scattering
- Added AssetPostprocessors and Shadergraphs to handle Arnold Standard Surface and 3DsMax Physical material import from FBX.
- Added support for Smoothness Fade start work when enabling ray traced reflections.
- Added Contact shadow, Micro shadows and Screen space refraction API documentation.
- Added script documentation for SSR, SSAO (ray tracing), GI, Light Cluster, RayTracingSettings, Ray Counters, etc.
- Added path tracing support for refraction and internal reflections.
- Added support for Thin Refraction Model and Lit's Clear Coat in Path Tracing.
- Added the Tint parameter to Sky Colored Fog.
- Added of Screen Space Reflections for Transparent materials
- Added a fallback for ray traced area light shadows in case the material is forward or the lit mode is forward.
- Added a new debug mode for light layers.
- Added an "enable" toggle to the SSR volume component.
- Added support for anisotropic specular lobes in path tracing.
- Added support for alpha clipping in path tracing.
- Added support for light cookies in path tracing.
- Added support for transparent shadows in path tracing.
- Added support for iridescence in path tracing.
- Added support for background color in path tracing.
- Added a path tracing test to the test suite.
- Added a warning and workaround instructions that appear when you enable XR single-pass after the first frame with the XR SDK.
- Added the exposure sliders to the planar reflection probe preview
- Added support for subsurface scattering in path tracing.
- Added a new mode that improves the filtering of ray traced shadows (directional, point and spot) based on the distance to the occluder.
- Added support of cookie baking and add support on Disc light.
- Added support for fog attenuation in path tracing.
- Added a new debug panel for volumes
- Added XR setting to control camera jitter for temporal effects
- Added an error message in the DrawRenderers custom pass when rendering opaque objects with an HDRP asset in DeferredOnly mode.
- Added API to enable proper recording of path traced scenes (with the Unity recorder or other tools).
- Added support for fog in Recursive rendering, ray traced reflections and ray traced indirect diffuse.
- Added an alpha blend option for recursive rendering
- Added support for stack lit for ray tracing effects.
- Added support for hair for ray tracing effects.
- Added support for alpha to coverage for HDRP shaders and shader graph
- Added support for Quality Levels to Subsurface Scattering.
- Added option to disable XR rendering on the camera settings.
- Added support for specular AA from geometric curvature in AxF
- Added support for baked AO (no input for now) in AxF
- Added an info box to warn about depth test artifacts when rendering object twice in custom passes with MSAA.
- Added a frame setting for alpha to mask.
- Added support for custom passes in the AOV API
- Added Light decomposition lighting debugging modes and support in AOV
- Added exposure compensation to Fixed exposure mode
- Added support for rasterized area light shadows in StackLit
- Added support for texture-weighted automatic exposure
- Added support for POM for emissive map
- Added alpha channel support in motion blur pass.
- Added the HDRP Compositor Tool (in Preview).
- Added a ray tracing mode option in the HDRP asset that allows to override and shader stripping.
- Added support for arbitrary resolution scaling of Volumetric Lighting to the Fog volume component.
- Added range attenuation for box-shaped spotlights.
- Added scenes for hair and fabric and decals with material samples
- Added fabric materials and textures
- Added information for fabric materials in fabric scene
- Added a DisplayInfo attribute to specify a name override and a display order for Volume Component fields (used only in default inspector for now).
- Added Min distance to contact shadows.
- Added support for Depth of Field in path tracing (by sampling the lens aperture).
- Added an API in HDRP to override the camera within the rendering of a frame (mainly for custom pass).
- Added a function (HDRenderPipeline.ResetRTHandleReferenceSize) to reset the reference size of RTHandle systems.
- Added support for AxF measurements importing into texture resources tilings.
- Added Layer parameter on Area Light to modify Layer of generated Emissive Mesh
- Added a flow map parameter to HDRI Sky
- Implemented ray traced reflections for transparent objects.
- Add a new parameter to control reflections in recursive rendering.
- Added an initial version of SSGI.
- Added Virtual Texturing cache settings to control the size of the Streaming Virtual Texturing caches.
- Added back-compatibility with builtin stereo matrices.
- Added CustomPassUtils API to simplify Blur, Copy and DrawRenderers custom passes.
- Added Histogram guided automatic exposure.
- Added few exposure debug modes.
- Added support for multiple path-traced views at once (e.g., scene and game views).
- Added support for 3DsMax's 2021 Simplified Physical Material from FBX files in the Model Importer.
- Added custom target mid grey for auto exposure.
- Added CustomPassUtils API to simplify Blur, Copy and DrawRenderers custom passes.
- Added an API in HDRP to override the camera within the rendering of a frame (mainly for custom pass).
- Added more custom pass API functions, mainly to render objects from another camera.
- Added support for transparent Unlit in path tracing.
- Added a minimal lit used for RTGI in peformance mode.
- Added procedural metering mask that can follow an object
- Added presets quality settings for RTAO and RTGI.
- Added an override for the shadow culling that allows better directional shadow maps in ray tracing effects (RTR, RTGI, RTSSS and RR).
- Added a Cloud Layer volume override.
- Added Fast Memory support for platform that support it.
- Added CPU and GPU timings for ray tracing effects.
- Added support to combine RTSSS and RTGI (1248733).
- Added IES Profile support for Point, Spot and Rectangular-Area lights
- Added support for multiple mapping modes in AxF.
- Add support of lightlayers on indirect lighting controller
- Added compute shader stripping.
- Added Cull Mode option for opaque materials and ShaderGraphs.
- Added scene view exposure override.
- Added support for exposure curve remapping for min/max limits.
- Added presets for ray traced reflections.
- Added final image histogram debug view (both luminance and RGB).
- Added an example texture and rotation to the Cloud Layer volume override.
- Added an option to extend the camera culling for skinned mesh animation in ray tracing effects (1258547).
- Added decal layer system similar to light layer. Mesh will receive a decal when both decal layer mask matches.
- Added shader graph nodes for rendering a complex eye shader.
- Added more controls to contact shadows and increased quality in some parts.
- Added a physically based option in DoF volume.
- Added API to check if a Camera, Light or ReflectionProbe is compatible with HDRP.
- Added path tracing test scene for normal mapping.
- Added missing API documentation.
- Remove CloudLayer
- Added quad overdraw and vertex density debug modes.

### Fixed
- fix when saved HDWizard window tab index out of range (1260273)
- Fix when rescale probe all direction below zero (1219246)
- Update documentation of HDRISky-Backplate, precise how to have Ambient Occlusion on the Backplate
- Sorting, undo, labels, layout in the Lighting Explorer.
- Fixed sky settings and materials in Shader Graph Samples package
- Fix/workaround a probable graphics driver bug in the GTAO shader.
- Fixed Hair and PBR shader graphs double sided modes
- Fixed an issue where updating an HDRP asset in the Quality setting panel would not recreate the pipeline.
- Fixed issue with point lights being considered even when occupying less than a pixel on screen (case 1183196)
- Fix a potential NaN source with iridescence (case 1183216)
- Fixed issue of spotlight breaking when minimizing the cone angle via the gizmo (case 1178279)
- Fixed issue that caused decals not to modify the roughness in the normal buffer, causing SSR to not behave correctly (case 1178336)
- Fixed lit transparent refraction with XR single-pass rendering
- Removed extra jitter for TemporalAA in VR
- Fixed ShaderGraph time in main preview
- Fixed issue on some UI elements in HDRP asset not expanding when clicking the arrow (case 1178369)
- Fixed alpha blending in custom post process
- Fixed the modification of the _AlphaCutoff property in the material UI when exposed with a ShaderGraph parameter.
- Fixed HDRP test `1218_Lit_DiffusionProfiles` on Vulkan.
- Fixed an issue where building a player in non-dev mode would generate render target error logs every frame
- Fixed crash when upgrading version of HDRP
- Fixed rendering issues with material previews
- Fixed NPE when using light module in Shuriken particle systems (1173348).
- Refresh cached shadow on editor changes
- Fixed light supported units caching (1182266)
- Fixed an issue where SSAO (that needs temporal reprojection) was still being rendered when Motion Vectors were not available (case 1184998)
- Fixed a nullref when modifying the height parameters inside the layered lit shader UI.
- Fixed Decal gizmo that become white after exiting play mode
- Fixed Decal pivot position to behave like a spotlight
- Fixed an issue where using the LightingOverrideMask would break sky reflection for regular cameras
- Fix DebugMenu FrameSettingsHistory persistency on close
- Fix DensityVolume, ReflectionProbe aned PlanarReflectionProbe advancedControl display
- Fix DXR scene serialization in wizard
- Fixed an issue where Previews would reallocate History Buffers every frame
- Fixed the SetLightLayer function in HDAdditionalLightData setting the wrong light layer
- Fix error first time a preview is created for planar
- Fixed an issue where SSR would use an incorrect roughness value on ForwardOnly (StackLit, AxF, Fabric, etc.) materials when the pipeline is configured to also allow deferred Lit.
- Fixed issues with light explorer (cases 1183468, 1183269)
- Fix dot colors in LayeredLit material inspector
- Fix undo not resetting all value when undoing the material affectation in LayerLit material
- Fix for issue that caused gizmos to render in render textures (case 1174395)
- Fixed the light emissive mesh not updated when the light was disabled/enabled
- Fixed light and shadow layer sync when setting the HDAdditionalLightData.lightlayersMask property
- Fixed a nullref when a custom post process component that was in the HDRP PP list is removed from the project
- Fixed issue that prevented decals from modifying specular occlusion (case 1178272).
- Fixed exposure of volumetric reprojection
- Fixed multi selection support for Scalable Settings in lights
- Fixed font shaders in test projects for VR by using a Shader Graph version
- Fixed refresh of baked cubemap by incrementing updateCount at the end of the bake (case 1158677).
- Fixed issue with rectangular area light when seen from the back
- Fixed decals not affecting lightmap/lightprobe
- Fixed zBufferParams with XR single-pass rendering
- Fixed moving objects not rendered in custom passes
- Fixed abstract classes listed in the + menu of the custom pass list
- Fixed custom pass that was rendered in previews
- Fixed precision error in zero value normals when applying decals (case 1181639)
- Fixed issue that triggered No Scene Lighting view in game view as well (case 1156102)
- Assign default volume profile when creating a new HDRP Asset
- Fixed fov to 0 in planar probe breaking the projection matrix (case 1182014)
- Fixed bugs with shadow caching
- Reassign the same camera for a realtime probe face render request to have appropriate history buffer during realtime probe rendering.
- Fixed issue causing wrong shading when normal map mode is Object space, no normal map is set, but a detail map is present (case 1143352)
- Fixed issue with decal and htile optimization
- Fixed TerrainLit shader compilation error regarding `_Control0_TexelSize` redefinition (case 1178480).
- Fixed warning about duplicate HDRuntimeReflectionSystem when configuring play mode without domain reload.
- Fixed an editor crash when multiple decal projectors were selected and some had null material
- Added all relevant fix actions to FixAll button in Wizard
- Moved FixAll button on top of the Wizard
- Fixed an issue where fog color was not pre-exposed correctly
- Fix priority order when custom passes are overlapping
- Fix cleanup not called when the custom pass GameObject is destroyed
- Replaced most instances of GraphicsSettings.renderPipelineAsset by GraphicsSettings.currentRenderPipeline. This should fix some parameters not working on Quality Settings overrides.
- Fixed an issue with Realtime GI not working on upgraded projects.
- Fixed issue with screen space shadows fallback texture was not set as a texture array.
- Fixed Pyramid Lights bounding box
- Fixed terrain heightmap default/null values and epsilons
- Fixed custom post-processing effects breaking when an abstract class inherited from `CustomPostProcessVolumeComponent`
- Fixed XR single-pass rendering in Editor by using ShaderConfig.s_XrMaxViews to allocate matrix array
- Multiple different skies rendered at the same time by different cameras are now handled correctly without flickering
- Fixed flickering issue happening when different volumes have shadow settings and multiple cameras are present.
- Fixed issue causing planar probes to disappear if there is no light in the scene.
- Fixed a number of issues with the prefab isolation mode (Volumes leaking from the main scene and reflection not working properly)
- Fixed an issue with fog volume component upgrade not working properly
- Fixed Spot light Pyramid Shape has shadow artifacts on aspect ratio values lower than 1
- Fixed issue with AO upsampling in XR
- Fixed camera without HDAdditionalCameraData component not rendering
- Removed the macro ENABLE_RAYTRACING for most of the ray tracing code
- Fixed prefab containing camera reloading in loop while selected in the Project view
- Fixed issue causing NaN wheh the Z scale of an object is set to 0.
- Fixed DXR shader passes attempting to render before pipeline loaded
- Fixed black ambient sky issue when importing a project after deleting Library.
- Fixed issue when upgrading a Standard transparent material (case 1186874)
- Fixed area light cookies not working properly with stack lit
- Fixed material render queue not updated when the shader is changed in the material inspector.
- Fixed a number of issues with full screen debug modes not reseting correctly when setting another mutually exclusive mode
- Fixed compile errors for platforms with no VR support
- Fixed an issue with volumetrics and RTHandle scaling (case 1155236)
- Fixed an issue where sky lighting might be updated uselessly
- Fixed issue preventing to allow setting decal material to none (case 1196129)
- Fixed XR multi-pass decals rendering
- Fixed several fields on Light Inspector that not supported Prefab overrides
- Fixed EOL for some files
- Fixed scene view rendering with volumetrics and XR enabled
- Fixed decals to work with multiple cameras
- Fixed optional clear of GBuffer (Was always on)
- Fixed render target clears with XR single-pass rendering
- Fixed HDRP samples file hierarchy
- Fixed Light units not matching light type
- Fixed QualitySettings panel not displaying HDRP Asset
- Fixed black reflection probes the first time loading a project
- Fixed y-flip in scene view with XR SDK
- Fixed Decal projectors do not immediately respond when parent object layer mask is changed in editor.
- Fixed y-flip in scene view with XR SDK
- Fixed a number of issues with Material Quality setting
- Fixed the transparent Cull Mode option in HD unlit master node settings only visible if double sided is ticked.
- Fixed an issue causing shadowed areas by contact shadows at the edge of far clip plane if contact shadow length is very close to far clip plane.
- Fixed editing a scalable settings will edit all loaded asset in memory instead of targetted asset.
- Fixed Planar reflection default viewer FOV
- Fixed flickering issues when moving the mouse in the editor with ray tracing on.
- Fixed the ShaderGraph main preview being black after switching to SSS in the master node settings
- Fixed custom fullscreen passes in VR
- Fixed camera culling masks not taken in account in custom pass volumes
- Fixed object not drawn in custom pass when using a DrawRenderers with an HDRP shader in a build.
- Fixed injection points for Custom Passes (AfterDepthAndNormal and BeforePreRefraction were missing)
- Fixed a enum to choose shader tags used for drawing objects (DepthPrepass or Forward) when there is no override material.
- Fixed lit objects in the BeforePreRefraction, BeforeTransparent and BeforePostProcess.
- Fixed the None option when binding custom pass render targets to allow binding only depth or color.
- Fixed custom pass buffers allocation so they are not allocated if they're not used.
- Fixed the Custom Pass entry in the volume create asset menu items.
- Fixed Prefab Overrides workflow on Camera.
- Fixed alignment issue in Preset for Camera.
- Fixed alignment issue in Physical part for Camera.
- Fixed FrameSettings multi-edition.
- Fixed a bug happening when denoising multiple ray traced light shadows
- Fixed minor naming issues in ShaderGraph settings
- VFX: Removed z-fight glitches that could appear when using deferred depth prepass and lit quad primitives
- VFX: Preserve specular option for lit outputs (matches HDRP lit shader)
- Fixed an issue with Metal Shader Compiler and GTAO shader for metal
- Fixed resources load issue while upgrading HDRP package.
- Fix LOD fade mask by accounting for field of view
- Fixed spot light missing from ray tracing indirect effects.
- Fixed a UI bug in the diffusion profile list after fixing them from the wizard.
- Fixed the hash collision when creating new diffusion profile assets.
- Fixed a light leaking issue with box light casting shadows (case 1184475)
- Fixed Cookie texture type in the cookie slot of lights (Now displays a warning because it is not supported).
- Fixed a nullref that happens when using the Shuriken particle light module
- Fixed alignment in Wizard
- Fixed text overflow in Wizard's helpbox
- Fixed Wizard button fix all that was not automatically grab all required fixes
- Fixed VR tab for MacOS in Wizard
- Fixed local config package workflow in Wizard
- Fixed issue with contact shadows shifting when MSAA is enabled.
- Fixed EV100 in the PBR sky
- Fixed an issue In URP where sometime the camera is not passed to the volume system and causes a null ref exception (case 1199388)
- Fixed nullref when releasing HDRP with custom pass disabled
- Fixed performance issue derived from copying stencil buffer.
- Fixed an editor freeze when importing a diffusion profile asset from a unity package.
- Fixed an exception when trying to reload a builtin resource.
- Fixed the light type intensity unit reset when switching the light type.
- Fixed compilation error related to define guards and CreateLayoutFromXrSdk()
- Fixed documentation link on CustomPassVolume.
- Fixed player build when HDRP is in the project but not assigned in the graphic settings.
- Fixed an issue where ambient probe would be black for the first face of a baked reflection probe
- VFX: Fixed Missing Reference to Visual Effect Graph Runtime Assembly
- Fixed an issue where rendering done by users in EndCameraRendering would be executed before the main render loop.
- Fixed Prefab Override in main scope of Volume.
- Fixed alignment issue in Presset of main scope of Volume.
- Fixed persistence of ShowChromeGizmo and moved it to toolbar for coherency in ReflectionProbe and PlanarReflectionProbe.
- Fixed Alignement issue in ReflectionProbe and PlanarReflectionProbe.
- Fixed Prefab override workflow issue in ReflectionProbe and PlanarReflectionProbe.
- Fixed empty MoreOptions and moved AdvancedManipulation in a dedicated location for coherency in ReflectionProbe and PlanarReflectionProbe.
- Fixed Prefab override workflow issue in DensityVolume.
- Fixed empty MoreOptions and moved AdvancedManipulation in a dedicated location for coherency in DensityVolume.
- Fix light limit counts specified on the HDRP asset
- Fixed Quality Settings for SSR, Contact Shadows and Ambient Occlusion volume components
- Fixed decalui deriving from hdshaderui instead of just shaderui
- Use DelayedIntField instead of IntField for scalable settings
- Fixed init of debug for FrameSettingsHistory on SceneView camera
- Added a fix script to handle the warning 'referenced script in (GameObject 'SceneIDMap') is missing'
- Fix Wizard load when none selected for RenderPipelineAsset
- Fixed TerrainLitGUI when per-pixel normal property is not present.
- Fixed rendering errors when enabling debug modes with custom passes
- Fix an issue that made PCSS dependent on Atlas resolution (not shadow map res)
- Fixing a bug whith histories when n>4 for ray traced shadows
- Fixing wrong behavior in ray traced shadows for mesh renderers if their cast shadow is shadow only or double sided
- Only tracing rays for shadow if the point is inside the code for spotlight shadows
- Only tracing rays if the point is inside the range for point lights
- Fixing ghosting issues when the screen space shadow  indexes change for a light with ray traced shadows
- Fixed an issue with stencil management and Xbox One build that caused corrupted output in deferred mode.
- Fixed a mismatch in behavior between the culling of shadow maps and ray traced point and spot light shadows
- Fixed recursive ray tracing not working anymore after intermediate buffer refactor.
- Fixed ray traced shadow denoising not working (history rejected all the time).
- Fixed shader warning on xbox one
- Fixed cookies not working for spot lights in ray traced reflections, ray traced GI and recursive rendering
- Fixed an inverted handling of CoatSmoothness for SSR in StackLit.
- Fixed missing distortion inputs in Lit and Unlit material UI.
- Fixed issue that propagated NaNs across multiple frames through the exposure texture.
- Fixed issue with Exclude from TAA stencil ignored.
- Fixed ray traced reflection exposure issue.
- Fixed issue with TAA history not initialising corretly scale factor for first frame
- Fixed issue with stencil test of material classification not using the correct Mask (causing false positive and bad performance with forward material in deferred)
- Fixed issue with History not reset when chaning antialiasing mode on camera
- Fixed issue with volumetric data not being initialized if default settings have volumetric and reprojection off.
- Fixed ray tracing reflection denoiser not applied in tier 1
- Fixed the vibility of ray tracing related methods.
- Fixed the diffusion profile list not saved when clicking the fix button in the material UI.
- Fixed crash when pushing bounce count higher than 1 for ray traced GI or reflections
- Fixed PCSS softness scale so that it better match ray traced reference for punctual lights.
- Fixed exposure management for the path tracer
- Fixed AxF material UI containing two advanced options settings.
- Fixed an issue where cached sky contexts were being destroyed wrongly, breaking lighting in the LookDev
- Fixed issue that clamped PCSS softness too early and not after distance scale.
- Fixed fog affect transparent on HD unlit master node
- Fixed custom post processes re-ordering not saved.
- Fixed NPE when using scalable settings
- Fixed an issue where PBR sky precomputation was reset incorrectly in some cases causing bad performance.
- Fixed a bug due to depth history begin overriden too soon
- Fixed CustomPassSampleCameraColor scale issue when called from Before Transparent injection point.
- Fixed corruption of AO in baked probes.
- Fixed issue with upgrade of projects that still had Very High as shadow filtering quality.
- Fixed issue that caused Distortion UI to appear in Lit.
- Fixed several issues with decal duplicating when editing them.
- Fixed initialization of volumetric buffer params (1204159)
- Fixed an issue where frame count was incorrectly reset for the game view, causing temporal processes to fail.
- Fixed Culling group was not disposed error.
- Fixed issues on some GPU that do not support gathers on integer textures.
- Fixed an issue with ambient probe not being initialized for the first frame after a domain reload for volumetric fog.
- Fixed the scene visibility of decal projectors and density volumes
- Fixed a leak in sky manager.
- Fixed an issue where entering playmode while the light editor is opened would produce null reference exceptions.
- Fixed the debug overlay overlapping the debug menu at runtime.
- Fixed an issue with the framecount when changing scene.
- Fixed errors that occurred when using invalid near and far clip plane values for planar reflections.
- Fixed issue with motion blur sample weighting function.
- Fixed motion vectors in MSAA.
- Fixed sun flare blending (case 1205862).
- Fixed a lot of issues related to ray traced screen space shadows.
- Fixed memory leak caused by apply distortion material not being disposed.
- Fixed Reflection probe incorrectly culled when moving its parent (case 1207660)
- Fixed a nullref when upgrading the Fog volume components while the volume is opened in the inspector.
- Fix issues where decals on PS4 would not correctly write out the tile mask causing bits of the decal to go missing.
- Use appropriate label width and text content so the label is completely visible
- Fixed an issue where final post process pass would not output the default alpha value of 1.0 when using 11_11_10 color buffer format.
- Fixed SSR issue after the MSAA Motion Vector fix.
- Fixed an issue with PCSS on directional light if punctual shadow atlas was not allocated.
- Fixed an issue where shadow resolution would be wrong on the first face of a baked reflection probe.
- Fixed issue with PCSS softness being incorrect for cascades different than the first one.
- Fixed custom post process not rendering when using multiple HDRP asset in quality settings
- Fixed probe gizmo missing id (case 1208975)
- Fixed a warning in raytracingshadowfilter.compute
- Fixed issue with AO breaking with small near plane values.
- Fixed custom post process Cleanup function not called in some cases.
- Fixed shader warning in AO code.
- Fixed a warning in simpledenoiser.compute
- Fixed tube and rectangle light culling to use their shape instead of their range as a bounding box.
- Fixed caused by using gather on a UINT texture in motion blur.
- Fix issue with ambient occlusion breaking when dynamic resolution is active.
- Fixed some possible NaN causes in Depth of Field.
- Fixed Custom Pass nullref due to the new Profiling Sample API changes
- Fixed the black/grey screen issue on after post process Custom Passes in non dev builds.
- Fixed particle lights.
- Improved behavior of lights and probe going over the HDRP asset limits.
- Fixed issue triggered when last punctual light is disabled and more than one camera is used.
- Fixed Custom Pass nullref due to the new Profiling Sample API changes
- Fixed the black/grey screen issue on after post process Custom Passes in non dev builds.
- Fixed XR rendering locked to vsync of main display with Standalone Player.
- Fixed custom pass cleanup not called at the right time when using multiple volumes.
- Fixed an issue on metal with edge of decal having artifact by delaying discard of fragments during decal projection
- Fixed various shader warning
- Fixing unnecessary memory allocations in the ray tracing cluster build
- Fixed duplicate column labels in LightEditor's light tab
- Fixed white and dark flashes on scenes with very high or very low exposure when Automatic Exposure is being used.
- Fixed an issue where passing a null ProfilingSampler would cause a null ref exception.
- Fixed memory leak in Sky when in matcap mode.
- Fixed compilation issues on platform that don't support VR.
- Fixed migration code called when we create a new HDRP asset.
- Fixed RemoveComponent on Camera contextual menu to not remove Camera while a component depend on it.
- Fixed an issue where ambient occlusion and screen space reflections editors would generate null ref exceptions when HDRP was not set as the current pipeline.
- Fixed a null reference exception in the probe UI when no HDRP asset is present.
- Fixed the outline example in the doc (sampling range was dependent on screen resolution)
- Fixed a null reference exception in the HDRI Sky editor when no HDRP asset is present.
- Fixed an issue where Decal Projectors created from script where rotated around the X axis by 90°.
- Fixed frustum used to compute Density Volumes visibility when projection matrix is oblique.
- Fixed a null reference exception in Path Tracing, Recursive Rendering and raytraced Global Illumination editors when no HDRP asset is present.
- Fix for NaNs on certain geometry with Lit shader -- [case 1210058](https://fogbugz.unity3d.com/f/cases/1210058/)
- Fixed an issue where ambient occlusion and screen space reflections editors would generate null ref exceptions when HDRP was not set as the current pipeline.
- Fixed a null reference exception in the probe UI when no HDRP asset is present.
- Fixed the outline example in the doc (sampling range was dependent on screen resolution)
- Fixed a null reference exception in the HDRI Sky editor when no HDRP asset is present.
- Fixed an issue where materials newly created from the contextual menu would have an invalid state, causing various problems until it was edited.
- Fixed transparent material created with ZWrite enabled (now it is disabled by default for new transparent materials)
- Fixed mouseover on Move and Rotate tool while DecalProjector is selected.
- Fixed wrong stencil state on some of the pixel shader versions of deferred shader.
- Fixed an issue where creating decals at runtime could cause a null reference exception.
- Fixed issue that displayed material migration dialog on the creation of new project.
- Fixed various issues with time and animated materials (cases 1210068, 1210064).
- Updated light explorer with latest changes to the Fog and fixed issues when no visual environment was present.
- Fixed not handleling properly the recieve SSR feature with ray traced reflections
- Shadow Atlas is no longer allocated for area lights when they are disabled in the shader config file.
- Avoid MRT Clear on PS4 as it is not implemented yet.
- Fixed runtime debug menu BitField control.
- Fixed the radius value used for ray traced directional light.
- Fixed compilation issues with the layered lit in ray tracing shaders.
- Fixed XR autotests viewport size rounding
- Fixed mip map slider knob displayed when cubemap have no mipmap
- Remove unnecessary skip of material upgrade dialog box.
- Fixed the profiling sample mismatch errors when enabling the profiler in play mode
- Fixed issue that caused NaNs in reflection probes on consoles.
- Fixed adjusting positive axis of Blend Distance slides the negative axis in the density volume component.
- Fixed the blend of reflections based on the weight.
- Fixed fallback for ray traced reflections when denoising is enabled.
- Fixed error spam issue with terrain detail terrainDetailUnsupported (cases 1211848)
- Fixed hardware dynamic resolution causing cropping/scaling issues in scene view (case 1158661)
- Fixed Wizard check order for `Hardware and OS` and `Direct3D12`
- Fix AO issue turning black when Far/Near plane distance is big.
- Fixed issue when opening lookdev and the lookdev volume have not been assigned yet.
- Improved memory usage of the sky system.
- Updated label in HDRP quality preference settings (case 1215100)
- Fixed Decal Projector gizmo not undoing properly (case 1216629)
- Fix a leak in the denoising of ray traced reflections.
- Fixed Alignment issue in Light Preset
- Fixed Environment Header in LightingWindow
- Fixed an issue where hair shader could write garbage in the diffuse lighting buffer, causing NaNs.
- Fixed an exposure issue with ray traced sub-surface scattering.
- Fixed runtime debug menu light hierarchy None not doing anything.
- Fixed the broken ShaderGraph preview when creating a new Lit graph.
- Fix indentation issue in preset of LayeredLit material.
- Fixed minor issues with cubemap preview in the inspector.
- Fixed wrong build error message when building for android on mac.
- Fixed an issue related to denoising ray trace area shadows.
- Fixed wrong build error message when building for android on mac.
- Fixed Wizard persistency of Direct3D12 change on domain reload.
- Fixed Wizard persistency of FixAll on domain reload.
- Fixed Wizard behaviour on domain reload.
- Fixed a potential source of NaN in planar reflection probe atlas.
- Fixed an issue with MipRatio debug mode showing _DebugMatCapTexture not being set.
- Fixed missing initialization of input params in Blit for VR.
- Fix Inf source in LTC for area lights.
- Fix issue with AO being misaligned when multiple view are visible.
- Fix issue that caused the clamp of camera rotation motion for motion blur to be ineffective.
- Fixed issue with AssetPostprocessors dependencies causing models to be imported twice when upgrading the package version.
- Fixed culling of lights with XR SDK
- Fixed memory stomp in shadow caching code, leading to overflow of Shadow request array and runtime errors.
- Fixed an issue related to transparent objects reading the ray traced indirect diffuse buffer
- Fixed an issue with filtering ray traced area lights when the intensity is high or there is an exposure.
- Fixed ill-formed include path in Depth Of Field shader.
- Fixed shader graph and ray tracing after the shader target PR.
- Fixed a bug in semi-transparent shadows (object further than the light casting shadows)
- Fix state enabled of default volume profile when in package.
- Fixed removal of MeshRenderer and MeshFilter on adding Light component.
- Fixed Ray Traced SubSurface Scattering not working with ray traced area lights
- Fixed Ray Traced SubSurface Scattering not working in forward mode.
- Fixed a bug in debug light volumes.
- Fixed a bug related to ray traced area light shadow history.
- Fixed an issue where fog sky color mode could sample NaNs in the sky cubemap.
- Fixed a leak in the PBR sky renderer.
- Added a tooltip to the Ambient Mode parameter in the Visual Envionment volume component.
- Static lighting sky now takes the default volume into account (this fixes discrepancies between baked and realtime lighting).
- Fixed a leak in the sky system.
- Removed MSAA Buffers allocation when lit shader mode is set to "deferred only".
- Fixed invalid cast for realtime reflection probes (case 1220504)
- Fixed invalid game view rendering when disabling all cameras in the scene (case 1105163)
- Hide reflection probes in the renderer components.
- Fixed infinite reload loop while displaying Light's Shadow's Link Light Layer in Inspector of Prefab Asset.
- Fixed the culling was not disposed error in build log.
- Fixed the cookie atlas size and planar atlas size being too big after an upgrade of the HDRP asset.
- Fixed transparent SSR for shader graph.
- Fixed an issue with emissive light meshes not being in the RAS.
- Fixed DXR player build
- Fixed the HDRP asset migration code not being called after an upgrade of the package
- Fixed draw renderers custom pass out of bound exception
- Fixed the PBR shader rendering in deferred
- Fixed some typos in debug menu (case 1224594)
- Fixed ray traced point and spot lights shadows not rejecting istory when semi-transparent or colored.
- Fixed a warning due to StaticLightingSky when reloading domain in some cases.
- Fixed the MaxLightCount being displayed when the light volume debug menu is on ColorAndEdge.
- Fixed issue with unclear naming of debug menu for decals.
- Fixed z-fighting in scene view when scene lighting is off (case 1203927)
- Fixed issue that prevented cubemap thumbnails from rendering (only on D3D11 and Metal).
- Fixed ray tracing with VR single-pass
- Fix an exception in ray tracing that happens if two LOD levels are using the same mesh renderer.
- Fixed error in the console when switching shader to decal in the material UI.
- Fixed an issue with refraction model and ray traced recursive rendering (case 1198578).
- Fixed an issue where a dynamic sky changing any frame may not update the ambient probe.
- Fixed cubemap thumbnail generation at project load time.
- Fixed cubemap thumbnail generation at project load time.
- Fixed XR culling with multiple cameras
- Fixed XR single-pass with Mock HMD plugin
- Fixed sRGB mismatch with XR SDK
- Fixed an issue where default volume would not update when switching profile.
- Fixed issue with uncached reflection probe cameras reseting the debug mode (case 1224601)
- Fixed an issue where AO override would not override specular occlusion.
- Fixed an issue where Volume inspector might not refresh correctly in some cases.
- Fixed render texture with XR
- Fixed issue with resources being accessed before initialization process has been performed completely.
- Half fixed shuriken particle light that cast shadows (only the first one will be correct)
- Fixed issue with atmospheric fog turning black if a planar reflection probe is placed below ground level. (case 1226588)
- Fixed custom pass GC alloc issue in CustomPassVolume.GetActiveVolumes().
- Fixed a bug where instanced shadergraph shaders wouldn't compile on PS4.
- Fixed an issue related to the envlightdatasrt not being bound in recursive rendering.
- Fixed shadow cascade tooltip when using the metric mode (case 1229232)
- Fixed how the area light influence volume is computed to match rasterization.
- Focus on Decal uses the extends of the projectors
- Fixed usage of light size data that are not available at runtime.
- Fixed the depth buffer copy made before custom pass after opaque and normal injection point.
- Fix for issue that prevented scene from being completely saved when baked reflection probes are present and lighting is set to auto generate.
- Fixed drag area width at left of Light's intensity field in Inspector.
- Fixed light type resolution when performing a reset on HDAdditionalLightData (case 1220931)
- Fixed reliance on atan2 undefined behavior in motion vector debug shader.
- Fixed an usage of a a compute buffer not bound (1229964)
- Fixed an issue where changing the default volume profile from another inspector would not update the default volume editor.
- Fix issues in the post process system with RenderTexture being invalid in some cases, causing rendering problems.
- Fixed an issue where unncessarily serialized members in StaticLightingSky component would change each time the scene is changed.
- Fixed a weird behavior in the scalable settings drawing when the space becomes tiny (1212045).
- Fixed a regression in the ray traced indirect diffuse due to the new probe system.
- Fix for range compression factor for probes going negative (now clamped to positive values).
- Fixed path validation when creating new volume profile (case 1229933)
- Fixed a bug where Decal Shader Graphs would not recieve reprojected Position, Normal, or Bitangent data. (1239921)
- Fix reflection hierarchy for CARPAINT in AxF.
- Fix precise fresnel for delta lights for SVBRDF in AxF.
- Fixed the debug exposure mode for display sky reflection and debug view baked lighting
- Fixed MSAA depth resolve when there is no motion vectors
- Fixed various object leaks in HDRP.
- Fixed compile error with XR SubsystemManager.
- Fix for assertion triggering sometimes when saving a newly created lit shader graph (case 1230996)
- Fixed culling of planar reflection probes that change position (case 1218651)
- Fixed null reference when processing lightprobe (case 1235285)
- Fix issue causing wrong planar reflection rendering when more than one camera is present.
- Fix black screen in XR when HDRP package is present but not used.
- Fixed an issue with the specularFGD term being used when the material has a clear coat (lit shader).
- Fixed white flash happening with auto-exposure in some cases (case 1223774)
- Fixed NaN which can appear with real time reflection and inf value
- Fixed an issue that was collapsing the volume components in the HDRP default settings
- Fixed warning about missing bound decal buffer
- Fixed shader warning on Xbox for ResolveStencilBuffer.compute.
- Fixed PBR shader ZTest rendering in deferred.
- Replaced commands incompatible with async compute in light list build process.
- Diffusion Profile and Material references in HDRP materials are now correctly exported to unity packages. Note that the diffusion profile or the material references need to be edited once before this can work properly.
- Fix MaterialBalls having same guid issue
- Fix spelling and grammatical errors in material samples
- Fixed unneeded cookie texture allocation for cone stop lights.
- Fixed scalarization code for contact shadows.
- Fixed volume debug in playmode
- Fixed issue when toggling anything in HDRP asset that will produce an error (case 1238155)
- Fixed shader warning in PCSS code when using Vulkan.
- Fixed decal that aren't working without Metal and Ambient Occlusion option enabled.
- Fixed an error about procedural sky being logged by mistake.
- Fixed shadowmask UI now correctly showing shadowmask disable
- Made more explicit the warning about raytracing and asynchronous compute. Also fixed the condition in which it appears.
- Fixed a null ref exception in static sky when the default volume profile is invalid.
- DXR: Fixed shader compilation error with shader graph and pathtracer
- Fixed SceneView Draw Modes not being properly updated after opening new scene view panels or changing the editor layout.
- VFX: Removed irrelevant queues in render queue selection from HDRP outputs
- VFX: Motion Vector are correctly renderered with MSAA [Case 1240754](https://issuetracker.unity3d.com/product/unity/issues/guid/1240754/)
- Fixed a cause of NaN when a normal of 0-length is generated (usually via shadergraph).
- Fixed issue with screen-space shadows not enabled properly when RT is disabled (case 1235821)
- Fixed a performance issue with stochastic ray traced area shadows.
- Fixed cookie texture not updated when changing an import settings (srgb for example).
- Fixed flickering of the game/scene view when lookdev is running.
- Fixed issue with reflection probes in realtime time mode with OnEnable baking having wrong lighting with sky set to dynamic (case 1238047).
- Fixed transparent motion vectors not working when in MSAA.
- Fix error when removing DecalProjector from component contextual menu (case 1243960)
- Fixed issue with post process when running in RGBA16 and an object with additive blending is in the scene.
- Fixed corrupted values on LayeredLit when using Vertex Color multiply mode to multiply and MSAA is activated.
- Fix conflicts with Handles manipulation when performing a Reset in DecalComponent (case 1238833)
- Fixed depth prepass and postpass being disabled after changing the shader in the material UI.
- Fixed issue with sceneview camera settings not being saved after Editor restart.
- Fixed issue when switching back to custom sensor type in physical camera settings (case 1244350).
- Fixed a null ref exception when running playmode tests with the render pipeline debug window opened.
- Fixed some GCAlloc in the debug window.
- Fixed shader graphs not casting semi-transparent and color shadows (case 1242617)
- Fixed thin refraction mode not working properly.
- Fixed assert on tests caused by probe culling results being requested when culling did not happen. (case 1246169)
- Fixed over consumption of GPU memory by the Physically Based Sky.
- Fixed an invalid rotation in Planar Reflection Probe editor display, that was causing an error message (case 1182022)
- Put more information in Camera background type tooltip and fixed inconsistent exposure behavior when changing bg type.
- Fixed issue that caused not all baked reflection to be deleted upon clicking "Clear Baked Data" in the lighting menu (case 1136080)
- Fixed an issue where asset preview could be rendered white because of static lighting sky.
- Fixed an issue where static lighting was not updated when removing the static lighting sky profile.
- Fixed the show cookie atlas debug mode not displaying correctly when enabling the clear cookie atlas option.
- Fixed various multi-editing issues when changing Emission parameters.
- Fixed error when undo a Reflection Probe removal in a prefab instance. (case 1244047)
- Fixed Microshadow not working correctly in deferred with LightLayers
- Tentative fix for missing include in depth of field shaders.
- Fixed the light overlap scene view draw mode (wasn't working at all).
- Fixed taaFrameIndex and XR tests 4052 and 4053
- Fixed the prefab integration of custom passes (Prefab Override Highlight not working as expected).
- Cloned volume profile from read only assets are created in the root of the project. (case 1154961)
- Fixed Wizard check on default volume profile to also check it is not the default one in package.
- Fix erroneous central depth sampling in TAA.
- Fixed light layers not correctly disabled when the lightlayers is set to Nothing and Lightlayers isn't enabled in HDRP Asset
- Fixed issue with Model Importer materials falling back to the Legacy default material instead of HDRP's default material when import happens at Editor startup.
- Fixed a wrong condition in CameraSwitcher, potentially causing out of bound exceptions.
- Fixed an issue where editing the Look Dev default profile would not reflect directly in the Look Dev window.
- Fixed a bug where the light list is not cleared but still used when resizing the RT.
- Fixed exposure debug shader with XR single-pass rendering.
- Fixed issues with scene view and transparent motion vectors.
- Fixed black screens for linux/HDRP (1246407)
- Fixed a vulkan and metal warning in the SSGI compute shader.
- Fixed an exception due to the color pyramid not allocated when SSGI is enabled.
- Fixed an issue with the first Depth history was incorrectly copied.
- Fixed path traced DoF focusing issue
- Fix an issue with the half resolution Mode (performance)
- Fix an issue with the color intensity of emissive for performance rtgi
- Fixed issue with rendering being mostly broken when target platform disables VR.
- Workaround an issue caused by GetKernelThreadGroupSizes  failing to retrieve correct group size.
- Fix issue with fast memory and rendergraph.
- Fixed transparent motion vector framesetting not sanitized.
- Fixed wrong order of post process frame settings.
- Fixed white flash when enabling SSR or SSGI.
- The ray traced indrect diffuse and RTGI were combined wrongly with the rest of the lighting (1254318).
- Fixed an exception happening when using RTSSS without using RTShadows.
- Fix inconsistencies with transparent motion vectors and opaque by allowing camera only transparent motion vectors.
- Fix reflection probe frame settings override
- Fixed certain shadow bias artifacts present in volumetric lighting (case 1231885).
- Fixed area light cookie not updated when switch the light type from a spot that had a cookie.
- Fixed issue with dynamic resolution updating when not in play mode.
- Fixed issue with Contrast Adaptive Sharpening upsample mode and preview camera.
- Fix issue causing blocky artifacts when decals affect metallic and are applied on material with specular color workflow.
- Fixed issue with depth pyramid generation and dynamic resolution.
- Fixed an issue where decals were duplicated in prefab isolation mode.
- Fixed an issue where rendering preview with MSAA might generate render graph errors.
- Fixed compile error in PS4 for planar reflection filtering.
- Fixed issue with blue line in prefabs for volume mode.
- Fixing the internsity being applied to RTAO too early leading to unexpected results (1254626).
- Fix issue that caused sky to incorrectly render when using a custom projection matrix.
- Fixed null reference exception when using depth pre/post pass in shadergraph with alpha clip in the material.
- Appropriately constraint blend distance of reflection probe while editing with the inspector (case 1248931)
- Fixed AxF handling of roughness for Blinn-Phong type materials
- Fixed AxF UI errors when surface type is switched to transparent
- Fixed a serialization issue, preventing quality level parameters to undo/redo and update scene view on change.
- Fixed an exception occuring when a camera doesn't have an HDAdditionalCameraData (1254383).
- Fixed ray tracing with XR single-pass.
- Fixed warning in HDAdditionalLightData OnValidate (cases 1250864, 1244578)
- Fixed a bug related to denoising ray traced reflections.
- Fixed nullref in the layered lit material inspector.
- Fixed an issue where manipulating the color wheels in a volume component would reset the cursor every time.
- Fixed an issue where static sky lighting would not be updated for a new scene until it's reloaded at least once.
- Fixed culling for decals when used in prefabs and edited in context.
- Force to rebake probe with missing baked texture. (1253367)
- Fix supported Mac platform detection to handle new major version (11.0) properly
- Fixed typo in the Render Pipeline Wizard under HDRP+VR
- Change transparent SSR name in frame settings to avoid clipping.
- Fixed missing include guards in shadow hlsl files.
- Repaint the scene view whenever the scene exposure override is changed.
- Fixed an error when clearing the SSGI history texture at creation time (1259930).
- Fixed alpha to mask reset when toggling alpha test in the material UI.
- Fixed an issue where opening the look dev window with the light theme would make the window blink and eventually crash unity.
- Fixed fallback for ray tracing and light layers (1258837).
- Fixed Sorting Priority not displayed correctly in the DrawRenderers custom pass UI.
- Fixed glitch in Project settings window when selecting diffusion profiles in material section (case 1253090)
- Fixed issue with light layers bigger than 8 (and above the supported range).
- Fixed issue with culling layer mask of area light's emissive mesh
- Fixed overused the atlas for Animated/Render Target Cookies (1259930).
- Fixed errors when switching area light to disk shape while an area emissive mesh was displayed.
- Fixed default frame settings MSAA toggle for reflection probes (case 1247631)
- Fixed the transparent SSR dependency not being properly disabled according to the asset dependencies (1260271).
- Fixed issue with completely black AO on double sided materials when normal mode is set to None.
- Fixed UI drawing of the quaternion (1251235)
- Fix an issue with the quality mode and perf mode on RTR and RTGI and getting rid of unwanted nans (1256923).
- Fixed unitialized ray tracing resources when using non-default HDRP asset (case 1259467).
- Fixed overused the atlas for Animated/Render Target Cookies (1259930).
- Fixed sky asserts with XR multipass
- Fixed for area light not updating baked light result when modifying with gizmo.
- Fixed robustness issue with GetOddNegativeScale() in ray tracing, which was impacting normal mapping (1261160).
- Fixed regression where moving face of the probe gizmo was not moving its position anymore.
- Fixed XR single-pass macros in tessellation shaders.
- Fixed path-traced subsurface scattering mixing with diffuse and specular BRDFs (1250601).
- Fixed custom pass re-ordering issues.
- Improved robustness of normal mapping when scale is 0, and mapping is extreme (normals in or below the tangent plane).
- Fixed XR Display providers not getting zNear and zFar plane distances passed to them when in HDRP.
- Fixed rendering breaking when disabling tonemapping in the frame settings.
- Fixed issue with serialization of exposure modes in volume profiles not being consistent between HDRP versions (case 1261385).
- Fixed issue with duplicate names in newly created sub-layers in the graphics compositor (case 1263093).
- Remove MSAA debug mode when renderpipeline asset has no MSAA
- Fixed some post processing using motion vectors when they are disabled
- Fixed the multiplier of the environement lights being overriden with a wrong value for ray tracing (1260311).
- Fixed a series of exceptions happening when trying to load an asset during wizard execution (1262171).
- Fixed an issue with Stacklit shader not compiling correctly in player with debug display on (1260579)
- Fixed couple issues in the dependence of building the ray tracing acceleration structure.
- Fix sun disk intensity
- Fixed unwanted ghosting for smooth surfaces.
- Fixing an issue in the recursive rendering flag texture usage.
- Fixed a missing dependecy for choosing to evaluate transparent SSR.
- Fixed issue that failed compilation when XR is disabled.
- Fixed a compilation error in the IES code.
- Fixed issue with dynamic resolution handler when no OnResolutionChange callback is specified.
- Fixed multiple volumes, planar reflection, and decal projector position when creating them from the menu.
- Reduced the number of global keyword used in deferredTile.shader
- Fixed incorrect processing of Ambient occlusion probe (9% error was introduced)
- Fixed multiedition of framesettings drop down (case 1270044)
- Fixed planar probe gizmo

### Changed
- Improve MIP selection for decals on Transparents
- Color buffer pyramid is not allocated anymore if neither refraction nor distortion are enabled
- Rename Emission Radius to Radius in UI in Point, Spot
- Angular Diameter parameter for directional light is no longuer an advanced property
- DXR: Remove Light Radius and Angular Diamater of Raytrace shadow. Angular Diameter and Radius are used instead.
- Remove MaxSmoothness parameters from UI for point, spot and directional light. The MaxSmoothness is now deduce from Radius Parameters
- DXR: Remove the Ray Tracing Environement Component. Add a Layer Mask to the ray Tracing volume components to define which objects are taken into account for each effect.
- Removed second cubemaps used for shadowing in lookdev
- Disable Physically Based Sky below ground
- Increase max limit of area light and reflection probe to 128
- Change default texture for detailmap to grey
- Optimize Shadow RT load on Tile based architecture platforms.
- Improved quality of SSAO.
- Moved RequestShadowMapRendering() back to public API.
- Update HDRP DXR Wizard with an option to automatically clone the hdrp config package and setup raytracing to 1 in shaders file.
- Added SceneSelection pass for TerrainLit shader.
- Simplified Light's type API regrouping the logic in one place (Check type in HDAdditionalLightData)
- The support of LOD CrossFade (Dithering transition) in master nodes now required to enable it in the master node settings (Save variant)
- Improved shadow bias, by removing constant depth bias and substituting it with slope-scale bias.
- Fix the default stencil values when a material is created from a SSS ShaderGraph.
- Tweak test asset to be compatible with XR: unlit SG material for canvas and double-side font material
- Slightly tweaked the behaviour of bloom when resolution is low to reduce artifacts.
- Hidden fields in Light Inspector that is not relevant while in BakingOnly mode.
- Changed parametrization of PCSS, now softness is derived from angular diameter (for directional lights) or shape radius (for point/spot lights) and min filter size is now in the [0..1] range.
- Moved the copy of the geometry history buffers to right after the depth mip chain generation.
- Rename "Luminance" to "Nits" in UX for physical light unit
- Rename FrameSettings "SkyLighting" to "SkyReflection"
- Reworked XR automated tests
- The ray traced screen space shadow history for directional, spot and point lights is discarded if the light transform has changed.
- Changed the behavior for ray tracing in case a mesh renderer has both transparent and opaque submeshes.
- Improve history buffer management
- Replaced PlayerSettings.virtualRealitySupported with XRGraphics.tryEnable.
- Remove redundant FrameSettings RealTimePlanarReflection
- Improved a bit the GC calls generated during the rendering.
- Material update is now only triggered when the relevant settings are touched in the shader graph master nodes
- Changed the way Sky Intensity (on Sky volume components) is handled. It's now a combo box where users can choose between Exposure, Multiplier or Lux (for HDRI sky only) instead of both multiplier and exposure being applied all the time. Added a new menu item to convert old profiles.
- Change how method for specular occlusions is decided on inspector shader (Lit, LitTesselation, LayeredLit, LayeredLitTessellation)
- Unlocked SSS, SSR, Motion Vectors and Distortion frame settings for reflections probes.
- Hide unused LOD settings in Quality Settings legacy window.
- Reduced the constrained distance for temporal reprojection of ray tracing denoising
- Removed shadow near plane from the Directional Light Shadow UI.
- Improved the performances of custom pass culling.
- The scene view camera now replicates the physical parameters from the camera tagged as "MainCamera".
- Reduced the number of GC.Alloc calls, one simple scene without plarnar / probes, it should be 0B.
- Renamed ProfilingSample to ProfilingScope and unified API. Added GPU Timings.
- Updated macros to be compatible with the new shader preprocessor.
- Ray tracing reflection temporal filtering is now done in pre-exposed space
- Search field selects the appropriate fields in both project settings panels 'HDRP Default Settings' and 'Quality/HDRP'
- Disabled the refraction and transmission map keywords if the material is opaque.
- Keep celestial bodies outside the atmosphere.
- Updated the MSAA documentation to specify what features HDRP supports MSAA for and what features it does not.
- Shader use for Runtime Debug Display are now correctly stripper when doing a release build
- Now each camera has its own Volume Stack. This allows Volume Parameters to be updated as early as possible and be ready for the whole frame without conflicts between cameras.
- Disable Async for SSR, SSAO and Contact shadow when aggregated ray tracing frame setting is on.
- Improved performance when entering play mode without domain reload by a factor of ~25
- Renamed the camera profiling sample to include the camera name
- Discarding the ray tracing history for AO, reflection, diffuse shadows and GI when the viewport size changes.
- Renamed the camera profiling sample to include the camera name
- Renamed the post processing graphic formats to match the new convention.
- The restart in Wizard for DXR will always be last fix from now on
- Refactoring pre-existing materials to share more shader code between rasterization and ray tracing.
- Setting a material's Refraction Model to Thin does not overwrite the Thickness and Transmission Absorption Distance anymore.
- Removed Wind textures from runtime as wind is no longer built into the pipeline
- Changed Shader Graph titles of master nodes to be more easily searchable ("HDRP/x" -> "x (HDRP)")
- Expose StartSinglePass() and StopSinglePass() as public interface for XRPass
- Replaced the Texture array for 2D cookies (spot, area and directional lights) and for planar reflections by an atlas.
- Moved the tier defining from the asset to the concerned volume components.
- Changing from a tier management to a "mode" management for reflection and GI and removing the ability to enable/disable deferred and ray bining (they are now implied by performance mode)
- The default FrameSettings for ScreenSpaceShadows is set to true for Camera in order to give a better workflow for DXR.
- Refactor internal usage of Stencil bits.
- Changed how the material upgrader works and added documentation for it.
- Custom passes now disable the stencil when overwriting the depth and not writing into it.
- Renamed the camera profiling sample to include the camera name
- Changed the way the shadow casting property of transparent and tranmissive materials is handeled for ray tracing.
- Changed inspector materials stencil setting code to have more sharing.
- Updated the default scene and default DXR scene and DefaultVolumeProfile.
- Changed the way the length parameter is used for ray traced contact shadows.
- Improved the coherency of PCSS blur between cascades.
- Updated VR checks in Wizard to reflect new XR System.
- Removing unused alpha threshold depth prepass and post pass for fabric shader graph.
- Transform result from CIE XYZ to sRGB color space in EvalSensitivity for iridescence.
- Moved BeginCameraRendering callback right before culling.
- Changed the visibility of the Indirect Lighting Controller component to public.
- Renamed the cubemap used for diffuse convolution to a more explicit name for the memory profiler.
- Improved behaviour of transmission color on transparent surfaces in path tracing.
- Light dimmer can now get values higher than one and was renamed to multiplier in the UI.
- Removed info box requesting volume component for Visual Environment and updated the documentation with the relevant information.
- Improved light selection oracle for light sampling in path tracing.
- Stripped ray tracing subsurface passes with ray tracing is not enabled.
- Remove LOD cross fade code for ray tracing shaders
- Removed legacy VR code
- Add range-based clipping to box lights (case 1178780)
- Improve area light culling (case 1085873)
- Light Hierarchy debug mode can now adjust Debug Exposure for visualizing high exposure scenes.
- Rejecting history for ray traced reflections based on a threshold evaluated on the neighborhood of the sampled history.
- Renamed "Environment" to "Reflection Probes" in tile/cluster debug menu.
- Utilities namespace is obsolete, moved its content to UnityEngine.Rendering (case 1204677)
- Obsolete Utilities namespace was removed, instead use UnityEngine.Rendering (case 1204677)
- Moved most of the compute shaders to the multi_compile API instead of multiple kernels.
- Use multi_compile API for deferred compute shader with shadow mask.
- Remove the raytracing rendering queue system to make recursive raytraced material work when raytracing is disabled
- Changed a few resources used by ray tracing shaders to be global resources (using register space1) for improved CPU performance.
- All custom pass volumes are now executed for one injection point instead of the first one.
- Hidden unsupported choice in emission in Materials
- Temporal Anti aliasing improvements.
- Optimized PrepareLightsForGPU (cost reduced by over 25%) and PrepareGPULightData (around twice as fast now).
- Moved scene view camera settings for HDRP from the preferences window to the scene view camera settings window.
- Updated shaders to be compatible with Microsoft's DXC.
- Debug exposure in debug menu have been replace to debug exposure compensation in EV100 space and is always visible.
- Further optimized PrepareLightsForGPU (3x faster with few shadows, 1.4x faster with a lot of shadows or equivalently cost reduced by 68% to 37%).
- Raytracing: Replaced the DIFFUSE_LIGHTING_ONLY multicompile by a uniform.
- Raytracing: Removed the dynamic lightmap multicompile.
- Raytracing: Remove the LOD cross fade multi compile for ray tracing.
- Cookie are now supported in lightmaper. All lights casting cookie and baked will now include cookie influence.
- Avoid building the mip chain a second time for SSR for transparent objects.
- Replaced "High Quality" Subsurface Scattering with a set of Quality Levels.
- Replaced "High Quality" Volumetric Lighting with "Screen Resolution Percentage" and "Volume Slice Count" on the Fog volume component.
- Merged material samples and shader samples
- Update material samples scene visuals
- Use multi_compile API for deferred compute shader with shadow mask.
- Made the StaticLightingSky class public so that users can change it by script for baking purpose.
- Shadowmask and realtime reflectoin probe property are hide in Quality settings
- Improved performance of reflection probe management when using a lot of probes.
- Ignoring the disable SSR flags for recursive rendering.
- Removed logic in the UI to disable parameters for contact shadows and fog volume components as it was going against the concept of the volume system.
- Fixed the sub surface mask not being taken into account when computing ray traced sub surface scattering.
- MSAA Within Forward Frame Setting is now enabled by default on Cameras when new Render Pipeline Asset is created
- Slightly changed the TAA anti-flicker mechanism so that it is more aggressive on almost static images (only on High preset for now).
- Changed default exposure compensation to 0.
- Refactored shadow caching system.
- Removed experimental namespace for ray tracing code.
- Increase limit for max numbers of lights in UX
- Removed direct use of BSDFData in the path tracing pass, delegated to the material instead.
- Pre-warm the RTHandle system to reduce the amount of memory allocations and the total memory needed at all points.
- DXR: Only read the geometric attributes that are required using the share pass info and shader graph defines.
- DXR: Dispatch binned rays in 1D instead of 2D.
- Lit and LayeredLit tessellation cross lod fade don't used dithering anymore between LOD but fade the tessellation height instead. Allow a smoother transition
- Changed the way planar reflections are filtered in order to be a bit more "physically based".
- Increased path tracing BSDFs roughness range from [0.001, 0.999] to [0.00001, 0.99999].
- Changing the default SSGI radius for the all configurations.
- Changed the default parameters for quality RTGI to match expected behavior.
- Add color clear pass while rendering XR occlusion mesh to avoid leaks.
- Only use one texture for ray traced reflection upscaling.
- Adjust the upscale radius based on the roughness value.
- DXR: Changed the way the filter size is decided for directional, point and spot shadows.
- Changed the default exposure mode to "Automatic (Histogram)", along with "Limit Min" to -4 and "Limit Max" to 16.
- Replaced the default scene system with the builtin Scene Template feature.
- Changed extensions of shader CAS include files.
- Making the planar probe atlas's format match the color buffer's format.
- Removing the planarReflectionCacheCompressed setting from asset.
- SHADERPASS for TransparentDepthPrepass and TransparentDepthPostpass identification is using respectively SHADERPASS_TRANSPARENT_DEPTH_PREPASS and SHADERPASS_TRANSPARENT_DEPTH_POSTPASS
- Moved the Parallax Occlusion Mapping node into Shader Graph.
- Renamed the debug name from SSAO to ScreenSpaceAmbientOcclusion (1254974).
- Added missing tooltips and improved the UI of the aperture control (case 1254916).
- Fixed wrong tooltips in the Dof Volume (case 1256641).
- The `CustomPassLoadCameraColor` and `CustomPassSampleCameraColor` functions now returns the correct color buffer when used in after post process instead of the color pyramid (which didn't had post processes).
- PBR Sky now doesn't go black when going below sea level, but it instead freezes calculation as if on the horizon.
- Fixed an issue with quality setting foldouts not opening when clicking on them (1253088).
- Shutter speed can now be changed by dragging the mouse over the UI label (case 1245007).
- Remove the 'Point Cube Size' for cookie, use the Cubemap size directly.
- VFXTarget with Unlit now allows EmissiveColor output to be consistent with HDRP unlit.
- Only building the RTAS if there is an effect that will require it (1262217).
- Fixed the first ray tracing frame not having the light cluster being set up properly (1260311).
- Render graph pre-setup for ray traced ambient occlusion.
- Avoid casting multiple rays and denoising for hard directional, point and spot ray traced shadows (1261040).
- Making sure the preview cameras do not use ray tracing effects due to a by design issue to build ray tracing acceleration structures (1262166).
- Preparing ray traced reflections for the render graph support (performance and quality).
- Preparing recursive rendering for the render graph port.
- Preparation pass for RTGI, temporal filter and diffuse denoiser for render graph.
- Updated the documentation for the DXR implementation.
- Changed the DXR wizard to support optional checks.
- Changed the DXR wizard steps.
- Preparation pass for RTSSS to be supported by render graph.
- Changed the color space of EmissiveColorLDR property on all shader. Was linear but should have been sRGB. Auto upgrade script handle the conversion.

## [7.1.1] - 2019-09-05

### Added
- Transparency Overdraw debug mode. Allows to visualize transparent objects draw calls as an "heat map".
- Enabled single-pass instancing support for XR SDK with new API cmd.SetInstanceMultiplier()
- XR settings are now available in the HDRP asset
- Support for Material Quality in Shader Graph
- Material Quality support selection in HDRP Asset
- Renamed XR shader macro from UNITY_STEREO_ASSIGN_COMPUTE_EYE_INDEX to UNITY_XR_ASSIGN_VIEW_INDEX
- Raytracing ShaderGraph node for HDRP shaders
- Custom passes volume component with 3 injection points: Before Rendering, Before Transparent and Before Post Process
- Alpha channel is now properly exported to camera render textures when using FP16 color buffer format
- Support for XR SDK mirror view modes
- HD Master nodes in Shader Graph now support Normal and Tangent modification in vertex stage.
- DepthOfFieldCoC option in the fullscreen debug modes.
- Added override Ambient Occlusion option on debug windows
- Added Custom Post Processes with 3 injection points: Before Transparent, Before Post Process and After Post Process
- Added draft of minimal interactive path tracing (experimental) based on DXR API - Support only 4 area light, lit and unlit shader (non-shadergraph)
- Small adjustments to TAA anti flicker (more aggressive on high values).

### Fixed
- Fixed wizard infinite loop on cancellation
- Fixed with compute shader error about too many threads in threadgroup on low GPU
- Fixed invalid contact shadow shaders being created on metal
- Fixed a bug where if Assembly.GetTypes throws an exception due to mis-versioned dlls, then no preprocessors are used in the shader stripper
- Fixed typo in AXF decal property preventing to compile
- Fixed reflection probe with XR single-pass and FPTL
- Fixed force gizmo shown when selecting camera in hierarchy
- Fixed issue with XR occlusion mesh and dynamic resolution
- Fixed an issue where lighting compute buffers were re-created with the wrong size when resizing the window, causing tile artefacts at the top of the screen.
- Fix FrameSettings names and tooltips
- Fixed error with XR SDK when the Editor is not in focus
- Fixed errors with RenderGraph, XR SDK and occlusion mesh
- Fixed shadow routines compilation errors when "real" type is a typedef on "half".
- Fixed toggle volumetric lighting in the light UI
- Fixed post-processing history reset handling rt-scale incorrectly
- Fixed crash with terrain and XR multi-pass
- Fixed ShaderGraph material synchronization issues
- Fixed a null reference exception when using an Emissive texture with Unlit shader (case 1181335)
- Fixed an issue where area lights and point lights where not counted separately with regards to max lights on screen (case 1183196)
- Fixed an SSR and Subsurface Scattering issue (appearing black) when using XR.

### Changed
- Update Wizard layout.
- Remove almost all Garbage collection call within a frame.
- Rename property AdditionalVeclocityChange to AddPrecomputeVelocity
- Call the End/Begin camera rendering callbacks for camera with customRender enabled
- Changeg framesettings migration order of postprocess flags as a pr for reflection settings flags have been backported to 2019.2
- Replaced usage of ENABLE_VR in XRSystem.cs by version defines based on the presence of the built-in VR and XR modules
- Added an update virtual function to the SkyRenderer class. This is called once per frame. This allows a given renderer to amortize heavy computation at the rate it chooses. Currently only the physically based sky implements this.
- Removed mandatory XRPass argument in HDCamera.GetOrCreate()
- Restored the HDCamera parameter to the sky rendering builtin parameters.
- Removed usage of StructuredBuffer for XR View Constants
- Expose Direct Specular Lighting control in FrameSettings
- Deprecated ExponentialFog and VolumetricFog volume components. Now there is only one exponential fog component (Fog) which can add Volumetric Fog as an option. Added a script in Edit -> Render Pipeline -> Upgrade Fog Volume Components.

## [7.0.1] - 2019-07-25

### Added
- Added option in the config package to disable globally Area Lights and to select shadow quality settings for the deferred pipeline.
- When shader log stripping is enabled, shader stripper statistics will be written at `Temp/shader-strip.json`
- Occlusion mesh support from XR SDK

### Fixed
- Fixed XR SDK mirror view blit, cleanup some XRTODO and removed XRDebug.cs
- Fixed culling for volumetrics with XR single-pass rendering
- Fix shadergraph material pass setup not called
- Fixed documentation links in component's Inspector header bar
- Cookies using the render texture output from a camera are now properly updated
- Allow in ShaderGraph to enable pre/post pass when the alpha clip is disabled

### Changed
- RenderQueue for Opaque now start at Background instead of Geometry.
- Clamp the area light size for scripting API when we change the light type
- Added a warning in the material UI when the diffusion profile assigned is not in the HDRP asset


## [7.0.0] - 2019-07-17

### Added
- `Fixed`, `Viewer`, and `Automatic` modes to compute the FOV used when rendering a `PlanarReflectionProbe`
- A checkbox to toggle the chrome gizmo of `ReflectionProbe`and `PlanarReflectionProbe`
- Added a Light layer in shadows that allow for objects to cast shadows without being affected by light (and vice versa).
- You can now access ShaderGraph blend states from the Material UI (for example, **Surface Type**, **Sorting Priority**, and **Blending Mode**). This change may break Materials that use a ShaderGraph, to fix them, select **Edit > Render Pipeline > Reset all ShaderGraph Scene Materials BlendStates**. This syncs the blendstates of you ShaderGraph master nodes with the Material properties.
- You can now control ZTest, ZWrite, and CullMode for transparent Materials.
- Materials that use Unlit Shaders or Unlit Master Node Shaders now cast shadows.
- Added an option to enable the ztest on **After Post Process** materials when TAA is disabled.
- Added a new SSAO (based on Ground Truth Ambient Occlusion algorithm) to replace the previous one.
- Added support for shadow tint on light
- BeginCameraRendering and EndCameraRendering callbacks are now called with probes
- Adding option to update shadow maps only On Enable and On Demand.
- Shader Graphs that use time-dependent vertex modification now generate correct motion vectors.
- Added option to allow a custom spot angle for spot light shadow maps.
- Added frame settings for individual post-processing effects
- Added dither transition between cascades for Low and Medium quality settings
- Added single-pass instancing support with XR SDK
- Added occlusion mesh support with XR SDK
- Added support of Alembic velocity to various shaders
- Added support for more than 2 views for single-pass instancing
- Added support for per punctual/directional light min roughness in StackLit
- Added mirror view support with XR SDK
- Added VR verification in HDRPWizard
- Added DXR verification in HDRPWizard
- Added feedbacks in UI of Volume regarding skies
- Cube LUT support in Tonemapping. Cube LUT helpers for external grading are available in the Post-processing Sample package.

### Fixed
- Fixed an issue with history buffers causing effects like TAA or auto exposure to flicker when more than one camera was visible in the editor
- The correct preview is displayed when selecting multiple `PlanarReflectionProbe`s
- Fixed volumetric rendering with camera-relative code and XR stereo instancing
- Fixed issue with flashing cyan due to async compilation of shader when selecting a mesh
- Fix texture type mismatch when the contact shadow are disabled (causing errors on IOS devices)
- Fixed Generate Shader Includes while in package
- Fixed issue when texture where deleted in ShadowCascadeGUI
- Fixed issue in FrameSettingsHistory when disabling a camera several time without enabling it in between.
- Fixed volumetric reprojection with camera-relative code and XR stereo instancing
- Added custom BaseShaderPreprocessor in HDEditorUtils.GetBaseShaderPreprocessorList()
- Fixed compile issue when USE_XR_SDK is not defined
- Fixed procedural sky sun disk intensity for high directional light intensities
- Fixed Decal mip level when using texture mip map streaming to avoid dropping to lowest permitted mip (now loading all mips)
- Fixed deferred shading for XR single-pass instancing after lightloop refactor
- Fixed cluster and material classification debug (material classification now works with compute as pixel shader lighting)
- Fixed IOS Nan by adding a maximun epsilon definition REAL_EPS that uses HALF_EPS when fp16 are used
- Removed unnecessary GC allocation in motion blur code
- Fixed locked UI with advanded influence volume inspector for probes
- Fixed invalid capture direction when rendering planar reflection probes
- Fixed Decal HTILE optimization with platform not supporting texture atomatic (Disable it)
- Fixed a crash in the build when the contact shadows are disabled
- Fixed camera rendering callbacks order (endCameraRendering was being called before the actual rendering)
- Fixed issue with wrong opaque blending settings for After Postprocess
- Fixed issue with Low resolution transparency on PS4
- Fixed a memory leak on volume profiles
- Fixed The Parallax Occlusion Mappping node in shader graph and it's UV input slot
- Fixed lighting with XR single-pass instancing by disabling deferred tiles
- Fixed the Bloom prefiltering pass
- Fixed post-processing effect relying on Unity's random number generator
- Fixed camera flickering when using TAA and selecting the camera in the editor
- Fixed issue with single shadow debug view and volumetrics
- Fixed most of the problems with light animation and timeline
- Fixed indirect deferred compute with XR single-pass instancing
- Fixed a slight omission in anisotropy calculations derived from HazeMapping in StackLit
- Improved stack computation numerical stability in StackLit
- Fix PBR master node always opaque (wrong blend modes for forward pass)
- Fixed TAA with XR single-pass instancing (missing macros)
- Fixed an issue causing Scene View selection wire gizmo to not appear when using HDRP Shader Graphs.
- Fixed wireframe rendering mode (case 1083989)
- Fixed the renderqueue not updated when the alpha clip is modified in the material UI.
- Fixed the PBR master node preview
- Remove the ReadOnly flag on Reflection Probe's cubemap assets during bake when there are no VCS active.
- Fixed an issue where setting a material debug view would not reset the other exclusive modes
- Spot light shapes are now correctly taken into account when baking
- Now the static lighting sky will correctly take the default values for non-overridden properties
- Fixed material albedo affecting the lux meter
- Extra test in deferred compute shading to avoid shading pixels that were not rendered by the current camera (for camera stacking)

### Changed
- Optimization: Reduce the group size of the deferred lighting pass from 16x16 to 8x8
- Replaced HDCamera.computePassCount by viewCount
- Removed xrInstancing flag in RTHandles (replaced by TextureXR.slices and TextureXR.dimensions)
- Refactor the HDRenderPipeline and lightloop code to preprare for high level rendergraph
- Removed the **Back Then Front Rendering** option in the fabric Master Node settings. Enabling this option previously did nothing.
- Changed shader type Real to translate to FP16 precision on some platforms.
- Shader framework refactor: Introduce CBSDF, EvaluateBSDF, IsNonZeroBSDF to replace BSDF functions
- Shader framework refactor:  GetBSDFAngles, LightEvaluation and SurfaceShading functions
- Replace ComputeMicroShadowing by GetAmbientOcclusionForMicroShadowing
- Rename WorldToTangent to TangentToWorld as it was incorrectly named
- Remove SunDisk and Sun Halo size from directional light
- Remove all obsolete wind code from shader
- Renamed DecalProjectorComponent into DecalProjector for API alignment.
- Improved the Volume UI and made them Global by default
- Remove very high quality shadow option
- Change default for shadow quality in Deferred to Medium
- Enlighten now use inverse squared falloff (before was using builtin falloff)
- Enlighten is now deprecated. Please use CPU or GPU lightmaper instead.
- Remove the name in the diffusion profile UI
- Changed how shadow map resolution scaling with distance is computed. Now it uses screen space area rather than light range.
- Updated MoreOptions display in UI
- Moved Display Area Light Emissive Mesh script API functions in the editor namespace
- direct strenght properties in ambient occlusion now affect direct specular as well
- Removed advanced Specular Occlusion control in StackLit: SSAO based SO control is hidden and fixed to behave like Lit, SPTD is the only HQ technique shown for baked SO.
- Shader framework refactor: Changed ClampRoughness signature to include PreLightData access.
- HDRPWizard window is now in Window > General > HD Render Pipeline Wizard
- Moved StaticLightingSky to LightingWindow
- Removes the current "Scene Settings" and replace them with "Sky & Fog Settings" (with Physically Based Sky and Volumetric Fog).
- Changed how cached shadow maps are placed inside the atlas to minimize re-rendering of them.

## [6.7.0-preview] - 2019-05-16

### Added
- Added ViewConstants StructuredBuffer to simplify XR rendering
- Added API to render specific settings during a frame
- Added stadia to the supported platforms (2019.3)
- Enabled cascade blends settings in the HD Shadow component
- Added Hardware Dynamic Resolution support.
- Added MatCap debug view to replace the no scene lighting debug view.
- Added clear GBuffer option in FrameSettings (default to false)
- Added preview for decal shader graph (Only albedo, normal and emission)
- Added exposure weight control for decal
- Screen Space Directional Shadow under a define option. Activated for ray tracing
- Added a new abstraction for RendererList that will help transition to Render Graph and future RendererList API
- Added multipass support for VR
- Added XR SDK integration (multipass only)
- Added Shader Graph samples for Hair, Fabric and Decal master nodes.
- Add fade distance, shadow fade distance and light layers to light explorer
- Add method to draw light layer drawer in a rect to HDEditorUtils

### Fixed
- Fixed deserialization crash at runtime
- Fixed for ShaderGraph Unlit masternode not writing velocity
- Fixed a crash when assiging a new HDRP asset with the 'Verify Saving Assets' option enabled
- Fixed exposure to properly support TEXTURE2D_X
- Fixed TerrainLit basemap texture generation
- Fixed a bug that caused nans when material classification was enabled and a tile contained one standard material + a material with transmission.
- Fixed gradient sky hash that was not using the exposure hash
- Fixed displayed default FrameSettings in HDRenderPipelineAsset wrongly updated on scripts reload.
- Fixed gradient sky hash that was not using the exposure hash.
- Fixed visualize cascade mode with exposure.
- Fixed (enabled) exposure on override lighting debug modes.
- Fixed issue with LightExplorer when volume have no profile
- Fixed issue with SSR for negative, infinite and NaN history values
- Fixed LightLayer in HDReflectionProbe and PlanarReflectionProbe inspector that was not displayed as a mask.
- Fixed NaN in transmission when the thickness and a color component of the scattering distance was to 0
- Fixed Light's ShadowMask multi-edition.
- Fixed motion blur and SMAA with VR single-pass instancing
- Fixed NaNs generated by phase functionsin volumetric lighting
- Fixed NaN issue with refraction effect and IOR of 1 at extreme grazing angle
- Fixed nan tracker not using the exposure
- Fixed sorting priority on lit and unlit materials
- Fixed null pointer exception when there are no AOVRequests defined on a camera
- Fixed dirty state of prefab using disabled ReflectionProbes
- Fixed an issue where gizmos and editor grid were not correctly depth tested
- Fixed created default scene prefab non editable due to wrong file extension.
- Fixed an issue where sky convolution was recomputed for nothing when a preview was visible (causing extreme slowness when fabric convolution is enabled)
- Fixed issue with decal that wheren't working currently in player
- Fixed missing stereo rendering macros in some fragment shaders
- Fixed exposure for ReflectionProbe and PlanarReflectionProbe gizmos
- Fixed single-pass instancing on PSVR
- Fixed Vulkan shader issue with Texture2DArray in ScreenSpaceShadow.compute by re-arranging code (workaround)
- Fixed camera-relative issue with lights and XR single-pass instancing
- Fixed single-pass instancing on Vulkan
- Fixed htile synchronization issue with shader graph decal
- Fixed Gizmos are not drawn in Camera preview
- Fixed pre-exposure for emissive decal
- Fixed wrong values computed in PreIntegrateFGD and in the generation of volumetric lighting data by forcing the use of fp32.
- Fixed NaNs arising during the hair lighting pass
- Fixed synchronization issue in decal HTile that occasionally caused rendering artifacts around decal borders
- Fixed QualitySettings getting marked as modified by HDRP (and thus checked out in Perforce)
- Fixed a bug with uninitialized values in light explorer
- Fixed issue with LOD transition
- Fixed shader warnings related to raytracing and TEXTURE2D_X

### Changed
- Refactor PixelCoordToViewDirWS to be VR compatible and to compute it only once per frame
- Modified the variants stripper to take in account multiple HDRP assets used in the build.
- Improve the ray biasing code to avoid self-intersections during the SSR traversal
- Update Pyramid Spot Light to better match emitted light volume.
- Moved _XRViewConstants out of UnityPerPassStereo constant buffer to fix issues with PSSL
- Removed GetPositionInput_Stereo() and single-pass (double-wide) rendering mode
- Changed label width of the frame settings to accommodate better existing options.
- SSR's Default FrameSettings for camera is now enable.
- Re-enabled the sharpening filter on Temporal Anti-aliasing
- Exposed HDEditorUtils.LightLayerMaskDrawer for integration in other packages and user scripting.
- Rename atmospheric scattering in FrameSettings to Fog
- The size modifier in the override for the culling sphere in Shadow Cascades now defaults to 0.6, which is the same as the formerly hardcoded value.
- Moved LOD Bias and Maximum LOD Level from Frame Setting section `Other` to `Rendering`
- ShaderGraph Decal that affect only emissive, only draw in emissive pass (was drawing in dbuffer pass too)
- Apply decal projector fade factor correctly on all attribut and for shader graph decal
- Move RenderTransparentDepthPostpass after all transparent
- Update exposure prepass to interleave XR single-pass instancing views in a checkerboard pattern
- Removed ScriptRuntimeVersion check in wizard.

## [6.6.0-preview] - 2019-04-01

### Added
- Added preliminary changes for XR deferred shading
- Added support of 111110 color buffer
- Added proper support for Recorder in HDRP
- Added depth offset input in shader graph master nodes
- Added a Parallax Occlusion Mapping node
- Added SMAA support
- Added Homothety and Symetry quick edition modifier on volume used in ReflectionProbe, PlanarReflectionProbe and DensityVolume
- Added multi-edition support for DecalProjectorComponent
- Improve hair shader
- Added the _ScreenToTargetScaleHistory uniform variable to be used when sampling HDRP RTHandle history buffers.
- Added settings in `FrameSettings` to change `QualitySettings.lodBias` and `QualitySettings.maximumLODLevel` during a rendering
- Added an exposure node to retrieve the current, inverse and previous frame exposure value.
- Added an HD scene color node which allow to sample the scene color with mips and a toggle to remove the exposure.
- Added safeguard on HD scene creation if default scene not set in the wizard
- Added Low res transparency rendering pass.

### Fixed
- Fixed HDRI sky intensity lux mode
- Fixed dynamic resolution for XR
- Fixed instance identifier semantic string used by Shader Graph
- Fixed null culling result occuring when changing scene that was causing crashes
- Fixed multi-edition light handles and inspector shapes
- Fixed light's LightLayer field when multi-editing
- Fixed normal blend edition handles on DensityVolume
- Fixed an issue with layered lit shader and height based blend where inactive layers would still have influence over the result
- Fixed multi-selection handles color for DensityVolume
- Fixed multi-edition inspector's blend distances for HDReflectionProbe, PlanarReflectionProbe and DensityVolume
- Fixed metric distance that changed along size in DensityVolume
- Fixed DensityVolume shape handles that have not same behaviour in advance and normal edition mode
- Fixed normal map blending in TerrainLit by only blending the derivatives
- Fixed Xbox One rendering just a grey screen instead of the scene
- Fixed probe handles for multiselection
- Fixed baked cubemap import settings for convolution
- Fixed regression causing crash when attempting to open HDRenderPipelineWizard without an HDRenderPipelineAsset setted
- Fixed FullScreenDebug modes: SSAO, SSR, Contact shadow, Prerefraction Color Pyramid, Final Color Pyramid
- Fixed volumetric rendering with stereo instancing
- Fixed shader warning
- Fixed missing resources in existing asset when updating package
- Fixed PBR master node preview in forward rendering or transparent surface
- Fixed deferred shading with stereo instancing
- Fixed "look at" edition mode of Rotation tool for DecalProjectorComponent
- Fixed issue when switching mode in ReflectionProbe and PlanarReflectionProbe
- Fixed issue where migratable component version where not always serialized when part of prefab's instance
- Fixed an issue where shadow would not be rendered properly when light layer are not enabled
- Fixed exposure weight on unlit materials
- Fixed Light intensity not played in the player when recorded with animation/timeline
- Fixed some issues when multi editing HDRenderPipelineAsset
- Fixed emission node breaking the main shader graph preview in certain conditions.
- Fixed checkout of baked probe asset when baking probes.
- Fixed invalid gizmo position for rotated ReflectionProbe
- Fixed multi-edition of material's SurfaceType and RenderingPath
- Fixed whole pipeline reconstruction on selecting for the first time or modifying other than the currently used HDRenderPipelineAsset
- Fixed single shadow debug mode
- Fixed global scale factor debug mode when scale > 1
- Fixed debug menu material overrides not getting applied to the Terrain Lit shader
- Fixed typo in computeLightVariants
- Fixed deferred pass with XR instancing by disabling ComputeLightEvaluation
- Fixed bloom resolution independence
- Fixed lens dirt intensity not behaving properly
- Fixed the Stop NaN feature
- Fixed some resources to handle more than 2 instanced views for XR
- Fixed issue with black screen (NaN) produced on old GPU hardware or intel GPU hardware with gaussian pyramid
- Fixed issue with disabled punctual light would still render when only directional light is present

### Changed
- DensityVolume scripting API will no longuer allow to change between advance and normal edition mode
- Disabled depth of field, lens distortion and panini projection in the scene view
- TerrainLit shaders and includes are reorganized and made simpler.
- TerrainLit shader GUI now allows custom properties to be displayed in the Terrain fold-out section.
- Optimize distortion pass with stencil
- Disable SceneSelectionPass in shader graph preview
- Control punctual light and area light shadow atlas separately
- Move SMAA anti-aliasing option to after Temporal Anti Aliasing one, to avoid problem with previously serialized project settings
- Optimize rendering with static only lighting and when no cullable lights/decals/density volumes are present.
- Updated handles for DecalProjectorComponent for enhanced spacial position readability and have edition mode for better SceneView management
- DecalProjectorComponent are now scale independent in order to have reliable metric unit (see new Size field for changing the size of the volume)
- Restructure code from HDCamera.Update() by adding UpdateAntialiasing() and UpdateViewConstants()
- Renamed velocity to motion vectors
- Objects rendered during the After Post Process pass while TAA is enabled will not benefit from existing depth buffer anymore. This is done to fix an issue where those object would wobble otherwise
- Removed usage of builtin unity matrix for shadow, shadow now use same constant than other view
- The default volume layer mask for cameras & probes is now `Default` instead of `Everything`

## [6.5.0-preview] - 2019-03-07

### Added
- Added depth-of-field support with stereo instancing
- Adding real time area light shadow support
- Added a new FrameSettings: Specular Lighting to toggle the specular during the rendering

### Fixed
- Fixed diffusion profile upgrade breaking package when upgrading to a new version
- Fixed decals cropped by gizmo not updating correctly if prefab
- Fixed an issue when enabling SSR on multiple view
- Fixed edition of the intensity's unit field while selecting multiple lights
- Fixed wrong calculation in soft voxelization for density volume
- Fixed gizmo not working correctly with pre-exposure
- Fixed issue with setting a not available RT when disabling motion vectors
- Fixed planar reflection when looking at mirror normal
- Fixed mutiselection issue with HDLight Inspector
- Fixed HDAdditionalCameraData data migration
- Fixed failing builds when light explorer window is open
- Fixed cascade shadows border sometime causing artefacts between cascades
- Restored shadows in the Cascade Shadow debug visualization
- `camera.RenderToCubemap` use proper face culling

### Changed
- When rendering reflection probe disable all specular lighting and for metals use fresnelF0 as diffuse color for bake lighting.

## [6.4.0-preview] - 2019-02-21

### Added
- VR: Added TextureXR system to selectively expand TEXTURE2D macros to texture array for single-pass stereo instancing + Convert textures call to these macros
- Added an unit selection dropdown next to shutter speed (camera)
- Added error helpbox when trying to use a sub volume component that require the current HDRenderPipelineAsset to support a feature that it is not supporting.
- Add mesh for tube light when display emissive mesh is enabled

### Fixed
- Fixed Light explorer. The volume explorer used `profile` instead of `sharedProfile` which instantiate a custom volume profile instead of editing the asset itself.
- Fixed UI issue where all is displayed using metric unit in shadow cascade and Percent is set in the unit field (happening when opening the inspector).
- Fixed inspector event error when double clicking on an asset (diffusion profile/material).
- Fixed nullref on layered material UI when the material is not an asset.
- Fixed nullref exception when undo/redo a light property.
- Fixed visual bug when area light handle size is 0.

### Changed
- Update UI for 32bit/16bit shadow precision settings in HDRP asset
- Object motion vectors have been disabled in all but the game view. Camera motion vectors are still enabled everywhere, allowing TAA and Motion Blur to work on static objects.
- Enable texture array by default for most rendering code on DX11 and unlock stereo instancing (DX11 only for now)

## [6.3.0-preview] - 2019-02-18

### Added
- Added emissive property for shader graph decals
- Added a diffusion profile override volume so the list of diffusion profile assets to use can be chanaged without affecting the HDRP asset
- Added a "Stop NaNs" option on cameras and in the Scene View preferences.
- Added metric display option in HDShadowSettings and improve clamping
- Added shader parameter mapping in DebugMenu
- Added scripting API to configure DebugData for DebugMenu

### Fixed
- Fixed decals in forward
- Fixed issue with stencil not correctly setup for various master node and shader for the depth pass, motion vector pass and GBuffer/Forward pass
- Fixed SRP batcher and metal
- Fixed culling and shadows for Pyramid, Box, Rectangle and Tube lights
- Fixed an issue where scissor render state leaking from the editor code caused partially black rendering

### Changed
- When a lit material has a clear coat mask that is not null, we now use the clear coat roughness to compute the screen space reflection.
- Diffusion profiles are now limited to one per asset and can be referenced in materials, shader graphs and vfx graphs. Materials will be upgraded automatically except if they are using a shader graph, in this case it will display an error message.

## [6.2.0-preview] - 2019-02-15

### Added
- Added help box listing feature supported in a given HDRenderPipelineAsset alongs with the drawbacks implied.
- Added cascade visualizer, supporting disabled handles when not overriding.

### Fixed
- Fixed post processing with stereo double-wide
- Fixed issue with Metal: Use sign bit to find the cache type instead of lowest bit.
- Fixed invalid state when creating a planar reflection for the first time
- Fix FrameSettings's LitShaderMode not restrained by supported LitShaderMode regression.

### Changed
- The default value roughness value for the clearcoat has been changed from 0.03 to 0.01
- Update default value of based color for master node
- Update Fabric Charlie Sheen lighting model - Remove Fresnel component that wasn't part of initial model + Remap smoothness to [0.0 - 0.6] range for more artist friendly parameter

### Changed
- Code refactor: all macros with ARGS have been swapped with macros with PARAM. This is because the ARGS macros were incorrectly named.

## [6.1.0-preview] - 2019-02-13

### Added
- Added support for post-processing anti-aliasing in the Scene View (FXAA and TAA). These can be set in Preferences.
- Added emissive property for decal material (non-shader graph)

### Fixed
- Fixed a few UI bugs with the color grading curves.
- Fixed "Post Processing" in the scene view not toggling post-processing effects
- Fixed bake only object with flag `ReflectionProbeStaticFlag` when baking a `ReflectionProbe`

### Changed
- Removed unsupported Clear Depth checkbox in Camera inspector
- Updated the toggle for advanced mode in inspectors.

## [6.0.0-preview] - 2019-02-23

### Added
- Added new API to perform a camera rendering
- Added support for hair master node (Double kajiya kay - Lambert)
- Added Reset behaviour in DebugMenu (ingame mapping is right joystick + B)
- Added Default HD scene at new scene creation while in HDRP
- Added Wizard helping to configure HDRP project
- Added new UI for decal material to allow remapping and scaling of some properties
- Added cascade shadow visualisation toggle in HD shadow settings
- Added icons for assets
- Added replace blending mode for distortion
- Added basic distance fade for density volumes
- Added decal master node for shader graph
- Added HD unlit master node (Cross Pipeline version is name Unlit)
- Added new Rendering Queue in materials
- Added post-processing V3 framework embed in HDRP, remove postprocess V2 framework
- Post-processing now uses the generic volume framework
-   New depth-of-field, bloom, panini projection effects, motion blur
-   Exposure is now done as a pre-exposition pass, the whole system has been revamped
-   Exposure now use EV100 everywhere in the UI (Sky, Emissive Light)
- Added emissive intensity (Luminance and EV100 control) control for Emissive
- Added pre-exposure weigth for Emissive
- Added an emissive color node and a slider to control the pre-exposure percentage of emission color
- Added physical camera support where applicable
- Added more color grading tools
- Added changelog level for Shader Variant stripping
- Added Debug mode for validation of material albedo and metalness/specularColor values
- Added a new dynamic mode for ambient probe and renamed BakingSky to StaticLightingSky
- Added command buffer parameter to all Bind() method of material
- Added Material validator in Render Pipeline Debug
- Added code to future support of DXR (not enabled)
- Added support of multiviewport
- Added HDRenderPipeline.RequestSkyEnvironmentUpdate function to force an update from script when sky is set to OnDemand
- Added a Lighting and BackLighting slots in Lit, StackLit, Fabric and Hair master nodes
- Added support for overriding terrain detail rendering shaders, via the render pipeline editor resources asset
- Added xrInstancing flag support to RTHandle
- Added support for cullmask for decal projectors
- Added software dynamic resolution support
- Added support for "After Post-Process" render pass for unlit shader
- Added support for textured rectangular area lights
- Added stereo instancing macros to MSAA shaders
- Added support for Quarter Res Raytraced Reflections (not enabled)
- Added fade factor for decal projectors.
- Added stereo instancing macros to most shaders used in VR
- Added multi edition support for HDRenderPipelineAsset

### Fixed
- Fixed logic to disable FPTL with stereo rendering
- Fixed stacklit transmission and sun highlight
- Fixed decals with stereo rendering
- Fixed sky with stereo rendering
- Fixed flip logic for postprocessing + VR
- Fixed copyStencilBuffer pass for some specific platforms
- Fixed point light shadow map culling that wasn't taking into account far plane
- Fixed usage of SSR with transparent on all master node
- Fixed SSR and microshadowing on fabric material
- Fixed blit pass for stereo rendering
- Fixed lightlist bounds for stereo rendering
- Fixed windows and in-game DebugMenu sync.
- Fixed FrameSettings' LitShaderMode sync when opening DebugMenu.
- Fixed Metal specific issues with decals, hitting a sampler limit and compiling AxF shader
- Fixed an issue with flipped depth buffer during postprocessing
- Fixed normal map use for shadow bias with forward lit - now use geometric normal
- Fixed transparent depth prepass and postpass access so they can be use without alpha clipping for lit shader
- Fixed support of alpha clip shadow for lit master node
- Fixed unlit master node not compiling
- Fixed issue with debug display of reflection probe
- Fixed issue with phong tessellations not working with lit shader
- Fixed issue with vertex displacement being affected by heightmap setting even if not heightmap where assign
- Fixed issue with density mode on Lit terrain producing NaN
- Fixed issue when going back and forth from Lit to LitTesselation for displacement mode
- Fixed issue with ambient occlusion incorrectly applied to emissiveColor with light layers in deferred
- Fixed issue with fabric convolution not using the correct convolved texture when fabric convolution is enabled
- Fixed issue with Thick mode for Transmission that was disabling transmission with directional light
- Fixed shutdown edge cases with HDRP tests
- Fixed slowdow when enabling Fabric convolution in HDRP asset
- Fixed specularAA not compiling in StackLit Master node
- Fixed material debug view with stereo rendering
- Fixed material's RenderQueue edition in default view.
- Fixed banding issues within volumetric density buffer
- Fixed missing multicompile for MSAA for AxF
- Fixed camera-relative support for stereo rendering
- Fixed remove sync with render thread when updating decal texture atlas.
- Fixed max number of keyword reach [256] issue. Several shader feature are now local
- Fixed Scene Color and Depth nodes
- Fixed SSR in forward
- Fixed custom editor of Unlit, HD Unlit and PBR shader graph master node
- Fixed issue with NewFrame not correctly calculated in Editor when switching scene
- Fixed issue with TerrainLit not compiling with depth only pass and normal buffer
- Fixed geometric normal use for shadow bias with PBR master node in forward
- Fixed instancing macro usage for decals
- Fixed error message when having more than one directional light casting shadow
- Fixed error when trying to display preview of Camera or PlanarReflectionProbe
- Fixed LOAD_TEXTURE2D_ARRAY_MSAA macro
- Fixed min-max and amplitude clamping value in inspector of vertex displacement materials
- Fixed issue with alpha shadow clip (was incorrectly clipping object shadow)
- Fixed an issue where sky cubemap would not be cleared correctly when setting the current sky to None
- Fixed a typo in Static Lighting Sky component UI
- Fixed issue with incorrect reset of RenderQueue when switching shader in inspector GUI
- Fixed issue with variant stripper stripping incorrectly some variants
- Fixed a case of ambient lighting flickering because of previews
- Fixed Decals when rendering multiple camera in a single frame
- Fixed cascade shadow count in shader
- Fixed issue with Stacklit shader with Haze effect
- Fixed an issue with the max sample count for the TAA
- Fixed post-process guard band for XR
- Fixed exposure of emissive of Unlit
- Fixed depth only and motion vector pass for Unlit not working correctly with MSAA
- Fixed an issue with stencil buffer copy causing unnecessary compute dispatches for lighting
- Fixed multi edition issue in FrameSettings
- Fixed issue with SRP batcher and DebugDisplay variant of lit shader
- Fixed issue with debug material mode not doing alpha test
- Fixed "Attempting to draw with missing UAV bindings" errors on Vulkan
- Fixed pre-exposure incorrectly apply to preview
- Fixed issue with duplicate 3D texture in 3D texture altas of volumetric?
- Fixed Camera rendering order (base on the depth parameter)
- Fixed shader graph decals not being cropped by gizmo
- Fixed "Attempting to draw with missing UAV bindings" errors on Vulkan.


### Changed
- ColorPyramid compute shader passes is swapped to pixel shader passes on platforms where the later is faster.
- Removing the simple lightloop used by the simple lit shader
- Whole refactor of reflection system: Planar and reflection probe
- Separated Passthrough from other RenderingPath
- Update several properties naming and caption based on feedback from documentation team
- Remove tile shader variant for transparent backface pass of lit shader
- Rename all HDRenderPipeline to HDRP folder for shaders
- Rename decal property label (based on doc team feedback)
- Lit shader mode now default to Deferred to reduce build time
- Update UI of Emission parameters in shaders
- Improve shader variant stripping including shader graph variant
- Refactored render loop to render realtime probes visible per camera
- Enable SRP batcher by default
- Shader code refactor: Rename LIGHTLOOP_SINGLE_PASS => LIGHTLOOP_DISABLE_TILE_AND_CLUSTER and clean all usage of LIGHTLOOP_TILE_PASS
- Shader code refactor: Move pragma definition of vertex and pixel shader inside pass + Move SURFACE_GRADIENT definition in XXXData.hlsl
- Micro-shadowing in Lit forward now use ambientOcclusion instead of SpecularOcclusion
- Upgraded FrameSettings workflow, DebugMenu and Inspector part relative to it
- Update build light list shader code to support 32 threads in wavefronts on some platforms
- LayeredLit layers' foldout are now grouped in one main foldout per layer
- Shadow alpha clip can now be enabled on lit shader and haor shader enven for opaque
- Temporal Antialiasing optimization for Xbox One X
- Parameter depthSlice on SetRenderTarget functions now defaults to -1 to bind the entire resource
- Rename SampleCameraDepth() functions to LoadCameraDepth() and SampleCameraDepth(), same for SampleCameraColor() functions
- Improved Motion Blur quality.
- Update stereo frame settings values for single-pass instancing and double-wide
- Rearrange FetchDepth functions to prepare for stereo-instancing
- Remove unused _ComputeEyeIndex
- Updated HDRenderPipelineAsset inspector
- Re-enable SRP batcher for metal

## [5.2.0-preview] - 2018-11-27

### Added
- Added option to run Contact Shadows and Volumetrics Voxelization stage in Async Compute
- Added camera freeze debug mode - Allow to visually see culling result for a camera
- Added support of Gizmo rendering before and after postprocess in Editor
- Added support of LuxAtDistance for punctual lights

### Fixed
- Fixed Debug.DrawLine and Debug.Ray call to work in game view
- Fixed DebugMenu's enum resetted on change
- Fixed divide by 0 in refraction causing NaN
- Fixed disable rough refraction support
- Fixed refraction, SSS and atmospheric scattering for VR
- Fixed forward clustered lighting for VR (double-wide).
- Fixed Light's UX to not allow negative intensity
- Fixed HDRenderPipelineAsset inspector broken when displaying its FrameSettings from project windows.
- Fixed forward clustered lighting for VR (double-wide).
- Fixed HDRenderPipelineAsset inspector broken when displaying its FrameSettings from project windows.
- Fixed Decals and SSR diable flags for all shader graph master node (Lit, Fabric, StackLit, PBR)
- Fixed Distortion blend mode for shader graph master node (Lit, StackLit)
- Fixed bent Normal for Fabric master node in shader graph
- Fixed PBR master node lightlayers
- Fixed shader stripping for built-in lit shaders.

### Changed
- Rename "Regular" in Diffusion profile UI "Thick Object"
- Changed VBuffer depth parametrization for volumetric from distanceRange to depthExtent - Require update of volumetric settings - Fog start at near plan
- SpotLight with box shape use Lux unit only

## [5.1.0-preview] - 2018-11-19

### Added

- Added a separate Editor resources file for resources Unity does not take when it builds a Player.
- You can now disable SSR on Materials in Shader Graph.
- Added support for MSAA when the Supported Lit Shader Mode is set to Both. Previously HDRP only supported MSAA for Forward mode.
- You can now override the emissive color of a Material when in debug mode.
- Exposed max light for Light Loop Settings in HDRP asset UI.
- HDRP no longer performs a NormalDBuffer pass update if there are no decals in the Scene.
- Added distant (fall-back) volumetric fog and improved the fog evaluation precision.
- Added an option to reflect sky in SSR.
- Added a y-axis offset for the PlanarReflectionProbe and offset tool.
- Exposed the option to run SSR and SSAO on async compute.
- Added support for the _GlossMapScale parameter in the Legacy to HDRP Material converter.
- Added wave intrinsic instructions for use in Shaders (for AMD GCN).


### Fixed
- Fixed sphere shaped influence handles clamping in Reflection Probes.
- Fixed Reflection Probe data migration for projects created before using HDRP.
- Fixed UI of Layered Material where Unity previously rendered the scrollbar above the Copy button.
- Fixed Material tessellations parameters Start fade distance and End fade distance. Originally, Unity clamped these values when you modified them.
- Fixed various distortion and refraction issues - handle a better fall-back.
- Fixed SSR for multiple views.
- Fixed SSR issues related to self-intersections.
- Fixed shape density volume handle speed.
- Fixed density volume shape handle moving too fast.
- Fixed the Camera velocity pass that we removed by mistake.
- Fixed some null pointer exceptions when disabling motion vectors support.
- Fixed viewports for both the Subsurface Scattering combine pass and the transparent depth prepass.
- Fixed the blend mode pop-up in the UI. It previously did not appear when you enabled pre-refraction.
- Fixed some null pointer exceptions that previously occurred when you disabled motion vectors support.
- Fixed Layered Lit UI issue with scrollbar.
- Fixed cubemap assignation on custom ReflectionProbe.
- Fixed Reflection Probes’ capture settings' shadow distance.
- Fixed an issue with the SRP batcher and Shader variables declaration.
- Fixed thickness and subsurface slots for fabric Shader master node that wasn't appearing with the right combination of flags.
- Fixed d3d debug layer warning.
- Fixed PCSS sampling quality.
- Fixed the Subsurface and transmission Material feature enabling for fabric Shader.
- Fixed the Shader Graph UV node’s dimensions when using it in a vertex Shader.
- Fixed the planar reflection mirror gizmo's rotation.
- Fixed HDRenderPipelineAsset's FrameSettings not showing the selected enum in the Inspector drop-down.
- Fixed an error with async compute.
- MSAA now supports transparency.
- The HDRP Material upgrader tool now converts metallic values correctly.
- Volumetrics now render in Reflection Probes.
- Fixed a crash that occurred whenever you set a viewport size to 0.
- Fixed the Camera physic parameter that the UI previously did not display.
- Fixed issue in pyramid shaped spotlight handles manipulation

### Changed

- Renamed Line shaped Lights to Tube Lights.
- HDRP now uses mean height fog parametrization.
- Shadow quality settings are set to All when you use HDRP (This setting is not visible in the UI when using SRP). This avoids Legacy Graphics Quality Settings disabling the shadows and give SRP full control over the Shadows instead.
- HDRP now internally uses premultiplied alpha for all fog.
- Updated default FrameSettings used for realtime Reflection Probes when you create a new HDRenderPipelineAsset.
- Remove multi-camera support. LWRP and HDRP will not support multi-camera layered rendering.
- Updated Shader Graph subshaders to use the new instancing define.
- Changed fog distance calculation from distance to plane to distance to sphere.
- Optimized forward rendering using AMD GCN by scalarizing the light loop.
- Changed the UI of the Light Editor.
- Change ordering of includes in HDRP Materials in order to reduce iteration time for faster compilation.
- Added a StackLit master node replacing the InspectorUI version. IMPORTANT: All previously authored StackLit Materials will be lost. You need to recreate them with the master node.

## [5.0.0-preview] - 2018-09-28

### Added
- Added occlusion mesh to depth prepass for VR (VR still disabled for now)
- Added a debug mode to display only one shadow at once
- Added controls for the highlight created by directional lights
- Added a light radius setting to punctual lights to soften light attenuation and simulate fill lighting
- Added a 'minRoughness' parameter to all non-area lights (was previously only available for certain light types)
- Added separate volumetric light/shadow dimmers
- Added per-pixel jitter to volumetrics to reduce aliasing artifacts
- Added a SurfaceShading.hlsl file, which implements material-agnostic shading functionality in an efficient manner
- Added support for shadow bias for thin object transmission
- Added FrameSettings to control realtime planar reflection
- Added control for SRPBatcher on HDRP Asset
- Added an option to clear the shadow atlases in the debug menu
- Added a color visualization of the shadow atlas rescale in debug mode
- Added support for disabling SSR on materials
- Added intrinsic for XBone
- Added new light volume debugging tool
- Added a new SSR debug view mode
- Added translaction's scale invariance on DensityVolume
- Added multiple supported LitShadermode and per renderer choice in case of both Forward and Deferred supported
- Added custom specular occlusion mode to Lit Shader Graph Master node

### Fixed
- Fixed a normal bias issue with Stacklit (Was causing light leaking)
- Fixed camera preview outputing an error when both scene and game view where display and play and exit was call
- Fixed override debug mode not apply correctly on static GI
- Fixed issue where XRGraphicsConfig values set in the asset inspector GUI weren't propagating correctly (VR still disabled for now)
- Fixed issue with tangent that was using SurfaceGradient instead of regular normal decoding
- Fixed wrong error message display when switching to unsupported target like IOS
- Fixed an issue with ambient occlusion texture sometimes not being created properly causing broken rendering
- Shadow near plane is no longer limited at 0.1
- Fixed decal draw order on transparent material
- Fixed an issue where sometime the lookup texture used for GGX convolution was broken, causing broken rendering
- Fixed an issue where you wouldn't see any fog for certain pipeline/scene configurations
- Fixed an issue with volumetric lighting where the anisotropy value of 0 would not result in perfectly isotropic lighting
- Fixed shadow bias when the atlas is rescaled
- Fixed shadow cascade sampling outside of the atlas when cascade count is inferior to 4
- Fixed shadow filter width in deferred rendering not matching shader config
- Fixed stereo sampling of depth texture in MSAA DepthValues.shader
- Fixed box light UI which allowed negative and zero sizes, thus causing NaNs
- Fixed stereo rendering in HDRISky.shader (VR)
- Fixed normal blend and blend sphere influence for reflection probe
- Fixed distortion filtering (was point filtering, now trilinear)
- Fixed contact shadow for large distance
- Fixed depth pyramid debug view mode
- Fixed sphere shaped influence handles clamping in reflection probes
- Fixed reflection probes data migration for project created before using hdrp
- Fixed ambient occlusion for Lit Master Node when slot is connected

### Changed
- Use samplerunity_ShadowMask instead of samplerunity_samplerLightmap for shadow mask
- Allow to resize reflection probe gizmo's size
- Improve quality of screen space shadow
- Remove support of projection model for ScreenSpaceLighting (SSR always use HiZ and refraction always Proxy)
- Remove all the debug mode from SSR that are obsolete now
- Expose frameSettings and Capture settings for reflection and planar probe
- Update UI for reflection probe, planar probe, camera and HDRP Asset
- Implement proper linear blending for volumetric lighting via deep compositing as described in the paper "Deep Compositing Using Lie Algebras"
- Changed  planar mapping to match terrain convention (XZ instead of ZX)
- XRGraphicsConfig is no longer Read/Write. Instead, it's read-only. This improves consistency of XR behavior between the legacy render pipeline and SRP
- Change reflection probe data migration code (to update old reflection probe to new one)
- Updated gizmo for ReflectionProbes
- Updated UI and Gizmo of DensityVolume

## [4.0.0-preview] - 2018-09-28

### Added
- Added a new TerrainLit shader that supports rendering of Unity terrains.
- Added controls for linear fade at the boundary of density volumes
- Added new API to control decals without monobehaviour object
- Improve Decal Gizmo
- Implement Screen Space Reflections (SSR) (alpha version, highly experimental)
- Add an option to invert the fade parameter on a Density Volume
- Added a Fabric shader (experimental) handling cotton and silk
- Added support for MSAA in forward only for opaque only
- Implement smoothness fade for SSR
- Added support for AxF shader (X-rite format - require special AxF importer from Unity not part of HDRP)
- Added control for sundisc on directional light (hack)
- Added a new HD Lit Master node that implements Lit shader support for Shader Graph
- Added Micro shadowing support (hack)
- Added an event on HDAdditionalCameraData for custom rendering
- HDRP Shader Graph shaders now support 4-channel UVs.

### Fixed
- Fixed an issue where sometimes the deferred shadow texture would not be valid, causing wrong rendering.
- Stencil test during decals normal buffer update is now properly applied
- Decals corectly update normal buffer in forward
- Fixed a normalization problem in reflection probe face fading causing artefacts in some cases
- Fix multi-selection behavior of Density Volumes overwriting the albedo value
- Fixed support of depth texture for RenderTexture. HDRP now correctly output depth to user depth buffer if RenderTexture request it.
- Fixed multi-selection behavior of Density Volumes overwriting the albedo value
- Fixed support of depth for RenderTexture. HDRP now correctly output depth to user depth buffer if RenderTexture request it.
- Fixed support of Gizmo in game view in the editor
- Fixed gizmo for spot light type
- Fixed issue with TileViewDebug mode being inversed in gameview
- Fixed an issue with SAMPLE_TEXTURECUBE_SHADOW macro
- Fixed issue with color picker not display correctly when game and scene view are visible at the same time
- Fixed an issue with reflection probe face fading
- Fixed camera motion vectors shader and associated matrices to update correctly for single-pass double-wide stereo rendering
- Fixed light attenuation functions when range attenuation is disabled
- Fixed shadow component algorithm fixup not dirtying the scene, so changes can be saved to disk.
- Fixed some GC leaks for HDRP
- Fixed contact shadow not affected by shadow dimmer
- Fixed GGX that works correctly for the roughness value of 0 (mean specular highlgiht will disappeard for perfect mirror, we rely on maxSmoothness instead to always have a highlight even on mirror surface)
- Add stereo support to ShaderPassForward.hlsl. Forward rendering now seems passable in limited test scenes with camera-relative rendering disabled.
- Add stereo support to ProceduralSky.shader and OpaqueAtmosphericScattering.shader.
- Added CullingGroupManager to fix more GC.Alloc's in HDRP
- Fixed rendering when multiple cameras render into the same render texture

### Changed
- Changed the way depth & color pyramids are built to be faster and better quality, thus improving the look of distortion and refraction.
- Stabilize the dithered LOD transition mask with respect to the camera rotation.
- Avoid multiple depth buffer copies when decals are present
- Refactor code related to the RT handle system (No more normal buffer manager)
- Remove deferred directional shadow and move evaluation before lightloop
- Add a function GetNormalForShadowBias() that material need to implement to return the normal used for normal shadow biasing
- Remove Jimenez Subsurface scattering code (This code was disabled by default, now remove to ease maintenance)
- Change Decal API, decal contribution is now done in Material. Require update of material using decal
- Move a lot of files from CoreRP to HDRP/CoreRP. All moved files weren't used by Ligthweight pipeline. Long term they could move back to CoreRP after CoreRP become out of preview
- Updated camera inspector UI
- Updated decal gizmo
- Optimization: The objects that are rendered in the Motion Vector Pass are not rendered in the prepass anymore
- Removed setting shader inclue path via old API, use package shader include paths
- The default value of 'maxSmoothness' for punctual lights has been changed to 0.99
- Modified deferred compute and vert/frag shaders for first steps towards stereo support
- Moved material specific Shader Graph files into corresponding material folders.
- Hide environment lighting settings when enabling HDRP (Settings are control from sceneSettings)
- Update all shader includes to use absolute path (allow users to create material in their Asset folder)
- Done a reorganization of the files (Move ShaderPass to RenderPipeline folder, Move all shadow related files to Lighting/Shadow and others)
- Improved performance and quality of Screen Space Shadows

## [3.3.0-preview] - 2018-01-01

### Added
- Added an error message to say to use Metal or Vulkan when trying to use OpenGL API
- Added a new Fabric shader model that supports Silk and Cotton/Wool
- Added a new HDRP Lighting Debug mode to visualize Light Volumes for Point, Spot, Line, Rectangular and Reflection Probes
- Add support for reflection probe light layers
- Improve quality of anisotropic on IBL

### Fixed
- Fix an issue where the screen where darken when rendering camera preview
- Fix display correct target platform when showing message to inform user that a platform is not supported
- Remove workaround for metal and vulkan in normal buffer encoding/decoding
- Fixed an issue with color picker not working in forward
- Fixed an issue where reseting HDLight do not reset all of its parameters
- Fixed shader compile warning in DebugLightVolumes.shader

### Changed
- Changed default reflection probe to be 256x256x6 and array size to be 64
- Removed dependence on the NdotL for thickness evaluation for translucency (based on artist's input)
- Increased the precision when comparing Planar or HD reflection probe volumes
- Remove various GC alloc in C#. Slightly better performance

## [3.2.0-preview] - 2018-01-01

### Added
- Added a luminance meter in the debug menu
- Added support of Light, reflection probe, emissive material, volume settings related to lighting to Lighting explorer
- Added support for 16bit shadows

### Fixed
- Fix issue with package upgrading (HDRP resources asset is now versionned to worarkound package manager limitation)
- Fix HDReflectionProbe offset displayed in gizmo different than what is affected.
- Fix decals getting into a state where they could not be removed or disabled.
- Fix lux meter mode - The lux meter isn't affected by the sky anymore
- Fix area light size reset when multi-selected
- Fix filter pass number in HDUtils.BlitQuad
- Fix Lux meter mode that was applying SSS
- Fix planar reflections that were not working with tile/cluster (olbique matrix)
- Fix debug menu at runtime not working after nested prefab PR come to trunk
- Fix scrolling issue in density volume

### Changed
- Shader code refactor: Split MaterialUtilities file in two parts BuiltinUtilities (independent of FragInputs) and MaterialUtilities (Dependent of FragInputs)
- Change screen space shadow rendertarget format from ARGB32 to RG16

## [3.1.0-preview] - 2018-01-01

### Added
- Decal now support per channel selection mask. There is now two mode. One with BaseColor, Normal and Smoothness and another one more expensive with BaseColor, Normal, Smoothness, Metal and AO. Control is on HDRP Asset. This may require to launch an update script for old scene: 'Edit/Render Pipeline/Single step upgrade script/Upgrade all DecalMaterial MaskBlendMode'.
- Decal now supports depth bias for decal mesh, to prevent z-fighting
- Decal material now supports draw order for decal projectors
- Added LightLayers support (Base on mask from renderers name RenderingLayers and mask from light name LightLayers - if they match, the light apply) - cost an extra GBuffer in deferred (more bandwidth)
- When LightLayers is enabled, the AmbientOclusion is store in the GBuffer in deferred path allowing to avoid double occlusion with SSAO. In forward the double occlusion is now always avoided.
- Added the possibility to add an override transform on the camera for volume interpolation
- Added desired lux intensity and auto multiplier for HDRI sky
- Added an option to disable light by type in the debug menu
- Added gradient sky
- Split EmissiveColor and bakeDiffuseLighting in forward avoiding the emissiveColor to be affect by SSAO
- Added a volume to control indirect light intensity
- Added EV 100 intensity unit for area lights
- Added support for RendererPriority on Renderer. This allow to control order of transparent rendering manually. HDRP have now two stage of sorting for transparent in addition to bact to front. Material have a priority then Renderer have a priority.
- Add Coupling of (HD)Camera and HDAdditionalCameraData for reset and remove in inspector contextual menu of Camera
- Add Coupling of (HD)ReflectionProbe and HDAdditionalReflectionData for reset and remove in inspector contextual menu of ReflectoinProbe
- Add macro to forbid unity_ObjectToWorld/unity_WorldToObject to be use as it doesn't handle camera relative rendering
- Add opacity control on contact shadow

### Fixed
- Fixed an issue with PreIntegratedFGD texture being sometimes destroyed and not regenerated causing rendering to break
- PostProcess input buffers are not copied anymore on PC if the viewport size matches the final render target size
- Fixed an issue when manipulating a lot of decals, it was displaying a lot of errors in the inspector
- Fixed capture material with reflection probe
- Refactored Constant Buffers to avoid hitting the maximum number of bound CBs in some cases.
- Fixed the light range affecting the transform scale when changed.
- Snap to grid now works for Decal projector resizing.
- Added a warning for 128x128 cookie texture without mipmaps
- Replace the sampler used for density volumes for correct wrap mode handling

### Changed
- Move Render Pipeline Debug "Windows from Windows->General-> Render Pipeline debug windows" to "Windows from Windows->Analysis-> Render Pipeline debug windows"
- Update detail map formula for smoothness and albedo, goal it to bright and dark perceptually and scale factor is use to control gradient speed
- Refactor the Upgrade material system. Now a material can be update from older version at any time. Call Edit/Render Pipeline/Upgrade all Materials to newer version
- Change name EnableDBuffer to EnableDecals at several place (shader, hdrp asset...), this require a call to Edit/Render Pipeline/Upgrade all Materials to newer version to have up to date material.
- Refactor shader code: BakeLightingData structure have been replace by BuiltinData. Lot of shader code have been remove/change.
- Refactor shader code: All GBuffer are now handled by the deferred material. Mean ShadowMask and LightLayers are control by lit material in lit.hlsl and not outside anymore. Lot of shader code have been remove/change.
- Refactor shader code: Rename GetBakedDiffuseLighting to ModifyBakedDiffuseLighting. This function now handle lighting model for transmission too. Lux meter debug mode is factor outisde.
- Refactor shader code: GetBakedDiffuseLighting is not call anymore in GBuffer or forward pass, including the ConvertSurfaceDataToBSDFData and GetPreLightData, this is done in ModifyBakedDiffuseLighting now
- Refactor shader code: Added a backBakeDiffuseLighting to BuiltinData to handle lighting for transmission
- Refactor shader code: Material must now call InitBuiltinData (Init all to zero + init bakeDiffuseLighting and backBakeDiffuseLighting ) and PostInitBuiltinData

## [3.0.0-preview] - 2018-01-01

### Fixed
- Fixed an issue with distortion that was using previous frame instead of current frame
- Fixed an issue where disabled light where not upgrade correctly to the new physical light unit system introduce in 2.0.5-preview

### Changed
- Update assembly definitions to output assemblies that match Unity naming convention (Unity.*).

## [2.0.5-preview] - 2018-01-01

### Added
- Add option supportDitheringCrossFade on HDRP Asset to allow to remove shader variant during player build if needed
- Add contact shadows for punctual lights (in additional shadow settings), only one light is allowed to cast contact shadows at the same time and so at each frame a dominant light is choosed among all light with contact shadows enabled.
- Add PCSS shadow filter support (from SRP Core)
- Exposed shadow budget parameters in HDRP asset
- Add an option to generate an emissive mesh for area lights (currently rectangle light only). The mesh fits the size, intensity and color of the light.
- Add an option to the HDRP asset to increase the resolution of volumetric lighting.
- Add additional ligth unit support for punctual light (Lumens, Candela) and area lights (Lumens, Luminance)
- Add dedicated Gizmo for the box Influence volume of HDReflectionProbe / PlanarReflectionProbe

### Changed
- Re-enable shadow mask mode in debug view
- SSS and Transmission code have been refactored to be able to share it between various material. Guidelines are in SubsurfaceScattering.hlsl
- Change code in area light with LTC for Lit shader. Magnitude is now take from FGD texture instead of a separate texture
- Improve camera relative rendering: We now apply camera translation on the model matrix, so before the TransformObjectToWorld(). Note: unity_WorldToObject and unity_ObjectToWorld must never be used directly.
- Rename positionWS to positionRWS (Camera relative world position) at a lot of places (mainly in interpolator and FragInputs). In case of custom shader user will be required to update their code.
- Rename positionWS, capturePositionWS, proxyPositionWS, influencePositionWS to positionRWS, capturePositionRWS, proxyPositionRWS, influencePositionRWS (Camera relative world position) in LightDefinition struct.
- Improve the quality of trilinear filtering of density volume textures.
- Improve UI for HDReflectionProbe / PlanarReflectionProbe

### Fixed
- Fixed a shader preprocessor issue when compiling DebugViewMaterialGBuffer.shader against Metal target
- Added a temporary workaround to Lit.hlsl to avoid broken lighting code with Metal/AMD
- Fixed issue when using more than one volume texture mask with density volumes.
- Fixed an error which prevented volumetric lighting from working if no density volumes with 3D textures were present.
- Fix contact shadows applied on transmission
- Fix issue with forward opaque lit shader variant being removed by the shader preprocessor
- Fixed compilation errors on platforms with limited XRSetting support.
- Fixed apply range attenuation option on punctual light
- Fixed issue with color temperature not take correctly into account with static lighting
- Don't display fog when diffuse lighting, specular lighting, or lux meter debug mode are enabled.

## [2.0.4-preview] - 2018-01-01

### Fixed
- Fix issue when disabling rough refraction and building a player. Was causing a crash.

## [2.0.3-preview] - 2018-01-01

### Added
- Increased debug color picker limit up to 260k lux

## [2.0.2-preview] - 2018-01-01

### Added
- Add Light -> Planar Reflection Probe command
- Added a false color mode in rendering debug
- Add support for mesh decals
- Add flag to disable projector decals on transparent geometry to save performance and decal texture atlas space
- Add ability to use decal diffuse map as mask only
- Add visualize all shadow masks in lighting debug
- Add export of normal and roughness buffer for forwardOnly and when in supportOnlyForward mode for forward
- Provide a define in lit.hlsl (FORWARD_MATERIAL_READ_FROM_WRITTEN_NORMAL_BUFFER) when output buffer normal is used to read the normal and roughness instead of caclulating it (can save performance, but lower quality due to compression)
- Add color swatch to decal material

### Changed
- Change Render -> Planar Reflection creation to 3D Object -> Mirror
- Change "Enable Reflector" name on SpotLight to "Angle Affect Intensity"
- Change prototype of BSDFData ConvertSurfaceDataToBSDFData(SurfaceData surfaceData) to BSDFData ConvertSurfaceDataToBSDFData(uint2 positionSS, SurfaceData surfaceData)

### Fixed
- Fix issue with StackLit in deferred mode with deferredDirectionalShadow due to GBuffer not being cleared. Gbuffer is still not clear and issue was fix with the new Output of normal buffer.
- Fixed an issue where interpolation volumes were not updated correctly for reflection captures.
- Fixed an exception in Light Loop settings UI

## [2.0.1-preview] - 2018-01-01

### Added
- Add stripper of shader variant when building a player. Save shader compile time.
- Disable per-object culling that was executed in C++ in HD whereas it was not used (Optimization)
- Enable texture streaming debugging (was not working before 2018.2)
- Added Screen Space Reflection with Proxy Projection Model
- Support correctly scene selection for alpha tested object
- Add per light shadow mask mode control (i.e shadow mask distance and shadow mask). It use the option NonLightmappedOnly
- Add geometric filtering to Lit shader (allow to reduce specular aliasing)
- Add shortcut to create DensityVolume and PlanarReflection in hierarchy
- Add a DefaultHDMirrorMaterial material for PlanarReflection
- Added a script to be able to upgrade material to newer version of HDRP
- Removed useless duplication of ForwardError passes.
- Add option to not compile any DEBUG_DISPLAY shader in the player (Faster build) call Support Runtime Debug display

### Changed
- Changed SupportForwardOnly to SupportOnlyForward in render pipeline settings
- Changed versioning variable name in HDAdditionalXXXData from m_version to version
- Create unique name when creating a game object in the rendering menu (i.e Density Volume(2))
- Re-organize various files and folder location to clean the repository
- Change Debug windows name and location. Now located at:  Windows -> General -> Render Pipeline Debug

### Removed
- Removed GlobalLightLoopSettings.maxPlanarReflectionProbes and instead use value of GlobalLightLoopSettings.planarReflectionProbeCacheSize
- Remove EmissiveIntensity parameter and change EmissiveColor to be HDR (Matching Builtin Unity behavior) - Data need to be updated - Launch Edit -> Single Step Upgrade Script -> Upgrade all Materials emissionColor

### Fixed
- Fix issue with LOD transition and instancing
- Fix discrepency between object motion vector and camera motion vector
- Fix issue with spot and dir light gizmo axis not highlighted correctly
- Fix potential crash while register debug windows inputs at startup
- Fix warning when creating Planar reflection
- Fix specular lighting debug mode (was rendering black)
- Allow projector decal with null material to allow to configure decal when HDRP is not set
- Decal atlas texture offset/scale is updated after allocations (used to be before so it was using date from previous frame)

## [0.0.0-preview] - 2018-01-01

### Added
- Configure the VolumetricLightingSystem code path to be on by default
- Trigger a build exception when trying to build an unsupported platform
- Introduce the VolumetricLightingController component, which can (and should) be placed on the camera, and allows one to control the near and the far plane of the V-Buffer (volumetric "froxel" buffer) along with the depth distribution (from logarithmic to linear)
- Add 3D texture support for DensityVolumes
- Add a better mapping of roughness to mipmap for planar reflection
- The VolumetricLightingSystem now uses RTHandles, which allows to save memory by sharing buffers between different cameras (history buffers are not shared), and reduce reallocation frequency by reallocating buffers only if the rendering resolution increases (and suballocating within existing buffers if the rendering resolution decreases)
- Add a Volumetric Dimmer slider to lights to control the intensity of the scattered volumetric lighting
- Add UV tiling and offset support for decals.
- Add mipmapping support for volume 3D mask textures

### Changed
- Default number of planar reflection change from 4 to 2
- Rename _MainDepthTexture to _CameraDepthTexture
- The VolumetricLightingController has been moved to the Interpolation Volume framework and now functions similarly to the VolumetricFog settings
- Update of UI of cookie, CubeCookie, Reflection probe and planar reflection probe to combo box
- Allow enabling/disabling shadows for area lights when they are set to baked.
- Hide applyRangeAttenuation and FadeDistance for directional shadow as they are not used

### Removed
- Remove Resource folder of PreIntegratedFGD and add the resource to RenderPipeline Asset

### Fixed
- Fix ConvertPhysicalLightIntensityToLightIntensity() function used when creating light from script to match HDLightEditor behavior
- Fix numerical issues with the default value of mean free path of volumetric fog
- Fix the bug preventing decals from coexisting with density volumes
- Fix issue with alpha tested geometry using planar/triplanar mapping not render correctly or flickering (due to being wrongly alpha tested in depth prepass)
- Fix meta pass with triplanar (was not handling correctly the normal)
- Fix preview when a planar reflection is present
- Fix Camera preview, it is now a Preview cameraType (was a SceneView)
- Fix handling unknown GPUShadowTypes in the shadow manager.
- Fix area light shapes sent as point lights to the baking backends when they are set to baked.
- Fix unnecessary division by PI for baked area lights.
- Fix line lights sent to the lightmappers. The backends don't support this light type.
- Fix issue with shadow mask framesettings not correctly taken into account when shadow mask is enabled for lighting.
- Fix directional light and shadow mask transition, they are now matching making smooth transition
- Fix banding issues caused by high intensity volumetric lighting
- Fix the debug window being emptied on SRP asset reload
- Fix issue with debug mode not correctly clearing the GBuffer in editor after a resize
- Fix issue with ResetMaterialKeyword not resetting correctly ToggleOff/Roggle Keyword
- Fix issue with motion vector not render correctly if there is no depth prepass in deferred

## [0.0.0-preview] - 2018-01-01

### Added
- Screen Space Refraction projection model (Proxy raycasting, HiZ raymarching)
- Screen Space Refraction settings as volume component
- Added buffered frame history per camera
- Port Global Density Volumes to the Interpolation Volume System.
- Optimize ImportanceSampleLambert() to not require the tangent frame.
- Generalize SampleVBuffer() to handle different sampling and reconstruction methods.
- Improve the quality of volumetric lighting reprojection.
- Optimize Morton Order code in the Subsurface Scattering pass.
- Planar Reflection Probe support roughness (gaussian convolution of captured probe)
- Use an atlas instead of a texture array for cluster transparent decals
- Add a debug view to visualize the decal atlas
- Only store decal textures to atlas if decal is visible, debounce out of memory decal atlas warning.
- Add manipulator gizmo on decal to improve authoring workflow
- Add a minimal StackLit material (work in progress, this version can be used as template to add new material)

### Changed
- EnableShadowMask in FrameSettings (But shadowMaskSupport still disable by default)
- Forced Planar Probe update modes to (Realtime, Every Update, Mirror Camera)
- Screen Space Refraction proxy model uses the proxy of the first environment light (Reflection probe/Planar probe) or the sky
- Moved RTHandle static methods to RTHandles
- Renamed RTHandle to RTHandleSystem.RTHandle
- Move code for PreIntegratedFDG (Lit.shader) into its dedicated folder to be share with other material
- Move code for LTCArea (Lit.shader) into its dedicated folder to be share with other material

### Removed
- Removed Planar Probe mirror plane position and normal fields in inspector, always display mirror plane and normal gizmos

### Fixed
- Fix fog flags in scene view is now taken into account
- Fix sky in preview windows that were disappearing after a load of a new level
- Fix numerical issues in IntersectRayAABB().
- Fix alpha blending of volumetric lighting with transparent objects.
- Fix the near plane of the V-Buffer causing out-of-bounds look-ups in the clustered data structure.
- Depth and color pyramid are properly computed and sampled when the camera renders inside a viewport of a RTHandle.
- Fix decal atlas debug view to work correctly when shadow atlas view is also enabled
- Fix TransparentSSR with non-rendergraph.
- Fix shader compilation warning on SSR compute shader.<|MERGE_RESOLUTION|>--- conflicted
+++ resolved
@@ -24,13 +24,10 @@
 - Fixed lightmaps not working properly with shader graphs in ray traced reflections (case 1305335).
 - Fixed skybox for ortho cameras.
 - Fixed model import by adding additional data if needed.
-<<<<<<< HEAD
+- Fix screen being over-exposed when changing very different skies.
 - VFX: Debug material view were rendering pink for albedo. (case 1290752)
 - VFX: Debug material view incorrect depth test. (case 1293291)
 - VFX: Fixed LPPV with lit particles in deferred (case 1293608)
-=======
-- Fix screen being over-exposed when changing very different skies.
->>>>>>> 19fefed0
 
 ### Changed
 - Changed Window/Render Pipeline/HD Render Pipeline Wizard to Window/Rendering/HDRP Wizard
