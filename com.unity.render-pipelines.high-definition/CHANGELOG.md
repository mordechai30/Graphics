# Changelog
All notable changes to this package will be documented in this file.

The format is based on [Keep a Changelog](http://keepachangelog.com/en/1.0.0/)
and this project adheres to [Semantic Versioning](http://semver.org/spec/v2.0.0.html).

## [Unreleased]

### Added
- Add XR setting to control camera jitter for temporal effects #6259
- Added an error message in the DrawRenderers custom pass when rendering opaque objects with an HDRP asset in DeferredOnly mode.
- Added Light decomposition lighting debugging modes and support in AOV
- Added exposure compensation to Fixed exposure mode
- Added an info box to warn about depth test artifacts when rendering object twice in custom passes with MSAA.
- Added Layer parameter on Area Light to modify Layer of generated Emissive Mesh

### Fixed
- Fixed an issue where a dynamic sky changing any frame may not update the ambient probe.
- Fixed an issue where default volume would not update when switching profile.
- Fixed an issue where AO override would not override specular occlusion.
- Fixed an issue where Volume inspector might not refresh correctly in some cases.
- Fixed an issue related to the envlightdatasrt not being bound in recursive rendering.
- Fixed issue with uncached reflection probe cameras reseting the debug mode (case 1224601)
- Fixed issue with atmospheric fog turning black if a planar reflection probe is placed below ground level. (case 1226588)
- Fix when rescale probe all direction below zero (1219246)
- Fixed issue with resources being accessed before initialization process has been performed completely. 
- Fixed render texture with XR
- Fixed sRGB mismatch with XR SDK
- Fixed XR single-pass with Mock HMD plugin
- Fixed XR culling with multiple cameras
- Fixed shadow cascade tooltip when using the metric mode (case 1229232)
- Focus on Decal uses the extends of the projectors
- Fixed how the area light influence volume is computed to match rasterization.
- Fixed usage of light size data that are not available at runtime.
- Fixed light type resolution when performing a reset on HDAdditionalLightData (case 1220931)
- Fixed drag area width at left of Light's intensity field in Inspector.
- Fix for issue that prevented scene from being completely saved when baked reflection probes are present and lighting is set to auto generate.
- Fixed the depth buffer copy made before custom pass after opaque and normal injection point.
- Fixed a weird behavior in the scalable settings drawing when the space becomes tiny (1212045).
- Fixed an usage of a a compute buffer not bound (1229964)
- Fixed an issue where unncessarily serialized members in StaticLightingSky component would change each time the scene is changed.
- Fix issues in the post process system with RenderTexture being invalid in some cases, causing rendering problems.
- Fixed an issue where changing the default volume profile from another inspector would not update the default volume editor.
- Fix for range compression factor for probes going negative (now clamped to positive values).
- Fixed path validation when creating new volume profile (case 1229933)
- Fixed the debug exposure mode for display sky reflection and debug view baked lighting
- Fixed various object leaks in HDRP.
- Fix for assertion triggering sometimes when saving a newly created lit shader graph (case 1230996)
- Fixed an issue with the specularFGD term being used when the material has a clear coat (lit shader).
- Fixed MSAA depth resolve when there is no motion vectors
- Fix issue causing wrong planar reflection rendering when more than one camera is present.
- Fixed culling of planar reflection probes that change position (case 1218651)
- Fixed null reference when processing lightprobe (case 1235285)
- Fix black screen in XR when HDRP package is present but not used.
- Fixed an issue that was collapsing the volume components in the HDRP default settings
- Fixed NaN which can appear with real time reflection and inf value
- Fixed warning about missing bound decal buffer
- Fix black screen in XR when HDRP package is present but not used.
- Fixed shader warning on Xbox for ResolveStencilBuffer.compute. 
- Fixed unneeded cookie texture allocation for cone stop lights.
- Fixed issue when toggling anything in HDRP asset that will produce an error (case 1238155)
- Diffusion Profile and Material references in HDRP materials are now correctly exported to unity packages. Note that the diffusion profile or the material references need to be edited once before this can work properly.
<<<<<<< HEAD
- Fixed shadowmask UI now correctly showing shadowmask disable
- Fixed the indirect diffuse texture not being ignored when it should (ray tracing disabled).
- Fixed depth prepass and postpass being disabled after changing the shader in the material UI.
- Fixed a performance issue with stochastic ray traced area shadows.
- Made more explicit the warning about raytracing and asynchronous compute. Also fixed the condition in which it appears.
- Fixed a null ref exception in static sky when the default volume profile is invalid.
- Fixed an error about procedural sky being logged by mistake.
- Fixed flickering of the game/scene view when lookdev is running.
- Fixed some GCAlloc in the debug window.
- Removed logic in the UI to disable parameters for contact shadows and fog volume components as it was going against the concept of the volume system.
- Fixed over consumption of GPU memory by the Physically Based Sky.
- Put more information in Camera background type tooltip and fixed inconsistent exposure behavior when changing bg type.
- Fixed an issue where asset preview could be rendered white because of static lighting sky.
- Fixed an issue where static lighting was not updated when removing the static lighting sky profile.
- Fixed issue with reflection probes in realtime time mode with OnEnable baking having wrong lighting with sky set to dynamic (case 1238047).
- Fixed an invalid rotation in Planar Reflection Probe editor display, that was causing an error message (case 1182022)
- Fixed cookie texture not updated when changing an import settings (srgb for example).
- Fix error when removing DecalProjector from component contextual menu (case 1243960)
- Fixed issue with post process when running in RGBA16 and an object with additive blending is in the scene.
- Fixed issue that caused not all baked reflection to be deleted upon clicking "Clear Baked Data" in the lighting menu (case 1136080)
- Fix issue with corrupted values with Layer Lit when using multiply mode for vertex color
- Fixed transparent motion vectors not working when in MSAA.
=======
- Fixed SceneView Draw Modes not being properly updated after opening new scene view panels or changing the editor layout.
>>>>>>> 43a6a01c

### Changed
- Rejecting history for ray traced reflections based on a threshold evaluated on the neighborhood of the sampled history.
- Renamed "Environment" to "Reflection Probes" in tile/cluster debug menu.
- Utilities namespace is obsolete, moved its content to UnityEngine.Rendering (case 1204677)
- All custom pass volumes are now executed for one injection point instead of the first one.
- Optimized PrepareLightsForGPU (cost reduced by over 25%) and PrepareGPULightData (around twice as fast now).
- Rejecting history for ray traced reflections based on a threshold evaluated on the neighborhood of the sampled history.
- Renamed "Environment" to "Reflection Probes" in tile/cluster debug menu.
- Debug exposure in debug menu have been replace to debug exposure compensation in EV100 space and is always visible.
- Improved performance of reflection probe management when using a lot of probes.

## [7.3.0] - 2020-03-11

### Added
- Added the exposure sliders to the planar reflection probe preview
- Added a warning and workaround instructions that appear when you enable XR single-pass after the first frame with the XR SDK.
- Added an "enable" toggle to the SSR volume component.

### Fixed
- Fixed issue with AssetPostprocessors dependencies causing models to be imported twice when upgrading the package version.
- Fix player build DX12
- Fix issue with AO being misaligned when multiple view are visible.
- Fix issue that caused the clamp of camera rotation motion for motion blur to be ineffective.
- Fixed culling of lights with XR SDK
- Fixed memory stomp in shadow caching code, leading to overflow of Shadow request array and runtime errors.
- Fixed an issue related to transparent objects reading the ray traced indirect diffuse buffer
- Fixed an issue with filtering ray traced area lights when the intensity is high or there is an exposure.
- Fixed ill-formed include path in Depth Of Field shader.
- Fixed a bug in semi-transparent shadows (object further than the light casting shadows)
- Fix state enabled of default volume profile when in package.
- Fixed removal of MeshRenderer and MeshFilter on adding Light component. 
- Fixed a bug in debug light volumes.
- Fixed the culling was not disposed error in build log.
- Fixed an issue where fog sky color mode could sample NaNs in the sky cubemap.
- Fixed a leak in the PBR sky renderer.
- Added a tooltip to the Ambient Mode parameter in the Visual Envionment volume component.
- Static lighting sky now takes the default volume into account (this fixes discrepancies between baked and realtime lighting).
- Fixed a leak in the sky system.
- Hide reflection probes in the renderer components.
- Removed MSAA Buffers allocation when lit shader mode is set to "deferred only".
- Fixed invalid cast for realtime reflection probes (case 1220504)
- Fixed invalid game view rendering when disabling all cameras in the scene (case 1105163)
- Fixed infinite reload loop while displaying Light's Shadow's Link Light Layer in Inspector of Prefab Asset.
- Fixed the cookie atlas size and planar atlas size being too big after an upgrade of the HDRP asset.
- Fixed alpha clipping test (comparison was '>', now '>=')
- Fixed preview camera (eg. shader graph preview) when path tracing is on
- Fixed DXR player build
- Fixed compilation issue with linux vulkan and raytrace shader
- Fixed the HDRP asset migration code not being called after an upgrade of the package
- Fixed draw renderers custom pass out of bound exception
- Fixed an issue with emissive light meshes not being in the RAS.
- Fixed a warning due to StaticLightingSky when reloading domain in some cases.
- Fixed the MaxLightCount being displayed when the light volume debug menu is on ColorAndEdge.
- Fix an exception in case two LOD levels are using the same mesh renderer.
- Fixed error in the console when switching shader to decal in the material UI.
- Fixed z-fighting in scene view when scene lighting is off (case 1203927)
- Fixed some typos in debug menu (case 1224594)
- Fixed an issue with refraction model and ray traced recursive rendering (case 1198578).
- Fixed cubemap thumbnail generation at project load time. 
- Half fixed shuriken particle light that cast shadows (only the first one will be correct)

### Changed
- Renamed the cubemap used for diffuse convolution to a more explicit name for the memory profiler.
- Light dimmer can now get values higher than one and was renamed to multiplier in the UI. 
- Removed info box requesting volume component for Visual Environment and updated the documentation with the relevant information.
- Add range-based clipping to box lights (case 1178780)
- Improve area light culling (case 1085873)
- Light Hierarchy debug mode can now adjust Debug Exposure for visualizing high exposure scenes.
- Changed the diffusion profile warning on the material to an info and changed the message to be more precise.

## [7.2.0] - 2020-02-10

### Added
- Added the possibility to have ray traced colored and semi-transparent shadows on directional lights.
- Exposed the debug overlay ratio in the debug menu.
- Added a separate frame settings for tonemapping alongside color grading.
- Added the receive fog option in the material UI for ShaderGraphs.
- Added a public virtual bool in the custom post processes API to specify if a post processes should be executed in the scene view.
- Added a menu option that checks scene issues with ray tracing. Also removed the previously existing warning at runtime.
- Added Contrast Adaptive Sharpen (CAS) Upscaling effect.
- Added APIs to update probe settings at runtime.
- Added documentation for the rayTracingSupported method in HDRP
- Added user-selectable format for the post processing passes. 
- Added support for alpha channel in some post-processing passes (DoF, TAA, Uber).
- Added warnings in FrameSettings inspector when using DXR and atempting to use Asynchronous Execution.
- Exposed Stencil bits that can be used by the user.
- Added history rejection based on velocity of intersected objects for directional, point and spot lights.
- Added a affectsVolumetric field to the HDAdditionalLightData API to know if light affects volumetric fog.
- Add OS and Hardware check in the Wizard fixes for DXR.
- Added option to exclude camera motion from motion blur.
- Added semi-transparent shadows for point and spot lights.
- Added support for semi-transparent shadow for unlit shader and unlit shader graph.
- Added the alpha clip enabled toggle to the material UI for all HDRP shader graphs.
- Added Material Samples to explain how to use the lit shader features
- Added an initial implementation of ray traced sub surface scattering
- Added AssetPostprocessors and Shadergraphs to handle Arnold Standard Surface and 3DsMax Physical material import from FBX. 
- Added support for Smoothness Fade start work when enabling ray traced reflections.
- Added Contact shadow, Micro shadows and Screen space refraction API documentation.
- Added script documentation for SSR, SSAO (ray tracing), GI, Light Cluster, RayTracingSettings, Ray Counters, etc.
- Added path tracing support for refraction and internal reflections.
- Added support for Thin Refraction Model and Lit's Clear Coat in Path Tracing.
- Added the Tint parameter to Sky Colored Fog.

### Fixed
- Update documentation of HDRISky-Backplate, precise how to have Ambient Occlusion on the Backplate
- Fixed TerrainLitGUI when per-pixel normal property is not present.
- Fixed a bug due to depth history begin overriden too soon
- Fixed issue that caused Distortion UI to appear in Lit.
- Fixed several issues with decal duplicating when editing them.
- Fixed initialization of volumetric buffer params (1204159)
- Fixed an issue where frame count was incorrectly reset for the game view, causing temporal processes to fail.
- Fixed Culling group was not disposed error.
- Fixed issues on some GPU that do not support gathers on integer textures.
- Fixed an issue with ambient probe not being initialized for the first frame after a domain reload for volumetric fog.
- Fixed the scene visibility of decal projectors and density volumes
- Fixed a leak in sky manager.
- Fixed an issue where entering playmode while the light editor is opened would produce null reference exceptions.
- Fixed the debug overlay overlapping the debug menu at runtime.
- Fixed an issue with the framecount when changing scene.
- Fixed errors that occurred when using invalid near and far clip plane values for planar reflections.
- Fixed issue with motion blur sample weighting function.
- Fixed motion vectors in MSAA.
- Fixed sun flare blending (case 1205862).
- Fixed a lot of issues related to ray traced screen space shadows.
- Fixed memory leak caused by apply distortion material not being disposed.
- Fixed Reflection probe incorrectly culled when moving its parent (case 1207660)
- Fixed a nullref when upgrading the Fog volume components while the volume is opened in the inspector.
- Fix issues where decals on PS4 would not correctly write out the tile mask causing bits of the decal to go missing.
- Use appropriate label width and text content so the label is completely visible
- Fixed an issue where final post process pass would not output the default alpha value of 1.0 when using 11_11_10 color buffer format.
- Fixed SSR issue after the MSAA Motion Vector fix.
- Fixed an issue with PCSS on directional light if punctual shadow atlas was not allocated.
- Fixed an issue where shadow resolution would be wrong on the first face of a baked reflection probe.
- Fixed issue with PCSS softness being incorrect for cascades different than the first one.
- Fixed custom post process not rendering when using multiple HDRP asset in quality settings
- Fixed probe gizmo missing id (case 1208975)
- Fixed a warning in raytracingshadowfilter.compute
- Fixed issue with AO breaking with small near plane values.
- Fixed custom post process Cleanup function not called in some cases.
- Fixed shader warning in AO code.
- Fixed a warning in simpledenoiser.compute
- Fixed tube and rectangle light culling to use their shape instead of their range as a bounding box.
- Fixed caused by using gather on a UINT texture in motion blur. 
- Fix issue with ambient occlusion breaking when dynamic resolution is active.
- Fixed some possible NaN causes in Depth of Field.
- Fixed Custom Pass nullref due to the new Profiling Sample API changes
- Fixed the black/grey screen issue on after post process Custom Passes in non dev builds.
- Fixed particle lights.
- Improved behavior of lights and probe going over the HDRP asset limits.
- Fixed issue triggered when last punctual light is disabled and more than one camera is used.
- Fixed Custom Pass nullref due to the new Profiling Sample API changes
- Fixed the black/grey screen issue on after post process Custom Passes in non dev builds.
- Fixed XR rendering locked to vsync of main display with Standalone Player.
- Fixed custom pass cleanup not called at the right time when using multiple volumes.
- Fixed an issue on metal with edge of decal having artifact by delaying discard of fragments during decal projection
- Fixed various shader warning
- Fixing unnecessary memory allocations in the ray tracing cluster build
- Fixed duplicate column labels in LightEditor's light tab
- Fixed white and dark flashes on scenes with very high or very low exposure when Automatic Exposure is being used.
- Fixed an issue where passing a null ProfilingSampler would cause a null ref exception.
- Fixed memory leak in Sky when in matcap mode.
- Fixed compilation issues on platform that don't support VR.
- Fixed migration code called when we create a new HDRP asset.
- Fixed RemoveComponent on Camera contextual menu to not remove Camera while a component depend on it.
- Fixed an issue where ambient occlusion and screen space reflections editors would generate null ref exceptions when HDRP was not set as the current pipeline.
- Fixed a null reference exception in the probe UI when no HDRP asset is present.
- Fixed the outline example in the doc (sampling range was dependent on screen resolution)
- Fixed a null reference exception in the HDRI Sky editor when no HDRP asset is present.
- Fixed an issue where Decal Projectors created from script where rotated around the X axis by 90°.
- Fixed frustum used to compute Density Volumes visibility when projection matrix is oblique.
- Fixed a null reference exception in Path Tracing, Recursive Rendering and raytraced Global Illumination editors when no HDRP asset is present.
- Fix for NaNs on certain geometry with Lit shader -- [case 1210058](https://fogbugz.unity3d.com/f/cases/1210058/)
- Fixed an issue where ambient occlusion and screen space reflections editors would generate null ref exceptions when HDRP was not set as the current pipeline.
- Fixed a null reference exception in the probe UI when no HDRP asset is present.
- Fixed the outline example in the doc (sampling range was dependent on screen resolution)
- Fixed a null reference exception in the HDRI Sky editor when no HDRP asset is present.
- Fixed an issue where materials newly created from the contextual menu would have an invalid state, causing various problems until it was edited.
- Fixed transparent material created with ZWrite enabled (now it is disabled by default for new transparent materials)
- Fixed mouseover on Move and Rotate tool while DecalProjector is selected.
- Fixed wrong stencil state on some of the pixel shader versions of deferred shader.
- Fixed an issue where creating decals at runtime could cause a null reference exception.
- Fixed issue that displayed material migration dialog on the creation of new project.
- Fixed various issues with time and animated materials (cases 1210068, 1210064).
- Updated light explorer with latest changes to the Fog and fixed issues when no visual environment was present.
- Fixed not handleling properly the recieve SSR feature with ray traced reflections
- Shadow Atlas is no longer allocated for area lights when they are disabled in the shader config file.
- Avoid MRT Clear on PS4 as it is not implemented yet.
- Fixed runtime debug menu BitField control.
- Fixed the radius value used for ray traced directional light.
- Fixed compilation issues with the layered lit in ray tracing shaders.
- Fixed XR autotests viewport size rounding
- Fixed mip map slider knob displayed when cubemap have no mipmap
- Remove unnecessary skip of material upgrade dialog box.
- Fixed the profiling sample mismatch errors when enabling the profiler in play mode
- Fixed issue that caused NaNs in reflection probes on consoles.
- Fixed adjusting positive axis of Blend Distance slides the negative axis in the density volume component.
- Fixed the blend of reflections based on the weight.
- Fixed fallback for ray traced reflections when denoising is enabled.
- Fixed error spam issue with terrain detail terrainDetailUnsupported (cases 1211848)
- Fixed hardware dynamic resolution causing cropping/scaling issues in scene view (case 1158661)
- Fixed Wizard check order for `Hardware and OS` and `Direct3D12`
- Fix AO issue turning black when Far/Near plane distance is big.
- Fixed issue when opening lookdev and the lookdev volume have not been assigned yet.
- Improved memory usage of the sky system.
- Updated label in HDRP quality preference settings (case 1215100)
- Fixed Decal Projector gizmo not undoing properly (case 1216629)
- Fix a leak in the denoising of ray traced reflections.
- Fixed Alignment issue in Light Preset
- Fixed Environment Header in LightingWindow
- Fixed an issue where hair shader could write garbage in the diffuse lighting buffer, causing NaNs.
- Fixed an exposure issue with ray traced sub-surface scattering.
- Fixed runtime debug menu light hierarchy None not doing anything.
- Fixed the broken ShaderGraph preview when creating a new Lit graph.
- Fix indentation issue in preset of LayeredLit material.
- Fixed minor issues with cubemap preview in the inspector.
- Fixed wrong build error message when building for android on mac.
- Fixed an issue related to denoising ray trace area shadows.
- Fixed wrong build error message when building for android on mac.
- Fixed Wizard persistency of Direct3D12 change on domain reload.
- Fixed Wizard persistency of FixAll on domain reload.
- Fixed Wizard behaviour on domain reload.
- Fixed a potential source of NaN in planar reflection probe atlas.
- Fixed an issue with MipRatio debug mode showing _DebugMatCapTexture not being set.
- Fixed missing initialization of input params in Blit for VR.
- Fix Inf source in LTC for area lights.

### Changed
- Hide unused LOD settings in Quality Settings legacy window.
- Reduced the constrained distance for temporal reprojection of ray tracing denoising
- Removed shadow near plane from the Directional Light Shadow UI.
- Improved the performances of custom pass culling.
- The scene view camera now replicates the physical parameters from the camera tagged as "MainCamera".
- Reduced the number of GC.Alloc calls, one simple scene without plarnar / probes, it should be 0B.
- Renamed ProfilingSample to ProfilingScope and unified API. Added GPU Timings.
- Updated macros to be compatible with the new shader preprocessor.
- Ray tracing reflection temporal filtering is now done in pre-exposed space
- Search field selects the appropriate fields in both project settings panels 'HDRP Default Settings' and 'Quality/HDRP'
- Disabled the refraction and transmission map keywords if the material is opaque.
- Keep celestial bodies outside the atmosphere.
- Updated the MSAA documentation to specify what features HDRP supports MSAA for and what features it does not.
- Shader use for Runtime Debug Display are now correctly stripper when doing a release build
- Now each camera has its own Volume Stack. This allows Volume Parameters to be updated as early as possible and be ready for the whole frame without conflicts between cameras.
- Disable Async for SSR, SSAO and Contact shadow when aggregated ray tracing frame setting is on.
- Improved performance when entering play mode without domain reload by a factor of ~25
- Renamed the camera profiling sample to include the camera name
- Discarding the ray tracing history for AO, reflection, diffuse shadows and GI when the viewport size changes.
- Renamed the camera profiling sample to include the camera name
- Renamed the post processing graphic formats to match the new convention.
- The restart in Wizard for DXR will always be last fix from now on
- Refactoring pre-existing materials to share more shader code between rasterization and ray tracing.
- Setting a material's Refraction Model to Thin does not overwrite the Thickness and Transmission Absorption Distance anymore.
- Removed Wind textures from runtime as wind is no longer built into the pipeline
- Changed Shader Graph titles of master nodes to be more easily searchable ("HDRP/x" -> "x (HDRP)")
- Expose StartSinglePass() and StopSinglePass() as public interface for XRPass
- Replaced the Texture array for 2D cookies (spot, area and directional lights) and for planar reflections by an atlas.
- Moved the tier defining from the asset to the concerned volume components.
- Changing from a tier management to a "mode" management for reflection and GI and removing the ability to enable/disable deferred and ray bining (they are now implied by performance mode)
- The default FrameSettings for ScreenSpaceShadows is set to true for Camera in order to give a better workflow for DXR.
- Refactor internal usage of Stencil bits.
- Changed how the material upgrader works and added documentation for it.
- Custom passes now disable the stencil when overwriting the depth and not writing into it.
- Renamed the camera profiling sample to include the camera name
- Changed the way the shadow casting property of transparent and tranmissive materials is handeled for ray tracing.
- Changed inspector materials stencil setting code to have more sharing.
- Updated the default scene and default DXR scene and DefaultVolumeProfile.
- Changed the way the length parameter is used for ray traced contact shadows.
- Improved the coherency of PCSS blur between cascades.
- Updated VR checks in Wizard to reflect new XR System.
- Removing unused alpha threshold depth prepass and post pass for fabric shader graph.
- Transform result from CIE XYZ to sRGB color space in EvalSensitivity for iridescence.
- Hide the Probes section in the Renderer editos because it was unused.
- Moved BeginCameraRendering callback right before culling.
- Changed the visibility of the Indirect Lighting Controller component to public.

## [7.1.8] - 2020-01-20

### Fixed
- Fixed white and dark flashes on scenes with very high or very low exposure when Automatic Exposure is being used.
- Fixed memory leak in Sky when in matcap mode.
	
### Changed
- On Xbox and PS4 you will also need to download the com.unity.render-pipeline.platform (ps4 or xboxone) package from the appropriate platform developer forum

## [7.1.7] - 2019-12-11

### Added
- Added a check in the custom post process template to throw an error if the default shader is not found.

### Fixed
- Fixed rendering errors when enabling debug modes with custom passes
- Fix an issue that made PCSS dependent on Atlas resolution (not shadow map res)
- Fixing a bug whith histories when n>4 for ray traced shadows
- Fixing wrong behavior in ray traced shadows for mesh renderers if their cast shadow is shadow only or double sided
- Only tracing rays for shadow if the point is inside the code for spotlight shadows
- Only tracing rays if the point is inside the range for point lights
- Fixing ghosting issues when the screen space shadow  indexes change for a light with ray traced shadows
- Fixed an issue with stencil management and Xbox One build that caused corrupted output in deferred mode.
- Fixed a mismatch in behavior between the culling of shadow maps and ray traced point and spot light shadows
- Fixed recursive ray tracing not working anymore after intermediate buffer refactor.
- Fixed ray traced shadow denoising not working (history rejected all the time).
- Fixed shader warning on xbox one
- Fixed cookies not working for spot lights in ray traced reflections, ray traced GI and recursive rendering
- Fixed an inverted handling of CoatSmoothness for SSR in StackLit.
- Fixed missing distortion inputs in Lit and Unlit material UI.
- Fixed issue that propagated NaNs across multiple frames through the exposure texture. 
- Fixed issue with Exclude from TAA stencil ignored. 
- Fixed ray traced reflection exposure issue.
- Fixed issue with TAA history not initialising corretly scale factor for first frame
- Fixed issue with stencil test of material classification not using the correct Mask (causing false positive and bad performance with forward material in deferred)
- Fixed issue with History not reset when chaning antialiasing mode on camera
- Fixed issue with volumetric data not being initialized if default settings have volumetric and reprojection off. 
- Fixed ray tracing reflection denoiser not applied in tier 1
- Fixed the vibility of ray tracing related methods.
- Fixed the diffusion profile list not saved when clicking the fix button in the material UI.
- Fixed crash when pushing bounce count higher than 1 for ray traced GI or reflections
- Fixed PCSS softness scale so that it better match ray traced reference for punctual lights. 
- Fixed exposure management for the path tracer
- Fixed AxF material UI containing two advanced options settings.
- Fixed an issue where cached sky contexts were being destroyed wrongly, breaking lighting in the LookDev
- Fixed issue that clamped PCSS softness too early and not after distance scale.
- Fixed fog affect transparent on HD unlit master node
- Fixed custom post processes re-ordering not saved.
- Fixed NPE when using scalable settings
- Fixed an issue where PBR sky precomputation was reset incorrectly in some cases causing bad performance.
- Fixed a bug in dxr due to depth history begin overriden too soon
- Fixed CustomPassSampleCameraColor scale issue when called from Before Transparent injection point.
- Fixed corruption of AO in baked probes.
- Fixed issue with upgrade of projects that still had Very High as shadow filtering quality.
- Removed shadow near plane from the Directional Light Shadow UI.
- Fixed performance issue with performances of custom pass culling.

## [7.1.6] - 2019-11-22

### Added
- Added Backplate projection from the HDRISky
- Added Shadow Matte in UnlitMasterNode, which only received shadow without lighting
- Added support for depth copy with XR SDK
- Added debug setting to Render Pipeline Debug Window to list the active XR views
- Added an option to filter the result of the volumetric lighting (off by default).
- Added a transmission multiplier for directional lights
- Added XR single-pass test mode to Render Pipeline Debug Window
- Added debug setting to Render Pipeline Window to list the active XR views
- Added a new refraction mode for the Lit shader (thin). Which is a box refraction with small thickness values
- Added the code to support Barn Doors for Area Lights based on a shaderconfig option.
- Added HDRPCameraBinder property binder for Visual Effect Graph
- Added "Celestial Body" controls to the Directional Light
- Added new parameters to the Physically Based Sky
- Added Reflections to the DXR Wizard

### Fixed
- Fixed y-flip in scene view with XR SDK
- Fixed Decal projectors do not immediately respond when parent object layer mask is changed in editor.
- Fixed y-flip in scene view with XR SDK
- Fixed a number of issues with Material Quality setting
- Fixed the transparent Cull Mode option in HD unlit master node settings only visible if double sided is ticked.
- Fixed an issue causing shadowed areas by contact shadows at the edge of far clip plane if contact shadow length is very close to far clip plane.
- Fixed editing a scalable settings will edit all loaded asset in memory instead of targetted asset.
- Fixed Planar reflection default viewer FOV
- Fixed flickering issues when moving the mouse in the editor with ray tracing on.
- Fixed the ShaderGraph main preview being black after switching to SSS in the master node settings
- Fixed custom fullscreen passes in VR
- Fixed camera culling masks not taken in account in custom pass volumes
- Fixed object not drawn in custom pass when using a DrawRenderers with an HDRP shader in a build.
- Fixed injection points for Custom Passes (AfterDepthAndNormal and BeforePreRefraction were missing)
- Fixed a enum to choose shader tags used for drawing objects (DepthPrepass or Forward) when there is no override material.
- Fixed lit objects in the BeforePreRefraction, BeforeTransparent and BeforePostProcess.
- Fixed the None option when binding custom pass render targets to allow binding only depth or color.
- Fixed custom pass buffers allocation so they are not allocated if they're not used.
- Fixed the Custom Pass entry in the volume create asset menu items.
- Fixed Prefab Overrides workflow on Camera.
- Fixed alignment issue in Preset for Camera.
- Fixed alignment issue in Physical part for Camera.
- Fixed FrameSettings multi-edition.
- Fixed a bug happening when denoising multiple ray traced light shadows
- Fixed minor naming issues in ShaderGraph settings
- Fixed an issue with Metal Shader Compiler and GTAO shader for metal
- Fixed resources load issue while upgrading HDRP package.
- Fixed LOD fade mask by accounting for field of view
- Fixed spot light missing from ray tracing indirect effects.
- Fixed a UI bug in the diffusion profile list after fixing them from the wizard.
- Fixed the hash collision when creating new diffusion profile assets.
- Fixed a light leaking issue with box light casting shadows (case 1184475)
- Fixed Cookie texture type in the cookie slot of lights (Now displays a warning because it is not supported).
- Fixed a nullref that happens when using the Shuriken particle light module
- Fixed alignment in Wizard
- Fixed text overflow in Wizard's helpbox
- Fixed Wizard button fix all that was not automatically grab all required fixes
- Fixed VR tab for MacOS in Wizard
- Fixed local config package workflow in Wizard
- Fixed issue with contact shadows shifting when MSAA is enabled.
- Fixed EV100 in the PBR sky
- Fixed an issue In URP where sometime the camera is not passed to the volume system and causes a null ref exception (case 1199388)
- Fixed nullref when releasing HDRP with custom pass disabled
- Fixed performance issue derived from copying stencil buffer.
- Fixed an editor freeze when importing a diffusion profile asset from a unity package.
- Fixed an exception when trying to reload a builtin resource.
- Fixed the light type intensity unit reset when switching the light type.
- Fixed compilation error related to define guards and CreateLayoutFromXrSdk()
- Fixed documentation link on CustomPassVolume.
- Fixed player build when HDRP is in the project but not assigned in the graphic settings.
- Fixed an issue where ambient probe would be black for the first face of a baked reflection probe
- VFX: Fixed Missing Reference to Visual Effect Graph Runtime Assembly
- Fixed an issue where rendering done by users in EndCameraRendering would be executed before the main render loop.
- Fixed Prefab Override in main scope of Volume.
- Fixed alignment issue in Presset of main scope of Volume.
- Fixed persistence of ShowChromeGizmo and moved it to toolbar for coherency in ReflectionProbe and PlanarReflectionProbe.
- Fixed Alignement issue in ReflectionProbe and PlanarReflectionProbe.
- Fixed Prefab override workflow issue in ReflectionProbe and PlanarReflectionProbe.
- Fixed empty MoreOptions and moved AdvancedManipulation in a dedicated location for coherency in ReflectionProbe and PlanarReflectionProbe.
- Fixed Prefab override workflow issue in DensityVolume.
- Fixed empty MoreOptions and moved AdvancedManipulation in a dedicated location for coherency in DensityVolume.
- Fix light limit counts specified on the HDRP asset
- Fixed Quality Settings for SSR, Contact Shadows and Ambient Occlusion volume components
- Fixed decalui deriving from hdshaderui instead of just shaderui
- Use DelayedIntField instead of IntField for scalable settings

### Changed
- Reworked XR automated tests
- The ray traced screen space shadow history for directional, spot and point lights is discarded if the light transform has changed.
- Changed the behavior for ray tracing in case a mesh renderer has both transparent and opaque submeshes.
- Improve history buffer management
- Replaced PlayerSettings.virtualRealitySupported with XRGraphics.tryEnable.
- Remove redundant FrameSettings RealTimePlanarReflection
- Improved a bit the GC calls generated during the rendering.
- Material update is now only triggered when the relevant settings are touched in the shader graph master nodes
- Changed the way Sky Intensity (on Sky volume components) is handled. It's now a combo box where users can choose between Exposure, Multiplier or Lux (for HDRI sky only) instead of both multiplier and exposure being applied all the time. Added a new menu item to convert old profiles.
- Change how method for specular occlusions is decided on inspector shader (Lit, LitTesselation, LayeredLit, LayeredLitTessellation)
- Unlocked SSS, SSR, Motion Vectors and Distortion frame settings for reflections probes.

## [7.1.5] - 2019-11-15

### Fixed
- Fixed black reflection probes the first time loading a project

## [7.1.4] - 2019-11-13

### Added
- Added XR single-pass setting into HDRP asset
- Added a penumbra tint option for lights

### Fixed
- Fixed EOL for some files
- Fixed scene view rendering with volumetrics and XR enabled
- Fixed decals to work with multiple cameras
- Fixed optional clear of GBuffer (Was always on)
- Fixed render target clears with XR single-pass rendering
- Fixed HDRP samples file hierarchy
- Fixed Light units not matching light type
- Fixed QualitySettings panel not displaying HDRP Asset

### Changed
- Changed parametrization of PCSS, now softness is derived from angular diameter (for directional lights) or shape radius (for point/spot lights) and min filter size is now in the [0..1] range.
- Moved the copy of the geometry history buffers to right after the depth mip chain generation.
- Rename "Luminance" to "Nits" in UX for physical light unit
- Rename FrameSettings "SkyLighting" to "SkyReflection"

## [7.1.3] - 2019-11-04

### Added
- Ray tracing support for VR single-pass
- Added sharpen filter shader parameter and UI for TemporalAA to control image quality instead of hardcoded value
- Added frame settings option for custom post process and custom passes as well as custom color buffer format option.
- Add check in wizard on SRP Batcher enabled.
- Added default implementations of OnPreprocessMaterialDescription for FBX, Obj, Sketchup and 3DS file formats.
- Added custom pass fade radius
- Added after post process injection point for custom passes
- Added basic alpha compositing support - Alpha is available afterpostprocess when using FP16 buffer format.
- Added falloff distance on Reflection Probe and Planar Reflection Probe
- Added hability to name LightLayers in HDRenderPipelineAsset
- Added a range compression factor for Reflection Probe and Planar Reflection Probe to avoid saturation of colors.
- Added path tracing support for directional, point and spot lights, as well as emission from Lit and Unlit.
- Added non temporal version of SSAO.
- Added more detailed ray tracing stats in the debug window
- Added Disc area light (bake only)
- Added a warning in the material UI to prevent transparent + subsurface-scattering combination.

### Fixed
- Sorting, undo, labels, layout in the Lighting Explorer.
- Fixed sky settings and materials in Shader Graph Samples package
- Fixed light supported units caching (1182266)
- Fixed an issue where SSAO (that needs temporal reprojection) was still being rendered when Motion Vectors were not available (case 1184998)
- Fixed a nullref when modifying the height parameters inside the layered lit shader UI.
- Fixed Decal gizmo that become white after exiting play mode
- Fixed Decal pivot position to behave like a spotlight
- Fixed an issue where using the LightingOverrideMask would break sky reflection for regular cameras
- Fix DebugMenu FrameSettingsHistory persistency on close
- Fix DensityVolume, ReflectionProbe aned PlanarReflectionProbe advancedControl display
- Fix DXR scene serialization in wizard
- Fixed an issue where Previews would reallocate History Buffers every frame
- Fixed the SetLightLayer function in HDAdditionalLightData setting the wrong light layer
- Fix error first time a preview is created for planar
- Fixed an issue where SSR would use an incorrect roughness value on ForwardOnly (StackLit, AxF, Fabric, etc.) materials when the pipeline is configured to also allow deferred Lit.
- Fixed issues with light explorer (cases 1183468, 1183269)
- Fix dot colors in LayeredLit material inspector
- Fix undo not resetting all value when undoing the material affectation in LayerLit material
- Fix for issue that caused gizmos to render in render textures (case 1174395)
- Fixed the light emissive mesh not updated when the light was disabled/enabled
- Fixed light and shadow layer sync when setting the HDAdditionalLightData.lightlayersMask property
- Fixed a nullref when a custom post process component that was in the HDRP PP list is removed from the project
- Fixed issue that prevented decals from modifying specular occlusion (case 1178272).
- Fixed exposure of volumetric reprojection
- Fixed multi selection support for Scalable Settings in lights
- Fixed font shaders in test projects for VR by using a Shader Graph version
- Fixed refresh of baked cubemap by incrementing updateCount at the end of the bake (case 1158677).
- Fixed issue with rectangular area light when seen from the back
- Fixed decals not affecting lightmap/lightprobe
- Fixed zBufferParams with XR single-pass rendering
- Fixed moving objects not rendered in custom passes
- Fixed abstract classes listed in the + menu of the custom pass list
- Fixed custom pass that was rendered in previews
- Fixed precision error in zero value normals when applying decals (case 1181639)
- Fixed issue that triggered No Scene Lighting view in game view as well (case 1156102)
- Assign default volume profile when creating a new HDRP Asset
- Fixed fov to 0 in planar probe breaking the projection matrix (case 1182014)
- Fixed bugs with shadow caching
- Reassign the same camera for a realtime probe face render request to have appropriate history buffer during realtime probe rendering.
- Fixed issue causing wrong shading when normal map mode is Object space, no normal map is set, but a detail map is present (case 1143352)
- Fixed issue with decal and htile optimization
- Fixed TerrainLit shader compilation error regarding `_Control0_TexelSize` redefinition (case 1178480).
- Fixed warning about duplicate HDRuntimeReflectionSystem when configuring play mode without domain reload.
- Fixed an editor crash when multiple decal projectors were selected and some had null material
- Added all relevant fix actions to FixAll button in Wizard
- Moved FixAll button on top of the Wizard
- Fixed an issue where fog color was not pre-exposed correctly
- Fix priority order when custom passes are overlapping
- Fix cleanup not called when the custom pass GameObject is destroyed
- Replaced most instances of GraphicsSettings.renderPipelineAsset by GraphicsSettings.currentRenderPipeline. This should fix some parameters not working on Quality Settings overrides.
- Fixed an issue with Realtime GI not working on upgraded projects.
- Fixed issue with screen space shadows fallback texture was not set as a texture array.
- Fixed Pyramid Lights bounding box
- Fixed terrain heightmap default/null values and epsilons
- Fixed custom post-processing effects breaking when an abstract class inherited from `CustomPostProcessVolumeComponent`
- Fixed XR single-pass rendering in Editor by using ShaderConfig.s_XrMaxViews to allocate matrix array
- Multiple different skies rendered at the same time by different cameras are now handled correctly without flickering
- Fixed flickering issue happening when different volumes have shadow settings and multiple cameras are present. 
- Fixed issue causing planar probes to disappear if there is no light in the scene.
- Fixed a number of issues with the prefab isolation mode (Volumes leaking from the main scene and reflection not working properly)
- Fixed an issue with fog volume component upgrade not working properly
- Fixed Spot light Pyramid Shape has shadow artifacts on aspect ratio values lower than 1
- Fixed issue with AO upsampling in XR
- Fixed camera without HDAdditionalCameraData component not rendering
- Removed the macro ENABLE_RAYTRACING for most of the ray tracing code
- Fixed prefab containing camera reloading in loop while selected in the Project view
- Fixed issue causing NaN wheh the Z scale of an object is set to 0.
- Fixed DXR shader passes attempting to render before pipeline loaded
- Fixed black ambient sky issue when importing a project after deleting Library.
- Fixed issue when upgrading a Standard transparent material (case 1186874)
- Fixed area light cookies not working properly with stack lit
- Fixed material render queue not updated when the shader is changed in the material inspector.
- Fixed a number of issues with full screen debug modes not reseting correctly when setting another mutually exclusive mode
- Fixed compile errors for platforms with no VR support
- Fixed an issue with volumetrics and RTHandle scaling (case 1155236)
- Fixed an issue where sky lighting might be updated uselessly
- Fixed issue preventing to allow setting decal material to none (case 1196129)
- Fixed XR multi-pass decals rendering
- Fixed several fields on Light Inspector that not supported Prefab overrides
- VFX: Removed z-fight glitches that could appear when using deferred depth prepass and lit quad primitives
- VFX: Preserve specular option for lit outputs (matches HDRP lit shader)
- Fixed init of debug for FrameSettingsHistory on SceneView camera
- Added a fix script to handle the warning 'referenced script in (GameObject 'SceneIDMap') is missing'
- Fix Wizard load when none selected for RenderPipelineAsset
- Fixed issue with unclear naming of debug menu for decals.

### Changed
- Color buffer pyramid is not allocated anymore if neither refraction nor distortion are enabled
- Rename Emission Radius to Radius in UI in Point, Spot
- Angular Diameter parameter for directional light is no longuer an advanced property
- DXR: Remove Light Radius and Angular Diamater of Raytrace shadow. Angular Diameter and Radius are used instead.
- Remove MaxSmoothness parameters from UI for point, spot and directional light. The MaxSmoothness is now deduce from Radius Parameters
- DXR: Remove the Ray Tracing Environement Component. Add a Layer Mask to the ray Tracing volume components to define which objects are taken into account for each effect.
- Removed second cubemaps used for shadowing in lookdev
- Disable Physically Based Sky below ground
- Increase max limit of area light and reflection probe to 128
- Change default texture for detailmap to grey
- Optimize Shadow RT load on Tile based architecture platforms. 
- Improved quality of SSAO.
- Moved RequestShadowMapRendering() back to public API.
- Update HDRP DXR Wizard with an option to automatically clone the hdrp config package and setup raytracing to 1 in shaders file.
- Added SceneSelection pass for TerrainLit shader.
- Simplified Light's type API regrouping the logic in one place (Check type in HDAdditionalLightData)
- The support of LOD CrossFade (Dithering transition) in master nodes now required to enable it in the master node settings (Save variant)
- Improved shadow bias, by removing constant depth bias and substituting it with slope-scale bias. 
- Fix the default stencil values when a material is created from a SSS ShaderGraph.
- Tweak test asset to be compatible with XR: unlit SG material for canvas and double-side font material
- Slightly tweaked the behaviour of bloom when resolution is low to reduce artifacts.
- Hidden fields in Light Inspector that is not relevant while in BakingOnly mode.

## [7.1.2] - 2019-09-19

### Fixed
- Fix/workaround a probable graphics driver bug in the GTAO shader.
- Fixed Hair and PBR shader graphs double sided modes
- Fixed an issue where updating an HDRP asset in the Quality setting panel would not recreate the pipeline.
- Fixed issue with point lights being considered even when occupying less than a pixel on screen (case 1183196)
- Fix a potential NaN source with iridescence (case 1183216)
- Fixed issue of spotlight breaking when minimizing the cone angle via the gizmo (case 1178279)
- Fixed issue that caused decals not to modify the roughness in the normal buffer, causing SSR to not behave correctly (case 1178336)
- Fixed lit transparent refraction with XR single-pass rendering
- Removed extra jitter for TemporalAA in VR
- Fixed ShaderGraph time in main preview
- Fixed issue on some UI elements in HDRP asset not expanding when clicking the arrow (case 1178369)
- Fixed alpha blending in custom post process
- Fixed the modification of the _AlphaCutoff property in the material UI when exposed with a ShaderGraph parameter.
- Fixed HDRP test `1218_Lit_DiffusionProfiles` on Vulkan.
- Fixed an issue where building a player in non-dev mode would generate render target error logs every frame
- Fixed crash when upgrading version of HDRP
- Fixed rendering issues with material previews
- Fixed NPE when using light module in Shuriken particle systems (1173348).
- Refresh cached shadow on editor changes

## [7.1.1] - 2019-09-05

### Added
- Transparency Overdraw debug mode. Allows to visualize transparent objects draw calls as an "heat map".
- Enabled single-pass instancing support for XR SDK with new API cmd.SetInstanceMultiplier()
- XR settings are now available in the HDRP asset
- Support for Material Quality in Shader Graph
- Material Quality support selection in HDRP Asset
- Renamed XR shader macro from UNITY_STEREO_ASSIGN_COMPUTE_EYE_INDEX to UNITY_XR_ASSIGN_VIEW_INDEX
- Raytracing ShaderGraph node for HDRP shaders
- Custom passes volume component with 3 injection points: Before Rendering, Before Transparent and Before Post Process
- Alpha channel is now properly exported to camera render textures when using FP16 color buffer format
- Support for XR SDK mirror view modes
- HD Master nodes in Shader Graph now support Normal and Tangent modification in vertex stage.
- DepthOfFieldCoC option in the fullscreen debug modes.
- Added override Ambient Occlusion option on debug windows
- Added Custom Post Processes with 3 injection points: Before Transparent, Before Post Process and After Post Process
- Added draft of minimal interactive path tracing (experimental) based on DXR API - Support only 4 area light, lit and unlit shader (non-shadergraph)

### Fixed
- Fixed wizard infinite loop on cancellation
- Fixed with compute shader error about too many threads in threadgroup on low GPU
- Fixed invalid contact shadow shaders being created on metal
- Fixed a bug where if Assembly.GetTypes throws an exception due to mis-versioned dlls, then no preprocessors are used in the shader stripper
- Fixed typo in AXF decal property preventing to compile
- Fixed reflection probe with XR single-pass and FPTL
- Fixed force gizmo shown when selecting camera in hierarchy
- Fixed issue with XR occlusion mesh and dynamic resolution
- Fixed an issue where lighting compute buffers were re-created with the wrong size when resizing the window, causing tile artefacts at the top of the screen.
- Fix FrameSettings names and tooltips
- Fixed error with XR SDK when the Editor is not in focus
- Fixed errors with RenderGraph, XR SDK and occlusion mesh
- Fixed shadow routines compilation errors when "real" type is a typedef on "half".
- Fixed toggle volumetric lighting in the light UI
- Fixed post-processing history reset handling rt-scale incorrectly
- Fixed crash with terrain and XR multi-pass
- Fixed ShaderGraph material synchronization issues
- Fixed a null reference exception when using an Emissive texture with Unlit shader (case 1181335)
- Fixed an issue where area lights and point lights where not counted separately with regards to max lights on screen (case 1183196)
- Fixed an SSR and Subsurface Scattering issue (appearing black) when using XR.

### Changed
- Update Wizard layout.
- Remove almost all Garbage collection call within a frame.
- Rename property AdditionalVeclocityChange to AddPrecomputeVelocity
- Call the End/Begin camera rendering callbacks for camera with customRender enabled
- Changeg framesettings migration order of postprocess flags as a pr for reflection settings flags have been backported to 2019.2
- Replaced usage of ENABLE_VR in XRSystem.cs by version defines based on the presence of the built-in VR and XR modules
- Added an update virtual function to the SkyRenderer class. This is called once per frame. This allows a given renderer to amortize heavy computation at the rate it chooses. Currently only the physically based sky implements this.
- Removed mandatory XRPass argument in HDCamera.GetOrCreate()
- Restored the HDCamera parameter to the sky rendering builtin parameters.
- Removed usage of StructuredBuffer for XR View Constants
- Expose Direct Specular Lighting control in FrameSettings
- Deprecated ExponentialFog and VolumetricFog volume components. Now there is only one exponential fog component (Fog) which can add Volumetric Fog as an option. Added a script in Edit -> Render Pipeline -> Upgrade Fog Volume Components.

## [7.0.1] - 2019-07-25

### Added
- Added option in the config package to disable globally Area Lights and to select shadow quality settings for the deferred pipeline.
- When shader log stripping is enabled, shader stripper statistics will be written at `Temp/shader-strip.json`
- Occlusion mesh support from XR SDK

### Fixed
- Fixed XR SDK mirror view blit, cleanup some XRTODO and removed XRDebug.cs
- Fixed culling for volumetrics with XR single-pass rendering
- Fix shadergraph material pass setup not called
- Fixed documentation links in component's Inspector header bar
- Cookies using the render texture output from a camera are now properly updated
- Allow in ShaderGraph to enable pre/post pass when the alpha clip is disabled

### Changed
- RenderQueue for Opaque now start at Background instead of Geometry.
- Clamp the area light size for scripting API when we change the light type
- Added a warning in the material UI when the diffusion profile assigned is not in the HDRP asset


## [7.0.0] - 2019-07-17

### Added
- `Fixed`, `Viewer`, and `Automatic` modes to compute the FOV used when rendering a `PlanarReflectionProbe`
- A checkbox to toggle the chrome gizmo of `ReflectionProbe`and `PlanarReflectionProbe`
- Added a Light layer in shadows that allow for objects to cast shadows without being affected by light (and vice versa).
- You can now access ShaderGraph blend states from the Material UI (for example, **Surface Type**, **Sorting Priority**, and **Blending Mode**). This change may break Materials that use a ShaderGraph, to fix them, select **Edit > Render Pipeline > Reset all ShaderGraph Scene Materials BlendStates**. This syncs the blendstates of you ShaderGraph master nodes with the Material properties.
- You can now control ZTest, ZWrite, and CullMode for transparent Materials.
- Materials that use Unlit Shaders or Unlit Master Node Shaders now cast shadows.
- Added an option to enable the ztest on **After Post Process** materials when TAA is disabled.
- Added a new SSAO (based on Ground Truth Ambient Occlusion algorithm) to replace the previous one.
- Added support for shadow tint on light
- BeginCameraRendering and EndCameraRendering callbacks are now called with probes
- Adding option to update shadow maps only On Enable and On Demand.
- Shader Graphs that use time-dependent vertex modification now generate correct motion vectors.
- Added option to allow a custom spot angle for spot light shadow maps.
- Added frame settings for individual post-processing effects
- Added dither transition between cascades for Low and Medium quality settings
- Added single-pass instancing support with XR SDK
- Added occlusion mesh support with XR SDK
- Added support of Alembic velocity to various shaders
- Added support for more than 2 views for single-pass instancing
- Added support for per punctual/directional light min roughness in StackLit
- Added mirror view support with XR SDK
- Added VR verification in HDRPWizard
- Added DXR verification in HDRPWizard
- Added feedbacks in UI of Volume regarding skies
- Cube LUT support in Tonemapping. Cube LUT helpers for external grading are available in the Post-processing Sample package.

### Fixed
- Fixed an issue with history buffers causing effects like TAA or auto exposure to flicker when more than one camera was visible in the editor
- The correct preview is displayed when selecting multiple `PlanarReflectionProbe`s
- Fixed volumetric rendering with camera-relative code and XR stereo instancing
- Fixed issue with flashing cyan due to async compilation of shader when selecting a mesh
- Fix texture type mismatch when the contact shadow are disabled (causing errors on IOS devices)
- Fixed Generate Shader Includes while in package
- Fixed issue when texture where deleted in ShadowCascadeGUI
- Fixed issue in FrameSettingsHistory when disabling a camera several time without enabling it in between.
- Fixed volumetric reprojection with camera-relative code and XR stereo instancing
- Added custom BaseShaderPreprocessor in HDEditorUtils.GetBaseShaderPreprocessorList()
- Fixed compile issue when USE_XR_SDK is not defined
- Fixed procedural sky sun disk intensity for high directional light intensities
- Fixed Decal mip level when using texture mip map streaming to avoid dropping to lowest permitted mip (now loading all mips)
- Fixed deferred shading for XR single-pass instancing after lightloop refactor
- Fixed cluster and material classification debug (material classification now works with compute as pixel shader lighting)
- Fixed IOS Nan by adding a maximun epsilon definition REAL_EPS that uses HALF_EPS when fp16 are used
- Removed unnecessary GC allocation in motion blur code
- Fixed locked UI with advanded influence volume inspector for probes
- Fixed invalid capture direction when rendering planar reflection probes
- Fixed Decal HTILE optimization with platform not supporting texture atomatic (Disable it)
- Fixed a crash in the build when the contact shadows are disabled
- Fixed camera rendering callbacks order (endCameraRendering was being called before the actual rendering)
- Fixed issue with wrong opaque blending settings for After Postprocess
- Fixed issue with Low resolution transparency on PS4
- Fixed a memory leak on volume profiles
- Fixed The Parallax Occlusion Mappping node in shader graph and it's UV input slot
- Fixed lighting with XR single-pass instancing by disabling deferred tiles
- Fixed the Bloom prefiltering pass
- Fixed post-processing effect relying on Unity's random number generator
- Fixed camera flickering when using TAA and selecting the camera in the editor
- Fixed issue with single shadow debug view and volumetrics
- Fixed most of the problems with light animation and timeline
- Fixed indirect deferred compute with XR single-pass instancing
- Fixed a slight omission in anisotropy calculations derived from HazeMapping in StackLit
- Improved stack computation numerical stability in StackLit
- Fix PBR master node always opaque (wrong blend modes for forward pass)
- Fixed TAA with XR single-pass instancing (missing macros)
- Fixed an issue causing Scene View selection wire gizmo to not appear when using HDRP Shader Graphs.
- Fixed wireframe rendering mode (case 1083989)
- Fixed the renderqueue not updated when the alpha clip is modified in the material UI.
- Fixed the PBR master node preview
- Remove the ReadOnly flag on Reflection Probe's cubemap assets during bake when there are no VCS active.
- Fixed an issue where setting a material debug view would not reset the other exclusive modes
- Spot light shapes are now correctly taken into account when baking
- Now the static lighting sky will correctly take the default values for non-overridden properties
- Fixed material albedo affecting the lux meter
- Extra test in deferred compute shading to avoid shading pixels that were not rendered by the current camera (for camera stacking)

### Changed
- Optimization: Reduce the group size of the deferred lighting pass from 16x16 to 8x8
- Replaced HDCamera.computePassCount by viewCount
- Removed xrInstancing flag in RTHandles (replaced by TextureXR.slices and TextureXR.dimensions)
- Refactor the HDRenderPipeline and lightloop code to preprare for high level rendergraph
- Removed the **Back Then Front Rendering** option in the fabric Master Node settings. Enabling this option previously did nothing.
- Shader type Real translates to FP16 precision on Nintendo Switch.
- Shader framework refactor: Introduce CBSDF, EvaluateBSDF, IsNonZeroBSDF to replace BSDF functions
- Shader framework refactor:  GetBSDFAngles, LightEvaluation and SurfaceShading functions
- Replace ComputeMicroShadowing by GetAmbientOcclusionForMicroShadowing
- Rename WorldToTangent to TangentToWorld as it was incorrectly named
- Remove SunDisk and Sun Halo size from directional light
- Remove all obsolete wind code from shader
- Renamed DecalProjectorComponent into DecalProjector for API alignment.
- Improved the Volume UI and made them Global by default
- Remove very high quality shadow option
- Change default for shadow quality in Deferred to Medium
- Enlighten now use inverse squared falloff (before was using builtin falloff)
- Enlighten is now deprecated. Please use CPU or GPU lightmaper instead.
- Remove the name in the diffusion profile UI
- Changed how shadow map resolution scaling with distance is computed. Now it uses screen space area rather than light range.
- Updated MoreOptions display in UI
- Moved Display Area Light Emissive Mesh script API functions in the editor namespace
- direct strenght properties in ambient occlusion now affect direct specular as well
- Removed advanced Specular Occlusion control in StackLit: SSAO based SO control is hidden and fixed to behave like Lit, SPTD is the only HQ technique shown for baked SO.
- Shader framework refactor: Changed ClampRoughness signature to include PreLightData access.
- HDRPWizard window is now in Window > General > HD Render Pipeline Wizard
- Moved StaticLightingSky to LightingWindow
- Removes the current "Scene Settings" and replace them with "Sky & Fog Settings" (with Physically Based Sky and Volumetric Fog).
- Changed how cached shadow maps are placed inside the atlas to minimize re-rendering of them.

## [6.7.0-preview] - 2019-05-16

### Added
- Added ViewConstants StructuredBuffer to simplify XR rendering
- Added API to render specific settings during a frame
- Added stadia to the supported platforms (2019.3)
- Enabled cascade blends settings in the HD Shadow component
- Added Hardware Dynamic Resolution support.
- Added MatCap debug view to replace the no scene lighting debug view.
- Added clear GBuffer option in FrameSettings (default to false)
- Added preview for decal shader graph (Only albedo, normal and emission)
- Added exposure weight control for decal
- Screen Space Directional Shadow under a define option. Activated for ray tracing
- Added a new abstraction for RendererList that will help transition to Render Graph and future RendererList API
- Added multipass support for VR
- Added XR SDK integration (multipass only)
- Added Shader Graph samples for Hair, Fabric and Decal master nodes.
- Add fade distance, shadow fade distance and light layers to light explorer
- Add method to draw light layer drawer in a rect to HDEditorUtils

### Fixed
- Fixed deserialization crash at runtime
- Fixed for ShaderGraph Unlit masternode not writing velocity
- Fixed a crash when assiging a new HDRP asset with the 'Verify Saving Assets' option enabled
- Fixed exposure to properly support TEXTURE2D_X
- Fixed TerrainLit basemap texture generation
- Fixed a bug that caused nans when material classification was enabled and a tile contained one standard material + a material with transmission.
- Fixed gradient sky hash that was not using the exposure hash
- Fixed displayed default FrameSettings in HDRenderPipelineAsset wrongly updated on scripts reload.
- Fixed gradient sky hash that was not using the exposure hash.
- Fixed visualize cascade mode with exposure.
- Fixed (enabled) exposure on override lighting debug modes.
- Fixed issue with LightExplorer when volume have no profile
- Fixed issue with SSR for negative, infinite and NaN history values
- Fixed LightLayer in HDReflectionProbe and PlanarReflectionProbe inspector that was not displayed as a mask.
- Fixed NaN in transmission when the thickness and a color component of the scattering distance was to 0
- Fixed Light's ShadowMask multi-edition.
- Fixed motion blur and SMAA with VR single-pass instancing
- Fixed NaNs generated by phase functionsin volumetric lighting
- Fixed NaN issue with refraction effect and IOR of 1 at extreme grazing angle
- Fixed nan tracker not using the exposure
- Fixed sorting priority on lit and unlit materials
- Fixed null pointer exception when there are no AOVRequests defined on a camera
- Fixed dirty state of prefab using disabled ReflectionProbes
- Fixed an issue where gizmos and editor grid were not correctly depth tested
- Fixed created default scene prefab non editable due to wrong file extension.
- Fixed an issue where sky convolution was recomputed for nothing when a preview was visible (causing extreme slowness when fabric convolution is enabled)
- Fixed issue with decal that wheren't working currently in player
- Fixed missing stereo rendering macros in some fragment shaders
- Fixed exposure for ReflectionProbe and PlanarReflectionProbe gizmos
- Fixed single-pass instancing on PSVR
- Fixed Vulkan shader issue with Texture2DArray in ScreenSpaceShadow.compute by re-arranging code (workaround)
- Fixed camera-relative issue with lights and XR single-pass instancing
- Fixed single-pass instancing on Vulkan
- Fixed htile synchronization issue with shader graph decal
- Fixed Gizmos are not drawn in Camera preview
- Fixed pre-exposure for emissive decal
- Fixed wrong values computed in PreIntegrateFGD and in the generation of volumetric lighting data by forcing the use of fp32.
- Fixed NaNs arising during the hair lighting pass
- Fixed synchronization issue in decal HTile that occasionally caused rendering artifacts around decal borders
- Fixed QualitySettings getting marked as modified by HDRP (and thus checked out in Perforce)
- Fixed a bug with uninitialized values in light explorer
- Fixed issue with LOD transition
- Fixed shader warnings related to raytracing and TEXTURE2D_X

### Changed
- Refactor PixelCoordToViewDirWS to be VR compatible and to compute it only once per frame
- Modified the variants stripper to take in account multiple HDRP assets used in the build.
- Improve the ray biasing code to avoid self-intersections during the SSR traversal
- Update Pyramid Spot Light to better match emitted light volume.
- Moved _XRViewConstants out of UnityPerPassStereo constant buffer to fix issues with PSSL
- Removed GetPositionInput_Stereo() and single-pass (double-wide) rendering mode
- Changed label width of the frame settings to accommodate better existing options.
- SSR's Default FrameSettings for camera is now enable.
- Re-enabled the sharpening filter on Temporal Anti-aliasing
- Exposed HDEditorUtils.LightLayerMaskDrawer for integration in other packages and user scripting.
- Rename atmospheric scattering in FrameSettings to Fog
- The size modifier in the override for the culling sphere in Shadow Cascades now defaults to 0.6, which is the same as the formerly hardcoded value.
- Moved LOD Bias and Maximum LOD Level from Frame Setting section `Other` to `Rendering`
- ShaderGraph Decal that affect only emissive, only draw in emissive pass (was drawing in dbuffer pass too)
- Apply decal projector fade factor correctly on all attribut and for shader graph decal
- Move RenderTransparentDepthPostpass after all transparent
- Update exposure prepass to interleave XR single-pass instancing views in a checkerboard pattern
- Removed ScriptRuntimeVersion check in wizard.

## [6.6.0-preview] - 2019-04-01

### Added
- Added preliminary changes for XR deferred shading
- Added support of 111110 color buffer
- Added proper support for Recorder in HDRP
- Added depth offset input in shader graph master nodes
- Added a Parallax Occlusion Mapping node
- Added SMAA support
- Added Homothety and Symetry quick edition modifier on volume used in ReflectionProbe, PlanarReflectionProbe and DensityVolume
- Added multi-edition support for DecalProjectorComponent
- Improve hair shader
- Added the _ScreenToTargetScaleHistory uniform variable to be used when sampling HDRP RTHandle history buffers.
- Added settings in `FrameSettings` to change `QualitySettings.lodBias` and `QualitySettings.maximumLODLevel` during a rendering
- Added an exposure node to retrieve the current, inverse and previous frame exposure value.
- Added an HD scene color node which allow to sample the scene color with mips and a toggle to remove the exposure.
- Added safeguard on HD scene creation if default scene not set in the wizard
- Added Low res transparency rendering pass.

### Fixed
- Fixed HDRI sky intensity lux mode
- Fixed dynamic resolution for XR
- Fixed instance identifier semantic string used by Shader Graph
- Fixed null culling result occuring when changing scene that was causing crashes
- Fixed multi-edition light handles and inspector shapes
- Fixed light's LightLayer field when multi-editing
- Fixed normal blend edition handles on DensityVolume
- Fixed an issue with layered lit shader and height based blend where inactive layers would still have influence over the result
- Fixed multi-selection handles color for DensityVolume
- Fixed multi-edition inspector's blend distances for HDReflectionProbe, PlanarReflectionProbe and DensityVolume
- Fixed metric distance that changed along size in DensityVolume
- Fixed DensityVolume shape handles that have not same behaviour in advance and normal edition mode
- Fixed normal map blending in TerrainLit by only blending the derivatives
- Fixed Xbox One rendering just a grey screen instead of the scene
- Fixed probe handles for multiselection
- Fixed baked cubemap import settings for convolution
- Fixed regression causing crash when attempting to open HDRenderPipelineWizard without an HDRenderPipelineAsset setted
- Fixed FullScreenDebug modes: SSAO, SSR, Contact shadow, Prerefraction Color Pyramid, Final Color Pyramid
- Fixed volumetric rendering with stereo instancing
- Fixed shader warning
- Fixed missing resources in existing asset when updating package
- Fixed PBR master node preview in forward rendering or transparent surface
- Fixed deferred shading with stereo instancing
- Fixed "look at" edition mode of Rotation tool for DecalProjectorComponent
- Fixed issue when switching mode in ReflectionProbe and PlanarReflectionProbe
- Fixed issue where migratable component version where not always serialized when part of prefab's instance
- Fixed an issue where shadow would not be rendered properly when light layer are not enabled
- Fixed exposure weight on unlit materials
- Fixed Light intensity not played in the player when recorded with animation/timeline
- Fixed some issues when multi editing HDRenderPipelineAsset
- Fixed emission node breaking the main shader graph preview in certain conditions.
- Fixed checkout of baked probe asset when baking probes.
- Fixed invalid gizmo position for rotated ReflectionProbe
- Fixed multi-edition of material's SurfaceType and RenderingPath
- Fixed whole pipeline reconstruction on selecting for the first time or modifying other than the currently used HDRenderPipelineAsset
- Fixed single shadow debug mode
- Fixed global scale factor debug mode when scale > 1
- Fixed debug menu material overrides not getting applied to the Terrain Lit shader
- Fixed typo in computeLightVariants
- Fixed deferred pass with XR instancing by disabling ComputeLightEvaluation
- Fixed bloom resolution independence
- Fixed lens dirt intensity not behaving properly
- Fixed the Stop NaN feature
- Fixed some resources to handle more than 2 instanced views for XR
- Fixed issue with black screen (NaN) produced on old GPU hardware or intel GPU hardware with gaussian pyramid
- Fixed issue with disabled punctual light would still render when only directional light is present

### Changed
- DensityVolume scripting API will no longuer allow to change between advance and normal edition mode
- Disabled depth of field, lens distortion and panini projection in the scene view
- TerrainLit shaders and includes are reorganized and made simpler.
- TerrainLit shader GUI now allows custom properties to be displayed in the Terrain fold-out section.
- Optimize distortion pass with stencil
- Disable SceneSelectionPass in shader graph preview
- Control punctual light and area light shadow atlas separately
- Move SMAA anti-aliasing option to after Temporal Anti Aliasing one, to avoid problem with previously serialized project settings
- Optimize rendering with static only lighting and when no cullable lights/decals/density volumes are present.
- Updated handles for DecalProjectorComponent for enhanced spacial position readability and have edition mode for better SceneView management
- DecalProjectorComponent are now scale independent in order to have reliable metric unit (see new Size field for changing the size of the volume)
- Restructure code from HDCamera.Update() by adding UpdateAntialiasing() and UpdateViewConstants()
- Renamed velocity to motion vectors
- Objects rendered during the After Post Process pass while TAA is enabled will not benefit from existing depth buffer anymore. This is done to fix an issue where those object would wobble otherwise
- Removed usage of builtin unity matrix for shadow, shadow now use same constant than other view
- The default volume layer mask for cameras & probes is now `Default` instead of `Everything`

## [6.5.0-preview] - 2019-03-07

### Added
- Added depth-of-field support with stereo instancing
- Adding real time area light shadow support
- Added a new FrameSettings: Specular Lighting to toggle the specular during the rendering

### Fixed
- Fixed diffusion profile upgrade breaking package when upgrading to a new version
- Fixed decals cropped by gizmo not updating correctly if prefab
- Fixed an issue when enabling SSR on multiple view
- Fixed edition of the intensity's unit field while selecting multiple lights
- Fixed wrong calculation in soft voxelization for density volume
- Fixed gizmo not working correctly with pre-exposure
- Fixed issue with setting a not available RT when disabling motion vectors
- Fixed planar reflection when looking at mirror normal
- Fixed mutiselection issue with HDLight Inspector
- Fixed HDAdditionalCameraData data migration
- Fixed failing builds when light explorer window is open
- Fixed cascade shadows border sometime causing artefacts between cascades
- Restored shadows in the Cascade Shadow debug visualization
- `camera.RenderToCubemap` use proper face culling

### Changed
- When rendering reflection probe disable all specular lighting and for metals use fresnelF0 as diffuse color for bake lighting.

## [6.4.0-preview] - 2019-02-21

### Added
- VR: Added TextureXR system to selectively expand TEXTURE2D macros to texture array for single-pass stereo instancing + Convert textures call to these macros
- Added an unit selection dropdown next to shutter speed (camera)
- Added error helpbox when trying to use a sub volume component that require the current HDRenderPipelineAsset to support a feature that it is not supporting.
- Add mesh for tube light when display emissive mesh is enabled

### Fixed
- Fixed Light explorer. The volume explorer used `profile` instead of `sharedProfile` which instantiate a custom volume profile instead of editing the asset itself.
- Fixed UI issue where all is displayed using metric unit in shadow cascade and Percent is set in the unit field (happening when opening the inspector).
- Fixed inspector event error when double clicking on an asset (diffusion profile/material).
- Fixed nullref on layered material UI when the material is not an asset.
- Fixed nullref exception when undo/redo a light property.
- Fixed visual bug when area light handle size is 0.

### Changed
- Update UI for 32bit/16bit shadow precision settings in HDRP asset
- Object motion vectors have been disabled in all but the game view. Camera motion vectors are still enabled everywhere, allowing TAA and Motion Blur to work on static objects.
- Enable texture array by default for most rendering code on DX11 and unlock stereo instancing (DX11 only for now)

## [6.3.0-preview] - 2019-02-18

### Added
- Added emissive property for shader graph decals
- Added a diffusion profile override volume so the list of diffusion profile assets to use can be chanaged without affecting the HDRP asset
- Added a "Stop NaNs" option on cameras and in the Scene View preferences.
- Added metric display option in HDShadowSettings and improve clamping
- Added shader parameter mapping in DebugMenu
- Added scripting API to configure DebugData for DebugMenu

### Fixed
- Fixed decals in forward
- Fixed issue with stencil not correctly setup for various master node and shader for the depth pass, motion vector pass and GBuffer/Forward pass
- Fixed SRP batcher and metal
- Fixed culling and shadows for Pyramid, Box, Rectangle and Tube lights
- Fixed an issue where scissor render state leaking from the editor code caused partially black rendering

### Changed
- When a lit material has a clear coat mask that is not null, we now use the clear coat roughness to compute the screen space reflection.
- Diffusion profiles are now limited to one per asset and can be referenced in materials, shader graphs and vfx graphs. Materials will be upgraded automatically except if they are using a shader graph, in this case it will display an error message.

## [6.2.0-preview] - 2019-02-15

### Added
- Added help box listing feature supported in a given HDRenderPipelineAsset alongs with the drawbacks implied.
- Added cascade visualizer, supporting disabled handles when not overriding.

### Fixed
- Fixed post processing with stereo double-wide
- Fixed issue with Metal: Use sign bit to find the cache type instead of lowest bit.
- Fixed invalid state when creating a planar reflection for the first time
- Fix FrameSettings's LitShaderMode not restrained by supported LitShaderMode regression.

### Changed
- The default value roughness value for the clearcoat has been changed from 0.03 to 0.01
- Update default value of based color for master node
- Update Fabric Charlie Sheen lighting model - Remove Fresnel component that wasn't part of initial model + Remap smoothness to [0.0 - 0.6] range for more artist friendly parameter

### Changed
- Code refactor: all macros with ARGS have been swapped with macros with PARAM. This is because the ARGS macros were incorrectly named.

## [6.1.0-preview] - 2019-02-13

### Added
- Added support for post-processing anti-aliasing in the Scene View (FXAA and TAA). These can be set in Preferences.
- Added emissive property for decal material (non-shader graph)

### Fixed
- Fixed a few UI bugs with the color grading curves.
- Fixed "Post Processing" in the scene view not toggling post-processing effects
- Fixed bake only object with flag `ReflectionProbeStaticFlag` when baking a `ReflectionProbe`

### Changed
- Removed unsupported Clear Depth checkbox in Camera inspector
- Updated the toggle for advanced mode in inspectors.

## [6.0.0-preview] - 2019-02-23

### Added
- Added new API to perform a camera rendering
- Added support for hair master node (Double kajiya kay - Lambert)
- Added Reset behaviour in DebugMenu (ingame mapping is right joystick + B)
- Added Default HD scene at new scene creation while in HDRP
- Added Wizard helping to configure HDRP project
- Added new UI for decal material to allow remapping and scaling of some properties
- Added cascade shadow visualisation toggle in HD shadow settings
- Added icons for assets
- Added replace blending mode for distortion
- Added basic distance fade for density volumes
- Added decal master node for shader graph
- Added HD unlit master node (Cross Pipeline version is name Unlit)
- Added new Rendering Queue in materials
- Added post-processing V3 framework embed in HDRP, remove postprocess V2 framework
- Post-processing now uses the generic volume framework
-   New depth-of-field, bloom, panini projection effects, motion blur
-   Exposure is now done as a pre-exposition pass, the whole system has been revamped
-   Exposure now use EV100 everywhere in the UI (Sky, Emissive Light)
- Added emissive intensity (Luminance and EV100 control) control for Emissive
- Added pre-exposure weigth for Emissive
- Added an emissive color node and a slider to control the pre-exposure percentage of emission color
- Added physical camera support where applicable
- Added more color grading tools
- Added changelog level for Shader Variant stripping
- Added Debug mode for validation of material albedo and metalness/specularColor values
- Added a new dynamic mode for ambient probe and renamed BakingSky to StaticLightingSky
- Added command buffer parameter to all Bind() method of material
- Added Material validator in Render Pipeline Debug
- Added code to future support of DXR (not enabled)
- Added support of multiviewport
- Added HDRenderPipeline.RequestSkyEnvironmentUpdate function to force an update from script when sky is set to OnDemand
- Added a Lighting and BackLighting slots in Lit, StackLit, Fabric and Hair master nodes
- Added support for overriding terrain detail rendering shaders, via the render pipeline editor resources asset
- Added xrInstancing flag support to RTHandle
- Added support for cullmask for decal projectors
- Added software dynamic resolution support
- Added support for "After Post-Process" render pass for unlit shader
- Added support for textured rectangular area lights
- Added stereo instancing macros to MSAA shaders
- Added support for Quarter Res Raytraced Reflections (not enabled)
- Added fade factor for decal projectors.
- Added stereo instancing macros to most shaders used in VR
- Added multi edition support for HDRenderPipelineAsset

### Fixed
- Fixed logic to disable FPTL with stereo rendering
- Fixed stacklit transmission and sun highlight
- Fixed decals with stereo rendering
- Fixed sky with stereo rendering
- Fixed flip logic for postprocessing + VR
- Fixed copyStencilBuffer pass for Switch
- Fixed point light shadow map culling that wasn't taking into account far plane
- Fixed usage of SSR with transparent on all master node
- Fixed SSR and microshadowing on fabric material
- Fixed blit pass for stereo rendering
- Fixed lightlist bounds for stereo rendering
- Fixed windows and in-game DebugMenu sync.
- Fixed FrameSettings' LitShaderMode sync when opening DebugMenu.
- Fixed Metal specific issues with decals, hitting a sampler limit and compiling AxF shader
- Fixed an issue with flipped depth buffer during postprocessing
- Fixed normal map use for shadow bias with forward lit - now use geometric normal
- Fixed transparent depth prepass and postpass access so they can be use without alpha clipping for lit shader
- Fixed support of alpha clip shadow for lit master node
- Fixed unlit master node not compiling
- Fixed issue with debug display of reflection probe
- Fixed issue with phong tessellations not working with lit shader
- Fixed issue with vertex displacement being affected by heightmap setting even if not heightmap where assign
- Fixed issue with density mode on Lit terrain producing NaN
- Fixed issue when going back and forth from Lit to LitTesselation for displacement mode
- Fixed issue with ambient occlusion incorrectly applied to emissiveColor with light layers in deferred
- Fixed issue with fabric convolution not using the correct convolved texture when fabric convolution is enabled
- Fixed issue with Thick mode for Transmission that was disabling transmission with directional light
- Fixed shutdown edge cases with HDRP tests
- Fixed slowdow when enabling Fabric convolution in HDRP asset
- Fixed specularAA not compiling in StackLit Master node
- Fixed material debug view with stereo rendering
- Fixed material's RenderQueue edition in default view.
- Fixed banding issues within volumetric density buffer
- Fixed missing multicompile for MSAA for AxF
- Fixed camera-relative support for stereo rendering
- Fixed remove sync with render thread when updating decal texture atlas.
- Fixed max number of keyword reach [256] issue. Several shader feature are now local
- Fixed Scene Color and Depth nodes
- Fixed SSR in forward
- Fixed custom editor of Unlit, HD Unlit and PBR shader graph master node
- Fixed issue with NewFrame not correctly calculated in Editor when switching scene
- Fixed issue with TerrainLit not compiling with depth only pass and normal buffer
- Fixed geometric normal use for shadow bias with PBR master node in forward
- Fixed instancing macro usage for decals
- Fixed error message when having more than one directional light casting shadow
- Fixed error when trying to display preview of Camera or PlanarReflectionProbe
- Fixed LOAD_TEXTURE2D_ARRAY_MSAA macro
- Fixed min-max and amplitude clamping value in inspector of vertex displacement materials
- Fixed issue with alpha shadow clip (was incorrectly clipping object shadow)
- Fixed an issue where sky cubemap would not be cleared correctly when setting the current sky to None
- Fixed a typo in Static Lighting Sky component UI
- Fixed issue with incorrect reset of RenderQueue when switching shader in inspector GUI
- Fixed issue with variant stripper stripping incorrectly some variants
- Fixed a case of ambient lighting flickering because of previews
- Fixed Decals when rendering multiple camera in a single frame
- Fixed cascade shadow count in shader
- Fixed issue with Stacklit shader with Haze effect
- Fixed an issue with the max sample count for the TAA
- Fixed post-process guard band for XR
- Fixed exposure of emissive of Unlit
- Fixed depth only and motion vector pass for Unlit not working correctly with MSAA
- Fixed an issue with stencil buffer copy causing unnecessary compute dispatches for lighting
- Fixed multi edition issue in FrameSettings
- Fixed issue with SRP batcher and DebugDisplay variant of lit shader
- Fixed issue with debug material mode not doing alpha test
- Fixed "Attempting to draw with missing UAV bindings" errors on Vulkan
- Fixed pre-exposure incorrectly apply to preview
- Fixed issue with duplicate 3D texture in 3D texture altas of volumetric?
- Fixed Camera rendering order (base on the depth parameter)
- Fixed shader graph decals not being cropped by gizmo
- Fixed "Attempting to draw with missing UAV bindings" errors on Vulkan.


### Changed
- ColorPyramid compute shader passes is swapped to pixel shader passes on platforms where the later is faster (Nintendo Switch).
- Removing the simple lightloop used by the simple lit shader
- Whole refactor of reflection system: Planar and reflection probe
- Separated Passthrough from other RenderingPath
- Update several properties naming and caption based on feedback from documentation team
- Remove tile shader variant for transparent backface pass of lit shader
- Rename all HDRenderPipeline to HDRP folder for shaders
- Rename decal property label (based on doc team feedback)
- Lit shader mode now default to Deferred to reduce build time
- Update UI of Emission parameters in shaders
- Improve shader variant stripping including shader graph variant
- Refactored render loop to render realtime probes visible per camera
- Enable SRP batcher by default
- Shader code refactor: Rename LIGHTLOOP_SINGLE_PASS => LIGHTLOOP_DISABLE_TILE_AND_CLUSTER and clean all usage of LIGHTLOOP_TILE_PASS
- Shader code refactor: Move pragma definition of vertex and pixel shader inside pass + Move SURFACE_GRADIENT definition in XXXData.hlsl
- Micro-shadowing in Lit forward now use ambientOcclusion instead of SpecularOcclusion
- Upgraded FrameSettings workflow, DebugMenu and Inspector part relative to it
- Update build light list shader code to support 32 threads in wavefronts on Switch
- LayeredLit layers' foldout are now grouped in one main foldout per layer
- Shadow alpha clip can now be enabled on lit shader and haor shader enven for opaque
- Temporal Antialiasing optimization for Xbox One X
- Parameter depthSlice on SetRenderTarget functions now defaults to -1 to bind the entire resource
- Rename SampleCameraDepth() functions to LoadCameraDepth() and SampleCameraDepth(), same for SampleCameraColor() functions
- Improved Motion Blur quality.
- Update stereo frame settings values for single-pass instancing and double-wide
- Rearrange FetchDepth functions to prepare for stereo-instancing
- Remove unused _ComputeEyeIndex
- Updated HDRenderPipelineAsset inspector
- Re-enable SRP batcher for metal

## [5.2.0-preview] - 2018-11-27

### Added
- Added option to run Contact Shadows and Volumetrics Voxelization stage in Async Compute
- Added camera freeze debug mode - Allow to visually see culling result for a camera
- Added support of Gizmo rendering before and after postprocess in Editor
- Added support of LuxAtDistance for punctual lights

### Fixed
- Fixed Debug.DrawLine and Debug.Ray call to work in game view
- Fixed DebugMenu's enum resetted on change
- Fixed divide by 0 in refraction causing NaN
- Fixed disable rough refraction support
- Fixed refraction, SSS and atmospheric scattering for VR
- Fixed forward clustered lighting for VR (double-wide).
- Fixed Light's UX to not allow negative intensity
- Fixed HDRenderPipelineAsset inspector broken when displaying its FrameSettings from project windows.
- Fixed forward clustered lighting for VR (double-wide).
- Fixed HDRenderPipelineAsset inspector broken when displaying its FrameSettings from project windows.
- Fixed Decals and SSR diable flags for all shader graph master node (Lit, Fabric, StackLit, PBR)
- Fixed Distortion blend mode for shader graph master node (Lit, StackLit)
- Fixed bent Normal for Fabric master node in shader graph
- Fixed PBR master node lightlayers
- Fixed shader stripping for built-in lit shaders.

### Changed
- Rename "Regular" in Diffusion profile UI "Thick Object"
- Changed VBuffer depth parametrization for volumetric from distanceRange to depthExtent - Require update of volumetric settings - Fog start at near plan
- SpotLight with box shape use Lux unit only

## [5.1.0-preview] - 2018-11-19

### Added

- Added a separate Editor resources file for resources Unity does not take when it builds a Player.
- You can now disable SSR on Materials in Shader Graph.
- Added support for MSAA when the Supported Lit Shader Mode is set to Both. Previously HDRP only supported MSAA for Forward mode.
- You can now override the emissive color of a Material when in debug mode.
- Exposed max light for Light Loop Settings in HDRP asset UI.
- HDRP no longer performs a NormalDBuffer pass update if there are no decals in the Scene.
- Added distant (fall-back) volumetric fog and improved the fog evaluation precision.
- Added an option to reflect sky in SSR.
- Added a y-axis offset for the PlanarReflectionProbe and offset tool.
- Exposed the option to run SSR and SSAO on async compute.
- Added support for the _GlossMapScale parameter in the Legacy to HDRP Material converter.
- Added wave intrinsic instructions for use in Shaders (for AMD GCN).


### Fixed
- Fixed sphere shaped influence handles clamping in Reflection Probes.
- Fixed Reflection Probe data migration for projects created before using HDRP.
- Fixed UI of Layered Material where Unity previously rendered the scrollbar above the Copy button.
- Fixed Material tessellations parameters Start fade distance and End fade distance. Originally, Unity clamped these values when you modified them.
- Fixed various distortion and refraction issues - handle a better fall-back.
- Fixed SSR for multiple views.
- Fixed SSR issues related to self-intersections.
- Fixed shape density volume handle speed.
- Fixed density volume shape handle moving too fast.
- Fixed the Camera velocity pass that we removed by mistake.
- Fixed some null pointer exceptions when disabling motion vectors support.
- Fixed viewports for both the Subsurface Scattering combine pass and the transparent depth prepass.
- Fixed the blend mode pop-up in the UI. It previously did not appear when you enabled pre-refraction.
- Fixed some null pointer exceptions that previously occurred when you disabled motion vectors support.
- Fixed Layered Lit UI issue with scrollbar.
- Fixed cubemap assignation on custom ReflectionProbe.
- Fixed Reflection Probes’ capture settings' shadow distance.
- Fixed an issue with the SRP batcher and Shader variables declaration.
- Fixed thickness and subsurface slots for fabric Shader master node that wasn't appearing with the right combination of flags.
- Fixed d3d debug layer warning.
- Fixed PCSS sampling quality.
- Fixed the Subsurface and transmission Material feature enabling for fabric Shader.
- Fixed the Shader Graph UV node’s dimensions when using it in a vertex Shader.
- Fixed the planar reflection mirror gizmo's rotation.
- Fixed HDRenderPipelineAsset's FrameSettings not showing the selected enum in the Inspector drop-down.
- Fixed an error with async compute.
- MSAA now supports transparency.
- The HDRP Material upgrader tool now converts metallic values correctly.
- Volumetrics now render in Reflection Probes.
- Fixed a crash that occurred whenever you set a viewport size to 0.
- Fixed the Camera physic parameter that the UI previously did not display.
- Fixed issue in pyramid shaped spotlight handles manipulation

### Changed

- Renamed Line shaped Lights to Tube Lights.
- HDRP now uses mean height fog parametrization.
- Shadow quality settings are set to All when you use HDRP (This setting is not visible in the UI when using SRP). This avoids Legacy Graphics Quality Settings disabling the shadows and give SRP full control over the Shadows instead.
- HDRP now internally uses premultiplied alpha for all fog.
- Updated default FrameSettings used for realtime Reflection Probes when you create a new HDRenderPipelineAsset.
- Remove multi-camera support. LWRP and HDRP will not support multi-camera layered rendering.
- Updated Shader Graph subshaders to use the new instancing define.
- Changed fog distance calculation from distance to plane to distance to sphere.
- Optimized forward rendering using AMD GCN by scalarizing the light loop.
- Changed the UI of the Light Editor.
- Change ordering of includes in HDRP Materials in order to reduce iteration time for faster compilation.
- Added a StackLit master node replacing the InspectorUI version. IMPORTANT: All previously authored StackLit Materials will be lost. You need to recreate them with the master node.

## [5.0.0-preview] - 2018-09-28

### Added
- Added occlusion mesh to depth prepass for VR (VR still disabled for now)
- Added a debug mode to display only one shadow at once
- Added controls for the highlight created by directional lights
- Added a light radius setting to punctual lights to soften light attenuation and simulate fill lighting
- Added a 'minRoughness' parameter to all non-area lights (was previously only available for certain light types)
- Added separate volumetric light/shadow dimmers
- Added per-pixel jitter to volumetrics to reduce aliasing artifacts
- Added a SurfaceShading.hlsl file, which implements material-agnostic shading functionality in an efficient manner
- Added support for shadow bias for thin object transmission
- Added FrameSettings to control realtime planar reflection
- Added control for SRPBatcher on HDRP Asset
- Added an option to clear the shadow atlases in the debug menu
- Added a color visualization of the shadow atlas rescale in debug mode
- Added support for disabling SSR on materials
- Added intrinsic for XBone
- Added new light volume debugging tool
- Added a new SSR debug view mode
- Added translaction's scale invariance on DensityVolume
- Added multiple supported LitShadermode and per renderer choice in case of both Forward and Deferred supported
- Added custom specular occlusion mode to Lit Shader Graph Master node

### Fixed
- Fixed a normal bias issue with Stacklit (Was causing light leaking)
- Fixed camera preview outputing an error when both scene and game view where display and play and exit was call
- Fixed override debug mode not apply correctly on static GI
- Fixed issue where XRGraphicsConfig values set in the asset inspector GUI weren't propagating correctly (VR still disabled for now)
- Fixed issue with tangent that was using SurfaceGradient instead of regular normal decoding
- Fixed wrong error message display when switching to unsupported target like IOS
- Fixed an issue with ambient occlusion texture sometimes not being created properly causing broken rendering
- Shadow near plane is no longer limited at 0.1
- Fixed decal draw order on transparent material
- Fixed an issue where sometime the lookup texture used for GGX convolution was broken, causing broken rendering
- Fixed an issue where you wouldn't see any fog for certain pipeline/scene configurations
- Fixed an issue with volumetric lighting where the anisotropy value of 0 would not result in perfectly isotropic lighting
- Fixed shadow bias when the atlas is rescaled
- Fixed shadow cascade sampling outside of the atlas when cascade count is inferior to 4
- Fixed shadow filter width in deferred rendering not matching shader config
- Fixed stereo sampling of depth texture in MSAA DepthValues.shader
- Fixed box light UI which allowed negative and zero sizes, thus causing NaNs
- Fixed stereo rendering in HDRISky.shader (VR)
- Fixed normal blend and blend sphere influence for reflection probe
- Fixed distortion filtering (was point filtering, now trilinear)
- Fixed contact shadow for large distance
- Fixed depth pyramid debug view mode
- Fixed sphere shaped influence handles clamping in reflection probes
- Fixed reflection probes data migration for project created before using hdrp
- Fixed ambient occlusion for Lit Master Node when slot is connected

### Changed
- Use samplerunity_ShadowMask instead of samplerunity_samplerLightmap for shadow mask
- Allow to resize reflection probe gizmo's size
- Improve quality of screen space shadow
- Remove support of projection model for ScreenSpaceLighting (SSR always use HiZ and refraction always Proxy)
- Remove all the debug mode from SSR that are obsolete now
- Expose frameSettings and Capture settings for reflection and planar probe
- Update UI for reflection probe, planar probe, camera and HDRP Asset
- Implement proper linear blending for volumetric lighting via deep compositing as described in the paper "Deep Compositing Using Lie Algebras"
- Changed  planar mapping to match terrain convention (XZ instead of ZX)
- XRGraphicsConfig is no longer Read/Write. Instead, it's read-only. This improves consistency of XR behavior between the legacy render pipeline and SRP
- Change reflection probe data migration code (to update old reflection probe to new one)
- Updated gizmo for ReflectionProbes
- Updated UI and Gizmo of DensityVolume

## [4.0.0-preview] - 2018-09-28

### Added
- Added a new TerrainLit shader that supports rendering of Unity terrains.
- Added controls for linear fade at the boundary of density volumes
- Added new API to control decals without monobehaviour object
- Improve Decal Gizmo
- Implement Screen Space Reflections (SSR) (alpha version, highly experimental)
- Add an option to invert the fade parameter on a Density Volume
- Added a Fabric shader (experimental) handling cotton and silk
- Added support for MSAA in forward only for opaque only
- Implement smoothness fade for SSR
- Added support for AxF shader (X-rite format - require special AxF importer from Unity not part of HDRP)
- Added control for sundisc on directional light (hack)
- Added a new HD Lit Master node that implements Lit shader support for Shader Graph
- Added Micro shadowing support (hack)
- Added an event on HDAdditionalCameraData for custom rendering
- HDRP Shader Graph shaders now support 4-channel UVs.

### Fixed
- Fixed an issue where sometimes the deferred shadow texture would not be valid, causing wrong rendering.
- Stencil test during decals normal buffer update is now properly applied
- Decals corectly update normal buffer in forward
- Fixed a normalization problem in reflection probe face fading causing artefacts in some cases
- Fix multi-selection behavior of Density Volumes overwriting the albedo value
- Fixed support of depth texture for RenderTexture. HDRP now correctly output depth to user depth buffer if RenderTexture request it.
- Fixed multi-selection behavior of Density Volumes overwriting the albedo value
- Fixed support of depth for RenderTexture. HDRP now correctly output depth to user depth buffer if RenderTexture request it.
- Fixed support of Gizmo in game view in the editor
- Fixed gizmo for spot light type
- Fixed issue with TileViewDebug mode being inversed in gameview
- Fixed an issue with SAMPLE_TEXTURECUBE_SHADOW macro
- Fixed issue with color picker not display correctly when game and scene view are visible at the same time
- Fixed an issue with reflection probe face fading
- Fixed camera motion vectors shader and associated matrices to update correctly for single-pass double-wide stereo rendering
- Fixed light attenuation functions when range attenuation is disabled
- Fixed shadow component algorithm fixup not dirtying the scene, so changes can be saved to disk.
- Fixed some GC leaks for HDRP
- Fixed contact shadow not affected by shadow dimmer
- Fixed GGX that works correctly for the roughness value of 0 (mean specular highlgiht will disappeard for perfect mirror, we rely on maxSmoothness instead to always have a highlight even on mirror surface)
- Add stereo support to ShaderPassForward.hlsl. Forward rendering now seems passable in limited test scenes with camera-relative rendering disabled.
- Add stereo support to ProceduralSky.shader and OpaqueAtmosphericScattering.shader.
- Added CullingGroupManager to fix more GC.Alloc's in HDRP
- Fixed rendering when multiple cameras render into the same render texture

### Changed
- Changed the way depth & color pyramids are built to be faster and better quality, thus improving the look of distortion and refraction.
- Stabilize the dithered LOD transition mask with respect to the camera rotation.
- Avoid multiple depth buffer copies when decals are present
- Refactor code related to the RT handle system (No more normal buffer manager)
- Remove deferred directional shadow and move evaluation before lightloop
- Add a function GetNormalForShadowBias() that material need to implement to return the normal used for normal shadow biasing
- Remove Jimenez Subsurface scattering code (This code was disabled by default, now remove to ease maintenance)
- Change Decal API, decal contribution is now done in Material. Require update of material using decal
- Move a lot of files from CoreRP to HDRP/CoreRP. All moved files weren't used by Ligthweight pipeline. Long term they could move back to CoreRP after CoreRP become out of preview
- Updated camera inspector UI
- Updated decal gizmo
- Optimization: The objects that are rendered in the Motion Vector Pass are not rendered in the prepass anymore
- Removed setting shader inclue path via old API, use package shader include paths
- The default value of 'maxSmoothness' for punctual lights has been changed to 0.99
- Modified deferred compute and vert/frag shaders for first steps towards stereo support
- Moved material specific Shader Graph files into corresponding material folders.
- Hide environment lighting settings when enabling HDRP (Settings are control from sceneSettings)
- Update all shader includes to use absolute path (allow users to create material in their Asset folder)
- Done a reorganization of the files (Move ShaderPass to RenderPipeline folder, Move all shadow related files to Lighting/Shadow and others)
- Improved performance and quality of Screen Space Shadows

## [3.3.0-preview] - 2018-01-01

### Added
- Added an error message to say to use Metal or Vulkan when trying to use OpenGL API
- Added a new Fabric shader model that supports Silk and Cotton/Wool
- Added a new HDRP Lighting Debug mode to visualize Light Volumes for Point, Spot, Line, Rectangular and Reflection Probes
- Add support for reflection probe light layers
- Improve quality of anisotropic on IBL

### Fixed
- Fix an issue where the screen where darken when rendering camera preview
- Fix display correct target platform when showing message to inform user that a platform is not supported
- Remove workaround for metal and vulkan in normal buffer encoding/decoding
- Fixed an issue with color picker not working in forward
- Fixed an issue where reseting HDLight do not reset all of its parameters
- Fixed shader compile warning in DebugLightVolumes.shader

### Changed
- Changed default reflection probe to be 256x256x6 and array size to be 64
- Removed dependence on the NdotL for thickness evaluation for translucency (based on artist's input)
- Increased the precision when comparing Planar or HD reflection probe volumes
- Remove various GC alloc in C#. Slightly better performance

## [3.2.0-preview] - 2018-01-01

### Added
- Added a luminance meter in the debug menu
- Added support of Light, reflection probe, emissive material, volume settings related to lighting to Lighting explorer
- Added support for 16bit shadows

### Fixed
- Fix issue with package upgrading (HDRP resources asset is now versionned to worarkound package manager limitation)
- Fix HDReflectionProbe offset displayed in gizmo different than what is affected.
- Fix decals getting into a state where they could not be removed or disabled.
- Fix lux meter mode - The lux meter isn't affected by the sky anymore
- Fix area light size reset when multi-selected
- Fix filter pass number in HDUtils.BlitQuad
- Fix Lux meter mode that was applying SSS
- Fix planar reflections that were not working with tile/cluster (olbique matrix)
- Fix debug menu at runtime not working after nested prefab PR come to trunk
- Fix scrolling issue in density volume

### Changed
- Shader code refactor: Split MaterialUtilities file in two parts BuiltinUtilities (independent of FragInputs) and MaterialUtilities (Dependent of FragInputs)
- Change screen space shadow rendertarget format from ARGB32 to RG16

## [3.1.0-preview] - 2018-01-01

### Added
- Decal now support per channel selection mask. There is now two mode. One with BaseColor, Normal and Smoothness and another one more expensive with BaseColor, Normal, Smoothness, Metal and AO. Control is on HDRP Asset. This may require to launch an update script for old scene: 'Edit/Render Pipeline/Single step upgrade script/Upgrade all DecalMaterial MaskBlendMode'.
- Decal now supports depth bias for decal mesh, to prevent z-fighting
- Decal material now supports draw order for decal projectors
- Added LightLayers support (Base on mask from renderers name RenderingLayers and mask from light name LightLayers - if they match, the light apply) - cost an extra GBuffer in deferred (more bandwidth)
- When LightLayers is enabled, the AmbientOclusion is store in the GBuffer in deferred path allowing to avoid double occlusion with SSAO. In forward the double occlusion is now always avoided.
- Added the possibility to add an override transform on the camera for volume interpolation
- Added desired lux intensity and auto multiplier for HDRI sky
- Added an option to disable light by type in the debug menu
- Added gradient sky
- Split EmissiveColor and bakeDiffuseLighting in forward avoiding the emissiveColor to be affect by SSAO
- Added a volume to control indirect light intensity
- Added EV 100 intensity unit for area lights
- Added support for RendererPriority on Renderer. This allow to control order of transparent rendering manually. HDRP have now two stage of sorting for transparent in addition to bact to front. Material have a priority then Renderer have a priority.
- Add Coupling of (HD)Camera and HDAdditionalCameraData for reset and remove in inspector contextual menu of Camera
- Add Coupling of (HD)ReflectionProbe and HDAdditionalReflectionData for reset and remove in inspector contextual menu of ReflectoinProbe
- Add macro to forbid unity_ObjectToWorld/unity_WorldToObject to be use as it doesn't handle camera relative rendering
- Add opacity control on contact shadow

### Fixed
- Fixed an issue with PreIntegratedFGD texture being sometimes destroyed and not regenerated causing rendering to break
- PostProcess input buffers are not copied anymore on PC if the viewport size matches the final render target size
- Fixed an issue when manipulating a lot of decals, it was displaying a lot of errors in the inspector
- Fixed capture material with reflection probe
- Refactored Constant Buffers to avoid hitting the maximum number of bound CBs in some cases.
- Fixed the light range affecting the transform scale when changed.
- Snap to grid now works for Decal projector resizing.
- Added a warning for 128x128 cookie texture without mipmaps
- Replace the sampler used for density volumes for correct wrap mode handling

### Changed
- Move Render Pipeline Debug "Windows from Windows->General-> Render Pipeline debug windows" to "Windows from Windows->Analysis-> Render Pipeline debug windows"
- Update detail map formula for smoothness and albedo, goal it to bright and dark perceptually and scale factor is use to control gradient speed
- Refactor the Upgrade material system. Now a material can be update from older version at any time. Call Edit/Render Pipeline/Upgrade all Materials to newer version
- Change name EnableDBuffer to EnableDecals at several place (shader, hdrp asset...), this require a call to Edit/Render Pipeline/Upgrade all Materials to newer version to have up to date material.
- Refactor shader code: BakeLightingData structure have been replace by BuiltinData. Lot of shader code have been remove/change.
- Refactor shader code: All GBuffer are now handled by the deferred material. Mean ShadowMask and LightLayers are control by lit material in lit.hlsl and not outside anymore. Lot of shader code have been remove/change.
- Refactor shader code: Rename GetBakedDiffuseLighting to ModifyBakedDiffuseLighting. This function now handle lighting model for transmission too. Lux meter debug mode is factor outisde.
- Refactor shader code: GetBakedDiffuseLighting is not call anymore in GBuffer or forward pass, including the ConvertSurfaceDataToBSDFData and GetPreLightData, this is done in ModifyBakedDiffuseLighting now
- Refactor shader code: Added a backBakeDiffuseLighting to BuiltinData to handle lighting for transmission
- Refactor shader code: Material must now call InitBuiltinData (Init all to zero + init bakeDiffuseLighting and backBakeDiffuseLighting ) and PostInitBuiltinData

## [3.0.0-preview] - 2018-01-01

### Fixed
- Fixed an issue with distortion that was using previous frame instead of current frame
- Fixed an issue where disabled light where not upgrade correctly to the new physical light unit system introduce in 2.0.5-preview

### Changed
- Update assembly definitions to output assemblies that match Unity naming convention (Unity.*).

## [2.0.5-preview] - 2018-01-01

### Added
- Add option supportDitheringCrossFade on HDRP Asset to allow to remove shader variant during player build if needed
- Add contact shadows for punctual lights (in additional shadow settings), only one light is allowed to cast contact shadows at the same time and so at each frame a dominant light is choosed among all light with contact shadows enabled.
- Add PCSS shadow filter support (from SRP Core)
- Exposed shadow budget parameters in HDRP asset
- Add an option to generate an emissive mesh for area lights (currently rectangle light only). The mesh fits the size, intensity and color of the light.
- Add an option to the HDRP asset to increase the resolution of volumetric lighting.
- Add additional ligth unit support for punctual light (Lumens, Candela) and area lights (Lumens, Luminance)
- Add dedicated Gizmo for the box Influence volume of HDReflectionProbe / PlanarReflectionProbe

### Changed
- Re-enable shadow mask mode in debug view
- SSS and Transmission code have been refactored to be able to share it between various material. Guidelines are in SubsurfaceScattering.hlsl
- Change code in area light with LTC for Lit shader. Magnitude is now take from FGD texture instead of a separate texture
- Improve camera relative rendering: We now apply camera translation on the model matrix, so before the TransformObjectToWorld(). Note: unity_WorldToObject and unity_ObjectToWorld must never be used directly.
- Rename positionWS to positionRWS (Camera relative world position) at a lot of places (mainly in interpolator and FragInputs). In case of custom shader user will be required to update their code.
- Rename positionWS, capturePositionWS, proxyPositionWS, influencePositionWS to positionRWS, capturePositionRWS, proxyPositionRWS, influencePositionRWS (Camera relative world position) in LightDefinition struct.
- Improve the quality of trilinear filtering of density volume textures.
- Improve UI for HDReflectionProbe / PlanarReflectionProbe

### Fixed
- Fixed a shader preprocessor issue when compiling DebugViewMaterialGBuffer.shader against Metal target
- Added a temporary workaround to Lit.hlsl to avoid broken lighting code with Metal/AMD
- Fixed issue when using more than one volume texture mask with density volumes.
- Fixed an error which prevented volumetric lighting from working if no density volumes with 3D textures were present.
- Fix contact shadows applied on transmission
- Fix issue with forward opaque lit shader variant being removed by the shader preprocessor
- Fixed compilation errors on Nintendo Switch (limited XRSetting support).
- Fixed apply range attenuation option on punctual light
- Fixed issue with color temperature not take correctly into account with static lighting
- Don't display fog when diffuse lighting, specular lighting, or lux meter debug mode are enabled.

## [2.0.4-preview] - 2018-01-01

### Fixed
- Fix issue when disabling rough refraction and building a player. Was causing a crash.

## [2.0.3-preview] - 2018-01-01

### Added
- Increased debug color picker limit up to 260k lux

## [2.0.2-preview] - 2018-01-01

### Added
- Add Light -> Planar Reflection Probe command
- Added a false color mode in rendering debug
- Add support for mesh decals
- Add flag to disable projector decals on transparent geometry to save performance and decal texture atlas space
- Add ability to use decal diffuse map as mask only
- Add visualize all shadow masks in lighting debug
- Add export of normal and roughness buffer for forwardOnly and when in supportOnlyForward mode for forward
- Provide a define in lit.hlsl (FORWARD_MATERIAL_READ_FROM_WRITTEN_NORMAL_BUFFER) when output buffer normal is used to read the normal and roughness instead of caclulating it (can save performance, but lower quality due to compression)
- Add color swatch to decal material

### Changed
- Change Render -> Planar Reflection creation to 3D Object -> Mirror
- Change "Enable Reflector" name on SpotLight to "Angle Affect Intensity"
- Change prototype of BSDFData ConvertSurfaceDataToBSDFData(SurfaceData surfaceData) to BSDFData ConvertSurfaceDataToBSDFData(uint2 positionSS, SurfaceData surfaceData)

### Fixed
- Fix issue with StackLit in deferred mode with deferredDirectionalShadow due to GBuffer not being cleared. Gbuffer is still not clear and issue was fix with the new Output of normal buffer.
- Fixed an issue where interpolation volumes were not updated correctly for reflection captures.
- Fixed an exception in Light Loop settings UI

## [2.0.1-preview] - 2018-01-01

### Added
- Add stripper of shader variant when building a player. Save shader compile time.
- Disable per-object culling that was executed in C++ in HD whereas it was not used (Optimization)
- Enable texture streaming debugging (was not working before 2018.2)
- Added Screen Space Reflection with Proxy Projection Model
- Support correctly scene selection for alpha tested object
- Add per light shadow mask mode control (i.e shadow mask distance and shadow mask). It use the option NonLightmappedOnly
- Add geometric filtering to Lit shader (allow to reduce specular aliasing)
- Add shortcut to create DensityVolume and PlanarReflection in hierarchy
- Add a DefaultHDMirrorMaterial material for PlanarReflection
- Added a script to be able to upgrade material to newer version of HDRP
- Removed useless duplication of ForwardError passes.
- Add option to not compile any DEBUG_DISPLAY shader in the player (Faster build) call Support Runtime Debug display

### Changed
- Changed SupportForwardOnly to SupportOnlyForward in render pipeline settings
- Changed versioning variable name in HDAdditionalXXXData from m_version to version
- Create unique name when creating a game object in the rendering menu (i.e Density Volume(2))
- Re-organize various files and folder location to clean the repository
- Change Debug windows name and location. Now located at:  Windows -> General -> Render Pipeline Debug

### Removed
- Removed GlobalLightLoopSettings.maxPlanarReflectionProbes and instead use value of GlobalLightLoopSettings.planarReflectionProbeCacheSize
- Remove EmissiveIntensity parameter and change EmissiveColor to be HDR (Matching Builtin Unity behavior) - Data need to be updated - Launch Edit -> Single Step Upgrade Script -> Upgrade all Materials emissionColor

### Fixed
- Fix issue with LOD transition and instancing
- Fix discrepency between object motion vector and camera motion vector
- Fix issue with spot and dir light gizmo axis not highlighted correctly
- Fix potential crash while register debug windows inputs at startup
- Fix warning when creating Planar reflection
- Fix specular lighting debug mode (was rendering black)
- Allow projector decal with null material to allow to configure decal when HDRP is not set
- Decal atlas texture offset/scale is updated after allocations (used to be before so it was using date from previous frame)

## [0.0.0-preview] - 2018-01-01

### Added
- Configure the VolumetricLightingSystem code path to be on by default
- Trigger a build exception when trying to build an unsupported platform
- Introduce the VolumetricLightingController component, which can (and should) be placed on the camera, and allows one to control the near and the far plane of the V-Buffer (volumetric "froxel" buffer) along with the depth distribution (from logarithmic to linear)
- Add 3D texture support for DensityVolumes
- Add a better mapping of roughness to mipmap for planar reflection
- The VolumetricLightingSystem now uses RTHandles, which allows to save memory by sharing buffers between different cameras (history buffers are not shared), and reduce reallocation frequency by reallocating buffers only if the rendering resolution increases (and suballocating within existing buffers if the rendering resolution decreases)
- Add a Volumetric Dimmer slider to lights to control the intensity of the scattered volumetric lighting
- Add UV tiling and offset support for decals.
- Add mipmapping support for volume 3D mask textures

### Changed
- Default number of planar reflection change from 4 to 2
- Rename _MainDepthTexture to _CameraDepthTexture
- The VolumetricLightingController has been moved to the Interpolation Volume framework and now functions similarly to the VolumetricFog settings
- Update of UI of cookie, CubeCookie, Reflection probe and planar reflection probe to combo box
- Allow enabling/disabling shadows for area lights when they are set to baked.
- Hide applyRangeAttenuation and FadeDistance for directional shadow as they are not used

### Removed
- Remove Resource folder of PreIntegratedFGD and add the resource to RenderPipeline Asset

### Fixed
- Fix ConvertPhysicalLightIntensityToLightIntensity() function used when creating light from script to match HDLightEditor behavior
- Fix numerical issues with the default value of mean free path of volumetric fog
- Fix the bug preventing decals from coexisting with density volumes
- Fix issue with alpha tested geometry using planar/triplanar mapping not render correctly or flickering (due to being wrongly alpha tested in depth prepass)
- Fix meta pass with triplanar (was not handling correctly the normal)
- Fix preview when a planar reflection is present
- Fix Camera preview, it is now a Preview cameraType (was a SceneView)
- Fix handling unknown GPUShadowTypes in the shadow manager.
- Fix area light shapes sent as point lights to the baking backends when they are set to baked.
- Fix unnecessary division by PI for baked area lights.
- Fix line lights sent to the lightmappers. The backends don't support this light type.
- Fix issue with shadow mask framesettings not correctly taken into account when shadow mask is enabled for lighting.
- Fix directional light and shadow mask transition, they are now matching making smooth transition
- Fix banding issues caused by high intensity volumetric lighting
- Fix the debug window being emptied on SRP asset reload
- Fix issue with debug mode not correctly clearing the GBuffer in editor after a resize
- Fix issue with ResetMaterialKeyword not resetting correctly ToggleOff/Roggle Keyword
- Fix issue with motion vector not render correctly if there is no depth prepass in deferred

## [0.0.0-preview] - 2018-01-01

### Added
- Screen Space Refraction projection model (Proxy raycasting, HiZ raymarching)
- Screen Space Refraction settings as volume component
- Added buffered frame history per camera
- Port Global Density Volumes to the Interpolation Volume System.
- Optimize ImportanceSampleLambert() to not require the tangent frame.
- Generalize SampleVBuffer() to handle different sampling and reconstruction methods.
- Improve the quality of volumetric lighting reprojection.
- Optimize Morton Order code in the Subsurface Scattering pass.
- Planar Reflection Probe support roughness (gaussian convolution of captured probe)
- Use an atlas instead of a texture array for cluster transparent decals
- Add a debug view to visualize the decal atlas
- Only store decal textures to atlas if decal is visible, debounce out of memory decal atlas warning.
- Add manipulator gizmo on decal to improve authoring workflow
- Add a minimal StackLit material (work in progress, this version can be used as template to add new material)

### Changed
- EnableShadowMask in FrameSettings (But shadowMaskSupport still disable by default)
- Forced Planar Probe update modes to (Realtime, Every Update, Mirror Camera)
- Screen Space Refraction proxy model uses the proxy of the first environment light (Reflection probe/Planar probe) or the sky
- Moved RTHandle static methods to RTHandles
- Renamed RTHandle to RTHandleSystem.RTHandle
- Move code for PreIntegratedFDG (Lit.shader) into its dedicated folder to be share with other material
- Move code for LTCArea (Lit.shader) into its dedicated folder to be share with other material

### Removed
- Removed Planar Probe mirror plane position and normal fields in inspector, always display mirror plane and normal gizmos

### Fixed
- Fix fog flags in scene view is now taken into account
- Fix sky in preview windows that were disappearing after a load of a new level
- Fix numerical issues in IntersectRayAABB().
- Fix alpha blending of volumetric lighting with transparent objects.
- Fix the near plane of the V-Buffer causing out-of-bounds look-ups in the clustered data structure.
- Depth and color pyramid are properly computed and sampled when the camera renders inside a viewport of a RTHandle.
- Fix decal atlas debug view to work correctly when shadow atlas view is also enabled<|MERGE_RESOLUTION|>--- conflicted
+++ resolved
@@ -60,7 +60,7 @@
 - Fixed unneeded cookie texture allocation for cone stop lights.
 - Fixed issue when toggling anything in HDRP asset that will produce an error (case 1238155)
 - Diffusion Profile and Material references in HDRP materials are now correctly exported to unity packages. Note that the diffusion profile or the material references need to be edited once before this can work properly.
-<<<<<<< HEAD
+- Fixed SceneView Draw Modes not being properly updated after opening new scene view panels or changing the editor layout.
 - Fixed shadowmask UI now correctly showing shadowmask disable
 - Fixed the indirect diffuse texture not being ignored when it should (ray tracing disabled).
 - Fixed depth prepass and postpass being disabled after changing the shader in the material UI.
@@ -83,9 +83,6 @@
 - Fixed issue that caused not all baked reflection to be deleted upon clicking "Clear Baked Data" in the lighting menu (case 1136080)
 - Fix issue with corrupted values with Layer Lit when using multiply mode for vertex color
 - Fixed transparent motion vectors not working when in MSAA.
-=======
-- Fixed SceneView Draw Modes not being properly updated after opening new scene view panels or changing the editor layout.
->>>>>>> 43a6a01c
 
 ### Changed
 - Rejecting history for ray traced reflections based on a threshold evaluated on the neighborhood of the sampled history.
