--- conflicted
+++ resolved
@@ -8,11 +8,8 @@
 
 ### Added
 - Added Pipeline for Importance Sampling (Marginals Generation)
-<<<<<<< HEAD
-=======
 - Enable by default Cookie for Light Baking
 - Add warning if disabled and use Baking & Cookies
->>>>>>> cf1d17fc
 - Ray tracing support for VR single-pass
 - Added sharpen filter shader parameter and UI for TemporalAA to control image quality instead of hardcoded value
 - Added frame settings option for custom post process and custom passes as well as custom color buffer format option.
