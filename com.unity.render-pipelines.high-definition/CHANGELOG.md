# Changelog
All notable changes to this package will be documented in this file.

The format is based on [Keep a Changelog](http://keepachangelog.com/en/1.0.0/)
and this project adheres to [Semantic Versioning](http://semver.org/spec/v2.0.0.html).

## [12.0.0] - 2021-01-11

### Added
- Added support for XboxSeries platform.
- Added pivot point manipulation for Decals (inspector and edit mode).
- Added UV manipulation for Decals (edit mode).
- Added color and intensity customization for Decals.
- Added a history rejection criterion based on if the pixel was moving in world space (case 1302392).
- Added the default quality settings to the HDRP asset for RTAO, RTR and RTGI (case 1304370).
- Added TargetMidGrayParameterDrawer
- Added an option to have double sided GI be controlled separately from material double-sided option.
- Added new AOV APIs for overriding the internal rendering format, and for outputing the world space position.
- Added browsing of the documentation of Compositor Window
- Added a complete solution for volumetric clouds for HDRP including a cloud map generation tool.
- Added a Force Forward Emissive option for Lit Material that forces the Emissive contribution to render in a separate forward pass when the Lit Material is in Deferred Lit shader Mode.
- Added new API in CachedShadowManager
- Added an additional check in the "check scene for ray tracing" (case 1314963).
- Added shader graph unit test for IsFrontFace node
- API to allow OnDemand shadows to not render upon placement in the Cached Shadow Atlas.
- Exposed update upon light movement for directional light shadows in UI.
- Added a setting in the HDRP asset to change the Density Volume mask resolution of being locked at 32x32x32 (HDRP Asset > Lighting > Volumetrics > Max Density Volume Size).
- Added a Falloff Mode (Linear or Exponential) in the Density Volume for volume blending with Blend Distance.
- Added support for screen space shadows (directional and point, no area) for shadow matte unlit shader graph.
- Added support for volumetric clouds in planar reflections.
<<<<<<< HEAD
- Added an error message when trying to use disk lights with realtime GI (case 1317808).
=======
- Added deferred shading debug visualization
- Added a new control slider on RTR and RTGI to force the LOD Bias on both effects.
- Added missing documentation for volumetric clouds.
>>>>>>> 3d78a20c

### Fixed
- Fixed Intensity Multiplier not affecting realtime global illumination.
- Fixed an exception when opening the color picker in the material UI (case 1307143).
- Fixed lights shadow frustum near and far planes.
- Fixed various issues with non-temporal SSAO and rendergraph.
- Fixed white flashes on camera cuts on volumetric fog.
- Fixed light layer issue when performing editing on multiple lights.
- Fixed an issue where selection in a debug panel would reset when cycling through enum items.
- Fixed material keywords with fbx importer.
- Fixed lightmaps not working properly with shader graphs in ray traced reflections (case 1305335).
- Fixed skybox for ortho cameras.
- Fixed model import by adding additional data if needed.
- Fix screen being over-exposed when changing very different skies.
- Fixed pixelated appearance of Contrast Adaptive Sharpen upscaler and several other issues when Hardware DRS is on
- VFX: Debug material view were rendering pink for albedo. (case 1290752)
- VFX: Debug material view incorrect depth test. (case 1293291)
- VFX: Fixed LPPV with lit particles in deferred (case 1293608)
- Fixed incorrect debug wireframe overlay on tessellated geometry (using littessellation), caused by the picking pass using an incorrect camera matrix.
- Fixed nullref in layered lit shader editor.
- Fix issue with Depth of Field CoC debug view.
- Fixed an issue where first frame of SSAO could exhibit ghosting artefacts.
- Fixed an issue with the mipmap generation internal format after rendering format change.
- Fixed multiple any hit occuring on transparent objects (case 1294927).
- Cleanup Shader UI.
- Spacing on LayerListMaterialUIBlock
- Generating a GUIContent with an Icon instead of making MaterialHeaderScopes drawing a Rect every time
- Fixed sub-shadow rendering for cached shadow maps.
- Fixed PCSS filtering issues with cached shadow maps.
- Fixed performance issue with ShaderGraph and Alpha Test
- Fixed error when increasing the maximum planar reflection limit (case 1306530).
- Fixed alpha output in debug view and AOVs when using shadow matte (case 1311830).
- Fixed an issue with transparent meshes writing their depths and recursive rendering (case 1314409).
- Fixed issue with compositor custom pass hooks added/removed repeatedly (case 1315971).
- Fixed: SSR with transparent (case 1311088)
- Fixed decals in material debug display.
- Fix crash on VolumeComponentWithQualityEditor when the current Pipeline is not HDRP
- Fixed WouldFitInAtlas that would previously return wrong results if any one face of a point light would fit (it used to return true even though the light in entirety wouldn't fit).
- Fixed issue with NaNs in Volumetric Clouds on some platforms.
- Fixed update upon light movement for directional light rotation.
- Fixed issue that caused a rebake of Probe Volume Data to see effect of changed normal bias.
- Fixed loss of persistency of ratio between pivot position and size when sliding by 0 in DecalProjector inspector (case 1308338)
- Fixed nullref when adding a volume component in a Volume profile asset (case 1317156).
- Fixed decal normal for double sided materials (case 1312065).
- Fixed multiple HDRP Frame Settings panel issues: missing "Refraction" Frame Setting. Fixing ordering of Rough Distortion, it should now be under the Distortion setting.
- Fixed Rough Distortion frame setting not greyed out when Distortion is disabled in HDRP Asset
- Fixed issue with automatic exposure settings not updating scene view.
- Fixed issue with velocity rejection in post-DoF TAA. Fixing this reduces ghosting (case 1304381).
- Fixed missing option to use POM on emissive for tessellated shaders.
- Fixed an issue in the planar reflection probe convolution.
- Fixed an issue with debug overriding emissive material color for deferred path (case 1313123).
- Fixed a limit case when the camera is exactly at the lower cloud level (case 1316988).
- Fixed the various history buffers being discarded when the fog was enabled/disabled (case 1316072).
- Fixed resize IES when already baked in the Atlas 1299233
- Fixed ability to override AlphaToMask FrameSetting while camera in deferred lit shader mode
- Fixed issue with physically-based DoF computation and transparent materials with depth-writes ON.
- Fixed issue of accessing default frame setting stored in current HDRPAsset instead fo the default HDRPAsset
- Fixed SSGI frame setting not greyed out while SSGI is disabled in HDRP Asset
- Fixed ability to override AlphaToMask FrameSetting while camera in deferred lit shader mode
- Fixed Missing lighting quality settings for SSGI (case 1312067).
- Fixed HDRP material being constantly dirty.
- Fixed wizard checking FrameSettings not in HDRP Default Settings
- Fixed error when opening the default composition graph in the Graphics Compositor (case 1318933).
- Fixed gizmo rendering when wireframe mode is selected.
- Fixed issue in path tracing, where objects would cast shadows even if not present in the path traced layers (case 1318857).
- Fixed SRP batcher not compatible with Decal (case 1311586)
<<<<<<< HEAD
- Fixed grey screen on playstation platform when histogram exposure is enabled but the curve mapping is not used.
=======
- Fixed wrong color buffer being bound to pre refraction custom passes.
- Fixed issue in Probe Reference Volume authoring component triggering an asset reload on all operations.
>>>>>>> 3d78a20c

### Changed
- Changed Window/Render Pipeline/HD Render Pipeline Wizard to Window/Rendering/HDRP Wizard
- Removed the material pass probe volumes evaluation mode.
- Changed GameObject/Rendering/Density Volume to GameObject/Volume/Density Volume
- Changed GameObject/Rendering/Decal Projector to GameObject/Decal Projector
- Changed GameObject/Volume/Sky and Fog Volume to GameObject/Volume/Sky and Fog Global Volume
- Move the Decal Gizmo Color initialization to preferences
- Unifying the history validation pass so that it is only done once for the whole frame and not per effect.
- Moved Edit/Render Pipeline/HD Render Pipeline/Render Selected Camera to log Exr to Edit/Rendering/Render Selected HDRP Camera to log Exr
- Moved Edit/Render Pipeline/HD Render Pipeline/Export Sky to Image to Edit/Rendering/Export HDRP Sky to Image
- Moved Edit/Render Pipeline/HD Render Pipeline/Check Scene Content for Ray Tracing to Edit/Rendering/Check Scene Content for HDRP Ray Tracing
- Moved Edit/Render Pipeline/HD Render Pipeline/Upgrade from Builtin pipeline/Upgrade Project Materials to High Definition Materials to Edit/Rendering/Materials/Convert All Built-in Materials to HDRP"
- Moved Edit/Render Pipeline/HD Render Pipeline/Upgrade from Builtin pipeline/Upgrade Selected Materials to High Definition Materials to Edit/Rendering/Materials/Convert Selected Built-in Materials to HDRP
- Moved Edit/Render Pipeline/HD Render Pipeline/Upgrade from Builtin pipeline/Upgrade Scene Terrains to High Definition Terrains to Edit/Rendering/Materials/Convert Scene Terrains to HDRP Terrains
- Updated the tooltip for the Decal Angle Fade property (requires to enable Decal Layers in both HDRP asset and Frame settings) (case 1308048).
- The RTAO's history is now discarded if the occlusion caster was moving (case 1303418).
- Change Asset/Create/Shader/HD Render Pipeline/Decal Shader Graph to Asset/Create/Shader Graph/HDRP/Decal Shader Graph
- Change Asset/Create/Shader/HD Render Pipeline/Eye Shader Graph to Asset/Create/Shader Graph/HDRP/Eye Shader Graph
- Change Asset/Create/Shader/HD Render Pipeline/Fabric Shader Graph to Asset/Create/Shader Graph/HDRP/Decal Fabric Shader Graph
- Change Asset/Create/Shader/HD Render Pipeline/Eye Shader Graph to Asset/Create/Shader Graph/HDRP/Hair Shader Graph
- Change Asset/Create/Shader/HD Render Pipeline/Lit Shader Graph to Asset/Create/Shader Graph/HDRP/Lit
- Change Asset/Create/Shader/HD Render Pipeline/StackLit Shader Graph to Asset/Create/Shader Graph/HDRP/StackLit Shader GraphShader Graph
- Change Asset/Create/Shader/HD Render Pipeline/Unlit Shader Graph to Asset/Create/Shader Graph/HDRP/Unlit Shader Graph
- Change Asset/Create/Shader/HD Render Pipeline/Custom FullScreen Pass to Asset/Create/Shader/HDRP Custom FullScreen Pass
- Change Asset/Create/Shader/HD Render Pipeline/Custom Renderers Pass to Asset/Create/Shader/HDRP Custom Renderers Pass
- Change Asset/Create/Shader/HD Render Pipeline/Post Process Pass to Asset/Create/Shader/HDRP Post Process
- Change Assets/Create/Rendering/High Definition Render Pipeline Asset to Assets/Create/Rendering/HDRP Asset
- Change Assets/Create/Rendering/Diffusion Profile to Assets/Create/Rendering/HDRP Diffusion Profile
- Change Assets/Create/Rendering/C# Custom Pass to Assets/Create/Rendering/HDRP C# Custom Pass
- Change Assets/Create/Rendering/C# Post Process Volume to Assets/Create/Rendering/HDRP C# Post Process Volume
- Change labels about scroll direction and cloud type.
- Change the handling of additional properties to base class
- Improved shadow cascade GUI drawing with pixel perfect, hover and focus functionalities.
- Improving the screen space global illumination.
- ClearFlag.Depth does not implicitely clear stencil anymore. ClearFlag.Stencil added.
- Improved the Camera Inspector, new sections and better grouping of fields
- Moving MaterialHeaderScopes to Core
- Changed resolution (to match the render buffer) of the sky used for camera misses in Path Tracing. (case 1304114).
- Tidy up of platform abstraction code for shader optimization.
- Display a warning help box when decal atlas is out of size.
- Moved the HDRP render graph debug panel content to the Rendering debug panel.
- Changed Path Tracing's maximum intensity from clamped (0 to 100) to positive value (case 1310514).
- Avoid unnecessary RenderGraphBuilder.ReadTexture in the "Set Final Target" pass
- Change Allow dynamic resolution from Rendering to Output on the Camera Inspector
- Change Link FOV to Physical Camera to Physical Camera, and show and hide everything on the Projection Section
- Change FOV Axis to Field of View Axis
- Density Volumes can now take a 3D RenderTexture as mask, the mask can use RGBA format for RGB fog.
- Decreased the minimal Fog Distance value in the Density Volume to 0.05.
- Virtual Texturing Resolver now performs RTHandle resize logic in HDRP instead of in core Unity
- Cached the base types of Volume Manager to improve memory and cpu usage.
- Reduced the maximal number of bounces for both RTGI and RTR (case 1318876).

## [11.0.0] - 2020-10-21

### Added
- Added a new API to bake HDRP probes from C# (case 1276360)
- Added support for pre-exposure for planar reflections.
- Added support for nested volume components to volume system.
- Added a cameraCullingResult field in Custom Pass Context to give access to both custom pass and camera culling result.
- Added a toggle to allow to include or exclude smooth surfaces from ray traced reflection denoising.
- Added support for raytracing for AxF material
- Added rasterized area light shadows for AxF material
- Added a cloud system and the CloudLayer volume override.
- Added per-stage shader keywords.

### Fixed
- Fixed probe volumes debug views.
- Fixed ShaderGraph Decal material not showing exposed properties.
- Fixed couple samplers that had the wrong name in raytracing code
- VFX: Fixed LPPV with lit particles in deferred (case 1293608)
- Fixed the default background color for previews to use the original color.
- Fixed compilation issues on platforms that don't support XR.
- Fixed issue with compute shader stripping for probe volumes variants.
- Fixed issue with an empty index buffer not being released.
- Fixed issue when debug full screen 'Transparent Screen Space Reflection' do not take in consideration debug exposure

### Changed
- Removed the material pass probe volumes evaluation mode.
- Volume parameter of type Cubemap can now accept Cubemap render textures and custom render textures.
- Removed the superior clamping value for the recursive rendering max ray length.
- Removed the superior clamping value for the ray tracing light cluster size.
- Removed the readonly keyword on the cullingResults of the CustomPassContext to allow users to overwrite.
- The DrawRenderers function of CustomPassUtils class now takes a sortingCriteria in parameter.
- When in half res, RTR denoising is executed at half resolution and the upscale happens at the end.
- Removed the upscale radius from the RTR.

## [10.3.0] - 2020-12-01

### Added
- Added a slider to control the fallback value of the directional shadow when the cascade have no coverage.
- Added light unit slider for automatic and automatic histrogram exposure limits.
- Added View Bias for mesh decals.
- Added support for the PlayStation 5 platform.

### Fixed
- Fixed computation of geometric normal in path tracing (case 1293029).
- Fixed issues with path-traced volumetric scattering (cases 1295222, 1295234).
- Fixed issue with faulty shadow transition when view is close to an object under some aspect ratio conditions
- Fixed issue where some ShaderGraph generated shaders were not SRP compatible because of UnityPerMaterial cbuffer layout mismatches [1292501] (https://issuetracker.unity3d.com/issues/a2-some-translucent-plus-alphaclipping-shadergraphs-are-not-srp-batcher-compatible)
- Fixed issues with path-traced volumetric scattering (cases 1295222, 1295234)
- Fixed Rendergraph issue with virtual texturing and debug mode while in forward.
- Fixed wrong coat normal space in shader graph
- Fixed NullPointerException when baking probes from the lighting window (case 1289680)
- Fixed volumetric fog with XR single-pass rendering.
- Fixed issues with first frame rendering when RenderGraph is used (auto exposure, AO)
- Fixed AOV api in render graph (case 1296605)
- Fixed a small discrepancy in the marker placement in light intensity sliders (case 1299750)
- Fixed issue with VT resolve pass rendergraph errors when opaque and transparent are disabled in frame settings.
- Fixed a bug in the sphere-aabb light cluster (case 1294767).
- Fixed issue when submitting SRPContext during EndCameraRendering.
- Fixed baked light being included into the ray tracing light cluster (case 1296203).
- Fixed enums UI for the shadergraph nodes.
- Fixed ShaderGraph stack blocks appearing when opening the settings in Hair and Eye ShaderGraphs.
- Fixed white screen when undoing in the editor.
- Fixed display of LOD Bias and maximum level in frame settings when using Quality Levels
- Fixed an issue when trying to open a look dev env library when Look Dev is not supported.
- Fixed shader graph not supporting indirectdxr multibounce (case 1294694).
- Fixed the planar depth texture not being properly created and rendered to (case 1299617).
- Fixed C# 8 compilation issue with turning on nullable checks (case 1300167)
- Fixed affects AO for deacl materials.
- Fixed case where material keywords would not get setup before usage.
- Fixed an issue with material using distortion from ShaderGraph init after Material creation (case 1294026)
- Fixed Clearcoat on Stacklit or Lit breaks when URP is imported into the project (case 1297806)
- VFX : Debug material view were rendering pink for albedo. (case 1290752)
- Fixed XR depth copy when using MSAA.
- Fixed GC allocations from XR occlusion mesh when using multipass.
- Fixed an issue with the frame count management for the volumetric fog (case 1299251).
- Fixed an issue with half res ssgi upscale.
- Fixed timing issues with accumulation motion blur
- Fixed register spilling on  FXC in light list shaders.
- Fixed issue with shadow mask and area lights.
- Fixed an issue with the capture callback (now includes post processing results).
- Fixed decal draw order for ShaderGraph decal materials.
- Fixed StackLit ShaderGraph surface option property block to only display energy conserving specular color option for the specular parametrization (case 1257050)
- Fixed missing BeginCameraRendering call for custom render mode of a Camera.
- Fixed LayerMask editor for volume parameters.
- Fixed the condition on temporal accumulation in the reflection denoiser (case 1303504).
- Fixed box light attenuation.
- Fixed after post process custom pass scale issue when dynamic resolution is enabled (case 1299194).
- Fixed an issue with light intensity prefab override application not visible in the inspector (case 1299563).
- Fixed Undo/Redo instability of light temperature.
- Fixed label style in pbr sky editor.
- Fixed side effect on styles during compositor rendering.
- Fixed size and spacing of compositor info boxes (case 1305652).
- Fixed spacing of UI widgets in the Graphics Compositor (case 1305638).
- Fixed undo-redo on layered lit editor.
- Fixed tesselation culling, big triangles using lit tesselation shader would dissapear when camera is too close to them (case 1299116)
- Fixed issue with compositor related custom passes still active after disabling the compositor (case 1305330)
- Fixed regression in Wizard that not fix runtime ressource anymore (case 1287627)
- Fixed error in Depth Of Field near radius blur calculation (case 1306228).
- Fixed a reload bug when using objects from the scene in the lookdev (case 1300916).
- Fixed some render texture leaks.
- Fixed light gizmo showing shadow near plane when shadows are disabled.
- Fixed path tracing alpha channel support (case 1304187).
- Fixed shadow matte not working with ambient occlusion when MSAA is enabled
- Fixed issues with compositor's undo (cases 1305633, 1307170).
- VFX : Debug material view incorrect depth test. (case 1293291)
- Fixed wrong shader / properties assignement to materials created from 3DsMax 2021 Physical Material. (case 1293576)
- Fixed Emissive color property from Autodesk Interactive materials not editable in Inspector. (case 1307234)
- Fixed exception when changing the current render pipeline to from HDRP to universal (case 1306291).
- Fixed an issue in shadergraph when switch from a RenderingPass (case 1307653)
- Fixed LookDev environment library assignement after leaving playmode.
- Fixed a locale issue with the diffusion profile property values in ShaderGraph on PC where comma is the decimal separator.
- Fixed error in the RTHandle scale of Depth Of Field when TAA is enabled.
- Fixed Quality Level set to the last one of the list after a Build (case 1307450)
- Fixed XR depth copy (case 1286908).
- Fixed Warnings about "SceneIdMap" missing script in eye material sample scene

### Changed
- Now reflection probes cannot have SSAO, SSGI, SSR, ray tracing effects or volumetric reprojection.
- Rename HDRP sub menu in Assets/Create/Shader to HD Render Pipeline for consistency.
- Improved robustness of volumetric sampling in path tracing (case 1295187).
- Changed the message when the graphics device doesn't support ray tracing (case 1287355).
- When a Custom Pass Volume is disabled, the custom pass Cleanup() function is called, it allows to release resources when the volume isn't used anymore.
- Enable Reflector for Spotlight by default
- Changed the convergence time of ssgi to 16 frames and the preset value
- Changed the clamping approach for RTR and RTGI (in both perf and quality) to improve visual quality.
- Changed the warning message for ray traced area shadows (case 1303410).
- Disabled specular occlusion for what we consider medium and larger scale ao > 1.25 with a 25cm falloff interval.
- Change the source value for the ray tracing frame index iterator from m_FrameCount to the camera frame count (case 1301356).
- Removed backplate from rendering of lighting cubemap as it did not really work conceptually and caused artefacts.
- Transparent materials created by the Model Importer are set to not cast shadows. ( case 1295747)
- Change some light unit slider value ranges to better reflect the lighting scenario.
- Change the tooltip for color shadows and semi-transparent shadows (case 1307704).

## [10.2.1] - 2020-11-30

### Added
- Added a warning when trying to bake with static lighting being in an invalid state.

### Fixed
- Fixed stylesheet reloading for LookDev window and Wizard window.
- Fixed XR single-pass rendering with legacy shaders using unity_StereoWorldSpaceCameraPos.
- Fixed issue displaying wrong debug mode in runtime debug menu UI.
- Fixed useless editor repaint when using lod bias.
- Fixed multi-editing with new light intensity slider.
- Fixed issue with density volumes flickering when editing shape box.
- Fixed issue with image layers in the graphics compositor (case 1289936).
- Fixed issue with angle fading when rotating decal projector.
- Fixed issue with gameview repaint in the graphics compositor (case 1290622).
- Fixed some labels being clipped in the Render Graph Viewer
- Fixed issue when decal projector material is none.
- Fixed the sampling of the normal buffer in the the forward transparent pass.
- Fixed bloom prefiltering tooltip.
- Fixed NullReferenceException when loading multipel scene async
- Fixed missing alpha blend state properties in Axf shader and update default stencil properties
- Fixed normal buffer not bound to custom pass anymore.
- Fixed issues with camera management in the graphics compositor (cases 1292548, 1292549).
- Fixed an issue where a warning about the static sky not being ready was wrongly displayed.
- Fixed the clear coat not being handled properly for SSR and RTR (case 1291654).
- Fixed ghosting in RTGI and RTAO when denoising is enabled and the RTHandle size is not equal to the Viewport size (case 1291654).
- Fixed alpha output when atmospheric scattering is enabled.
- Fixed issue with TAA history sharpening when view is downsampled.
- Fixed lookdev movement.
- Fixed volume component tooltips using the same parameter name.
- Fixed issue with saving some quality settings in volume overrides  (case 1293747)
- Fixed NullReferenceException in HDRenderPipeline.UpgradeResourcesIfNeeded (case 1292524)
- Fixed SSGI texture allocation when not using the RenderGraph.
- Fixed NullReference Exception when setting Max Shadows On Screen to 0 in the HDRP asset.
- Fixed path tracing accumulation not being reset when changing to a different frame of an animation.
- Fixed issue with saving some quality settings in volume overrides  (case 1293747)

### Changed
- Volume Manager now always tests scene culling masks. This was required to fix hybrid workflow.
- Now the screen space shadow is only used if the analytic value is valid.
- Distance based roughness is disabled by default and have a control
- Changed the name from the Depth Buffer Thickness to Depth Tolerance for SSGI (case 1301352).

## [10.2.0] - 2020-10-19

### Added
- Added a rough distortion frame setting and and info box on distortion materials.
- Adding support of 4 channel tex coords for ray tracing (case 1265309).
- Added a help button on the volume component toolbar for documentation.
- Added range remapping to metallic property for Lit and Decal shaders.
- Exposed the API to access HDRP shader pass names.
- Added the status check of default camera frame settings in the DXR wizard.
- Added frame setting for Virtual Texturing.
- Added a fade distance for light influencing volumetric lighting.
- Adding an "Include For Ray Tracing" toggle on lights to allow the user to exclude them when ray tracing is enabled in the frame settings of a camera.
- Added fog volumetric scattering support for path tracing.
- Added new algorithm for SSR with temporal accumulation
- Added quality preset of the new volumetric fog parameters.
- Added missing documentation for unsupported SG RT nodes and light's include for raytracing attrbute.
- Added documentation for LODs not being supported by ray tracing.
- Added more options to control how the component of motion vectors coming from the camera transform will affect the motion blur with new clamping modes.
- Added anamorphism support for phsyical DoF, switched to blue noise sampling and fixed tiling artifacts.

### Fixed
- Fixed an issue where the Exposure Shader Graph node had clipped text. (case 1265057)
- Fixed an issue when rendering into texture where alpha would not default to 1.0 when using 11_11_10 color buffer in non-dev builds.
- Fixed issues with reordering and hiding graphics compositor layers (cases 1283903, 1285282, 1283886).
- Fixed the possibility to have a shader with a pre-refraction render queue and refraction enabled at the same time.
- Fixed a migration issue with the rendering queue in ShaderGraph when upgrading to 10.x;
- Fixed the object space matrices in shader graph for ray tracing.
- Changed the cornea refraction function to take a view dir in object space.
- Fixed upside down XR occlusion mesh.
- Fixed precision issue with the atmospheric fog.
- Fixed issue with TAA and no motion vectors.
- Fixed the stripping not working the terrain alphatest feature required for terrain holes (case 1205902).
- Fixed bounding box generation that resulted in incorrect light culling (case 3875925).
- VFX : Fix Emissive writing in Opaque Lit Output with PSSL platforms (case 273378).
- Fixed issue where pivot of DecalProjector was not aligned anymore on Transform position when manipulating the size of the projector from the Inspector.
- Fixed a null reference exception when creating a diffusion profile asset.
- Fixed the diffusion profile not being registered as a dependency of the ShaderGraph.
- Fixing exceptions in the console when putting the SSGI in low quality mode (render graph).
- Fixed NullRef Exception when decals are in the scene, no asset is set and HDRP wizard is run.
- Fixed issue with TAA causing bleeding of a view into another when multiple views are visible.
- Fix an issue that caused issues of usability of editor if a very high resolution is set by mistake and then reverted back to a smaller resolution.
- Fixed issue where Default Volume Profile Asset change in project settings was not added to the undo stack (case 1285268).
- Fixed undo after enabling compositor.
- Fixed the ray tracing shadow UI being displayed while it shouldn't (case 1286391).
- Fixed issues with physically-based DoF, improved speed and robustness
- Fixed a warning happening when putting the range of lights to 0.
- Fixed issue when null parameters in a volume component would spam null reference errors. Produce a warning instead.
- Fixed volument component creation via script.
- Fixed GC allocs in render graph.
- Fixed scene picking passes.
- Fixed broken ray tracing light cluster full screen debug.
- Fixed dead code causing error.
- Fixed issue when dragging slider in inspector for ProjectionDepth.
- Fixed issue when resizing Inspector window that make the DecalProjector editor flickers.
- Fixed issue in DecalProjector editor when the Inspector window have a too small width: the size appears on 2 lines but the editor not let place for the second one.
- Fixed issue (null reference in console) when selecting a DensityVolume with rectangle selection.
- Fixed issue when linking the field of view with the focal length in physical camera
- Fixed supported platform build and error message.
- Fixed exceptions occuring when selecting mulitple decal projectors without materials assigned (case 1283659).
- Fixed LookDev error message when pipeline is not loaded.
- Properly reject history when enabling seond denoiser for RTGI.
- Fixed an issue that could cause objects to not be rendered when using Vulkan API.
- Fixed issue with lookdev shadows looking wrong upon exiting playmode.
- Fixed temporary Editor freeze when selecting AOV output in graphics compositor (case 1288744).
- Fixed normal flip with double sided materials.
- Fixed shadow resolution settings level in the light explorer.
- Fixed the ShaderGraph being dirty after the first save.
- Fixed XR shadows culling
- Fixed Nans happening when upscaling the RTGI.
- Fixed the adjust weight operation not being done for the non-rendergraph pipeline.
- Fixed overlap with SSR Transparent default frame settings message on DXR Wizard.
- Fixed alpha channel in the stop NaNs and motion blur shaders.
- Fixed undo of duplicate environments in the look dev environment library.
- Fixed a ghosting issue with RTShadows (Sun, Point and Spot), RTAO and RTGI when the camera is moving fast.
- Fixed a SSGI denoiser bug for large scenes.
- Fixed a Nan issue with SSGI.
- Fixed an issue with IsFrontFace node in Shader Graph not working properly
- Fixed CustomPassUtils.RenderFrom* functions and CustomPassUtils.DisableSinglePassRendering struct in VR.
- Fixed custom pass markers not recorded when render graph was enabled.
- Fixed exceptions when unchecking "Big Tile Prepass" on the frame settings with render-graph.
- Fixed an issue causing errors in GenerateMaxZ when opaque objects or decals are disabled.
- Fixed an issue with Bake button of Reflection Probe when in custom mode
- Fixed exceptions related to the debug display settings when changing the default frame settings.
- Fixed picking for materials with depth offset.
- Fixed issue with exposure history being uninitialized on second frame.
- Fixed issue when changing FoV with the physical camera fold-out closed.
- Fixed some labels being clipped in the Render Graph Viewer

### Changed
- Combined occlusion meshes into one to reduce draw calls and state changes with XR single-pass.
- Claryfied doc for the LayeredLit material.
- Various improvements for the Volumetric Fog.
- Use draggable fields for float scalable settings
- Migrated the fabric & hair shadergraph samples directly into the renderpipeline resources.
- Removed green coloration of the UV on the DecalProjector gizmo.
- Removed _BLENDMODE_PRESERVE_SPECULAR_LIGHTING keyword from shaders.
- Now the DXR wizard displays the name of the target asset that needs to be changed.
- Standardized naming for the option regarding Transparent objects being able to receive Screen Space Reflections.
- Making the reflection and refractions of cubemaps distance based.
- Changed Receive SSR to also controls Receive SSGI on opaque objects.
- Improved the punctual light shadow rescale algorithm.
- Changed the names of some of the parameters for the Eye Utils SG Nodes.
- Restored frame setting for async compute of contact shadows.
- Removed the possibility to have MSAA (through the frame settings) when ray tracing is active.
- Range handles for decal projector angle fading.
- Smoother angle fading for decal projector.

## [10.1.0] - 2020-10-12

### Added
- Added an option to have only the metering mask displayed in the debug mode.
- Added a new mode to cluster visualization debug where users can see a slice instead of the cluster on opaque objects.
- Added ray traced reflection support for the render graph version of the pipeline.
- Added render graph support of RTAO and required denoisers.
- Added render graph support of RTGI.
- Added support of RTSSS and Recursive Rendering in the render graph mode.
- Added support of RT and screen space shadow for render graph.
- Added tooltips with the full name of the (graphics) compositor properties to properly show large names that otherwise are clipped by the UI (case 1263590)
- Added error message if a callback AOV allocation fail
- Added marker for all AOV request operation on GPU
- Added remapping options for Depth Pyramid debug view mode
- Added an option to support AOV shader at runtime in HDRP settings (case 1265070)
- Added support of SSGI in the render graph mode.
- Added option for 11-11-10 format for cube reflection probes.
- Added an optional check in the HDRP DXR Wizard to verify 64 bits target architecture
- Added option to display timing stats in the debug menu as an average over 1 second.
- Added a light unit slider to provide users more context when authoring physically based values.
- Added a way to check the normals through the material views.
- Added Simple mode to Earth Preset for PBR Sky
- Added the export of normals during the prepass for shadow matte for proper SSAO calculation.
- Added the usage of SSAO for shadow matte unlit shader graph.
- Added the support of input system V2
- Added a new volume component parameter to control the max ray length of directional lights(case 1279849).
- Added support for 'Pyramid' and 'Box' spot light shapes in path tracing.
- Added high quality prefiltering option for Bloom.
- Added support for camera relative ray tracing (and keeping non-camera relative ray tracing working)
- Added a rough refraction option on planar reflections.
- Added scalability settings for the planar reflection resolution.
- Added tests for AOV stacking and UI rendering in the graphics compositor.
- Added a new ray tracing only function that samples the specular part of the materials.
- Adding missing marker for ray tracing profiling (RaytracingDeferredLighting)
- Added the support of eye shader for ray tracing.
- Exposed Refraction Model to the material UI when using a Lit ShaderGraph.
- Added bounding sphere support to screen-space axis-aligned bounding box generation pass.

### Fixed
- Fixed several issues with physically-based DoF (TAA ghosting of the CoC buffer, smooth layer transitions, etc)
- Fixed GPU hang on D3D12 on xbox.
- Fixed game view artifacts on resizing when hardware dynamic resolution was enabled
- Fixed black line artifacts occurring when Lanczos upsampling was set for dynamic resolution
- Fixed Amplitude -> Min/Max parametrization conversion
- Fixed CoatMask block appearing when creating lit master node (case 1264632)
- Fixed issue with SceneEV100 debug mode indicator when rescaling the window.
- Fixed issue with PCSS filter being wrong on first frame.
- Fixed issue with emissive mesh for area light not appearing in playmode if Reload Scene option is disabled in Enter Playmode Settings.
- Fixed issue when Reflection Probes are set to OnEnable and are never rendered if the probe is enabled when the camera is farther than the probe fade distance.
- Fixed issue with sun icon being clipped in the look dev window.
- Fixed error about layers when disabling emissive mesh for area lights.
- Fixed issue when the user deletes the composition graph or .asset in runtime (case 1263319)
- Fixed assertion failure when changing resolution to compositor layers after using AOVs (case 1265023)
- Fixed flickering layers in graphics compositor (case 1264552)
- Fixed issue causing the editor field not updating the disc area light radius.
- Fixed issues that lead to cookie atlas to be updated every frame even if cached data was valid.
- Fixed an issue where world space UI was not emitted for reflection cameras in HDRP
- Fixed an issue with cookie texture atlas that would cause realtime textures to always update in the atlas even when the content did not change.
- Fixed an issue where only one of the two lookdev views would update when changing the default lookdev volume profile.
- Fixed a bug related to light cluster invalidation.
- Fixed shader warning in DofGather (case 1272931)
- Fixed AOV export of depth buffer which now correctly export linear depth (case 1265001)
- Fixed issue that caused the decal atlas to not be updated upon changing of the decal textures content.
- Fixed "Screen position out of view frustum" error when camera is at exactly the planar reflection probe location.
- Fixed Amplitude -> Min/Max parametrization conversion
- Fixed issue that allocated a small cookie for normal spot lights.
- Fixed issue when undoing a change in diffuse profile list after deleting the volume profile.
- Fixed custom pass re-ordering and removing.
- Fixed TAA issue and hardware dynamic resolution.
- Fixed a static lighting flickering issue caused by having an active planar probe in the scene while rendering inspector preview.
- Fixed an issue where even when set to OnDemand, the sky lighting would still be updated when changing sky parameters.
- Fixed an error message trigerred when a mesh has more than 32 sub-meshes (case 1274508).
- Fixed RTGI getting noisy for grazying angle geometry (case 1266462).
- Fixed an issue with TAA history management on pssl.
- Fixed the global illumination volume override having an unwanted advanced mode (case 1270459).
- Fixed screen space shadow option displayed on directional shadows while they shouldn't (case 1270537).
- Fixed the handling of undo and redo actions in the graphics compositor (cases 1268149, 1266212, 1265028)
- Fixed issue with composition graphs that include virtual textures, cubemaps and other non-2D textures (cases 1263347, 1265638).
- Fixed issues when selecting a new composition graph or setting it to None (cases 1263350, 1266202)
- Fixed ArgumentNullException when saving shader graphs after removing the compositor from the scene (case 1268658)
- Fixed issue with updating the compositor output when not in play mode (case 1266216)
- Fixed warning with area mesh (case 1268379)
- Fixed issue with diffusion profile not being updated upon reset of the editor.
- Fixed an issue that lead to corrupted refraction in some scenarios on xbox.
- Fixed for light loop scalarization not happening.
- Fixed issue with stencil not being set in rendergraph mode.
- Fixed for post process being overridable in reflection probes even though it is not supported.
- Fixed RTGI in performance mode when light layers are enabled on the asset.
- Fixed SSS materials appearing black in matcap mode.
- Fixed a collision in the interaction of RTR and RTGI.
- Fix for lookdev toggling renderers that are set to non editable or are hidden in the inspector.
- Fixed issue with mipmap debug mode not properly resetting full screen mode (and viceversa).
- Added unsupported message when using tile debug mode with MSAA.
- Fixed SSGI compilation issues on PS4.
- Fixed "Screen position out of view frustum" error when camera is on exactly the planar reflection probe plane.
- Workaround issue that caused objects using eye shader to not be rendered on xbox.
- Fixed GC allocation when using XR single-pass test mode.
- Fixed text in cascades shadow split being truncated.
- Fixed rendering of custom passes in the Custom Pass Volume inspector
- Force probe to render again if first time was during async shader compilation to avoid having cyan objects.
- Fixed for lookdev library field not being refreshed upon opening a library from the environment library inspector.
- Fixed serialization issue with matcap scale intensity.
- Close Add Override popup of Volume Inspector when the popup looses focus (case 1258571)
- Light quality setting for contact shadow set to on for High quality by default.
- Fixed an exception thrown when closing the look dev because there is no active SRP anymore.
- Fixed alignment of framesettings in HDRP Default Settings
- Fixed an exception thrown when closing the look dev because there is no active SRP anymore.
- Fixed an issue where entering playmode would close the LookDev window.
- Fixed issue with rendergraph on console failing on SSS pass.
- Fixed Cutoff not working properly with ray tracing shaders default and SG (case 1261292).
- Fixed shader compilation issue with Hair shader and debug display mode
- Fixed cubemap static preview not updated when the asset is imported.
- Fixed wizard DXR setup on non-DXR compatible devices.
- Fixed Custom Post Processes affecting preview cameras.
- Fixed issue with lens distortion breaking rendering.
- Fixed save popup appearing twice due to HDRP wizard.
- Fixed error when changing planar probe resolution.
- Fixed the dependecy of FrameSettings (MSAA, ClearGBuffer, DepthPrepassWithDeferred) (case 1277620).
- Fixed the usage of GUIEnable for volume components (case 1280018).
- Fixed the diffusion profile becoming invalid when hitting the reset (case 1269462).
- Fixed issue with MSAA resolve killing the alpha channel.
- Fixed a warning in materialevalulation
- Fixed an error when building the player.
- Fixed issue with box light not visible if range is below one and range attenuation is off.
- Fixed an issue that caused a null reference when deleting camera component in a prefab. (case 1244430)
- Fixed issue with bloom showing a thin black line after rescaling window.
- Fixed rendergraph motion vector resolve.
- Fixed the Ray-Tracing related Debug Display not working in render graph mode.
- Fix nan in pbr sky
- Fixed Light skin not properly applied on the LookDev when switching from Dark Skin (case 1278802)
- Fixed accumulation on DX11
- Fixed issue with screen space UI not drawing on the graphics compositor (case 1279272).
- Fixed error Maximum allowed thread group count is 65535 when resolution is very high.
- LOD meshes are now properly stripped based on the maximum lod value parameters contained in the HDRP asset.
- Fixed an inconsistency in the LOD group UI where LOD bias was not the right one.
- Fixed outlines in transitions between post-processed and plain regions in the graphics compositor (case 1278775).
- Fix decal being applied twice with LOD Crossfade.
- Fixed camera stacking for AOVs in the graphics compositor (case 1273223).
- Fixed backface selection on some shader not ignore correctly.
- Disable quad overdraw on ps4.
- Fixed error when resizing the graphics compositor's output and when re-adding a compositor in the scene
- Fixed issues with bloom, alpha and HDR layers in the compositor (case 1272621).
- Fixed alpha not having TAA applied to it.
- Fix issue with alpha output in forward.
- Fix compilation issue on Vulkan for shaders using high quality shadows in XR mode.
- Fixed wrong error message when fixing DXR resources from Wizard.
- Fixed compilation error of quad overdraw with double sided materials
- Fixed screen corruption on xbox when using TAA and Motion Blur with rendergraph.
- Fixed UX issue in the graphics compositor related to clear depth and the defaults for new layers, add better tooltips and fix minor bugs (case 1283904)
- Fixed scene visibility not working for custom pass volumes.
- Fixed issue with several override entries in the runtime debug menu.
- Fixed issue with rendergraph failing to execute every 30 minutes.
- Fixed Lit ShaderGraph surface option property block to only display transmission and energy conserving specular color options for their proper material mode (case 1257050)
- Fixed nan in reflection probe when volumetric fog filtering is enabled, causing the whole probe to be invalid.
- Fixed Debug Color pixel became grey
- Fixed TAA flickering on the very edge of screen.
- Fixed profiling scope for quality RTGI.
- Fixed the denoising and multi-sample not being used for smooth multibounce RTReflections.
- Fixed issue where multiple cameras would cause GC each frame.
- Fixed after post process rendering pass options not showing for unlit ShaderGraphs.
- Fixed null reference in the Undo callback of the graphics compositor
- Fixed cullmode for SceneSelectionPass.
- Fixed issue that caused non-static object to not render at times in OnEnable reflection probes.
- Baked reflection probes now correctly use static sky for ambient lighting.

### Changed
- Preparation pass for RTSSShadows to be supported by render graph.
- Add tooltips with the full name of the (graphics) compositor properties to properly show large names that otherwise are clipped by the UI (case 1263590)
- Composition profile .asset files cannot be manually edited/reset by users (to avoid breaking things - case 1265631)
- Preparation pass for RTSSShadows to be supported by render graph.
- Changed the way the ray tracing property is displayed on the material (QOL 1265297).
- Exposed lens attenuation mode in default settings and remove it as a debug mode.
- Composition layers without any sub layers are now cleared to black to avoid confusion (case 1265061).
- Slight reduction of VGPR used by area light code.
- Changed thread group size for contact shadows (save 1.1ms on PS4)
- Make sure distortion stencil test happens before pixel shader is run.
- Small optimization that allows to skip motion vector prepping when the whole wave as velocity of 0.
- Improved performance to avoid generating coarse stencil buffer when not needed.
- Remove HTile generation for decals (faster without).
- Improving SSGI Filtering and fixing a blend issue with RTGI.
- Changed the Trackball UI so that it allows explicit numeric values.
- Reduce the G-buffer footprint of anisotropic materials
- Moved SSGI out of preview.
- Skip an unneeded depth buffer copy on consoles.
- Replaced the Density Volume Texture Tool with the new 3D Texture Importer.
- Rename Raytracing Node to Raytracing Quality Keyword and rename high and low inputs as default and raytraced. All raytracing effects now use the raytraced mode but path tracing.
- Moved diffusion profile list to the HDRP default settings panel.
- Skip biquadratic resampling of vbuffer when volumetric fog filtering is enabled.
- Optimized Grain and sRGB Dithering.
- On platforms that allow it skip the first mip of the depth pyramid and compute it alongside the depth buffer used for low res transparents.
- When trying to install the local configuration package, if another one is already present the user is now asked whether they want to keep it or not.
- Improved MSAA color resolve to fix issues when very bright and very dark samples are resolved together.
- Improve performance of GPU light AABB generation
- Removed the max clamp value for the RTR, RTAO and RTGI's ray length (case 1279849).
- Meshes assigned with a decal material are not visible anymore in ray-tracing or path-tracing.
- Removed BLEND shader keywords.
- Remove a rendergraph debug option to clear resources on release from UI.
- added SV_PrimitiveID in the VaryingMesh structure for fulldebugscreenpass as well as primitiveID in FragInputs
- Changed which local frame is used for multi-bounce RTReflections.
- Move System Generated Values semantics out of VaryingsMesh structure.
- Other forms of FSAA are silently deactivated, when path tracing is on.
- Removed XRSystemTests. The GC verification is now done during playmode tests (case 1285012).
- SSR now uses the pre-refraction color pyramid.
- Various improvements for the Volumetric Fog.
- Optimizations for volumetric fog.

## [10.0.0] - 2019-06-10

### Added
- Ray tracing support for VR single-pass
- Added sharpen filter shader parameter and UI for TemporalAA to control image quality instead of hardcoded value
- Added frame settings option for custom post process and custom passes as well as custom color buffer format option.
- Add check in wizard on SRP Batcher enabled.
- Added default implementations of OnPreprocessMaterialDescription for FBX, Obj, Sketchup and 3DS file formats.
- Added custom pass fade radius
- Added after post process injection point for custom passes
- Added basic alpha compositing support - Alpha is available afterpostprocess when using FP16 buffer format.
- Added falloff distance on Reflection Probe and Planar Reflection Probe
- Added Backplate projection from the HDRISky
- Added Shadow Matte in UnlitMasterNode, which only received shadow without lighting
- Added hability to name LightLayers in HDRenderPipelineAsset
- Added a range compression factor for Reflection Probe and Planar Reflection Probe to avoid saturation of colors.
- Added path tracing support for directional, point and spot lights, as well as emission from Lit and Unlit.
- Added non temporal version of SSAO.
- Added more detailed ray tracing stats in the debug window
- Added Disc area light (bake only)
- Added a warning in the material UI to prevent transparent + subsurface-scattering combination.
- Added XR single-pass setting into HDRP asset
- Added a penumbra tint option for lights
- Added support for depth copy with XR SDK
- Added debug setting to Render Pipeline Debug Window to list the active XR views
- Added an option to filter the result of the volumetric lighting (off by default).
- Added a transmission multiplier for directional lights
- Added XR single-pass test mode to Render Pipeline Debug Window
- Added debug setting to Render Pipeline Window to list the active XR views
- Added a new refraction mode for the Lit shader (thin). Which is a box refraction with small thickness values
- Added the code to support Barn Doors for Area Lights based on a shaderconfig option.
- Added HDRPCameraBinder property binder for Visual Effect Graph
- Added "Celestial Body" controls to the Directional Light
- Added new parameters to the Physically Based Sky
- Added Reflections to the DXR Wizard
- Added the possibility to have ray traced colored and semi-transparent shadows on directional lights.
- Added a check in the custom post process template to throw an error if the default shader is not found.
- Exposed the debug overlay ratio in the debug menu.
- Added a separate frame settings for tonemapping alongside color grading.
- Added the receive fog option in the material UI for ShaderGraphs.
- Added a public virtual bool in the custom post processes API to specify if a post processes should be executed in the scene view.
- Added a menu option that checks scene issues with ray tracing. Also removed the previously existing warning at runtime.
- Added Contrast Adaptive Sharpen (CAS) Upscaling effect.
- Added APIs to update probe settings at runtime.
- Added documentation for the rayTracingSupported method in HDRP
- Added user-selectable format for the post processing passes.
- Added support for alpha channel in some post-processing passes (DoF, TAA, Uber).
- Added warnings in FrameSettings inspector when using DXR and atempting to use Asynchronous Execution.
- Exposed Stencil bits that can be used by the user.
- Added history rejection based on velocity of intersected objects for directional, point and spot lights.
- Added a affectsVolumetric field to the HDAdditionalLightData API to know if light affects volumetric fog.
- Add OS and Hardware check in the Wizard fixes for DXR.
- Added option to exclude camera motion from motion blur.
- Added semi-transparent shadows for point and spot lights.
- Added support for semi-transparent shadow for unlit shader and unlit shader graph.
- Added the alpha clip enabled toggle to the material UI for all HDRP shader graphs.
- Added Material Samples to explain how to use the lit shader features
- Added an initial implementation of ray traced sub surface scattering
- Added AssetPostprocessors and Shadergraphs to handle Arnold Standard Surface and 3DsMax Physical material import from FBX.
- Added support for Smoothness Fade start work when enabling ray traced reflections.
- Added Contact shadow, Micro shadows and Screen space refraction API documentation.
- Added script documentation for SSR, SSAO (ray tracing), GI, Light Cluster, RayTracingSettings, Ray Counters, etc.
- Added path tracing support for refraction and internal reflections.
- Added support for Thin Refraction Model and Lit's Clear Coat in Path Tracing.
- Added the Tint parameter to Sky Colored Fog.
- Added of Screen Space Reflections for Transparent materials
- Added a fallback for ray traced area light shadows in case the material is forward or the lit mode is forward.
- Added a new debug mode for light layers.
- Added an "enable" toggle to the SSR volume component.
- Added support for anisotropic specular lobes in path tracing.
- Added support for alpha clipping in path tracing.
- Added support for light cookies in path tracing.
- Added support for transparent shadows in path tracing.
- Added support for iridescence in path tracing.
- Added support for background color in path tracing.
- Added a path tracing test to the test suite.
- Added a warning and workaround instructions that appear when you enable XR single-pass after the first frame with the XR SDK.
- Added the exposure sliders to the planar reflection probe preview
- Added support for subsurface scattering in path tracing.
- Added a new mode that improves the filtering of ray traced shadows (directional, point and spot) based on the distance to the occluder.
- Added support of cookie baking and add support on Disc light.
- Added support for fog attenuation in path tracing.
- Added a new debug panel for volumes
- Added XR setting to control camera jitter for temporal effects
- Added an error message in the DrawRenderers custom pass when rendering opaque objects with an HDRP asset in DeferredOnly mode.
- Added API to enable proper recording of path traced scenes (with the Unity recorder or other tools).
- Added support for fog in Recursive rendering, ray traced reflections and ray traced indirect diffuse.
- Added an alpha blend option for recursive rendering
- Added support for stack lit for ray tracing effects.
- Added support for hair for ray tracing effects.
- Added support for alpha to coverage for HDRP shaders and shader graph
- Added support for Quality Levels to Subsurface Scattering.
- Added option to disable XR rendering on the camera settings.
- Added support for specular AA from geometric curvature in AxF
- Added support for baked AO (no input for now) in AxF
- Added an info box to warn about depth test artifacts when rendering object twice in custom passes with MSAA.
- Added a frame setting for alpha to mask.
- Added support for custom passes in the AOV API
- Added Light decomposition lighting debugging modes and support in AOV
- Added exposure compensation to Fixed exposure mode
- Added support for rasterized area light shadows in StackLit
- Added support for texture-weighted automatic exposure
- Added support for POM for emissive map
- Added alpha channel support in motion blur pass.
- Added the HDRP Compositor Tool (in Preview).
- Added a ray tracing mode option in the HDRP asset that allows to override and shader stripping.
- Added support for arbitrary resolution scaling of Volumetric Lighting to the Fog volume component.
- Added range attenuation for box-shaped spotlights.
- Added scenes for hair and fabric and decals with material samples
- Added fabric materials and textures
- Added information for fabric materials in fabric scene
- Added a DisplayInfo attribute to specify a name override and a display order for Volume Component fields (used only in default inspector for now).
- Added Min distance to contact shadows.
- Added support for Depth of Field in path tracing (by sampling the lens aperture).
- Added an API in HDRP to override the camera within the rendering of a frame (mainly for custom pass).
- Added a function (HDRenderPipeline.ResetRTHandleReferenceSize) to reset the reference size of RTHandle systems.
- Added support for AxF measurements importing into texture resources tilings.
- Added Layer parameter on Area Light to modify Layer of generated Emissive Mesh
- Added a flow map parameter to HDRI Sky
- Implemented ray traced reflections for transparent objects.
- Add a new parameter to control reflections in recursive rendering.
- Added an initial version of SSGI.
- Added Virtual Texturing cache settings to control the size of the Streaming Virtual Texturing caches.
- Added back-compatibility with builtin stereo matrices.
- Added CustomPassUtils API to simplify Blur, Copy and DrawRenderers custom passes.
- Added Histogram guided automatic exposure.
- Added few exposure debug modes.
- Added support for multiple path-traced views at once (e.g., scene and game views).
- Added support for 3DsMax's 2021 Simplified Physical Material from FBX files in the Model Importer.
- Added custom target mid grey for auto exposure.
- Added CustomPassUtils API to simplify Blur, Copy and DrawRenderers custom passes.
- Added an API in HDRP to override the camera within the rendering of a frame (mainly for custom pass).
- Added more custom pass API functions, mainly to render objects from another camera.
- Added support for transparent Unlit in path tracing.
- Added a minimal lit used for RTGI in peformance mode.
- Added procedural metering mask that can follow an object
- Added presets quality settings for RTAO and RTGI.
- Added an override for the shadow culling that allows better directional shadow maps in ray tracing effects (RTR, RTGI, RTSSS and RR).
- Added a Cloud Layer volume override.
- Added Fast Memory support for platform that support it.
- Added CPU and GPU timings for ray tracing effects.
- Added support to combine RTSSS and RTGI (1248733).
- Added IES Profile support for Point, Spot and Rectangular-Area lights
- Added support for multiple mapping modes in AxF.
- Add support of lightlayers on indirect lighting controller
- Added compute shader stripping.
- Added Cull Mode option for opaque materials and ShaderGraphs.
- Added scene view exposure override.
- Added support for exposure curve remapping for min/max limits.
- Added presets for ray traced reflections.
- Added final image histogram debug view (both luminance and RGB).
- Added an example texture and rotation to the Cloud Layer volume override.
- Added an option to extend the camera culling for skinned mesh animation in ray tracing effects (1258547).
- Added decal layer system similar to light layer. Mesh will receive a decal when both decal layer mask matches.
- Added shader graph nodes for rendering a complex eye shader.
- Added more controls to contact shadows and increased quality in some parts.
- Added a physically based option in DoF volume.
- Added API to check if a Camera, Light or ReflectionProbe is compatible with HDRP.
- Added path tracing test scene for normal mapping.
- Added missing API documentation.
- Remove CloudLayer
- Added quad overdraw and vertex density debug modes.

### Fixed
- fix when saved HDWizard window tab index out of range (1260273)
- Fix when rescale probe all direction below zero (1219246)
- Update documentation of HDRISky-Backplate, precise how to have Ambient Occlusion on the Backplate
- Sorting, undo, labels, layout in the Lighting Explorer.
- Fixed sky settings and materials in Shader Graph Samples package
- Fix/workaround a probable graphics driver bug in the GTAO shader.
- Fixed Hair and PBR shader graphs double sided modes
- Fixed an issue where updating an HDRP asset in the Quality setting panel would not recreate the pipeline.
- Fixed issue with point lights being considered even when occupying less than a pixel on screen (case 1183196)
- Fix a potential NaN source with iridescence (case 1183216)
- Fixed issue of spotlight breaking when minimizing the cone angle via the gizmo (case 1178279)
- Fixed issue that caused decals not to modify the roughness in the normal buffer, causing SSR to not behave correctly (case 1178336)
- Fixed lit transparent refraction with XR single-pass rendering
- Removed extra jitter for TemporalAA in VR
- Fixed ShaderGraph time in main preview
- Fixed issue on some UI elements in HDRP asset not expanding when clicking the arrow (case 1178369)
- Fixed alpha blending in custom post process
- Fixed the modification of the _AlphaCutoff property in the material UI when exposed with a ShaderGraph parameter.
- Fixed HDRP test `1218_Lit_DiffusionProfiles` on Vulkan.
- Fixed an issue where building a player in non-dev mode would generate render target error logs every frame
- Fixed crash when upgrading version of HDRP
- Fixed rendering issues with material previews
- Fixed NPE when using light module in Shuriken particle systems (1173348).
- Refresh cached shadow on editor changes
- Fixed light supported units caching (1182266)
- Fixed an issue where SSAO (that needs temporal reprojection) was still being rendered when Motion Vectors were not available (case 1184998)
- Fixed a nullref when modifying the height parameters inside the layered lit shader UI.
- Fixed Decal gizmo that become white after exiting play mode
- Fixed Decal pivot position to behave like a spotlight
- Fixed an issue where using the LightingOverrideMask would break sky reflection for regular cameras
- Fix DebugMenu FrameSettingsHistory persistency on close
- Fix DensityVolume, ReflectionProbe aned PlanarReflectionProbe advancedControl display
- Fix DXR scene serialization in wizard
- Fixed an issue where Previews would reallocate History Buffers every frame
- Fixed the SetLightLayer function in HDAdditionalLightData setting the wrong light layer
- Fix error first time a preview is created for planar
- Fixed an issue where SSR would use an incorrect roughness value on ForwardOnly (StackLit, AxF, Fabric, etc.) materials when the pipeline is configured to also allow deferred Lit.
- Fixed issues with light explorer (cases 1183468, 1183269)
- Fix dot colors in LayeredLit material inspector
- Fix undo not resetting all value when undoing the material affectation in LayerLit material
- Fix for issue that caused gizmos to render in render textures (case 1174395)
- Fixed the light emissive mesh not updated when the light was disabled/enabled
- Fixed light and shadow layer sync when setting the HDAdditionalLightData.lightlayersMask property
- Fixed a nullref when a custom post process component that was in the HDRP PP list is removed from the project
- Fixed issue that prevented decals from modifying specular occlusion (case 1178272).
- Fixed exposure of volumetric reprojection
- Fixed multi selection support for Scalable Settings in lights
- Fixed font shaders in test projects for VR by using a Shader Graph version
- Fixed refresh of baked cubemap by incrementing updateCount at the end of the bake (case 1158677).
- Fixed issue with rectangular area light when seen from the back
- Fixed decals not affecting lightmap/lightprobe
- Fixed zBufferParams with XR single-pass rendering
- Fixed moving objects not rendered in custom passes
- Fixed abstract classes listed in the + menu of the custom pass list
- Fixed custom pass that was rendered in previews
- Fixed precision error in zero value normals when applying decals (case 1181639)
- Fixed issue that triggered No Scene Lighting view in game view as well (case 1156102)
- Assign default volume profile when creating a new HDRP Asset
- Fixed fov to 0 in planar probe breaking the projection matrix (case 1182014)
- Fixed bugs with shadow caching
- Reassign the same camera for a realtime probe face render request to have appropriate history buffer during realtime probe rendering.
- Fixed issue causing wrong shading when normal map mode is Object space, no normal map is set, but a detail map is present (case 1143352)
- Fixed issue with decal and htile optimization
- Fixed TerrainLit shader compilation error regarding `_Control0_TexelSize` redefinition (case 1178480).
- Fixed warning about duplicate HDRuntimeReflectionSystem when configuring play mode without domain reload.
- Fixed an editor crash when multiple decal projectors were selected and some had null material
- Added all relevant fix actions to FixAll button in Wizard
- Moved FixAll button on top of the Wizard
- Fixed an issue where fog color was not pre-exposed correctly
- Fix priority order when custom passes are overlapping
- Fix cleanup not called when the custom pass GameObject is destroyed
- Replaced most instances of GraphicsSettings.renderPipelineAsset by GraphicsSettings.currentRenderPipeline. This should fix some parameters not working on Quality Settings overrides.
- Fixed an issue with Realtime GI not working on upgraded projects.
- Fixed issue with screen space shadows fallback texture was not set as a texture array.
- Fixed Pyramid Lights bounding box
- Fixed terrain heightmap default/null values and epsilons
- Fixed custom post-processing effects breaking when an abstract class inherited from `CustomPostProcessVolumeComponent`
- Fixed XR single-pass rendering in Editor by using ShaderConfig.s_XrMaxViews to allocate matrix array
- Multiple different skies rendered at the same time by different cameras are now handled correctly without flickering
- Fixed flickering issue happening when different volumes have shadow settings and multiple cameras are present.
- Fixed issue causing planar probes to disappear if there is no light in the scene.
- Fixed a number of issues with the prefab isolation mode (Volumes leaking from the main scene and reflection not working properly)
- Fixed an issue with fog volume component upgrade not working properly
- Fixed Spot light Pyramid Shape has shadow artifacts on aspect ratio values lower than 1
- Fixed issue with AO upsampling in XR
- Fixed camera without HDAdditionalCameraData component not rendering
- Removed the macro ENABLE_RAYTRACING for most of the ray tracing code
- Fixed prefab containing camera reloading in loop while selected in the Project view
- Fixed issue causing NaN wheh the Z scale of an object is set to 0.
- Fixed DXR shader passes attempting to render before pipeline loaded
- Fixed black ambient sky issue when importing a project after deleting Library.
- Fixed issue when upgrading a Standard transparent material (case 1186874)
- Fixed area light cookies not working properly with stack lit
- Fixed material render queue not updated when the shader is changed in the material inspector.
- Fixed a number of issues with full screen debug modes not reseting correctly when setting another mutually exclusive mode
- Fixed compile errors for platforms with no VR support
- Fixed an issue with volumetrics and RTHandle scaling (case 1155236)
- Fixed an issue where sky lighting might be updated uselessly
- Fixed issue preventing to allow setting decal material to none (case 1196129)
- Fixed XR multi-pass decals rendering
- Fixed several fields on Light Inspector that not supported Prefab overrides
- Fixed EOL for some files
- Fixed scene view rendering with volumetrics and XR enabled
- Fixed decals to work with multiple cameras
- Fixed optional clear of GBuffer (Was always on)
- Fixed render target clears with XR single-pass rendering
- Fixed HDRP samples file hierarchy
- Fixed Light units not matching light type
- Fixed QualitySettings panel not displaying HDRP Asset
- Fixed black reflection probes the first time loading a project
- Fixed y-flip in scene view with XR SDK
- Fixed Decal projectors do not immediately respond when parent object layer mask is changed in editor.
- Fixed y-flip in scene view with XR SDK
- Fixed a number of issues with Material Quality setting
- Fixed the transparent Cull Mode option in HD unlit master node settings only visible if double sided is ticked.
- Fixed an issue causing shadowed areas by contact shadows at the edge of far clip plane if contact shadow length is very close to far clip plane.
- Fixed editing a scalable settings will edit all loaded asset in memory instead of targetted asset.
- Fixed Planar reflection default viewer FOV
- Fixed flickering issues when moving the mouse in the editor with ray tracing on.
- Fixed the ShaderGraph main preview being black after switching to SSS in the master node settings
- Fixed custom fullscreen passes in VR
- Fixed camera culling masks not taken in account in custom pass volumes
- Fixed object not drawn in custom pass when using a DrawRenderers with an HDRP shader in a build.
- Fixed injection points for Custom Passes (AfterDepthAndNormal and BeforePreRefraction were missing)
- Fixed a enum to choose shader tags used for drawing objects (DepthPrepass or Forward) when there is no override material.
- Fixed lit objects in the BeforePreRefraction, BeforeTransparent and BeforePostProcess.
- Fixed the None option when binding custom pass render targets to allow binding only depth or color.
- Fixed custom pass buffers allocation so they are not allocated if they're not used.
- Fixed the Custom Pass entry in the volume create asset menu items.
- Fixed Prefab Overrides workflow on Camera.
- Fixed alignment issue in Preset for Camera.
- Fixed alignment issue in Physical part for Camera.
- Fixed FrameSettings multi-edition.
- Fixed a bug happening when denoising multiple ray traced light shadows
- Fixed minor naming issues in ShaderGraph settings
- VFX: Removed z-fight glitches that could appear when using deferred depth prepass and lit quad primitives
- VFX: Preserve specular option for lit outputs (matches HDRP lit shader)
- Fixed an issue with Metal Shader Compiler and GTAO shader for metal
- Fixed resources load issue while upgrading HDRP package.
- Fix LOD fade mask by accounting for field of view
- Fixed spot light missing from ray tracing indirect effects.
- Fixed a UI bug in the diffusion profile list after fixing them from the wizard.
- Fixed the hash collision when creating new diffusion profile assets.
- Fixed a light leaking issue with box light casting shadows (case 1184475)
- Fixed Cookie texture type in the cookie slot of lights (Now displays a warning because it is not supported).
- Fixed a nullref that happens when using the Shuriken particle light module
- Fixed alignment in Wizard
- Fixed text overflow in Wizard's helpbox
- Fixed Wizard button fix all that was not automatically grab all required fixes
- Fixed VR tab for MacOS in Wizard
- Fixed local config package workflow in Wizard
- Fixed issue with contact shadows shifting when MSAA is enabled.
- Fixed EV100 in the PBR sky
- Fixed an issue In URP where sometime the camera is not passed to the volume system and causes a null ref exception (case 1199388)
- Fixed nullref when releasing HDRP with custom pass disabled
- Fixed performance issue derived from copying stencil buffer.
- Fixed an editor freeze when importing a diffusion profile asset from a unity package.
- Fixed an exception when trying to reload a builtin resource.
- Fixed the light type intensity unit reset when switching the light type.
- Fixed compilation error related to define guards and CreateLayoutFromXrSdk()
- Fixed documentation link on CustomPassVolume.
- Fixed player build when HDRP is in the project but not assigned in the graphic settings.
- Fixed an issue where ambient probe would be black for the first face of a baked reflection probe
- VFX: Fixed Missing Reference to Visual Effect Graph Runtime Assembly
- Fixed an issue where rendering done by users in EndCameraRendering would be executed before the main render loop.
- Fixed Prefab Override in main scope of Volume.
- Fixed alignment issue in Presset of main scope of Volume.
- Fixed persistence of ShowChromeGizmo and moved it to toolbar for coherency in ReflectionProbe and PlanarReflectionProbe.
- Fixed Alignement issue in ReflectionProbe and PlanarReflectionProbe.
- Fixed Prefab override workflow issue in ReflectionProbe and PlanarReflectionProbe.
- Fixed empty MoreOptions and moved AdvancedManipulation in a dedicated location for coherency in ReflectionProbe and PlanarReflectionProbe.
- Fixed Prefab override workflow issue in DensityVolume.
- Fixed empty MoreOptions and moved AdvancedManipulation in a dedicated location for coherency in DensityVolume.
- Fix light limit counts specified on the HDRP asset
- Fixed Quality Settings for SSR, Contact Shadows and Ambient Occlusion volume components
- Fixed decalui deriving from hdshaderui instead of just shaderui
- Use DelayedIntField instead of IntField for scalable settings
- Fixed init of debug for FrameSettingsHistory on SceneView camera
- Added a fix script to handle the warning 'referenced script in (GameObject 'SceneIDMap') is missing'
- Fix Wizard load when none selected for RenderPipelineAsset
- Fixed TerrainLitGUI when per-pixel normal property is not present.
- Fixed rendering errors when enabling debug modes with custom passes
- Fix an issue that made PCSS dependent on Atlas resolution (not shadow map res)
- Fixing a bug whith histories when n>4 for ray traced shadows
- Fixing wrong behavior in ray traced shadows for mesh renderers if their cast shadow is shadow only or double sided
- Only tracing rays for shadow if the point is inside the code for spotlight shadows
- Only tracing rays if the point is inside the range for point lights
- Fixing ghosting issues when the screen space shadow  indexes change for a light with ray traced shadows
- Fixed an issue with stencil management and Xbox One build that caused corrupted output in deferred mode.
- Fixed a mismatch in behavior between the culling of shadow maps and ray traced point and spot light shadows
- Fixed recursive ray tracing not working anymore after intermediate buffer refactor.
- Fixed ray traced shadow denoising not working (history rejected all the time).
- Fixed shader warning on xbox one
- Fixed cookies not working for spot lights in ray traced reflections, ray traced GI and recursive rendering
- Fixed an inverted handling of CoatSmoothness for SSR in StackLit.
- Fixed missing distortion inputs in Lit and Unlit material UI.
- Fixed issue that propagated NaNs across multiple frames through the exposure texture.
- Fixed issue with Exclude from TAA stencil ignored.
- Fixed ray traced reflection exposure issue.
- Fixed issue with TAA history not initialising corretly scale factor for first frame
- Fixed issue with stencil test of material classification not using the correct Mask (causing false positive and bad performance with forward material in deferred)
- Fixed issue with History not reset when chaning antialiasing mode on camera
- Fixed issue with volumetric data not being initialized if default settings have volumetric and reprojection off.
- Fixed ray tracing reflection denoiser not applied in tier 1
- Fixed the vibility of ray tracing related methods.
- Fixed the diffusion profile list not saved when clicking the fix button in the material UI.
- Fixed crash when pushing bounce count higher than 1 for ray traced GI or reflections
- Fixed PCSS softness scale so that it better match ray traced reference for punctual lights.
- Fixed exposure management for the path tracer
- Fixed AxF material UI containing two advanced options settings.
- Fixed an issue where cached sky contexts were being destroyed wrongly, breaking lighting in the LookDev
- Fixed issue that clamped PCSS softness too early and not after distance scale.
- Fixed fog affect transparent on HD unlit master node
- Fixed custom post processes re-ordering not saved.
- Fixed NPE when using scalable settings
- Fixed an issue where PBR sky precomputation was reset incorrectly in some cases causing bad performance.
- Fixed a bug due to depth history begin overriden too soon
- Fixed CustomPassSampleCameraColor scale issue when called from Before Transparent injection point.
- Fixed corruption of AO in baked probes.
- Fixed issue with upgrade of projects that still had Very High as shadow filtering quality.
- Fixed issue that caused Distortion UI to appear in Lit.
- Fixed several issues with decal duplicating when editing them.
- Fixed initialization of volumetric buffer params (1204159)
- Fixed an issue where frame count was incorrectly reset for the game view, causing temporal processes to fail.
- Fixed Culling group was not disposed error.
- Fixed issues on some GPU that do not support gathers on integer textures.
- Fixed an issue with ambient probe not being initialized for the first frame after a domain reload for volumetric fog.
- Fixed the scene visibility of decal projectors and density volumes
- Fixed a leak in sky manager.
- Fixed an issue where entering playmode while the light editor is opened would produce null reference exceptions.
- Fixed the debug overlay overlapping the debug menu at runtime.
- Fixed an issue with the framecount when changing scene.
- Fixed errors that occurred when using invalid near and far clip plane values for planar reflections.
- Fixed issue with motion blur sample weighting function.
- Fixed motion vectors in MSAA.
- Fixed sun flare blending (case 1205862).
- Fixed a lot of issues related to ray traced screen space shadows.
- Fixed memory leak caused by apply distortion material not being disposed.
- Fixed Reflection probe incorrectly culled when moving its parent (case 1207660)
- Fixed a nullref when upgrading the Fog volume components while the volume is opened in the inspector.
- Fix issues where decals on PS4 would not correctly write out the tile mask causing bits of the decal to go missing.
- Use appropriate label width and text content so the label is completely visible
- Fixed an issue where final post process pass would not output the default alpha value of 1.0 when using 11_11_10 color buffer format.
- Fixed SSR issue after the MSAA Motion Vector fix.
- Fixed an issue with PCSS on directional light if punctual shadow atlas was not allocated.
- Fixed an issue where shadow resolution would be wrong on the first face of a baked reflection probe.
- Fixed issue with PCSS softness being incorrect for cascades different than the first one.
- Fixed custom post process not rendering when using multiple HDRP asset in quality settings
- Fixed probe gizmo missing id (case 1208975)
- Fixed a warning in raytracingshadowfilter.compute
- Fixed issue with AO breaking with small near plane values.
- Fixed custom post process Cleanup function not called in some cases.
- Fixed shader warning in AO code.
- Fixed a warning in simpledenoiser.compute
- Fixed tube and rectangle light culling to use their shape instead of their range as a bounding box.
- Fixed caused by using gather on a UINT texture in motion blur.
- Fix issue with ambient occlusion breaking when dynamic resolution is active.
- Fixed some possible NaN causes in Depth of Field.
- Fixed Custom Pass nullref due to the new Profiling Sample API changes
- Fixed the black/grey screen issue on after post process Custom Passes in non dev builds.
- Fixed particle lights.
- Improved behavior of lights and probe going over the HDRP asset limits.
- Fixed issue triggered when last punctual light is disabled and more than one camera is used.
- Fixed Custom Pass nullref due to the new Profiling Sample API changes
- Fixed the black/grey screen issue on after post process Custom Passes in non dev builds.
- Fixed XR rendering locked to vsync of main display with Standalone Player.
- Fixed custom pass cleanup not called at the right time when using multiple volumes.
- Fixed an issue on metal with edge of decal having artifact by delaying discard of fragments during decal projection
- Fixed various shader warning
- Fixing unnecessary memory allocations in the ray tracing cluster build
- Fixed duplicate column labels in LightEditor's light tab
- Fixed white and dark flashes on scenes with very high or very low exposure when Automatic Exposure is being used.
- Fixed an issue where passing a null ProfilingSampler would cause a null ref exception.
- Fixed memory leak in Sky when in matcap mode.
- Fixed compilation issues on platform that don't support VR.
- Fixed migration code called when we create a new HDRP asset.
- Fixed RemoveComponent on Camera contextual menu to not remove Camera while a component depend on it.
- Fixed an issue where ambient occlusion and screen space reflections editors would generate null ref exceptions when HDRP was not set as the current pipeline.
- Fixed a null reference exception in the probe UI when no HDRP asset is present.
- Fixed the outline example in the doc (sampling range was dependent on screen resolution)
- Fixed a null reference exception in the HDRI Sky editor when no HDRP asset is present.
- Fixed an issue where Decal Projectors created from script where rotated around the X axis by 90°.
- Fixed frustum used to compute Density Volumes visibility when projection matrix is oblique.
- Fixed a null reference exception in Path Tracing, Recursive Rendering and raytraced Global Illumination editors when no HDRP asset is present.
- Fix for NaNs on certain geometry with Lit shader -- [case 1210058](https://fogbugz.unity3d.com/f/cases/1210058/)
- Fixed an issue where ambient occlusion and screen space reflections editors would generate null ref exceptions when HDRP was not set as the current pipeline.
- Fixed a null reference exception in the probe UI when no HDRP asset is present.
- Fixed the outline example in the doc (sampling range was dependent on screen resolution)
- Fixed a null reference exception in the HDRI Sky editor when no HDRP asset is present.
- Fixed an issue where materials newly created from the contextual menu would have an invalid state, causing various problems until it was edited.
- Fixed transparent material created with ZWrite enabled (now it is disabled by default for new transparent materials)
- Fixed mouseover on Move and Rotate tool while DecalProjector is selected.
- Fixed wrong stencil state on some of the pixel shader versions of deferred shader.
- Fixed an issue where creating decals at runtime could cause a null reference exception.
- Fixed issue that displayed material migration dialog on the creation of new project.
- Fixed various issues with time and animated materials (cases 1210068, 1210064).
- Updated light explorer with latest changes to the Fog and fixed issues when no visual environment was present.
- Fixed not handleling properly the recieve SSR feature with ray traced reflections
- Shadow Atlas is no longer allocated for area lights when they are disabled in the shader config file.
- Avoid MRT Clear on PS4 as it is not implemented yet.
- Fixed runtime debug menu BitField control.
- Fixed the radius value used for ray traced directional light.
- Fixed compilation issues with the layered lit in ray tracing shaders.
- Fixed XR autotests viewport size rounding
- Fixed mip map slider knob displayed when cubemap have no mipmap
- Remove unnecessary skip of material upgrade dialog box.
- Fixed the profiling sample mismatch errors when enabling the profiler in play mode
- Fixed issue that caused NaNs in reflection probes on consoles.
- Fixed adjusting positive axis of Blend Distance slides the negative axis in the density volume component.
- Fixed the blend of reflections based on the weight.
- Fixed fallback for ray traced reflections when denoising is enabled.
- Fixed error spam issue with terrain detail terrainDetailUnsupported (cases 1211848)
- Fixed hardware dynamic resolution causing cropping/scaling issues in scene view (case 1158661)
- Fixed Wizard check order for `Hardware and OS` and `Direct3D12`
- Fix AO issue turning black when Far/Near plane distance is big.
- Fixed issue when opening lookdev and the lookdev volume have not been assigned yet.
- Improved memory usage of the sky system.
- Updated label in HDRP quality preference settings (case 1215100)
- Fixed Decal Projector gizmo not undoing properly (case 1216629)
- Fix a leak in the denoising of ray traced reflections.
- Fixed Alignment issue in Light Preset
- Fixed Environment Header in LightingWindow
- Fixed an issue where hair shader could write garbage in the diffuse lighting buffer, causing NaNs.
- Fixed an exposure issue with ray traced sub-surface scattering.
- Fixed runtime debug menu light hierarchy None not doing anything.
- Fixed the broken ShaderGraph preview when creating a new Lit graph.
- Fix indentation issue in preset of LayeredLit material.
- Fixed minor issues with cubemap preview in the inspector.
- Fixed wrong build error message when building for android on mac.
- Fixed an issue related to denoising ray trace area shadows.
- Fixed wrong build error message when building for android on mac.
- Fixed Wizard persistency of Direct3D12 change on domain reload.
- Fixed Wizard persistency of FixAll on domain reload.
- Fixed Wizard behaviour on domain reload.
- Fixed a potential source of NaN in planar reflection probe atlas.
- Fixed an issue with MipRatio debug mode showing _DebugMatCapTexture not being set.
- Fixed missing initialization of input params in Blit for VR.
- Fix Inf source in LTC for area lights.
- Fix issue with AO being misaligned when multiple view are visible.
- Fix issue that caused the clamp of camera rotation motion for motion blur to be ineffective.
- Fixed issue with AssetPostprocessors dependencies causing models to be imported twice when upgrading the package version.
- Fixed culling of lights with XR SDK
- Fixed memory stomp in shadow caching code, leading to overflow of Shadow request array and runtime errors.
- Fixed an issue related to transparent objects reading the ray traced indirect diffuse buffer
- Fixed an issue with filtering ray traced area lights when the intensity is high or there is an exposure.
- Fixed ill-formed include path in Depth Of Field shader.
- Fixed shader graph and ray tracing after the shader target PR.
- Fixed a bug in semi-transparent shadows (object further than the light casting shadows)
- Fix state enabled of default volume profile when in package.
- Fixed removal of MeshRenderer and MeshFilter on adding Light component.
- Fixed Ray Traced SubSurface Scattering not working with ray traced area lights
- Fixed Ray Traced SubSurface Scattering not working in forward mode.
- Fixed a bug in debug light volumes.
- Fixed a bug related to ray traced area light shadow history.
- Fixed an issue where fog sky color mode could sample NaNs in the sky cubemap.
- Fixed a leak in the PBR sky renderer.
- Added a tooltip to the Ambient Mode parameter in the Visual Envionment volume component.
- Static lighting sky now takes the default volume into account (this fixes discrepancies between baked and realtime lighting).
- Fixed a leak in the sky system.
- Removed MSAA Buffers allocation when lit shader mode is set to "deferred only".
- Fixed invalid cast for realtime reflection probes (case 1220504)
- Fixed invalid game view rendering when disabling all cameras in the scene (case 1105163)
- Hide reflection probes in the renderer components.
- Fixed infinite reload loop while displaying Light's Shadow's Link Light Layer in Inspector of Prefab Asset.
- Fixed the culling was not disposed error in build log.
- Fixed the cookie atlas size and planar atlas size being too big after an upgrade of the HDRP asset.
- Fixed transparent SSR for shader graph.
- Fixed an issue with emissive light meshes not being in the RAS.
- Fixed DXR player build
- Fixed the HDRP asset migration code not being called after an upgrade of the package
- Fixed draw renderers custom pass out of bound exception
- Fixed the PBR shader rendering in deferred
- Fixed some typos in debug menu (case 1224594)
- Fixed ray traced point and spot lights shadows not rejecting istory when semi-transparent or colored.
- Fixed a warning due to StaticLightingSky when reloading domain in some cases.
- Fixed the MaxLightCount being displayed when the light volume debug menu is on ColorAndEdge.
- Fixed issue with unclear naming of debug menu for decals.
- Fixed z-fighting in scene view when scene lighting is off (case 1203927)
- Fixed issue that prevented cubemap thumbnails from rendering (only on D3D11 and Metal).
- Fixed ray tracing with VR single-pass
- Fix an exception in ray tracing that happens if two LOD levels are using the same mesh renderer.
- Fixed error in the console when switching shader to decal in the material UI.
- Fixed an issue with refraction model and ray traced recursive rendering (case 1198578).
- Fixed an issue where a dynamic sky changing any frame may not update the ambient probe.
- Fixed cubemap thumbnail generation at project load time.
- Fixed cubemap thumbnail generation at project load time.
- Fixed XR culling with multiple cameras
- Fixed XR single-pass with Mock HMD plugin
- Fixed sRGB mismatch with XR SDK
- Fixed an issue where default volume would not update when switching profile.
- Fixed issue with uncached reflection probe cameras reseting the debug mode (case 1224601)
- Fixed an issue where AO override would not override specular occlusion.
- Fixed an issue where Volume inspector might not refresh correctly in some cases.
- Fixed render texture with XR
- Fixed issue with resources being accessed before initialization process has been performed completely.
- Half fixed shuriken particle light that cast shadows (only the first one will be correct)
- Fixed issue with atmospheric fog turning black if a planar reflection probe is placed below ground level. (case 1226588)
- Fixed custom pass GC alloc issue in CustomPassVolume.GetActiveVolumes().
- Fixed a bug where instanced shadergraph shaders wouldn't compile on PS4.
- Fixed an issue related to the envlightdatasrt not being bound in recursive rendering.
- Fixed shadow cascade tooltip when using the metric mode (case 1229232)
- Fixed how the area light influence volume is computed to match rasterization.
- Focus on Decal uses the extends of the projectors
- Fixed usage of light size data that are not available at runtime.
- Fixed the depth buffer copy made before custom pass after opaque and normal injection point.
- Fix for issue that prevented scene from being completely saved when baked reflection probes are present and lighting is set to auto generate.
- Fixed drag area width at left of Light's intensity field in Inspector.
- Fixed light type resolution when performing a reset on HDAdditionalLightData (case 1220931)
- Fixed reliance on atan2 undefined behavior in motion vector debug shader.
- Fixed an usage of a a compute buffer not bound (1229964)
- Fixed an issue where changing the default volume profile from another inspector would not update the default volume editor.
- Fix issues in the post process system with RenderTexture being invalid in some cases, causing rendering problems.
- Fixed an issue where unncessarily serialized members in StaticLightingSky component would change each time the scene is changed.
- Fixed a weird behavior in the scalable settings drawing when the space becomes tiny (1212045).
- Fixed a regression in the ray traced indirect diffuse due to the new probe system.
- Fix for range compression factor for probes going negative (now clamped to positive values).
- Fixed path validation when creating new volume profile (case 1229933)
- Fixed a bug where Decal Shader Graphs would not recieve reprojected Position, Normal, or Bitangent data. (1239921)
- Fix reflection hierarchy for CARPAINT in AxF.
- Fix precise fresnel for delta lights for SVBRDF in AxF.
- Fixed the debug exposure mode for display sky reflection and debug view baked lighting
- Fixed MSAA depth resolve when there is no motion vectors
- Fixed various object leaks in HDRP.
- Fixed compile error with XR SubsystemManager.
- Fix for assertion triggering sometimes when saving a newly created lit shader graph (case 1230996)
- Fixed culling of planar reflection probes that change position (case 1218651)
- Fixed null reference when processing lightprobe (case 1235285)
- Fix issue causing wrong planar reflection rendering when more than one camera is present.
- Fix black screen in XR when HDRP package is present but not used.
- Fixed an issue with the specularFGD term being used when the material has a clear coat (lit shader).
- Fixed white flash happening with auto-exposure in some cases (case 1223774)
- Fixed NaN which can appear with real time reflection and inf value
- Fixed an issue that was collapsing the volume components in the HDRP default settings
- Fixed warning about missing bound decal buffer
- Fixed shader warning on Xbox for ResolveStencilBuffer.compute.
- Fixed PBR shader ZTest rendering in deferred.
- Replaced commands incompatible with async compute in light list build process.
- Diffusion Profile and Material references in HDRP materials are now correctly exported to unity packages. Note that the diffusion profile or the material references need to be edited once before this can work properly.
- Fix MaterialBalls having same guid issue
- Fix spelling and grammatical errors in material samples
- Fixed unneeded cookie texture allocation for cone stop lights.
- Fixed scalarization code for contact shadows.
- Fixed volume debug in playmode
- Fixed issue when toggling anything in HDRP asset that will produce an error (case 1238155)
- Fixed shader warning in PCSS code when using Vulkan.
- Fixed decal that aren't working without Metal and Ambient Occlusion option enabled.
- Fixed an error about procedural sky being logged by mistake.
- Fixed shadowmask UI now correctly showing shadowmask disable
- Made more explicit the warning about raytracing and asynchronous compute. Also fixed the condition in which it appears.
- Fixed a null ref exception in static sky when the default volume profile is invalid.
- DXR: Fixed shader compilation error with shader graph and pathtracer
- Fixed SceneView Draw Modes not being properly updated after opening new scene view panels or changing the editor layout.
- VFX: Removed irrelevant queues in render queue selection from HDRP outputs
- VFX: Motion Vector are correctly renderered with MSAA [Case 1240754](https://issuetracker.unity3d.com/product/unity/issues/guid/1240754/)
- Fixed a cause of NaN when a normal of 0-length is generated (usually via shadergraph).
- Fixed issue with screen-space shadows not enabled properly when RT is disabled (case 1235821)
- Fixed a performance issue with stochastic ray traced area shadows.
- Fixed cookie texture not updated when changing an import settings (srgb for example).
- Fixed flickering of the game/scene view when lookdev is running.
- Fixed issue with reflection probes in realtime time mode with OnEnable baking having wrong lighting with sky set to dynamic (case 1238047).
- Fixed transparent motion vectors not working when in MSAA.
- Fix error when removing DecalProjector from component contextual menu (case 1243960)
- Fixed issue with post process when running in RGBA16 and an object with additive blending is in the scene.
- Fixed corrupted values on LayeredLit when using Vertex Color multiply mode to multiply and MSAA is activated.
- Fix conflicts with Handles manipulation when performing a Reset in DecalComponent (case 1238833)
- Fixed depth prepass and postpass being disabled after changing the shader in the material UI.
- Fixed issue with sceneview camera settings not being saved after Editor restart.
- Fixed issue when switching back to custom sensor type in physical camera settings (case 1244350).
- Fixed a null ref exception when running playmode tests with the render pipeline debug window opened.
- Fixed some GCAlloc in the debug window.
- Fixed shader graphs not casting semi-transparent and color shadows (case 1242617)
- Fixed thin refraction mode not working properly.
- Fixed assert on tests caused by probe culling results being requested when culling did not happen. (case 1246169)
- Fixed over consumption of GPU memory by the Physically Based Sky.
- Fixed an invalid rotation in Planar Reflection Probe editor display, that was causing an error message (case 1182022)
- Put more information in Camera background type tooltip and fixed inconsistent exposure behavior when changing bg type.
- Fixed issue that caused not all baked reflection to be deleted upon clicking "Clear Baked Data" in the lighting menu (case 1136080)
- Fixed an issue where asset preview could be rendered white because of static lighting sky.
- Fixed an issue where static lighting was not updated when removing the static lighting sky profile.
- Fixed the show cookie atlas debug mode not displaying correctly when enabling the clear cookie atlas option.
- Fixed various multi-editing issues when changing Emission parameters.
- Fixed error when undo a Reflection Probe removal in a prefab instance. (case 1244047)
- Fixed Microshadow not working correctly in deferred with LightLayers
- Tentative fix for missing include in depth of field shaders.
- Fixed the light overlap scene view draw mode (wasn't working at all).
- Fixed taaFrameIndex and XR tests 4052 and 4053
- Fixed the prefab integration of custom passes (Prefab Override Highlight not working as expected).
- Cloned volume profile from read only assets are created in the root of the project. (case 1154961)
- Fixed Wizard check on default volume profile to also check it is not the default one in package.
- Fix erroneous central depth sampling in TAA.
- Fixed light layers not correctly disabled when the lightlayers is set to Nothing and Lightlayers isn't enabled in HDRP Asset
- Fixed issue with Model Importer materials falling back to the Legacy default material instead of HDRP's default material when import happens at Editor startup.
- Fixed a wrong condition in CameraSwitcher, potentially causing out of bound exceptions.
- Fixed an issue where editing the Look Dev default profile would not reflect directly in the Look Dev window.
- Fixed a bug where the light list is not cleared but still used when resizing the RT.
- Fixed exposure debug shader with XR single-pass rendering.
- Fixed issues with scene view and transparent motion vectors.
- Fixed black screens for linux/HDRP (1246407)
- Fixed a vulkan and metal warning in the SSGI compute shader.
- Fixed an exception due to the color pyramid not allocated when SSGI is enabled.
- Fixed an issue with the first Depth history was incorrectly copied.
- Fixed path traced DoF focusing issue
- Fix an issue with the half resolution Mode (performance)
- Fix an issue with the color intensity of emissive for performance rtgi
- Fixed issue with rendering being mostly broken when target platform disables VR.
- Workaround an issue caused by GetKernelThreadGroupSizes  failing to retrieve correct group size.
- Fix issue with fast memory and rendergraph.
- Fixed transparent motion vector framesetting not sanitized.
- Fixed wrong order of post process frame settings.
- Fixed white flash when enabling SSR or SSGI.
- The ray traced indrect diffuse and RTGI were combined wrongly with the rest of the lighting (1254318).
- Fixed an exception happening when using RTSSS without using RTShadows.
- Fix inconsistencies with transparent motion vectors and opaque by allowing camera only transparent motion vectors.
- Fix reflection probe frame settings override
- Fixed certain shadow bias artifacts present in volumetric lighting (case 1231885).
- Fixed area light cookie not updated when switch the light type from a spot that had a cookie.
- Fixed issue with dynamic resolution updating when not in play mode.
- Fixed issue with Contrast Adaptive Sharpening upsample mode and preview camera.
- Fix issue causing blocky artifacts when decals affect metallic and are applied on material with specular color workflow.
- Fixed issue with depth pyramid generation and dynamic resolution.
- Fixed an issue where decals were duplicated in prefab isolation mode.
- Fixed an issue where rendering preview with MSAA might generate render graph errors.
- Fixed compile error in PS4 for planar reflection filtering.
- Fixed issue with blue line in prefabs for volume mode.
- Fixing the internsity being applied to RTAO too early leading to unexpected results (1254626).
- Fix issue that caused sky to incorrectly render when using a custom projection matrix.
- Fixed null reference exception when using depth pre/post pass in shadergraph with alpha clip in the material.
- Appropriately constraint blend distance of reflection probe while editing with the inspector (case 1248931)
- Fixed AxF handling of roughness for Blinn-Phong type materials
- Fixed AxF UI errors when surface type is switched to transparent
- Fixed a serialization issue, preventing quality level parameters to undo/redo and update scene view on change.
- Fixed an exception occuring when a camera doesn't have an HDAdditionalCameraData (1254383).
- Fixed ray tracing with XR single-pass.
- Fixed warning in HDAdditionalLightData OnValidate (cases 1250864, 1244578)
- Fixed a bug related to denoising ray traced reflections.
- Fixed nullref in the layered lit material inspector.
- Fixed an issue where manipulating the color wheels in a volume component would reset the cursor every time.
- Fixed an issue where static sky lighting would not be updated for a new scene until it's reloaded at least once.
- Fixed culling for decals when used in prefabs and edited in context.
- Force to rebake probe with missing baked texture. (1253367)
- Fix supported Mac platform detection to handle new major version (11.0) properly
- Fixed typo in the Render Pipeline Wizard under HDRP+VR
- Change transparent SSR name in frame settings to avoid clipping.
- Fixed missing include guards in shadow hlsl files.
- Repaint the scene view whenever the scene exposure override is changed.
- Fixed an error when clearing the SSGI history texture at creation time (1259930).
- Fixed alpha to mask reset when toggling alpha test in the material UI.
- Fixed an issue where opening the look dev window with the light theme would make the window blink and eventually crash unity.
- Fixed fallback for ray tracing and light layers (1258837).
- Fixed Sorting Priority not displayed correctly in the DrawRenderers custom pass UI.
- Fixed glitch in Project settings window when selecting diffusion profiles in material section (case 1253090)
- Fixed issue with light layers bigger than 8 (and above the supported range).
- Fixed issue with culling layer mask of area light's emissive mesh
- Fixed overused the atlas for Animated/Render Target Cookies (1259930).
- Fixed errors when switching area light to disk shape while an area emissive mesh was displayed.
- Fixed default frame settings MSAA toggle for reflection probes (case 1247631)
- Fixed the transparent SSR dependency not being properly disabled according to the asset dependencies (1260271).
- Fixed issue with completely black AO on double sided materials when normal mode is set to None.
- Fixed UI drawing of the quaternion (1251235)
- Fix an issue with the quality mode and perf mode on RTR and RTGI and getting rid of unwanted nans (1256923).
- Fixed unitialized ray tracing resources when using non-default HDRP asset (case 1259467).
- Fixed overused the atlas for Animated/Render Target Cookies (1259930).
- Fixed sky asserts with XR multipass
- Fixed for area light not updating baked light result when modifying with gizmo.
- Fixed robustness issue with GetOddNegativeScale() in ray tracing, which was impacting normal mapping (1261160).
- Fixed regression where moving face of the probe gizmo was not moving its position anymore.
- Fixed XR single-pass macros in tessellation shaders.
- Fixed path-traced subsurface scattering mixing with diffuse and specular BRDFs (1250601).
- Fixed custom pass re-ordering issues.
- Improved robustness of normal mapping when scale is 0, and mapping is extreme (normals in or below the tangent plane).
- Fixed XR Display providers not getting zNear and zFar plane distances passed to them when in HDRP.
- Fixed rendering breaking when disabling tonemapping in the frame settings.
- Fixed issue with serialization of exposure modes in volume profiles not being consistent between HDRP versions (case 1261385).
- Fixed issue with duplicate names in newly created sub-layers in the graphics compositor (case 1263093).
- Remove MSAA debug mode when renderpipeline asset has no MSAA
- Fixed some post processing using motion vectors when they are disabled
- Fixed the multiplier of the environement lights being overriden with a wrong value for ray tracing (1260311).
- Fixed a series of exceptions happening when trying to load an asset during wizard execution (1262171).
- Fixed an issue with Stacklit shader not compiling correctly in player with debug display on (1260579)
- Fixed couple issues in the dependence of building the ray tracing acceleration structure.
- Fix sun disk intensity
- Fixed unwanted ghosting for smooth surfaces.
- Fixing an issue in the recursive rendering flag texture usage.
- Fixed a missing dependecy for choosing to evaluate transparent SSR.
- Fixed issue that failed compilation when XR is disabled.
- Fixed a compilation error in the IES code.
- Fixed issue with dynamic resolution handler when no OnResolutionChange callback is specified.
- Fixed multiple volumes, planar reflection, and decal projector position when creating them from the menu.
- Reduced the number of global keyword used in deferredTile.shader
- Fixed incorrect processing of Ambient occlusion probe (9% error was introduced)
- Fixed multiedition of framesettings drop down (case 1270044)
- Fixed planar probe gizmo

### Changed
- Improve MIP selection for decals on Transparents
- Color buffer pyramid is not allocated anymore if neither refraction nor distortion are enabled
- Rename Emission Radius to Radius in UI in Point, Spot
- Angular Diameter parameter for directional light is no longuer an advanced property
- DXR: Remove Light Radius and Angular Diamater of Raytrace shadow. Angular Diameter and Radius are used instead.
- Remove MaxSmoothness parameters from UI for point, spot and directional light. The MaxSmoothness is now deduce from Radius Parameters
- DXR: Remove the Ray Tracing Environement Component. Add a Layer Mask to the ray Tracing volume components to define which objects are taken into account for each effect.
- Removed second cubemaps used for shadowing in lookdev
- Disable Physically Based Sky below ground
- Increase max limit of area light and reflection probe to 128
- Change default texture for detailmap to grey
- Optimize Shadow RT load on Tile based architecture platforms.
- Improved quality of SSAO.
- Moved RequestShadowMapRendering() back to public API.
- Update HDRP DXR Wizard with an option to automatically clone the hdrp config package and setup raytracing to 1 in shaders file.
- Added SceneSelection pass for TerrainLit shader.
- Simplified Light's type API regrouping the logic in one place (Check type in HDAdditionalLightData)
- The support of LOD CrossFade (Dithering transition) in master nodes now required to enable it in the master node settings (Save variant)
- Improved shadow bias, by removing constant depth bias and substituting it with slope-scale bias.
- Fix the default stencil values when a material is created from a SSS ShaderGraph.
- Tweak test asset to be compatible with XR: unlit SG material for canvas and double-side font material
- Slightly tweaked the behaviour of bloom when resolution is low to reduce artifacts.
- Hidden fields in Light Inspector that is not relevant while in BakingOnly mode.
- Changed parametrization of PCSS, now softness is derived from angular diameter (for directional lights) or shape radius (for point/spot lights) and min filter size is now in the [0..1] range.
- Moved the copy of the geometry history buffers to right after the depth mip chain generation.
- Rename "Luminance" to "Nits" in UX for physical light unit
- Rename FrameSettings "SkyLighting" to "SkyReflection"
- Reworked XR automated tests
- The ray traced screen space shadow history for directional, spot and point lights is discarded if the light transform has changed.
- Changed the behavior for ray tracing in case a mesh renderer has both transparent and opaque submeshes.
- Improve history buffer management
- Replaced PlayerSettings.virtualRealitySupported with XRGraphics.tryEnable.
- Remove redundant FrameSettings RealTimePlanarReflection
- Improved a bit the GC calls generated during the rendering.
- Material update is now only triggered when the relevant settings are touched in the shader graph master nodes
- Changed the way Sky Intensity (on Sky volume components) is handled. It's now a combo box where users can choose between Exposure, Multiplier or Lux (for HDRI sky only) instead of both multiplier and exposure being applied all the time. Added a new menu item to convert old profiles.
- Change how method for specular occlusions is decided on inspector shader (Lit, LitTesselation, LayeredLit, LayeredLitTessellation)
- Unlocked SSS, SSR, Motion Vectors and Distortion frame settings for reflections probes.
- Hide unused LOD settings in Quality Settings legacy window.
- Reduced the constrained distance for temporal reprojection of ray tracing denoising
- Removed shadow near plane from the Directional Light Shadow UI.
- Improved the performances of custom pass culling.
- The scene view camera now replicates the physical parameters from the camera tagged as "MainCamera".
- Reduced the number of GC.Alloc calls, one simple scene without plarnar / probes, it should be 0B.
- Renamed ProfilingSample to ProfilingScope and unified API. Added GPU Timings.
- Updated macros to be compatible with the new shader preprocessor.
- Ray tracing reflection temporal filtering is now done in pre-exposed space
- Search field selects the appropriate fields in both project settings panels 'HDRP Default Settings' and 'Quality/HDRP'
- Disabled the refraction and transmission map keywords if the material is opaque.
- Keep celestial bodies outside the atmosphere.
- Updated the MSAA documentation to specify what features HDRP supports MSAA for and what features it does not.
- Shader use for Runtime Debug Display are now correctly stripper when doing a release build
- Now each camera has its own Volume Stack. This allows Volume Parameters to be updated as early as possible and be ready for the whole frame without conflicts between cameras.
- Disable Async for SSR, SSAO and Contact shadow when aggregated ray tracing frame setting is on.
- Improved performance when entering play mode without domain reload by a factor of ~25
- Renamed the camera profiling sample to include the camera name
- Discarding the ray tracing history for AO, reflection, diffuse shadows and GI when the viewport size changes.
- Renamed the camera profiling sample to include the camera name
- Renamed the post processing graphic formats to match the new convention.
- The restart in Wizard for DXR will always be last fix from now on
- Refactoring pre-existing materials to share more shader code between rasterization and ray tracing.
- Setting a material's Refraction Model to Thin does not overwrite the Thickness and Transmission Absorption Distance anymore.
- Removed Wind textures from runtime as wind is no longer built into the pipeline
- Changed Shader Graph titles of master nodes to be more easily searchable ("HDRP/x" -> "x (HDRP)")
- Expose StartSinglePass() and StopSinglePass() as public interface for XRPass
- Replaced the Texture array for 2D cookies (spot, area and directional lights) and for planar reflections by an atlas.
- Moved the tier defining from the asset to the concerned volume components.
- Changing from a tier management to a "mode" management for reflection and GI and removing the ability to enable/disable deferred and ray bining (they are now implied by performance mode)
- The default FrameSettings for ScreenSpaceShadows is set to true for Camera in order to give a better workflow for DXR.
- Refactor internal usage of Stencil bits.
- Changed how the material upgrader works and added documentation for it.
- Custom passes now disable the stencil when overwriting the depth and not writing into it.
- Renamed the camera profiling sample to include the camera name
- Changed the way the shadow casting property of transparent and tranmissive materials is handeled for ray tracing.
- Changed inspector materials stencil setting code to have more sharing.
- Updated the default scene and default DXR scene and DefaultVolumeProfile.
- Changed the way the length parameter is used for ray traced contact shadows.
- Improved the coherency of PCSS blur between cascades.
- Updated VR checks in Wizard to reflect new XR System.
- Removing unused alpha threshold depth prepass and post pass for fabric shader graph.
- Transform result from CIE XYZ to sRGB color space in EvalSensitivity for iridescence.
- Moved BeginCameraRendering callback right before culling.
- Changed the visibility of the Indirect Lighting Controller component to public.
- Renamed the cubemap used for diffuse convolution to a more explicit name for the memory profiler.
- Improved behaviour of transmission color on transparent surfaces in path tracing.
- Light dimmer can now get values higher than one and was renamed to multiplier in the UI.
- Removed info box requesting volume component for Visual Environment and updated the documentation with the relevant information.
- Improved light selection oracle for light sampling in path tracing.
- Stripped ray tracing subsurface passes with ray tracing is not enabled.
- Remove LOD cross fade code for ray tracing shaders
- Removed legacy VR code
- Add range-based clipping to box lights (case 1178780)
- Improve area light culling (case 1085873)
- Light Hierarchy debug mode can now adjust Debug Exposure for visualizing high exposure scenes.
- Rejecting history for ray traced reflections based on a threshold evaluated on the neighborhood of the sampled history.
- Renamed "Environment" to "Reflection Probes" in tile/cluster debug menu.
- Utilities namespace is obsolete, moved its content to UnityEngine.Rendering (case 1204677)
- Obsolete Utilities namespace was removed, instead use UnityEngine.Rendering (case 1204677)
- Moved most of the compute shaders to the multi_compile API instead of multiple kernels.
- Use multi_compile API for deferred compute shader with shadow mask.
- Remove the raytracing rendering queue system to make recursive raytraced material work when raytracing is disabled
- Changed a few resources used by ray tracing shaders to be global resources (using register space1) for improved CPU performance.
- All custom pass volumes are now executed for one injection point instead of the first one.
- Hidden unsupported choice in emission in Materials
- Temporal Anti aliasing improvements.
- Optimized PrepareLightsForGPU (cost reduced by over 25%) and PrepareGPULightData (around twice as fast now).
- Moved scene view camera settings for HDRP from the preferences window to the scene view camera settings window.
- Updated shaders to be compatible with Microsoft's DXC.
- Debug exposure in debug menu have been replace to debug exposure compensation in EV100 space and is always visible.
- Further optimized PrepareLightsForGPU (3x faster with few shadows, 1.4x faster with a lot of shadows or equivalently cost reduced by 68% to 37%).
- Raytracing: Replaced the DIFFUSE_LIGHTING_ONLY multicompile by a uniform.
- Raytracing: Removed the dynamic lightmap multicompile.
- Raytracing: Remove the LOD cross fade multi compile for ray tracing.
- Cookie are now supported in lightmaper. All lights casting cookie and baked will now include cookie influence.
- Avoid building the mip chain a second time for SSR for transparent objects.
- Replaced "High Quality" Subsurface Scattering with a set of Quality Levels.
- Replaced "High Quality" Volumetric Lighting with "Screen Resolution Percentage" and "Volume Slice Count" on the Fog volume component.
- Merged material samples and shader samples
- Update material samples scene visuals
- Use multi_compile API for deferred compute shader with shadow mask.
- Made the StaticLightingSky class public so that users can change it by script for baking purpose.
- Shadowmask and realtime reflectoin probe property are hide in Quality settings
- Improved performance of reflection probe management when using a lot of probes.
- Ignoring the disable SSR flags for recursive rendering.
- Removed logic in the UI to disable parameters for contact shadows and fog volume components as it was going against the concept of the volume system.
- Fixed the sub surface mask not being taken into account when computing ray traced sub surface scattering.
- MSAA Within Forward Frame Setting is now enabled by default on Cameras when new Render Pipeline Asset is created
- Slightly changed the TAA anti-flicker mechanism so that it is more aggressive on almost static images (only on High preset for now).
- Changed default exposure compensation to 0.
- Refactored shadow caching system.
- Removed experimental namespace for ray tracing code.
- Increase limit for max numbers of lights in UX
- Removed direct use of BSDFData in the path tracing pass, delegated to the material instead.
- Pre-warm the RTHandle system to reduce the amount of memory allocations and the total memory needed at all points.
- DXR: Only read the geometric attributes that are required using the share pass info and shader graph defines.
- DXR: Dispatch binned rays in 1D instead of 2D.
- Lit and LayeredLit tessellation cross lod fade don't used dithering anymore between LOD but fade the tessellation height instead. Allow a smoother transition
- Changed the way planar reflections are filtered in order to be a bit more "physically based".
- Increased path tracing BSDFs roughness range from [0.001, 0.999] to [0.00001, 0.99999].
- Changing the default SSGI radius for the all configurations.
- Changed the default parameters for quality RTGI to match expected behavior.
- Add color clear pass while rendering XR occlusion mesh to avoid leaks.
- Only use one texture for ray traced reflection upscaling.
- Adjust the upscale radius based on the roughness value.
- DXR: Changed the way the filter size is decided for directional, point and spot shadows.
- Changed the default exposure mode to "Automatic (Histogram)", along with "Limit Min" to -4 and "Limit Max" to 16.
- Replaced the default scene system with the builtin Scene Template feature.
- Changed extensions of shader CAS include files.
- Making the planar probe atlas's format match the color buffer's format.
- Removing the planarReflectionCacheCompressed setting from asset.
- SHADERPASS for TransparentDepthPrepass and TransparentDepthPostpass identification is using respectively SHADERPASS_TRANSPARENT_DEPTH_PREPASS and SHADERPASS_TRANSPARENT_DEPTH_POSTPASS
- Moved the Parallax Occlusion Mapping node into Shader Graph.
- Renamed the debug name from SSAO to ScreenSpaceAmbientOcclusion (1254974).
- Added missing tooltips and improved the UI of the aperture control (case 1254916).
- Fixed wrong tooltips in the Dof Volume (case 1256641).
- The `CustomPassLoadCameraColor` and `CustomPassSampleCameraColor` functions now returns the correct color buffer when used in after post process instead of the color pyramid (which didn't had post processes).
- PBR Sky now doesn't go black when going below sea level, but it instead freezes calculation as if on the horizon.
- Fixed an issue with quality setting foldouts not opening when clicking on them (1253088).
- Shutter speed can now be changed by dragging the mouse over the UI label (case 1245007).
- Remove the 'Point Cube Size' for cookie, use the Cubemap size directly.
- VFXTarget with Unlit now allows EmissiveColor output to be consistent with HDRP unlit.
- Only building the RTAS if there is an effect that will require it (1262217).
- Fixed the first ray tracing frame not having the light cluster being set up properly (1260311).
- Render graph pre-setup for ray traced ambient occlusion.
- Avoid casting multiple rays and denoising for hard directional, point and spot ray traced shadows (1261040).
- Making sure the preview cameras do not use ray tracing effects due to a by design issue to build ray tracing acceleration structures (1262166).
- Preparing ray traced reflections for the render graph support (performance and quality).
- Preparing recursive rendering for the render graph port.
- Preparation pass for RTGI, temporal filter and diffuse denoiser for render graph.
- Updated the documentation for the DXR implementation.
- Changed the DXR wizard to support optional checks.
- Changed the DXR wizard steps.
- Preparation pass for RTSSS to be supported by render graph.
- Changed the color space of EmissiveColorLDR property on all shader. Was linear but should have been sRGB. Auto upgrade script handle the conversion.

## [7.1.1] - 2019-09-05

### Added
- Transparency Overdraw debug mode. Allows to visualize transparent objects draw calls as an "heat map".
- Enabled single-pass instancing support for XR SDK with new API cmd.SetInstanceMultiplier()
- XR settings are now available in the HDRP asset
- Support for Material Quality in Shader Graph
- Material Quality support selection in HDRP Asset
- Renamed XR shader macro from UNITY_STEREO_ASSIGN_COMPUTE_EYE_INDEX to UNITY_XR_ASSIGN_VIEW_INDEX
- Raytracing ShaderGraph node for HDRP shaders
- Custom passes volume component with 3 injection points: Before Rendering, Before Transparent and Before Post Process
- Alpha channel is now properly exported to camera render textures when using FP16 color buffer format
- Support for XR SDK mirror view modes
- HD Master nodes in Shader Graph now support Normal and Tangent modification in vertex stage.
- DepthOfFieldCoC option in the fullscreen debug modes.
- Added override Ambient Occlusion option on debug windows
- Added Custom Post Processes with 3 injection points: Before Transparent, Before Post Process and After Post Process
- Added draft of minimal interactive path tracing (experimental) based on DXR API - Support only 4 area light, lit and unlit shader (non-shadergraph)
- Small adjustments to TAA anti flicker (more aggressive on high values).

### Fixed
- Fixed wizard infinite loop on cancellation
- Fixed with compute shader error about too many threads in threadgroup on low GPU
- Fixed invalid contact shadow shaders being created on metal
- Fixed a bug where if Assembly.GetTypes throws an exception due to mis-versioned dlls, then no preprocessors are used in the shader stripper
- Fixed typo in AXF decal property preventing to compile
- Fixed reflection probe with XR single-pass and FPTL
- Fixed force gizmo shown when selecting camera in hierarchy
- Fixed issue with XR occlusion mesh and dynamic resolution
- Fixed an issue where lighting compute buffers were re-created with the wrong size when resizing the window, causing tile artefacts at the top of the screen.
- Fix FrameSettings names and tooltips
- Fixed error with XR SDK when the Editor is not in focus
- Fixed errors with RenderGraph, XR SDK and occlusion mesh
- Fixed shadow routines compilation errors when "real" type is a typedef on "half".
- Fixed toggle volumetric lighting in the light UI
- Fixed post-processing history reset handling rt-scale incorrectly
- Fixed crash with terrain and XR multi-pass
- Fixed ShaderGraph material synchronization issues
- Fixed a null reference exception when using an Emissive texture with Unlit shader (case 1181335)
- Fixed an issue where area lights and point lights where not counted separately with regards to max lights on screen (case 1183196)
- Fixed an SSR and Subsurface Scattering issue (appearing black) when using XR.

### Changed
- Update Wizard layout.
- Remove almost all Garbage collection call within a frame.
- Rename property AdditionalVeclocityChange to AddPrecomputeVelocity
- Call the End/Begin camera rendering callbacks for camera with customRender enabled
- Changeg framesettings migration order of postprocess flags as a pr for reflection settings flags have been backported to 2019.2
- Replaced usage of ENABLE_VR in XRSystem.cs by version defines based on the presence of the built-in VR and XR modules
- Added an update virtual function to the SkyRenderer class. This is called once per frame. This allows a given renderer to amortize heavy computation at the rate it chooses. Currently only the physically based sky implements this.
- Removed mandatory XRPass argument in HDCamera.GetOrCreate()
- Restored the HDCamera parameter to the sky rendering builtin parameters.
- Removed usage of StructuredBuffer for XR View Constants
- Expose Direct Specular Lighting control in FrameSettings
- Deprecated ExponentialFog and VolumetricFog volume components. Now there is only one exponential fog component (Fog) which can add Volumetric Fog as an option. Added a script in Edit -> Render Pipeline -> Upgrade Fog Volume Components.

## [7.0.1] - 2019-07-25

### Added
- Added option in the config package to disable globally Area Lights and to select shadow quality settings for the deferred pipeline.
- When shader log stripping is enabled, shader stripper statistics will be written at `Temp/shader-strip.json`
- Occlusion mesh support from XR SDK

### Fixed
- Fixed XR SDK mirror view blit, cleanup some XRTODO and removed XRDebug.cs
- Fixed culling for volumetrics with XR single-pass rendering
- Fix shadergraph material pass setup not called
- Fixed documentation links in component's Inspector header bar
- Cookies using the render texture output from a camera are now properly updated
- Allow in ShaderGraph to enable pre/post pass when the alpha clip is disabled

### Changed
- RenderQueue for Opaque now start at Background instead of Geometry.
- Clamp the area light size for scripting API when we change the light type
- Added a warning in the material UI when the diffusion profile assigned is not in the HDRP asset


## [7.0.0] - 2019-07-17

### Added
- `Fixed`, `Viewer`, and `Automatic` modes to compute the FOV used when rendering a `PlanarReflectionProbe`
- A checkbox to toggle the chrome gizmo of `ReflectionProbe`and `PlanarReflectionProbe`
- Added a Light layer in shadows that allow for objects to cast shadows without being affected by light (and vice versa).
- You can now access ShaderGraph blend states from the Material UI (for example, **Surface Type**, **Sorting Priority**, and **Blending Mode**). This change may break Materials that use a ShaderGraph, to fix them, select **Edit > Render Pipeline > Reset all ShaderGraph Scene Materials BlendStates**. This syncs the blendstates of you ShaderGraph master nodes with the Material properties.
- You can now control ZTest, ZWrite, and CullMode for transparent Materials.
- Materials that use Unlit Shaders or Unlit Master Node Shaders now cast shadows.
- Added an option to enable the ztest on **After Post Process** materials when TAA is disabled.
- Added a new SSAO (based on Ground Truth Ambient Occlusion algorithm) to replace the previous one.
- Added support for shadow tint on light
- BeginCameraRendering and EndCameraRendering callbacks are now called with probes
- Adding option to update shadow maps only On Enable and On Demand.
- Shader Graphs that use time-dependent vertex modification now generate correct motion vectors.
- Added option to allow a custom spot angle for spot light shadow maps.
- Added frame settings for individual post-processing effects
- Added dither transition between cascades for Low and Medium quality settings
- Added single-pass instancing support with XR SDK
- Added occlusion mesh support with XR SDK
- Added support of Alembic velocity to various shaders
- Added support for more than 2 views for single-pass instancing
- Added support for per punctual/directional light min roughness in StackLit
- Added mirror view support with XR SDK
- Added VR verification in HDRPWizard
- Added DXR verification in HDRPWizard
- Added feedbacks in UI of Volume regarding skies
- Cube LUT support in Tonemapping. Cube LUT helpers for external grading are available in the Post-processing Sample package.

### Fixed
- Fixed an issue with history buffers causing effects like TAA or auto exposure to flicker when more than one camera was visible in the editor
- The correct preview is displayed when selecting multiple `PlanarReflectionProbe`s
- Fixed volumetric rendering with camera-relative code and XR stereo instancing
- Fixed issue with flashing cyan due to async compilation of shader when selecting a mesh
- Fix texture type mismatch when the contact shadow are disabled (causing errors on IOS devices)
- Fixed Generate Shader Includes while in package
- Fixed issue when texture where deleted in ShadowCascadeGUI
- Fixed issue in FrameSettingsHistory when disabling a camera several time without enabling it in between.
- Fixed volumetric reprojection with camera-relative code and XR stereo instancing
- Added custom BaseShaderPreprocessor in HDEditorUtils.GetBaseShaderPreprocessorList()
- Fixed compile issue when USE_XR_SDK is not defined
- Fixed procedural sky sun disk intensity for high directional light intensities
- Fixed Decal mip level when using texture mip map streaming to avoid dropping to lowest permitted mip (now loading all mips)
- Fixed deferred shading for XR single-pass instancing after lightloop refactor
- Fixed cluster and material classification debug (material classification now works with compute as pixel shader lighting)
- Fixed IOS Nan by adding a maximun epsilon definition REAL_EPS that uses HALF_EPS when fp16 are used
- Removed unnecessary GC allocation in motion blur code
- Fixed locked UI with advanded influence volume inspector for probes
- Fixed invalid capture direction when rendering planar reflection probes
- Fixed Decal HTILE optimization with platform not supporting texture atomatic (Disable it)
- Fixed a crash in the build when the contact shadows are disabled
- Fixed camera rendering callbacks order (endCameraRendering was being called before the actual rendering)
- Fixed issue with wrong opaque blending settings for After Postprocess
- Fixed issue with Low resolution transparency on PS4
- Fixed a memory leak on volume profiles
- Fixed The Parallax Occlusion Mappping node in shader graph and it's UV input slot
- Fixed lighting with XR single-pass instancing by disabling deferred tiles
- Fixed the Bloom prefiltering pass
- Fixed post-processing effect relying on Unity's random number generator
- Fixed camera flickering when using TAA and selecting the camera in the editor
- Fixed issue with single shadow debug view and volumetrics
- Fixed most of the problems with light animation and timeline
- Fixed indirect deferred compute with XR single-pass instancing
- Fixed a slight omission in anisotropy calculations derived from HazeMapping in StackLit
- Improved stack computation numerical stability in StackLit
- Fix PBR master node always opaque (wrong blend modes for forward pass)
- Fixed TAA with XR single-pass instancing (missing macros)
- Fixed an issue causing Scene View selection wire gizmo to not appear when using HDRP Shader Graphs.
- Fixed wireframe rendering mode (case 1083989)
- Fixed the renderqueue not updated when the alpha clip is modified in the material UI.
- Fixed the PBR master node preview
- Remove the ReadOnly flag on Reflection Probe's cubemap assets during bake when there are no VCS active.
- Fixed an issue where setting a material debug view would not reset the other exclusive modes
- Spot light shapes are now correctly taken into account when baking
- Now the static lighting sky will correctly take the default values for non-overridden properties
- Fixed material albedo affecting the lux meter
- Extra test in deferred compute shading to avoid shading pixels that were not rendered by the current camera (for camera stacking)

### Changed
- Optimization: Reduce the group size of the deferred lighting pass from 16x16 to 8x8
- Replaced HDCamera.computePassCount by viewCount
- Removed xrInstancing flag in RTHandles (replaced by TextureXR.slices and TextureXR.dimensions)
- Refactor the HDRenderPipeline and lightloop code to preprare for high level rendergraph
- Removed the **Back Then Front Rendering** option in the fabric Master Node settings. Enabling this option previously did nothing.
- Changed shader type Real to translate to FP16 precision on some platforms.
- Shader framework refactor: Introduce CBSDF, EvaluateBSDF, IsNonZeroBSDF to replace BSDF functions
- Shader framework refactor:  GetBSDFAngles, LightEvaluation and SurfaceShading functions
- Replace ComputeMicroShadowing by GetAmbientOcclusionForMicroShadowing
- Rename WorldToTangent to TangentToWorld as it was incorrectly named
- Remove SunDisk and Sun Halo size from directional light
- Remove all obsolete wind code from shader
- Renamed DecalProjectorComponent into DecalProjector for API alignment.
- Improved the Volume UI and made them Global by default
- Remove very high quality shadow option
- Change default for shadow quality in Deferred to Medium
- Enlighten now use inverse squared falloff (before was using builtin falloff)
- Enlighten is now deprecated. Please use CPU or GPU lightmaper instead.
- Remove the name in the diffusion profile UI
- Changed how shadow map resolution scaling with distance is computed. Now it uses screen space area rather than light range.
- Updated MoreOptions display in UI
- Moved Display Area Light Emissive Mesh script API functions in the editor namespace
- direct strenght properties in ambient occlusion now affect direct specular as well
- Removed advanced Specular Occlusion control in StackLit: SSAO based SO control is hidden and fixed to behave like Lit, SPTD is the only HQ technique shown for baked SO.
- Shader framework refactor: Changed ClampRoughness signature to include PreLightData access.
- HDRPWizard window is now in Window > General > HD Render Pipeline Wizard
- Moved StaticLightingSky to LightingWindow
- Removes the current "Scene Settings" and replace them with "Sky & Fog Settings" (with Physically Based Sky and Volumetric Fog).
- Changed how cached shadow maps are placed inside the atlas to minimize re-rendering of them.

## [6.7.0-preview] - 2019-05-16

### Added
- Added ViewConstants StructuredBuffer to simplify XR rendering
- Added API to render specific settings during a frame
- Added stadia to the supported platforms (2019.3)
- Enabled cascade blends settings in the HD Shadow component
- Added Hardware Dynamic Resolution support.
- Added MatCap debug view to replace the no scene lighting debug view.
- Added clear GBuffer option in FrameSettings (default to false)
- Added preview for decal shader graph (Only albedo, normal and emission)
- Added exposure weight control for decal
- Screen Space Directional Shadow under a define option. Activated for ray tracing
- Added a new abstraction for RendererList that will help transition to Render Graph and future RendererList API
- Added multipass support for VR
- Added XR SDK integration (multipass only)
- Added Shader Graph samples for Hair, Fabric and Decal master nodes.
- Add fade distance, shadow fade distance and light layers to light explorer
- Add method to draw light layer drawer in a rect to HDEditorUtils

### Fixed
- Fixed deserialization crash at runtime
- Fixed for ShaderGraph Unlit masternode not writing velocity
- Fixed a crash when assiging a new HDRP asset with the 'Verify Saving Assets' option enabled
- Fixed exposure to properly support TEXTURE2D_X
- Fixed TerrainLit basemap texture generation
- Fixed a bug that caused nans when material classification was enabled and a tile contained one standard material + a material with transmission.
- Fixed gradient sky hash that was not using the exposure hash
- Fixed displayed default FrameSettings in HDRenderPipelineAsset wrongly updated on scripts reload.
- Fixed gradient sky hash that was not using the exposure hash.
- Fixed visualize cascade mode with exposure.
- Fixed (enabled) exposure on override lighting debug modes.
- Fixed issue with LightExplorer when volume have no profile
- Fixed issue with SSR for negative, infinite and NaN history values
- Fixed LightLayer in HDReflectionProbe and PlanarReflectionProbe inspector that was not displayed as a mask.
- Fixed NaN in transmission when the thickness and a color component of the scattering distance was to 0
- Fixed Light's ShadowMask multi-edition.
- Fixed motion blur and SMAA with VR single-pass instancing
- Fixed NaNs generated by phase functionsin volumetric lighting
- Fixed NaN issue with refraction effect and IOR of 1 at extreme grazing angle
- Fixed nan tracker not using the exposure
- Fixed sorting priority on lit and unlit materials
- Fixed null pointer exception when there are no AOVRequests defined on a camera
- Fixed dirty state of prefab using disabled ReflectionProbes
- Fixed an issue where gizmos and editor grid were not correctly depth tested
- Fixed created default scene prefab non editable due to wrong file extension.
- Fixed an issue where sky convolution was recomputed for nothing when a preview was visible (causing extreme slowness when fabric convolution is enabled)
- Fixed issue with decal that wheren't working currently in player
- Fixed missing stereo rendering macros in some fragment shaders
- Fixed exposure for ReflectionProbe and PlanarReflectionProbe gizmos
- Fixed single-pass instancing on PSVR
- Fixed Vulkan shader issue with Texture2DArray in ScreenSpaceShadow.compute by re-arranging code (workaround)
- Fixed camera-relative issue with lights and XR single-pass instancing
- Fixed single-pass instancing on Vulkan
- Fixed htile synchronization issue with shader graph decal
- Fixed Gizmos are not drawn in Camera preview
- Fixed pre-exposure for emissive decal
- Fixed wrong values computed in PreIntegrateFGD and in the generation of volumetric lighting data by forcing the use of fp32.
- Fixed NaNs arising during the hair lighting pass
- Fixed synchronization issue in decal HTile that occasionally caused rendering artifacts around decal borders
- Fixed QualitySettings getting marked as modified by HDRP (and thus checked out in Perforce)
- Fixed a bug with uninitialized values in light explorer
- Fixed issue with LOD transition
- Fixed shader warnings related to raytracing and TEXTURE2D_X

### Changed
- Refactor PixelCoordToViewDirWS to be VR compatible and to compute it only once per frame
- Modified the variants stripper to take in account multiple HDRP assets used in the build.
- Improve the ray biasing code to avoid self-intersections during the SSR traversal
- Update Pyramid Spot Light to better match emitted light volume.
- Moved _XRViewConstants out of UnityPerPassStereo constant buffer to fix issues with PSSL
- Removed GetPositionInput_Stereo() and single-pass (double-wide) rendering mode
- Changed label width of the frame settings to accommodate better existing options.
- SSR's Default FrameSettings for camera is now enable.
- Re-enabled the sharpening filter on Temporal Anti-aliasing
- Exposed HDEditorUtils.LightLayerMaskDrawer for integration in other packages and user scripting.
- Rename atmospheric scattering in FrameSettings to Fog
- The size modifier in the override for the culling sphere in Shadow Cascades now defaults to 0.6, which is the same as the formerly hardcoded value.
- Moved LOD Bias and Maximum LOD Level from Frame Setting section `Other` to `Rendering`
- ShaderGraph Decal that affect only emissive, only draw in emissive pass (was drawing in dbuffer pass too)
- Apply decal projector fade factor correctly on all attribut and for shader graph decal
- Move RenderTransparentDepthPostpass after all transparent
- Update exposure prepass to interleave XR single-pass instancing views in a checkerboard pattern
- Removed ScriptRuntimeVersion check in wizard.

## [6.6.0-preview] - 2019-04-01

### Added
- Added preliminary changes for XR deferred shading
- Added support of 111110 color buffer
- Added proper support for Recorder in HDRP
- Added depth offset input in shader graph master nodes
- Added a Parallax Occlusion Mapping node
- Added SMAA support
- Added Homothety and Symetry quick edition modifier on volume used in ReflectionProbe, PlanarReflectionProbe and DensityVolume
- Added multi-edition support for DecalProjectorComponent
- Improve hair shader
- Added the _ScreenToTargetScaleHistory uniform variable to be used when sampling HDRP RTHandle history buffers.
- Added settings in `FrameSettings` to change `QualitySettings.lodBias` and `QualitySettings.maximumLODLevel` during a rendering
- Added an exposure node to retrieve the current, inverse and previous frame exposure value.
- Added an HD scene color node which allow to sample the scene color with mips and a toggle to remove the exposure.
- Added safeguard on HD scene creation if default scene not set in the wizard
- Added Low res transparency rendering pass.

### Fixed
- Fixed HDRI sky intensity lux mode
- Fixed dynamic resolution for XR
- Fixed instance identifier semantic string used by Shader Graph
- Fixed null culling result occuring when changing scene that was causing crashes
- Fixed multi-edition light handles and inspector shapes
- Fixed light's LightLayer field when multi-editing
- Fixed normal blend edition handles on DensityVolume
- Fixed an issue with layered lit shader and height based blend where inactive layers would still have influence over the result
- Fixed multi-selection handles color for DensityVolume
- Fixed multi-edition inspector's blend distances for HDReflectionProbe, PlanarReflectionProbe and DensityVolume
- Fixed metric distance that changed along size in DensityVolume
- Fixed DensityVolume shape handles that have not same behaviour in advance and normal edition mode
- Fixed normal map blending in TerrainLit by only blending the derivatives
- Fixed Xbox One rendering just a grey screen instead of the scene
- Fixed probe handles for multiselection
- Fixed baked cubemap import settings for convolution
- Fixed regression causing crash when attempting to open HDRenderPipelineWizard without an HDRenderPipelineAsset setted
- Fixed FullScreenDebug modes: SSAO, SSR, Contact shadow, Prerefraction Color Pyramid, Final Color Pyramid
- Fixed volumetric rendering with stereo instancing
- Fixed shader warning
- Fixed missing resources in existing asset when updating package
- Fixed PBR master node preview in forward rendering or transparent surface
- Fixed deferred shading with stereo instancing
- Fixed "look at" edition mode of Rotation tool for DecalProjectorComponent
- Fixed issue when switching mode in ReflectionProbe and PlanarReflectionProbe
- Fixed issue where migratable component version where not always serialized when part of prefab's instance
- Fixed an issue where shadow would not be rendered properly when light layer are not enabled
- Fixed exposure weight on unlit materials
- Fixed Light intensity not played in the player when recorded with animation/timeline
- Fixed some issues when multi editing HDRenderPipelineAsset
- Fixed emission node breaking the main shader graph preview in certain conditions.
- Fixed checkout of baked probe asset when baking probes.
- Fixed invalid gizmo position for rotated ReflectionProbe
- Fixed multi-edition of material's SurfaceType and RenderingPath
- Fixed whole pipeline reconstruction on selecting for the first time or modifying other than the currently used HDRenderPipelineAsset
- Fixed single shadow debug mode
- Fixed global scale factor debug mode when scale > 1
- Fixed debug menu material overrides not getting applied to the Terrain Lit shader
- Fixed typo in computeLightVariants
- Fixed deferred pass with XR instancing by disabling ComputeLightEvaluation
- Fixed bloom resolution independence
- Fixed lens dirt intensity not behaving properly
- Fixed the Stop NaN feature
- Fixed some resources to handle more than 2 instanced views for XR
- Fixed issue with black screen (NaN) produced on old GPU hardware or intel GPU hardware with gaussian pyramid
- Fixed issue with disabled punctual light would still render when only directional light is present

### Changed
- DensityVolume scripting API will no longuer allow to change between advance and normal edition mode
- Disabled depth of field, lens distortion and panini projection in the scene view
- TerrainLit shaders and includes are reorganized and made simpler.
- TerrainLit shader GUI now allows custom properties to be displayed in the Terrain fold-out section.
- Optimize distortion pass with stencil
- Disable SceneSelectionPass in shader graph preview
- Control punctual light and area light shadow atlas separately
- Move SMAA anti-aliasing option to after Temporal Anti Aliasing one, to avoid problem with previously serialized project settings
- Optimize rendering with static only lighting and when no cullable lights/decals/density volumes are present.
- Updated handles for DecalProjectorComponent for enhanced spacial position readability and have edition mode for better SceneView management
- DecalProjectorComponent are now scale independent in order to have reliable metric unit (see new Size field for changing the size of the volume)
- Restructure code from HDCamera.Update() by adding UpdateAntialiasing() and UpdateViewConstants()
- Renamed velocity to motion vectors
- Objects rendered during the After Post Process pass while TAA is enabled will not benefit from existing depth buffer anymore. This is done to fix an issue where those object would wobble otherwise
- Removed usage of builtin unity matrix for shadow, shadow now use same constant than other view
- The default volume layer mask for cameras & probes is now `Default` instead of `Everything`

## [6.5.0-preview] - 2019-03-07

### Added
- Added depth-of-field support with stereo instancing
- Adding real time area light shadow support
- Added a new FrameSettings: Specular Lighting to toggle the specular during the rendering

### Fixed
- Fixed diffusion profile upgrade breaking package when upgrading to a new version
- Fixed decals cropped by gizmo not updating correctly if prefab
- Fixed an issue when enabling SSR on multiple view
- Fixed edition of the intensity's unit field while selecting multiple lights
- Fixed wrong calculation in soft voxelization for density volume
- Fixed gizmo not working correctly with pre-exposure
- Fixed issue with setting a not available RT when disabling motion vectors
- Fixed planar reflection when looking at mirror normal
- Fixed mutiselection issue with HDLight Inspector
- Fixed HDAdditionalCameraData data migration
- Fixed failing builds when light explorer window is open
- Fixed cascade shadows border sometime causing artefacts between cascades
- Restored shadows in the Cascade Shadow debug visualization
- `camera.RenderToCubemap` use proper face culling

### Changed
- When rendering reflection probe disable all specular lighting and for metals use fresnelF0 as diffuse color for bake lighting.

## [6.4.0-preview] - 2019-02-21

### Added
- VR: Added TextureXR system to selectively expand TEXTURE2D macros to texture array for single-pass stereo instancing + Convert textures call to these macros
- Added an unit selection dropdown next to shutter speed (camera)
- Added error helpbox when trying to use a sub volume component that require the current HDRenderPipelineAsset to support a feature that it is not supporting.
- Add mesh for tube light when display emissive mesh is enabled

### Fixed
- Fixed Light explorer. The volume explorer used `profile` instead of `sharedProfile` which instantiate a custom volume profile instead of editing the asset itself.
- Fixed UI issue where all is displayed using metric unit in shadow cascade and Percent is set in the unit field (happening when opening the inspector).
- Fixed inspector event error when double clicking on an asset (diffusion profile/material).
- Fixed nullref on layered material UI when the material is not an asset.
- Fixed nullref exception when undo/redo a light property.
- Fixed visual bug when area light handle size is 0.

### Changed
- Update UI for 32bit/16bit shadow precision settings in HDRP asset
- Object motion vectors have been disabled in all but the game view. Camera motion vectors are still enabled everywhere, allowing TAA and Motion Blur to work on static objects.
- Enable texture array by default for most rendering code on DX11 and unlock stereo instancing (DX11 only for now)

## [6.3.0-preview] - 2019-02-18

### Added
- Added emissive property for shader graph decals
- Added a diffusion profile override volume so the list of diffusion profile assets to use can be chanaged without affecting the HDRP asset
- Added a "Stop NaNs" option on cameras and in the Scene View preferences.
- Added metric display option in HDShadowSettings and improve clamping
- Added shader parameter mapping in DebugMenu
- Added scripting API to configure DebugData for DebugMenu

### Fixed
- Fixed decals in forward
- Fixed issue with stencil not correctly setup for various master node and shader for the depth pass, motion vector pass and GBuffer/Forward pass
- Fixed SRP batcher and metal
- Fixed culling and shadows for Pyramid, Box, Rectangle and Tube lights
- Fixed an issue where scissor render state leaking from the editor code caused partially black rendering

### Changed
- When a lit material has a clear coat mask that is not null, we now use the clear coat roughness to compute the screen space reflection.
- Diffusion profiles are now limited to one per asset and can be referenced in materials, shader graphs and vfx graphs. Materials will be upgraded automatically except if they are using a shader graph, in this case it will display an error message.

## [6.2.0-preview] - 2019-02-15

### Added
- Added help box listing feature supported in a given HDRenderPipelineAsset alongs with the drawbacks implied.
- Added cascade visualizer, supporting disabled handles when not overriding.

### Fixed
- Fixed post processing with stereo double-wide
- Fixed issue with Metal: Use sign bit to find the cache type instead of lowest bit.
- Fixed invalid state when creating a planar reflection for the first time
- Fix FrameSettings's LitShaderMode not restrained by supported LitShaderMode regression.

### Changed
- The default value roughness value for the clearcoat has been changed from 0.03 to 0.01
- Update default value of based color for master node
- Update Fabric Charlie Sheen lighting model - Remove Fresnel component that wasn't part of initial model + Remap smoothness to [0.0 - 0.6] range for more artist friendly parameter

### Changed
- Code refactor: all macros with ARGS have been swapped with macros with PARAM. This is because the ARGS macros were incorrectly named.

## [6.1.0-preview] - 2019-02-13

### Added
- Added support for post-processing anti-aliasing in the Scene View (FXAA and TAA). These can be set in Preferences.
- Added emissive property for decal material (non-shader graph)

### Fixed
- Fixed a few UI bugs with the color grading curves.
- Fixed "Post Processing" in the scene view not toggling post-processing effects
- Fixed bake only object with flag `ReflectionProbeStaticFlag` when baking a `ReflectionProbe`

### Changed
- Removed unsupported Clear Depth checkbox in Camera inspector
- Updated the toggle for advanced mode in inspectors.

## [6.0.0-preview] - 2019-02-23

### Added
- Added new API to perform a camera rendering
- Added support for hair master node (Double kajiya kay - Lambert)
- Added Reset behaviour in DebugMenu (ingame mapping is right joystick + B)
- Added Default HD scene at new scene creation while in HDRP
- Added Wizard helping to configure HDRP project
- Added new UI for decal material to allow remapping and scaling of some properties
- Added cascade shadow visualisation toggle in HD shadow settings
- Added icons for assets
- Added replace blending mode for distortion
- Added basic distance fade for density volumes
- Added decal master node for shader graph
- Added HD unlit master node (Cross Pipeline version is name Unlit)
- Added new Rendering Queue in materials
- Added post-processing V3 framework embed in HDRP, remove postprocess V2 framework
- Post-processing now uses the generic volume framework
-   New depth-of-field, bloom, panini projection effects, motion blur
-   Exposure is now done as a pre-exposition pass, the whole system has been revamped
-   Exposure now use EV100 everywhere in the UI (Sky, Emissive Light)
- Added emissive intensity (Luminance and EV100 control) control for Emissive
- Added pre-exposure weigth for Emissive
- Added an emissive color node and a slider to control the pre-exposure percentage of emission color
- Added physical camera support where applicable
- Added more color grading tools
- Added changelog level for Shader Variant stripping
- Added Debug mode for validation of material albedo and metalness/specularColor values
- Added a new dynamic mode for ambient probe and renamed BakingSky to StaticLightingSky
- Added command buffer parameter to all Bind() method of material
- Added Material validator in Render Pipeline Debug
- Added code to future support of DXR (not enabled)
- Added support of multiviewport
- Added HDRenderPipeline.RequestSkyEnvironmentUpdate function to force an update from script when sky is set to OnDemand
- Added a Lighting and BackLighting slots in Lit, StackLit, Fabric and Hair master nodes
- Added support for overriding terrain detail rendering shaders, via the render pipeline editor resources asset
- Added xrInstancing flag support to RTHandle
- Added support for cullmask for decal projectors
- Added software dynamic resolution support
- Added support for "After Post-Process" render pass for unlit shader
- Added support for textured rectangular area lights
- Added stereo instancing macros to MSAA shaders
- Added support for Quarter Res Raytraced Reflections (not enabled)
- Added fade factor for decal projectors.
- Added stereo instancing macros to most shaders used in VR
- Added multi edition support for HDRenderPipelineAsset

### Fixed
- Fixed logic to disable FPTL with stereo rendering
- Fixed stacklit transmission and sun highlight
- Fixed decals with stereo rendering
- Fixed sky with stereo rendering
- Fixed flip logic for postprocessing + VR
- Fixed copyStencilBuffer pass for some specific platforms
- Fixed point light shadow map culling that wasn't taking into account far plane
- Fixed usage of SSR with transparent on all master node
- Fixed SSR and microshadowing on fabric material
- Fixed blit pass for stereo rendering
- Fixed lightlist bounds for stereo rendering
- Fixed windows and in-game DebugMenu sync.
- Fixed FrameSettings' LitShaderMode sync when opening DebugMenu.
- Fixed Metal specific issues with decals, hitting a sampler limit and compiling AxF shader
- Fixed an issue with flipped depth buffer during postprocessing
- Fixed normal map use for shadow bias with forward lit - now use geometric normal
- Fixed transparent depth prepass and postpass access so they can be use without alpha clipping for lit shader
- Fixed support of alpha clip shadow for lit master node
- Fixed unlit master node not compiling
- Fixed issue with debug display of reflection probe
- Fixed issue with phong tessellations not working with lit shader
- Fixed issue with vertex displacement being affected by heightmap setting even if not heightmap where assign
- Fixed issue with density mode on Lit terrain producing NaN
- Fixed issue when going back and forth from Lit to LitTesselation for displacement mode
- Fixed issue with ambient occlusion incorrectly applied to emissiveColor with light layers in deferred
- Fixed issue with fabric convolution not using the correct convolved texture when fabric convolution is enabled
- Fixed issue with Thick mode for Transmission that was disabling transmission with directional light
- Fixed shutdown edge cases with HDRP tests
- Fixed slowdow when enabling Fabric convolution in HDRP asset
- Fixed specularAA not compiling in StackLit Master node
- Fixed material debug view with stereo rendering
- Fixed material's RenderQueue edition in default view.
- Fixed banding issues within volumetric density buffer
- Fixed missing multicompile for MSAA for AxF
- Fixed camera-relative support for stereo rendering
- Fixed remove sync with render thread when updating decal texture atlas.
- Fixed max number of keyword reach [256] issue. Several shader feature are now local
- Fixed Scene Color and Depth nodes
- Fixed SSR in forward
- Fixed custom editor of Unlit, HD Unlit and PBR shader graph master node
- Fixed issue with NewFrame not correctly calculated in Editor when switching scene
- Fixed issue with TerrainLit not compiling with depth only pass and normal buffer
- Fixed geometric normal use for shadow bias with PBR master node in forward
- Fixed instancing macro usage for decals
- Fixed error message when having more than one directional light casting shadow
- Fixed error when trying to display preview of Camera or PlanarReflectionProbe
- Fixed LOAD_TEXTURE2D_ARRAY_MSAA macro
- Fixed min-max and amplitude clamping value in inspector of vertex displacement materials
- Fixed issue with alpha shadow clip (was incorrectly clipping object shadow)
- Fixed an issue where sky cubemap would not be cleared correctly when setting the current sky to None
- Fixed a typo in Static Lighting Sky component UI
- Fixed issue with incorrect reset of RenderQueue when switching shader in inspector GUI
- Fixed issue with variant stripper stripping incorrectly some variants
- Fixed a case of ambient lighting flickering because of previews
- Fixed Decals when rendering multiple camera in a single frame
- Fixed cascade shadow count in shader
- Fixed issue with Stacklit shader with Haze effect
- Fixed an issue with the max sample count for the TAA
- Fixed post-process guard band for XR
- Fixed exposure of emissive of Unlit
- Fixed depth only and motion vector pass for Unlit not working correctly with MSAA
- Fixed an issue with stencil buffer copy causing unnecessary compute dispatches for lighting
- Fixed multi edition issue in FrameSettings
- Fixed issue with SRP batcher and DebugDisplay variant of lit shader
- Fixed issue with debug material mode not doing alpha test
- Fixed "Attempting to draw with missing UAV bindings" errors on Vulkan
- Fixed pre-exposure incorrectly apply to preview
- Fixed issue with duplicate 3D texture in 3D texture altas of volumetric?
- Fixed Camera rendering order (base on the depth parameter)
- Fixed shader graph decals not being cropped by gizmo
- Fixed "Attempting to draw with missing UAV bindings" errors on Vulkan.


### Changed
- ColorPyramid compute shader passes is swapped to pixel shader passes on platforms where the later is faster.
- Removing the simple lightloop used by the simple lit shader
- Whole refactor of reflection system: Planar and reflection probe
- Separated Passthrough from other RenderingPath
- Update several properties naming and caption based on feedback from documentation team
- Remove tile shader variant for transparent backface pass of lit shader
- Rename all HDRenderPipeline to HDRP folder for shaders
- Rename decal property label (based on doc team feedback)
- Lit shader mode now default to Deferred to reduce build time
- Update UI of Emission parameters in shaders
- Improve shader variant stripping including shader graph variant
- Refactored render loop to render realtime probes visible per camera
- Enable SRP batcher by default
- Shader code refactor: Rename LIGHTLOOP_SINGLE_PASS => LIGHTLOOP_DISABLE_TILE_AND_CLUSTER and clean all usage of LIGHTLOOP_TILE_PASS
- Shader code refactor: Move pragma definition of vertex and pixel shader inside pass + Move SURFACE_GRADIENT definition in XXXData.hlsl
- Micro-shadowing in Lit forward now use ambientOcclusion instead of SpecularOcclusion
- Upgraded FrameSettings workflow, DebugMenu and Inspector part relative to it
- Update build light list shader code to support 32 threads in wavefronts on some platforms
- LayeredLit layers' foldout are now grouped in one main foldout per layer
- Shadow alpha clip can now be enabled on lit shader and haor shader enven for opaque
- Temporal Antialiasing optimization for Xbox One X
- Parameter depthSlice on SetRenderTarget functions now defaults to -1 to bind the entire resource
- Rename SampleCameraDepth() functions to LoadCameraDepth() and SampleCameraDepth(), same for SampleCameraColor() functions
- Improved Motion Blur quality.
- Update stereo frame settings values for single-pass instancing and double-wide
- Rearrange FetchDepth functions to prepare for stereo-instancing
- Remove unused _ComputeEyeIndex
- Updated HDRenderPipelineAsset inspector
- Re-enable SRP batcher for metal

## [5.2.0-preview] - 2018-11-27

### Added
- Added option to run Contact Shadows and Volumetrics Voxelization stage in Async Compute
- Added camera freeze debug mode - Allow to visually see culling result for a camera
- Added support of Gizmo rendering before and after postprocess in Editor
- Added support of LuxAtDistance for punctual lights

### Fixed
- Fixed Debug.DrawLine and Debug.Ray call to work in game view
- Fixed DebugMenu's enum resetted on change
- Fixed divide by 0 in refraction causing NaN
- Fixed disable rough refraction support
- Fixed refraction, SSS and atmospheric scattering for VR
- Fixed forward clustered lighting for VR (double-wide).
- Fixed Light's UX to not allow negative intensity
- Fixed HDRenderPipelineAsset inspector broken when displaying its FrameSettings from project windows.
- Fixed forward clustered lighting for VR (double-wide).
- Fixed HDRenderPipelineAsset inspector broken when displaying its FrameSettings from project windows.
- Fixed Decals and SSR diable flags for all shader graph master node (Lit, Fabric, StackLit, PBR)
- Fixed Distortion blend mode for shader graph master node (Lit, StackLit)
- Fixed bent Normal for Fabric master node in shader graph
- Fixed PBR master node lightlayers
- Fixed shader stripping for built-in lit shaders.

### Changed
- Rename "Regular" in Diffusion profile UI "Thick Object"
- Changed VBuffer depth parametrization for volumetric from distanceRange to depthExtent - Require update of volumetric settings - Fog start at near plan
- SpotLight with box shape use Lux unit only

## [5.1.0-preview] - 2018-11-19

### Added

- Added a separate Editor resources file for resources Unity does not take when it builds a Player.
- You can now disable SSR on Materials in Shader Graph.
- Added support for MSAA when the Supported Lit Shader Mode is set to Both. Previously HDRP only supported MSAA for Forward mode.
- You can now override the emissive color of a Material when in debug mode.
- Exposed max light for Light Loop Settings in HDRP asset UI.
- HDRP no longer performs a NormalDBuffer pass update if there are no decals in the Scene.
- Added distant (fall-back) volumetric fog and improved the fog evaluation precision.
- Added an option to reflect sky in SSR.
- Added a y-axis offset for the PlanarReflectionProbe and offset tool.
- Exposed the option to run SSR and SSAO on async compute.
- Added support for the _GlossMapScale parameter in the Legacy to HDRP Material converter.
- Added wave intrinsic instructions for use in Shaders (for AMD GCN).


### Fixed
- Fixed sphere shaped influence handles clamping in Reflection Probes.
- Fixed Reflection Probe data migration for projects created before using HDRP.
- Fixed UI of Layered Material where Unity previously rendered the scrollbar above the Copy button.
- Fixed Material tessellations parameters Start fade distance and End fade distance. Originally, Unity clamped these values when you modified them.
- Fixed various distortion and refraction issues - handle a better fall-back.
- Fixed SSR for multiple views.
- Fixed SSR issues related to self-intersections.
- Fixed shape density volume handle speed.
- Fixed density volume shape handle moving too fast.
- Fixed the Camera velocity pass that we removed by mistake.
- Fixed some null pointer exceptions when disabling motion vectors support.
- Fixed viewports for both the Subsurface Scattering combine pass and the transparent depth prepass.
- Fixed the blend mode pop-up in the UI. It previously did not appear when you enabled pre-refraction.
- Fixed some null pointer exceptions that previously occurred when you disabled motion vectors support.
- Fixed Layered Lit UI issue with scrollbar.
- Fixed cubemap assignation on custom ReflectionProbe.
- Fixed Reflection Probes’ capture settings' shadow distance.
- Fixed an issue with the SRP batcher and Shader variables declaration.
- Fixed thickness and subsurface slots for fabric Shader master node that wasn't appearing with the right combination of flags.
- Fixed d3d debug layer warning.
- Fixed PCSS sampling quality.
- Fixed the Subsurface and transmission Material feature enabling for fabric Shader.
- Fixed the Shader Graph UV node’s dimensions when using it in a vertex Shader.
- Fixed the planar reflection mirror gizmo's rotation.
- Fixed HDRenderPipelineAsset's FrameSettings not showing the selected enum in the Inspector drop-down.
- Fixed an error with async compute.
- MSAA now supports transparency.
- The HDRP Material upgrader tool now converts metallic values correctly.
- Volumetrics now render in Reflection Probes.
- Fixed a crash that occurred whenever you set a viewport size to 0.
- Fixed the Camera physic parameter that the UI previously did not display.
- Fixed issue in pyramid shaped spotlight handles manipulation

### Changed

- Renamed Line shaped Lights to Tube Lights.
- HDRP now uses mean height fog parametrization.
- Shadow quality settings are set to All when you use HDRP (This setting is not visible in the UI when using SRP). This avoids Legacy Graphics Quality Settings disabling the shadows and give SRP full control over the Shadows instead.
- HDRP now internally uses premultiplied alpha for all fog.
- Updated default FrameSettings used for realtime Reflection Probes when you create a new HDRenderPipelineAsset.
- Remove multi-camera support. LWRP and HDRP will not support multi-camera layered rendering.
- Updated Shader Graph subshaders to use the new instancing define.
- Changed fog distance calculation from distance to plane to distance to sphere.
- Optimized forward rendering using AMD GCN by scalarizing the light loop.
- Changed the UI of the Light Editor.
- Change ordering of includes in HDRP Materials in order to reduce iteration time for faster compilation.
- Added a StackLit master node replacing the InspectorUI version. IMPORTANT: All previously authored StackLit Materials will be lost. You need to recreate them with the master node.

## [5.0.0-preview] - 2018-09-28

### Added
- Added occlusion mesh to depth prepass for VR (VR still disabled for now)
- Added a debug mode to display only one shadow at once
- Added controls for the highlight created by directional lights
- Added a light radius setting to punctual lights to soften light attenuation and simulate fill lighting
- Added a 'minRoughness' parameter to all non-area lights (was previously only available for certain light types)
- Added separate volumetric light/shadow dimmers
- Added per-pixel jitter to volumetrics to reduce aliasing artifacts
- Added a SurfaceShading.hlsl file, which implements material-agnostic shading functionality in an efficient manner
- Added support for shadow bias for thin object transmission
- Added FrameSettings to control realtime planar reflection
- Added control for SRPBatcher on HDRP Asset
- Added an option to clear the shadow atlases in the debug menu
- Added a color visualization of the shadow atlas rescale in debug mode
- Added support for disabling SSR on materials
- Added intrinsic for XBone
- Added new light volume debugging tool
- Added a new SSR debug view mode
- Added translaction's scale invariance on DensityVolume
- Added multiple supported LitShadermode and per renderer choice in case of both Forward and Deferred supported
- Added custom specular occlusion mode to Lit Shader Graph Master node

### Fixed
- Fixed a normal bias issue with Stacklit (Was causing light leaking)
- Fixed camera preview outputing an error when both scene and game view where display and play and exit was call
- Fixed override debug mode not apply correctly on static GI
- Fixed issue where XRGraphicsConfig values set in the asset inspector GUI weren't propagating correctly (VR still disabled for now)
- Fixed issue with tangent that was using SurfaceGradient instead of regular normal decoding
- Fixed wrong error message display when switching to unsupported target like IOS
- Fixed an issue with ambient occlusion texture sometimes not being created properly causing broken rendering
- Shadow near plane is no longer limited at 0.1
- Fixed decal draw order on transparent material
- Fixed an issue where sometime the lookup texture used for GGX convolution was broken, causing broken rendering
- Fixed an issue where you wouldn't see any fog for certain pipeline/scene configurations
- Fixed an issue with volumetric lighting where the anisotropy value of 0 would not result in perfectly isotropic lighting
- Fixed shadow bias when the atlas is rescaled
- Fixed shadow cascade sampling outside of the atlas when cascade count is inferior to 4
- Fixed shadow filter width in deferred rendering not matching shader config
- Fixed stereo sampling of depth texture in MSAA DepthValues.shader
- Fixed box light UI which allowed negative and zero sizes, thus causing NaNs
- Fixed stereo rendering in HDRISky.shader (VR)
- Fixed normal blend and blend sphere influence for reflection probe
- Fixed distortion filtering (was point filtering, now trilinear)
- Fixed contact shadow for large distance
- Fixed depth pyramid debug view mode
- Fixed sphere shaped influence handles clamping in reflection probes
- Fixed reflection probes data migration for project created before using hdrp
- Fixed ambient occlusion for Lit Master Node when slot is connected

### Changed
- Use samplerunity_ShadowMask instead of samplerunity_samplerLightmap for shadow mask
- Allow to resize reflection probe gizmo's size
- Improve quality of screen space shadow
- Remove support of projection model for ScreenSpaceLighting (SSR always use HiZ and refraction always Proxy)
- Remove all the debug mode from SSR that are obsolete now
- Expose frameSettings and Capture settings for reflection and planar probe
- Update UI for reflection probe, planar probe, camera and HDRP Asset
- Implement proper linear blending for volumetric lighting via deep compositing as described in the paper "Deep Compositing Using Lie Algebras"
- Changed  planar mapping to match terrain convention (XZ instead of ZX)
- XRGraphicsConfig is no longer Read/Write. Instead, it's read-only. This improves consistency of XR behavior between the legacy render pipeline and SRP
- Change reflection probe data migration code (to update old reflection probe to new one)
- Updated gizmo for ReflectionProbes
- Updated UI and Gizmo of DensityVolume

## [4.0.0-preview] - 2018-09-28

### Added
- Added a new TerrainLit shader that supports rendering of Unity terrains.
- Added controls for linear fade at the boundary of density volumes
- Added new API to control decals without monobehaviour object
- Improve Decal Gizmo
- Implement Screen Space Reflections (SSR) (alpha version, highly experimental)
- Add an option to invert the fade parameter on a Density Volume
- Added a Fabric shader (experimental) handling cotton and silk
- Added support for MSAA in forward only for opaque only
- Implement smoothness fade for SSR
- Added support for AxF shader (X-rite format - require special AxF importer from Unity not part of HDRP)
- Added control for sundisc on directional light (hack)
- Added a new HD Lit Master node that implements Lit shader support for Shader Graph
- Added Micro shadowing support (hack)
- Added an event on HDAdditionalCameraData for custom rendering
- HDRP Shader Graph shaders now support 4-channel UVs.

### Fixed
- Fixed an issue where sometimes the deferred shadow texture would not be valid, causing wrong rendering.
- Stencil test during decals normal buffer update is now properly applied
- Decals corectly update normal buffer in forward
- Fixed a normalization problem in reflection probe face fading causing artefacts in some cases
- Fix multi-selection behavior of Density Volumes overwriting the albedo value
- Fixed support of depth texture for RenderTexture. HDRP now correctly output depth to user depth buffer if RenderTexture request it.
- Fixed multi-selection behavior of Density Volumes overwriting the albedo value
- Fixed support of depth for RenderTexture. HDRP now correctly output depth to user depth buffer if RenderTexture request it.
- Fixed support of Gizmo in game view in the editor
- Fixed gizmo for spot light type
- Fixed issue with TileViewDebug mode being inversed in gameview
- Fixed an issue with SAMPLE_TEXTURECUBE_SHADOW macro
- Fixed issue with color picker not display correctly when game and scene view are visible at the same time
- Fixed an issue with reflection probe face fading
- Fixed camera motion vectors shader and associated matrices to update correctly for single-pass double-wide stereo rendering
- Fixed light attenuation functions when range attenuation is disabled
- Fixed shadow component algorithm fixup not dirtying the scene, so changes can be saved to disk.
- Fixed some GC leaks for HDRP
- Fixed contact shadow not affected by shadow dimmer
- Fixed GGX that works correctly for the roughness value of 0 (mean specular highlgiht will disappeard for perfect mirror, we rely on maxSmoothness instead to always have a highlight even on mirror surface)
- Add stereo support to ShaderPassForward.hlsl. Forward rendering now seems passable in limited test scenes with camera-relative rendering disabled.
- Add stereo support to ProceduralSky.shader and OpaqueAtmosphericScattering.shader.
- Added CullingGroupManager to fix more GC.Alloc's in HDRP
- Fixed rendering when multiple cameras render into the same render texture

### Changed
- Changed the way depth & color pyramids are built to be faster and better quality, thus improving the look of distortion and refraction.
- Stabilize the dithered LOD transition mask with respect to the camera rotation.
- Avoid multiple depth buffer copies when decals are present
- Refactor code related to the RT handle system (No more normal buffer manager)
- Remove deferred directional shadow and move evaluation before lightloop
- Add a function GetNormalForShadowBias() that material need to implement to return the normal used for normal shadow biasing
- Remove Jimenez Subsurface scattering code (This code was disabled by default, now remove to ease maintenance)
- Change Decal API, decal contribution is now done in Material. Require update of material using decal
- Move a lot of files from CoreRP to HDRP/CoreRP. All moved files weren't used by Ligthweight pipeline. Long term they could move back to CoreRP after CoreRP become out of preview
- Updated camera inspector UI
- Updated decal gizmo
- Optimization: The objects that are rendered in the Motion Vector Pass are not rendered in the prepass anymore
- Removed setting shader inclue path via old API, use package shader include paths
- The default value of 'maxSmoothness' for punctual lights has been changed to 0.99
- Modified deferred compute and vert/frag shaders for first steps towards stereo support
- Moved material specific Shader Graph files into corresponding material folders.
- Hide environment lighting settings when enabling HDRP (Settings are control from sceneSettings)
- Update all shader includes to use absolute path (allow users to create material in their Asset folder)
- Done a reorganization of the files (Move ShaderPass to RenderPipeline folder, Move all shadow related files to Lighting/Shadow and others)
- Improved performance and quality of Screen Space Shadows

## [3.3.0-preview] - 2018-01-01

### Added
- Added an error message to say to use Metal or Vulkan when trying to use OpenGL API
- Added a new Fabric shader model that supports Silk and Cotton/Wool
- Added a new HDRP Lighting Debug mode to visualize Light Volumes for Point, Spot, Line, Rectangular and Reflection Probes
- Add support for reflection probe light layers
- Improve quality of anisotropic on IBL

### Fixed
- Fix an issue where the screen where darken when rendering camera preview
- Fix display correct target platform when showing message to inform user that a platform is not supported
- Remove workaround for metal and vulkan in normal buffer encoding/decoding
- Fixed an issue with color picker not working in forward
- Fixed an issue where reseting HDLight do not reset all of its parameters
- Fixed shader compile warning in DebugLightVolumes.shader

### Changed
- Changed default reflection probe to be 256x256x6 and array size to be 64
- Removed dependence on the NdotL for thickness evaluation for translucency (based on artist's input)
- Increased the precision when comparing Planar or HD reflection probe volumes
- Remove various GC alloc in C#. Slightly better performance

## [3.2.0-preview] - 2018-01-01

### Added
- Added a luminance meter in the debug menu
- Added support of Light, reflection probe, emissive material, volume settings related to lighting to Lighting explorer
- Added support for 16bit shadows

### Fixed
- Fix issue with package upgrading (HDRP resources asset is now versionned to worarkound package manager limitation)
- Fix HDReflectionProbe offset displayed in gizmo different than what is affected.
- Fix decals getting into a state where they could not be removed or disabled.
- Fix lux meter mode - The lux meter isn't affected by the sky anymore
- Fix area light size reset when multi-selected
- Fix filter pass number in HDUtils.BlitQuad
- Fix Lux meter mode that was applying SSS
- Fix planar reflections that were not working with tile/cluster (olbique matrix)
- Fix debug menu at runtime not working after nested prefab PR come to trunk
- Fix scrolling issue in density volume

### Changed
- Shader code refactor: Split MaterialUtilities file in two parts BuiltinUtilities (independent of FragInputs) and MaterialUtilities (Dependent of FragInputs)
- Change screen space shadow rendertarget format from ARGB32 to RG16

## [3.1.0-preview] - 2018-01-01

### Added
- Decal now support per channel selection mask. There is now two mode. One with BaseColor, Normal and Smoothness and another one more expensive with BaseColor, Normal, Smoothness, Metal and AO. Control is on HDRP Asset. This may require to launch an update script for old scene: 'Edit/Render Pipeline/Single step upgrade script/Upgrade all DecalMaterial MaskBlendMode'.
- Decal now supports depth bias for decal mesh, to prevent z-fighting
- Decal material now supports draw order for decal projectors
- Added LightLayers support (Base on mask from renderers name RenderingLayers and mask from light name LightLayers - if they match, the light apply) - cost an extra GBuffer in deferred (more bandwidth)
- When LightLayers is enabled, the AmbientOclusion is store in the GBuffer in deferred path allowing to avoid double occlusion with SSAO. In forward the double occlusion is now always avoided.
- Added the possibility to add an override transform on the camera for volume interpolation
- Added desired lux intensity and auto multiplier for HDRI sky
- Added an option to disable light by type in the debug menu
- Added gradient sky
- Split EmissiveColor and bakeDiffuseLighting in forward avoiding the emissiveColor to be affect by SSAO
- Added a volume to control indirect light intensity
- Added EV 100 intensity unit for area lights
- Added support for RendererPriority on Renderer. This allow to control order of transparent rendering manually. HDRP have now two stage of sorting for transparent in addition to bact to front. Material have a priority then Renderer have a priority.
- Add Coupling of (HD)Camera and HDAdditionalCameraData for reset and remove in inspector contextual menu of Camera
- Add Coupling of (HD)ReflectionProbe and HDAdditionalReflectionData for reset and remove in inspector contextual menu of ReflectoinProbe
- Add macro to forbid unity_ObjectToWorld/unity_WorldToObject to be use as it doesn't handle camera relative rendering
- Add opacity control on contact shadow

### Fixed
- Fixed an issue with PreIntegratedFGD texture being sometimes destroyed and not regenerated causing rendering to break
- PostProcess input buffers are not copied anymore on PC if the viewport size matches the final render target size
- Fixed an issue when manipulating a lot of decals, it was displaying a lot of errors in the inspector
- Fixed capture material with reflection probe
- Refactored Constant Buffers to avoid hitting the maximum number of bound CBs in some cases.
- Fixed the light range affecting the transform scale when changed.
- Snap to grid now works for Decal projector resizing.
- Added a warning for 128x128 cookie texture without mipmaps
- Replace the sampler used for density volumes for correct wrap mode handling

### Changed
- Move Render Pipeline Debug "Windows from Windows->General-> Render Pipeline debug windows" to "Windows from Windows->Analysis-> Render Pipeline debug windows"
- Update detail map formula for smoothness and albedo, goal it to bright and dark perceptually and scale factor is use to control gradient speed
- Refactor the Upgrade material system. Now a material can be update from older version at any time. Call Edit/Render Pipeline/Upgrade all Materials to newer version
- Change name EnableDBuffer to EnableDecals at several place (shader, hdrp asset...), this require a call to Edit/Render Pipeline/Upgrade all Materials to newer version to have up to date material.
- Refactor shader code: BakeLightingData structure have been replace by BuiltinData. Lot of shader code have been remove/change.
- Refactor shader code: All GBuffer are now handled by the deferred material. Mean ShadowMask and LightLayers are control by lit material in lit.hlsl and not outside anymore. Lot of shader code have been remove/change.
- Refactor shader code: Rename GetBakedDiffuseLighting to ModifyBakedDiffuseLighting. This function now handle lighting model for transmission too. Lux meter debug mode is factor outisde.
- Refactor shader code: GetBakedDiffuseLighting is not call anymore in GBuffer or forward pass, including the ConvertSurfaceDataToBSDFData and GetPreLightData, this is done in ModifyBakedDiffuseLighting now
- Refactor shader code: Added a backBakeDiffuseLighting to BuiltinData to handle lighting for transmission
- Refactor shader code: Material must now call InitBuiltinData (Init all to zero + init bakeDiffuseLighting and backBakeDiffuseLighting ) and PostInitBuiltinData

## [3.0.0-preview] - 2018-01-01

### Fixed
- Fixed an issue with distortion that was using previous frame instead of current frame
- Fixed an issue where disabled light where not upgrade correctly to the new physical light unit system introduce in 2.0.5-preview

### Changed
- Update assembly definitions to output assemblies that match Unity naming convention (Unity.*).

## [2.0.5-preview] - 2018-01-01

### Added
- Add option supportDitheringCrossFade on HDRP Asset to allow to remove shader variant during player build if needed
- Add contact shadows for punctual lights (in additional shadow settings), only one light is allowed to cast contact shadows at the same time and so at each frame a dominant light is choosed among all light with contact shadows enabled.
- Add PCSS shadow filter support (from SRP Core)
- Exposed shadow budget parameters in HDRP asset
- Add an option to generate an emissive mesh for area lights (currently rectangle light only). The mesh fits the size, intensity and color of the light.
- Add an option to the HDRP asset to increase the resolution of volumetric lighting.
- Add additional ligth unit support for punctual light (Lumens, Candela) and area lights (Lumens, Luminance)
- Add dedicated Gizmo for the box Influence volume of HDReflectionProbe / PlanarReflectionProbe

### Changed
- Re-enable shadow mask mode in debug view
- SSS and Transmission code have been refactored to be able to share it between various material. Guidelines are in SubsurfaceScattering.hlsl
- Change code in area light with LTC for Lit shader. Magnitude is now take from FGD texture instead of a separate texture
- Improve camera relative rendering: We now apply camera translation on the model matrix, so before the TransformObjectToWorld(). Note: unity_WorldToObject and unity_ObjectToWorld must never be used directly.
- Rename positionWS to positionRWS (Camera relative world position) at a lot of places (mainly in interpolator and FragInputs). In case of custom shader user will be required to update their code.
- Rename positionWS, capturePositionWS, proxyPositionWS, influencePositionWS to positionRWS, capturePositionRWS, proxyPositionRWS, influencePositionRWS (Camera relative world position) in LightDefinition struct.
- Improve the quality of trilinear filtering of density volume textures.
- Improve UI for HDReflectionProbe / PlanarReflectionProbe

### Fixed
- Fixed a shader preprocessor issue when compiling DebugViewMaterialGBuffer.shader against Metal target
- Added a temporary workaround to Lit.hlsl to avoid broken lighting code with Metal/AMD
- Fixed issue when using more than one volume texture mask with density volumes.
- Fixed an error which prevented volumetric lighting from working if no density volumes with 3D textures were present.
- Fix contact shadows applied on transmission
- Fix issue with forward opaque lit shader variant being removed by the shader preprocessor
- Fixed compilation errors on platforms with limited XRSetting support.
- Fixed apply range attenuation option on punctual light
- Fixed issue with color temperature not take correctly into account with static lighting
- Don't display fog when diffuse lighting, specular lighting, or lux meter debug mode are enabled.

## [2.0.4-preview] - 2018-01-01

### Fixed
- Fix issue when disabling rough refraction and building a player. Was causing a crash.

## [2.0.3-preview] - 2018-01-01

### Added
- Increased debug color picker limit up to 260k lux

## [2.0.2-preview] - 2018-01-01

### Added
- Add Light -> Planar Reflection Probe command
- Added a false color mode in rendering debug
- Add support for mesh decals
- Add flag to disable projector decals on transparent geometry to save performance and decal texture atlas space
- Add ability to use decal diffuse map as mask only
- Add visualize all shadow masks in lighting debug
- Add export of normal and roughness buffer for forwardOnly and when in supportOnlyForward mode for forward
- Provide a define in lit.hlsl (FORWARD_MATERIAL_READ_FROM_WRITTEN_NORMAL_BUFFER) when output buffer normal is used to read the normal and roughness instead of caclulating it (can save performance, but lower quality due to compression)
- Add color swatch to decal material

### Changed
- Change Render -> Planar Reflection creation to 3D Object -> Mirror
- Change "Enable Reflector" name on SpotLight to "Angle Affect Intensity"
- Change prototype of BSDFData ConvertSurfaceDataToBSDFData(SurfaceData surfaceData) to BSDFData ConvertSurfaceDataToBSDFData(uint2 positionSS, SurfaceData surfaceData)

### Fixed
- Fix issue with StackLit in deferred mode with deferredDirectionalShadow due to GBuffer not being cleared. Gbuffer is still not clear and issue was fix with the new Output of normal buffer.
- Fixed an issue where interpolation volumes were not updated correctly for reflection captures.
- Fixed an exception in Light Loop settings UI

## [2.0.1-preview] - 2018-01-01

### Added
- Add stripper of shader variant when building a player. Save shader compile time.
- Disable per-object culling that was executed in C++ in HD whereas it was not used (Optimization)
- Enable texture streaming debugging (was not working before 2018.2)
- Added Screen Space Reflection with Proxy Projection Model
- Support correctly scene selection for alpha tested object
- Add per light shadow mask mode control (i.e shadow mask distance and shadow mask). It use the option NonLightmappedOnly
- Add geometric filtering to Lit shader (allow to reduce specular aliasing)
- Add shortcut to create DensityVolume and PlanarReflection in hierarchy
- Add a DefaultHDMirrorMaterial material for PlanarReflection
- Added a script to be able to upgrade material to newer version of HDRP
- Removed useless duplication of ForwardError passes.
- Add option to not compile any DEBUG_DISPLAY shader in the player (Faster build) call Support Runtime Debug display

### Changed
- Changed SupportForwardOnly to SupportOnlyForward in render pipeline settings
- Changed versioning variable name in HDAdditionalXXXData from m_version to version
- Create unique name when creating a game object in the rendering menu (i.e Density Volume(2))
- Re-organize various files and folder location to clean the repository
- Change Debug windows name and location. Now located at:  Windows -> General -> Render Pipeline Debug

### Removed
- Removed GlobalLightLoopSettings.maxPlanarReflectionProbes and instead use value of GlobalLightLoopSettings.planarReflectionProbeCacheSize
- Remove EmissiveIntensity parameter and change EmissiveColor to be HDR (Matching Builtin Unity behavior) - Data need to be updated - Launch Edit -> Single Step Upgrade Script -> Upgrade all Materials emissionColor

### Fixed
- Fix issue with LOD transition and instancing
- Fix discrepency between object motion vector and camera motion vector
- Fix issue with spot and dir light gizmo axis not highlighted correctly
- Fix potential crash while register debug windows inputs at startup
- Fix warning when creating Planar reflection
- Fix specular lighting debug mode (was rendering black)
- Allow projector decal with null material to allow to configure decal when HDRP is not set
- Decal atlas texture offset/scale is updated after allocations (used to be before so it was using date from previous frame)

## [0.0.0-preview] - 2018-01-01

### Added
- Configure the VolumetricLightingSystem code path to be on by default
- Trigger a build exception when trying to build an unsupported platform
- Introduce the VolumetricLightingController component, which can (and should) be placed on the camera, and allows one to control the near and the far plane of the V-Buffer (volumetric "froxel" buffer) along with the depth distribution (from logarithmic to linear)
- Add 3D texture support for DensityVolumes
- Add a better mapping of roughness to mipmap for planar reflection
- The VolumetricLightingSystem now uses RTHandles, which allows to save memory by sharing buffers between different cameras (history buffers are not shared), and reduce reallocation frequency by reallocating buffers only if the rendering resolution increases (and suballocating within existing buffers if the rendering resolution decreases)
- Add a Volumetric Dimmer slider to lights to control the intensity of the scattered volumetric lighting
- Add UV tiling and offset support for decals.
- Add mipmapping support for volume 3D mask textures

### Changed
- Default number of planar reflection change from 4 to 2
- Rename _MainDepthTexture to _CameraDepthTexture
- The VolumetricLightingController has been moved to the Interpolation Volume framework and now functions similarly to the VolumetricFog settings
- Update of UI of cookie, CubeCookie, Reflection probe and planar reflection probe to combo box
- Allow enabling/disabling shadows for area lights when they are set to baked.
- Hide applyRangeAttenuation and FadeDistance for directional shadow as they are not used

### Removed
- Remove Resource folder of PreIntegratedFGD and add the resource to RenderPipeline Asset

### Fixed
- Fix ConvertPhysicalLightIntensityToLightIntensity() function used when creating light from script to match HDLightEditor behavior
- Fix numerical issues with the default value of mean free path of volumetric fog
- Fix the bug preventing decals from coexisting with density volumes
- Fix issue with alpha tested geometry using planar/triplanar mapping not render correctly or flickering (due to being wrongly alpha tested in depth prepass)
- Fix meta pass with triplanar (was not handling correctly the normal)
- Fix preview when a planar reflection is present
- Fix Camera preview, it is now a Preview cameraType (was a SceneView)
- Fix handling unknown GPUShadowTypes in the shadow manager.
- Fix area light shapes sent as point lights to the baking backends when they are set to baked.
- Fix unnecessary division by PI for baked area lights.
- Fix line lights sent to the lightmappers. The backends don't support this light type.
- Fix issue with shadow mask framesettings not correctly taken into account when shadow mask is enabled for lighting.
- Fix directional light and shadow mask transition, they are now matching making smooth transition
- Fix banding issues caused by high intensity volumetric lighting
- Fix the debug window being emptied on SRP asset reload
- Fix issue with debug mode not correctly clearing the GBuffer in editor after a resize
- Fix issue with ResetMaterialKeyword not resetting correctly ToggleOff/Roggle Keyword
- Fix issue with motion vector not render correctly if there is no depth prepass in deferred

## [0.0.0-preview] - 2018-01-01

### Added
- Screen Space Refraction projection model (Proxy raycasting, HiZ raymarching)
- Screen Space Refraction settings as volume component
- Added buffered frame history per camera
- Port Global Density Volumes to the Interpolation Volume System.
- Optimize ImportanceSampleLambert() to not require the tangent frame.
- Generalize SampleVBuffer() to handle different sampling and reconstruction methods.
- Improve the quality of volumetric lighting reprojection.
- Optimize Morton Order code in the Subsurface Scattering pass.
- Planar Reflection Probe support roughness (gaussian convolution of captured probe)
- Use an atlas instead of a texture array for cluster transparent decals
- Add a debug view to visualize the decal atlas
- Only store decal textures to atlas if decal is visible, debounce out of memory decal atlas warning.
- Add manipulator gizmo on decal to improve authoring workflow
- Add a minimal StackLit material (work in progress, this version can be used as template to add new material)

### Changed
- EnableShadowMask in FrameSettings (But shadowMaskSupport still disable by default)
- Forced Planar Probe update modes to (Realtime, Every Update, Mirror Camera)
- Screen Space Refraction proxy model uses the proxy of the first environment light (Reflection probe/Planar probe) or the sky
- Moved RTHandle static methods to RTHandles
- Renamed RTHandle to RTHandleSystem.RTHandle
- Move code for PreIntegratedFDG (Lit.shader) into its dedicated folder to be share with other material
- Move code for LTCArea (Lit.shader) into its dedicated folder to be share with other material

### Removed
- Removed Planar Probe mirror plane position and normal fields in inspector, always display mirror plane and normal gizmos

### Fixed
- Fix fog flags in scene view is now taken into account
- Fix sky in preview windows that were disappearing after a load of a new level
- Fix numerical issues in IntersectRayAABB().
- Fix alpha blending of volumetric lighting with transparent objects.
- Fix the near plane of the V-Buffer causing out-of-bounds look-ups in the clustered data structure.
- Depth and color pyramid are properly computed and sampled when the camera renders inside a viewport of a RTHandle.
- Fix decal atlas debug view to work correctly when shadow atlas view is also enabled
- Fix TransparentSSR with non-rendergraph.
- Fix shader compilation warning on SSR compute shader.<|MERGE_RESOLUTION|>--- conflicted
+++ resolved
@@ -28,13 +28,10 @@
 - Added a Falloff Mode (Linear or Exponential) in the Density Volume for volume blending with Blend Distance.
 - Added support for screen space shadows (directional and point, no area) for shadow matte unlit shader graph.
 - Added support for volumetric clouds in planar reflections.
-<<<<<<< HEAD
-- Added an error message when trying to use disk lights with realtime GI (case 1317808).
-=======
 - Added deferred shading debug visualization
 - Added a new control slider on RTR and RTGI to force the LOD Bias on both effects.
 - Added missing documentation for volumetric clouds.
->>>>>>> 3d78a20c
+- Added an error message when trying to use disk lights with realtime GI (case 1317808).
 
 ### Fixed
 - Fixed Intensity Multiplier not affecting realtime global illumination.
@@ -101,12 +98,9 @@
 - Fixed gizmo rendering when wireframe mode is selected.
 - Fixed issue in path tracing, where objects would cast shadows even if not present in the path traced layers (case 1318857).
 - Fixed SRP batcher not compatible with Decal (case 1311586)
-<<<<<<< HEAD
-- Fixed grey screen on playstation platform when histogram exposure is enabled but the curve mapping is not used.
-=======
 - Fixed wrong color buffer being bound to pre refraction custom passes.
 - Fixed issue in Probe Reference Volume authoring component triggering an asset reload on all operations.
->>>>>>> 3d78a20c
+- Fixed grey screen on playstation platform when histogram exposure is enabled but the curve mapping is not used.
 
 ### Changed
 - Changed Window/Render Pipeline/HD Render Pipeline Wizard to Window/Rendering/HDRP Wizard
