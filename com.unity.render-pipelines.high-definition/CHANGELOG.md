# Changelog
All notable changes to this package will be documented in this file.

The format is based on [Keep a Changelog](http://keepachangelog.com/en/1.0.0/)
and this project adheres to [Semantic Versioning](http://semver.org/spec/v2.0.0.html).

## [8.0.0] - 2019-11-18

### Added
- Ray tracing support for VR single-pass
- Added sharpen filter shader parameter and UI for TemporalAA to control image quality instead of hardcoded value
- Added frame settings option for custom post process and custom passes as well as custom color buffer format option.
- Add check in wizard on SRP Batcher enabled.
- Added default implementations of OnPreprocessMaterialDescription for FBX, Obj, Sketchup and 3DS file formats.
- Added custom pass fade radius
- Added after post process injection point for custom passes
- Added basic alpha compositing support - Alpha is available afterpostprocess when using FP16 buffer format.
- Added falloff distance on Reflection Probe and Planar Reflection Probe
- Added Backplate projection from the HDRISky
- Added Shadow Matte in UnlitMasterNode, which only received shadow without lighting
- Added hability to name LightLayers in HDRenderPipelineAsset
- Added a range compression factor for Reflection Probe and Planar Reflection Probe to avoid saturation of colors.
- Added path tracing support for directional, point and spot lights, as well as emission from Lit and Unlit.
- Added non temporal version of SSAO.
- Added more detailed ray tracing stats in the debug window
- Added Disc area light (bake only)
- Added a warning in the material UI to prevent transparent + subsurface-scattering combination.
- Added XR single-pass setting into HDRP asset
- Added a penumbra tint option for lights
- Added support for depth copy with XR SDK
- Added debug setting to Render Pipeline Debug Window to list the active XR views
- Added an option to filter the result of the volumetric lighting (off by default).
- Added a transmission multiplier for directional lights
- Added XR single-pass test mode to Render Pipeline Debug Window
- Added debug setting to Render Pipeline Window to list the active XR views
- Added a new refraction mode for the Lit shader (thin). Which is a box refraction with small thickness values
- Added the code to support Barn Doors for Area Lights based on a shaderconfig option.
- Added HDRPCameraBinder property binder for Visual Effect Graph

### Fixed
- Sorting, undo, labels, layout in the Lighting Explorer.
- Fixed sky settings and materials in Shader Graph Samples package
- Fix/workaround a probable graphics driver bug in the GTAO shader.
- Fixed Hair and PBR shader graphs double sided modes
- Fixed an issue where updating an HDRP asset in the Quality setting panel would not recreate the pipeline.
- Fixed issue with point lights being considered even when occupying less than a pixel on screen (case 1183196)
- Fix a potential NaN source with iridescence (case 1183216)
- Fixed issue of spotlight breaking when minimizing the cone angle via the gizmo (case 1178279)
- Fixed issue that caused decals not to modify the roughness in the normal buffer, causing SSR to not behave correctly (case 1178336)
- Fixed lit transparent refraction with XR single-pass rendering
- Removed extra jitter for TemporalAA in VR
- Fixed ShaderGraph time in main preview
- Fixed issue on some UI elements in HDRP asset not expanding when clicking the arrow (case 1178369)
- Fixed alpha blending in custom post process
- Fixed the modification of the _AlphaCutoff property in the material UI when exposed with a ShaderGraph parameter.
- Fixed HDRP test `1218_Lit_DiffusionProfiles` on Vulkan.
- Fixed an issue where building a player in non-dev mode would generate render target error logs every frame
- Fixed crash when upgrading version of HDRP
- Fixed rendering issues with material previews
- Fixed NPE when using light module in Shuriken particle systems (1173348).
- Refresh cached shadow on editor changes
- Fixed light supported units caching (1182266)
- Fixed an issue where SSAO (that needs temporal reprojection) was still being rendered when Motion Vectors were not available (case 1184998)
- Fixed a nullref when modifying the height parameters inside the layered lit shader UI.
- Fixed Decal gizmo that become white after exiting play mode
- Fixed Decal pivot position to behave like a spotlight
- Fixed an issue where using the LightingOverrideMask would break sky reflection for regular cameras
- Fix DebugMenu FrameSettingsHistory persistency on close
- Fix DensityVolume, ReflectionProbe aned PlanarReflectionProbe advancedControl display
- Fix DXR scene serialization in wizard
- Fixed an issue where Previews would reallocate History Buffers every frame
- Fixed the SetLightLayer function in HDAdditionalLightData setting the wrong light layer
- Fix error first time a preview is created for planar
- Fixed an issue where SSR would use an incorrect roughness value on ForwardOnly (StackLit, AxF, Fabric, etc.) materials when the pipeline is configured to also allow deferred Lit.
- Fixed issues with light explorer (cases 1183468, 1183269)
- Fix dot colors in LayeredLit material inspector
- Fix undo not resetting all value when undoing the material affectation in LayerLit material
- Fix for issue that caused gizmos to render in render textures (case 1174395)
- Fixed the light emissive mesh not updated when the light was disabled/enabled
- Fixed light and shadow layer sync when setting the HDAdditionalLightData.lightlayersMask property
- Fixed a nullref when a custom post process component that was in the HDRP PP list is removed from the project
- Fixed issue that prevented decals from modifying specular occlusion (case 1178272).
- Fixed exposure of volumetric reprojection
- Fixed multi selection support for Scalable Settings in lights
- Fixed font shaders in test projects for VR by using a Shader Graph version
- Fixed refresh of baked cubemap by incrementing updateCount at the end of the bake (case 1158677).
- Fixed issue with rectangular area light when seen from the back
- Fixed decals not affecting lightmap/lightprobe
- Fixed zBufferParams with XR single-pass rendering
- Fixed moving objects not rendered in custom passes
- Fixed abstract classes listed in the + menu of the custom pass list
- Fixed custom pass that was rendered in previews
- Fixed precision error in zero value normals when applying decals (case 1181639)
- Fixed issue that triggered No Scene Lighting view in game view as well (case 1156102)
- Assign default volume profile when creating a new HDRP Asset
- Fixed fov to 0 in planar probe breaking the projection matrix (case 1182014)
- Fixed bugs with shadow caching
- Reassign the same camera for a realtime probe face render request to have appropriate history buffer during realtime probe rendering.
- Fixed issue causing wrong shading when normal map mode is Object space, no normal map is set, but a detail map is present (case 1143352)
- Fixed issue with decal and htile optimization
- Fixed TerrainLit shader compilation error regarding `_Control0_TexelSize` redefinition (case 1178480).
- Fixed warning about duplicate HDRuntimeReflectionSystem when configuring play mode without domain reload.
- Fixed an editor crash when multiple decal projectors were selected and some had null material
- Added all relevant fix actions to FixAll button in Wizard
- Moved FixAll button on top of the Wizard
- Fixed an issue where fog color was not pre-exposed correctly
- Fix priority order when custom passes are overlapping
- Fix cleanup not called when the custom pass GameObject is destroyed
- Replaced most instances of GraphicsSettings.renderPipelineAsset by GraphicsSettings.currentRenderPipeline. This should fix some parameters not working on Quality Settings overrides.
- Fixed an issue with Realtime GI not working on upgraded projects.
- Fixed issue with screen space shadows fallback texture was not set as a texture array.
- Fixed Pyramid Lights bounding box
- Fixed terrain heightmap default/null values and epsilons
- Fixed custom post-processing effects breaking when an abstract class inherited from `CustomPostProcessVolumeComponent`
- Fixed XR single-pass rendering in Editor by using ShaderConfig.s_XrMaxViews to allocate matrix array
- Multiple different skies rendered at the same time by different cameras are now handled correctly without flickering
- Fixed flickering issue happening when different volumes have shadow settings and multiple cameras are present. 
- Fixed issue causing planar probes to disappear if there is no light in the scene.
- Fixed a number of issues with the prefab isolation mode (Volumes leaking from the main scene and reflection not working properly)
- Fixed an issue with fog volume component upgrade not working properly
- Fixed Spot light Pyramid Shape has shadow artifacts on aspect ratio values lower than 1
- Fixed issue with AO upsampling in XR
- Fixed camera without HDAdditionalCameraData component not rendering
- Removed the macro ENABLE_RAYTRACING for most of the ray tracing code
- Fixed prefab containing camera reloading in loop while selected in the Project view
- Fixed issue causing NaN wheh the Z scale of an object is set to 0.
- Fixed DXR shader passes attempting to render before pipeline loaded
- Fixed black ambient sky issue when importing a project after deleting Library.
- Fixed issue when upgrading a Standard transparent material (case 1186874)
- Fixed area light cookies not working properly with stack lit
- Fixed material render queue not updated when the shader is changed in the material inspector.
- Fixed a number of issues with full screen debug modes not reseting correctly when setting another mutually exclusive mode
- Fixed compile errors for platforms with no VR support
- Fixed an issue with volumetrics and RTHandle scaling (case 1155236)
- Fixed an issue where sky lighting might be updated uselessly
- Fixed issue preventing to allow setting decal material to none (case 1196129)
- Fixed XR multi-pass decals rendering
- Fixed several fields on Light Inspector that not supported Prefab overrides
- Fixed EOL for some files
- Fixed scene view rendering with volumetrics and XR enabled
- Fixed decals to work with multiple cameras
- Fixed optional clear of GBuffer (Was always on)
- Fixed render target clears with XR single-pass rendering
- Fixed HDRP samples file hierarchy
- Fixed Light units not matching light type
- Fixed QualitySettings panel not displaying HDRP Asset
- Fixed black reflection probes the first time loading a project
- Fixed y-flip in scene view with XR SDK
- Fixed Decal projectors do not immediately respond when parent object layer mask is changed in editor.
- Fixed y-flip in scene view with XR SDK
- Fixed a number of issues with Material Quality setting
- Fixed the transparent Cull Mode option in HD unlit master node settings only visible if double sided is ticked.
- Fixed an issue causing shadowed areas by contact shadows at the edge of far clip plane if contact shadow length is very close to far clip plane.
- Fixed editing a scalable settings will edit all loaded asset in memory instead of targetted asset.
- Fixed Planar reflection default viewer FOV
- Fixed flickering issues when moving the mouse in the editor with ray tracing on.
- Fixed the ShaderGraph main preview being black after switching to SSS in the master node settings
- Fixed custom fullscreen passes in VR
- Fixed camera culling masks not taken in account in custom pass volumes
- Fixed object not drawn in custom pass when using a DrawRenderers with an HDRP shader in a build.
- Fixed injection points for Custom Passes (AfterDepthAndNormal and BeforePreRefraction were missing)
- Fixed a enum to choose shader tags used for drawing objects (DepthPrepass or Forward) when there is no override material.
- Fixed lit objects in the BeforePreRefraction, BeforeTransparent and BeforePostProcess.
- Fixed the None option when binding custom pass render targets to allow binding only depth or color.
- Fixed custom pass buffers allocation so they are not allocated if they're not used.
- Fixed the Custom Pass entry in the volume create asset menu items.
- Fixed Prefab Overrides workflow on Camera.
- Fixed alignment issue in Preset for Camera.
- Fixed alignment issue in Physical part for Camera.
- Fixed FrameSettings multi-edition.
- Fixed a bug happening when denoising multiple ray traced light shadows
- Fixed minor naming issues in ShaderGraph settings
- VFX: Removed z-fight glitches that could appear when using deferred depth prepass and lit quad primitives
- VFX: Preserve specular option for lit outputs (matches HDRP lit shader)
- Fixed an issue with Metal Shader Compiler and GTAO shader for metal
- Fixed resources load issue while upgrading HDRP package.
- Fix LOD fade mask by accounting for field of view
- Fixed spot light missing from ray tracing indirect effects.
- Fixed a UI bug in the diffusion profile list after fixing them from the wizard.
- Fixed the hash collision when creating new diffusion profile assets.
- Fixed a light leaking issue with box light casting shadows (case 1184475)
- Fixed Cookie texture type in the cookie slot of lights (Now displays a warning because it is not supported).
- Fixed a nullref that happens when using the Shuriken particle light module
- Fixed alignment in Wizard
- Fixed text overflow in Wizard's helpbox
- Fixed Wizard button fix all that was not automatically grab all required fixes
- Fixed VR tab for MacOS in Wizard
- Fixed local config package workflow in Wizard
- Fixed issue with contact shadows shifting when MSAA is enabled.
- Fixed EV100 in the PBR sky
- Fixed an issue In URP where sometime the camera is not passed to the volume system and causes a null ref exception (case 1199388)
- Fixed nullref when releasing HDRP with custom pass disabled
- Fixed performance issue derived from copying stencil buffer.
- Fixed an editor freeze when importing a diffusion profile asset from a unity package.
- Fixed an exception when trying to reload a builtin resource.
- Fixed the light type intensity unit reset when switching the light type.
<<<<<<< HEAD
- Fixed documentation link on CustomPassVolume.
- Fixed player build when HDRP is in the project but not assigned in the graphic settings.
- Fixed an issue where ambient probe would be black for the first face of a baked reflection probe
- VFX: Fixed Missing Reference to Visual Effect Graph Runtime Assembly
- Fixed an issue where rendering done by users in EndCameraRendering would be executed before the main render loop.
- Fixed Prefab Override in main scope of Volume.
- Fixed alignment issue in Presset of main scope of Volume.
- Fixed persistence of ShowChromeGizmo and moved it to toolbar for coherency in ReflectionProbe and PlanarReflectionProbe.
- Fixed Alignement issue in ReflectionProbe and PlanarReflectionProbe.
- Fixed Prefab override workflow issue in ReflectionProbe and PlanarReflectionProbe.
- Fixed empty MoreOptions and moved AdvancedManipulation in a dedicated location for coherency in ReflectionProbe and PlanarReflectionProbe.
- Fixed Prefab override workflow issue in DensityVolume.
- Fixed empty MoreOptions and moved AdvancedManipulation in a dedicated location for coherency in DensityVolume.
- Fix light limit counts specified on the HDRP asset
- Fixed Quality Settings for SSR, Contact Shadows and Ambient Occlusion volume components
- Unlocked SSS, SSR, Motion Vectors and Distortion frame settings for reflections probes.
=======
- Fixed compilation error related to define guards and CreateLayoutFromXrSdk()
>>>>>>> f4d10648

### Changed
- Color buffer pyramid is not allocated anymore if neither refraction nor distortion are enabled
- Rename Emission Radius to Radius in UI in Point, Spot
- Angular Diameter parameter for directional light is no longuer an advanced property
- DXR: Remove Light Radius and Angular Diamater of Raytrace shadow. Angular Diameter and Radius are used instead.
- Remove MaxSmoothness parameters from UI for point, spot and directional light. The MaxSmoothness is now deduce from Radius Parameters
- DXR: Remove the Ray Tracing Environement Component. Add a Layer Mask to the ray Tracing volume components to define which objects are taken into account for each effect.
- Removed second cubemaps used for shadowing in lookdev
- Disable Physically Based Sky below ground
- Increase max limit of area light and reflection probe to 128
- Change default texture for detailmap to grey
- Optimize Shadow RT load on Tile based architecture platforms. 
- Improved quality of SSAO.
- Moved RequestShadowMapRendering() back to public API.
- Update HDRP DXR Wizard with an option to automatically clone the hdrp config package and setup raytracing to 1 in shaders file.
- Added SceneSelection pass for TerrainLit shader.
- Simplified Light's type API regrouping the logic in one place (Check type in HDAdditionalLightData)
- The support of LOD CrossFade (Dithering transition) in master nodes now required to enable it in the master node settings (Save variant)
- Improved shadow bias, by removing constant depth bias and substituting it with slope-scale bias. 
- Fix the default stencil values when a material is created from a SSS ShaderGraph.
- Tweak test asset to be compatible with XR: unlit SG material for canvas and double-side font material
- Slightly tweaked the behaviour of bloom when resolution is low to reduce artifacts.
- Hidden fields in Light Inspector that is not relevant while in BakingOnly mode.
- Changed parametrization of PCSS, now softness is derived from angular diameter (for directional lights) or shape radius (for point/spot lights) and min filter size is now in the [0..1] range.
- Moved the copy of the geometry history buffers to right after the depth mip chain generation.
- Rename "Luminance" to "Nits" in UX for physical light unit
- Rename FrameSettings "SkyLighting" to "SkyReflection"
- Reworked XR automated tests
- The ray traced screen space shadow history for directional, spot and point lights is discarded if the light transform has changed.
- Changed the behavior for ray tracing in case a mesh renderer has both transparent and opaque submeshes.
- Improve history buffer management
- Replaced PlayerSettings.virtualRealitySupported with XRGraphics.tryEnable.
- Remove redundant FrameSettings RealTimePlanarReflection
- Improved a bit the GC calls generated during the rendering.
- Material update is now only triggered when the relevant settings are touched in the shader graph master nodes
- Changed the way Sky Intensity (on Sky volume components) is handled. It's now a combo box where users can choose between Exposure, Multiplier or Lux (for HDRI sky only) instead of both multiplier and exposure being applied all the time. Added a new menu item to convert old profiles.
- Change how method for specular occlusions is decided on inspector shader (Lit, LitTesselation, LayeredLit, LayeredLitTessellation)

## [7.1.1] - 2019-09-05

### Added
- Transparency Overdraw debug mode. Allows to visualize transparent objects draw calls as an "heat map".
- Enabled single-pass instancing support for XR SDK with new API cmd.SetInstanceMultiplier()
- XR settings are now available in the HDRP asset
- Support for Material Quality in Shader Graph
- Material Quality support selection in HDRP Asset
- Renamed XR shader macro from UNITY_STEREO_ASSIGN_COMPUTE_EYE_INDEX to UNITY_XR_ASSIGN_VIEW_INDEX
- Raytracing ShaderGraph node for HDRP shaders
- Custom passes volume component with 3 injection points: Before Rendering, Before Transparent and Before Post Process
- Alpha channel is now properly exported to camera render textures when using FP16 color buffer format
- Support for XR SDK mirror view modes
- HD Master nodes in Shader Graph now support Normal and Tangent modification in vertex stage.
- DepthOfFieldCoC option in the fullscreen debug modes.
- Added override Ambient Occlusion option on debug windows
- Added Custom Post Processes with 3 injection points: Before Transparent, Before Post Process and After Post Process
- Added draft of minimal interactive path tracing (experimental) based on DXR API - Support only 4 area light, lit and unlit shader (non-shadergraph)

### Fixed
- Fixed wizard infinite loop on cancellation
- Fixed with compute shader error about too many threads in threadgroup on low GPU
- Fixed invalid contact shadow shaders being created on metal
- Fixed a bug where if Assembly.GetTypes throws an exception due to mis-versioned dlls, then no preprocessors are used in the shader stripper
- Fixed typo in AXF decal property preventing to compile
- Fixed reflection probe with XR single-pass and FPTL
- Fixed force gizmo shown when selecting camera in hierarchy
- Fixed issue with XR occlusion mesh and dynamic resolution
- Fixed an issue where lighting compute buffers were re-created with the wrong size when resizing the window, causing tile artefacts at the top of the screen.
- Fix FrameSettings names and tooltips
- Fixed error with XR SDK when the Editor is not in focus
- Fixed errors with RenderGraph, XR SDK and occlusion mesh
- Fixed shadow routines compilation errors when "real" type is a typedef on "half".
- Fixed toggle volumetric lighting in the light UI
- Fixed post-processing history reset handling rt-scale incorrectly
- Fixed crash with terrain and XR multi-pass
- Fixed ShaderGraph material synchronization issues
- Fixed a null reference exception when using an Emissive texture with Unlit shader (case 1181335)
- Fixed an issue where area lights and point lights where not counted separately with regards to max lights on screen (case 1183196)

### Changed
- Update Wizard layout.
- Remove almost all Garbage collection call within a frame.
- Rename property AdditionalVeclocityChange to AddPrecomputeVelocity
- Call the End/Begin camera rendering callbacks for camera with customRender enabled
- Changeg framesettings migration order of postprocess flags as a pr for reflection settings flags have been backported to 2019.2
- Replaced usage of ENABLE_VR in XRSystem.cs by version defines based on the presence of the built-in VR and XR modules
- Added an update virtual function to the SkyRenderer class. This is called once per frame. This allows a given renderer to amortize heavy computation at the rate it chooses. Currently only the physically based sky implements this.
- Removed mandatory XRPass argument in HDCamera.GetOrCreate()
- Restored the HDCamera parameter to the sky rendering builtin parameters.
- Removed usage of StructuredBuffer for XR View Constants
- Expose Direct Specular Lighting control in FrameSettings
- Deprecated ExponentialFog and VolumetricFog volume components. Now there is only one exponential fog component (Fog) which can add Volumetric Fog as an option. Added a script in Edit -> Render Pipeline -> Upgrade Fog Volume Components.

## [7.0.1] - 2019-07-25

### Added
- Added option in the config package to disable globally Area Lights and to select shadow quality settings for the deferred pipeline.
- When shader log stripping is enabled, shader stripper statistics will be written at `Temp/shader-strip.json`
- Occlusion mesh support from XR SDK

### Fixed
- Fixed XR SDK mirror view blit, cleanup some XRTODO and removed XRDebug.cs
- Fixed culling for volumetrics with XR single-pass rendering
- Fix shadergraph material pass setup not called
- Fixed documentation links in component's Inspector header bar
- Cookies using the render texture output from a camera are now properly updated
- Allow in ShaderGraph to enable pre/post pass when the alpha clip is disabled

### Changed
- RenderQueue for Opaque now start at Background instead of Geometry.
- Clamp the area light size for scripting API when we change the light type
- Added a warning in the material UI when the diffusion profile assigned is not in the HDRP asset


## [7.0.0] - 2019-07-17

### Added
- `Fixed`, `Viewer`, and `Automatic` modes to compute the FOV used when rendering a `PlanarReflectionProbe`
- A checkbox to toggle the chrome gizmo of `ReflectionProbe`and `PlanarReflectionProbe`
- Added a Light layer in shadows that allow for objects to cast shadows without being affected by light (and vice versa).
- You can now access ShaderGraph blend states from the Material UI (for example, **Surface Type**, **Sorting Priority**, and **Blending Mode**). This change may break Materials that use a ShaderGraph, to fix them, select **Edit > Render Pipeline > Reset all ShaderGraph Scene Materials BlendStates**. This syncs the blendstates of you ShaderGraph master nodes with the Material properties.
- You can now control ZTest, ZWrite, and CullMode for transparent Materials.
- Materials that use Unlit Shaders or Unlit Master Node Shaders now cast shadows.
- Added an option to enable the ztest on **After Post Process** materials when TAA is disabled.
- Added a new SSAO (based on Ground Truth Ambient Occlusion algorithm) to replace the previous one.
- Added support for shadow tint on light
- BeginCameraRendering and EndCameraRendering callbacks are now called with probes
- Adding option to update shadow maps only On Enable and On Demand.
- Shader Graphs that use time-dependent vertex modification now generate correct motion vectors.
- Added option to allow a custom spot angle for spot light shadow maps.
- Added frame settings for individual post-processing effects
- Added dither transition between cascades for Low and Medium quality settings
- Added single-pass instancing support with XR SDK
- Added occlusion mesh support with XR SDK
- Added support of Alembic velocity to various shaders
- Added support for more than 2 views for single-pass instancing
- Added support for per punctual/directional light min roughness in StackLit
- Added mirror view support with XR SDK
- Added VR verification in HDRPWizard
- Added DXR verification in HDRPWizard
- Added feedbacks in UI of Volume regarding skies
- Cube LUT support in Tonemapping. Cube LUT helpers for external grading are available in the Post-processing Sample package.

### Fixed
- Fixed an issue with history buffers causing effects like TAA or auto exposure to flicker when more than one camera was visible in the editor
- The correct preview is displayed when selecting multiple `PlanarReflectionProbe`s
- Fixed volumetric rendering with camera-relative code and XR stereo instancing
- Fixed issue with flashing cyan due to async compilation of shader when selecting a mesh
- Fix texture type mismatch when the contact shadow are disabled (causing errors on IOS devices)
- Fixed Generate Shader Includes while in package
- Fixed issue when texture where deleted in ShadowCascadeGUI
- Fixed issue in FrameSettingsHistory when disabling a camera several time without enabling it in between.
- Fixed volumetric reprojection with camera-relative code and XR stereo instancing
- Added custom BaseShaderPreprocessor in HDEditorUtils.GetBaseShaderPreprocessorList()
- Fixed compile issue when USE_XR_SDK is not defined
- Fixed procedural sky sun disk intensity for high directional light intensities
- Fixed Decal mip level when using texture mip map streaming to avoid dropping to lowest permitted mip (now loading all mips)
- Fixed deferred shading for XR single-pass instancing after lightloop refactor
- Fixed cluster and material classification debug (material classification now works with compute as pixel shader lighting)
- Fixed IOS Nan by adding a maximun epsilon definition REAL_EPS that uses HALF_EPS when fp16 are used
- Removed unnecessary GC allocation in motion blur code
- Fixed locked UI with advanded influence volume inspector for probes
- Fixed invalid capture direction when rendering planar reflection probes
- Fixed Decal HTILE optimization with platform not supporting texture atomatic (Disable it)
- Fixed a crash in the build when the contact shadows are disabled
- Fixed camera rendering callbacks order (endCameraRendering was being called before the actual rendering)
- Fixed issue with wrong opaque blending settings for After Postprocess
- Fixed issue with Low resolution transparency on PS4
- Fixed a memory leak on volume profiles
- Fixed The Parallax Occlusion Mappping node in shader graph and it's UV input slot
- Fixed lighting with XR single-pass instancing by disabling deferred tiles
- Fixed the Bloom prefiltering pass
- Fixed post-processing effect relying on Unity's random number generator
- Fixed camera flickering when using TAA and selecting the camera in the editor
- Fixed issue with single shadow debug view and volumetrics
- Fixed most of the problems with light animation and timeline
- Fixed indirect deferred compute with XR single-pass instancing
- Fixed a slight omission in anisotropy calculations derived from HazeMapping in StackLit
- Improved stack computation numerical stability in StackLit
- Fix PBR master node always opaque (wrong blend modes for forward pass)
- Fixed TAA with XR single-pass instancing (missing macros)
- Fixed an issue causing Scene View selection wire gizmo to not appear when using HDRP Shader Graphs.
- Fixed wireframe rendering mode (case 1083989)
- Fixed the renderqueue not updated when the alpha clip is modified in the material UI.
- Fixed the PBR master node preview
- Remove the ReadOnly flag on Reflection Probe's cubemap assets during bake when there are no VCS active.
- Fixed an issue where setting a material debug view would not reset the other exclusive modes
- Spot light shapes are now correctly taken into account when baking
- Now the static lighting sky will correctly take the default values for non-overridden properties
- Fixed material albedo affecting the lux meter

### Changed
- Optimization: Reduce the group size of the deferred lighting pass from 16x16 to 8x8
- Replaced HDCamera.computePassCount by viewCount
- Removed xrInstancing flag in RTHandles (replaced by TextureXR.slices and TextureXR.dimensions)
- Refactor the HDRenderPipeline and lightloop code to preprare for high level rendergraph
- Removed the **Back Then Front Rendering** option in the fabric Master Node settings. Enabling this option previously did nothing.
- Shader type Real translates to FP16 precision on Nintendo Switch.
- Shader framework refactor: Introduce CBSDF, EvaluateBSDF, IsNonZeroBSDF to replace BSDF functions
- Shader framework refactor:  GetBSDFAngles, LightEvaluation and SurfaceShading functions
- Replace ComputeMicroShadowing by GetAmbientOcclusionForMicroShadowing
- Rename WorldToTangent to TangentToWorld as it was incorrectly named
- Remove SunDisk and Sun Halo size from directional light
- Remove all obsolete wind code from shader
- Renamed DecalProjectorComponent into DecalProjector for API alignment.
- Improved the Volume UI and made them Global by default
- Remove very high quality shadow option
- Change default for shadow quality in Deferred to Medium
- Enlighten now use inverse squared falloff (before was using builtin falloff)
- Enlighten is now deprecated. Please use CPU or GPU lightmaper instead.
- Remove the name in the diffusion profile UI
- Changed how shadow map resolution scaling with distance is computed. Now it uses screen space area rather than light range.
- Updated MoreOptions display in UI
- Moved Display Area Light Emissive Mesh script API functions in the editor namespace
- direct strenght properties in ambient occlusion now affect direct specular as well
- Removed advanced Specular Occlusion control in StackLit: SSAO based SO control is hidden and fixed to behave like Lit, SPTD is the only HQ technique shown for baked SO.
- Shader framework refactor: Changed ClampRoughness signature to include PreLightData access.
- HDRPWizard window is now in Window > General > HD Render Pipeline Wizard
- Moved StaticLightingSky to LightingWindow
- Removes the current "Scene Settings" and replace them with "Sky & Fog Settings" (with Physically Based Sky and Volumetric Fog).
- Changed how cached shadow maps are placed inside the atlas to minimize re-rendering of them.

## [6.7.0-preview] - 2019-05-16

### Added
- Added ViewConstants StructuredBuffer to simplify XR rendering
- Added API to render specific settings during a frame
- Added stadia to the supported platforms (2019.3)
- Enabled cascade blends settings in the HD Shadow component
- Added Hardware Dynamic Resolution support.
- Added MatCap debug view to replace the no scene lighting debug view.
- Added clear GBuffer option in FrameSettings (default to false)
- Added preview for decal shader graph (Only albedo, normal and emission)
- Added exposure weight control for decal
- Screen Space Directional Shadow under a define option. Activated for ray tracing
- Added a new abstraction for RendererList that will help transition to Render Graph and future RendererList API
- Added multipass support for VR
- Added XR SDK integration (multipass only)
- Added Shader Graph samples for Hair, Fabric and Decal master nodes.
- Add fade distance, shadow fade distance and light layers to light explorer
- Add method to draw light layer drawer in a rect to HDEditorUtils

### Fixed
- Fixed deserialization crash at runtime
- Fixed for ShaderGraph Unlit masternode not writing velocity
- Fixed a crash when assiging a new HDRP asset with the 'Verify Saving Assets' option enabled
- Fixed exposure to properly support TEXTURE2D_X
- Fixed TerrainLit basemap texture generation
- Fixed a bug that caused nans when material classification was enabled and a tile contained one standard material + a material with transmission.
- Fixed gradient sky hash that was not using the exposure hash
- Fixed displayed default FrameSettings in HDRenderPipelineAsset wrongly updated on scripts reload.
- Fixed gradient sky hash that was not using the exposure hash.
- Fixed visualize cascade mode with exposure.
- Fixed (enabled) exposure on override lighting debug modes.
- Fixed issue with LightExplorer when volume have no profile
- Fixed issue with SSR for negative, infinite and NaN history values
- Fixed LightLayer in HDReflectionProbe and PlanarReflectionProbe inspector that was not displayed as a mask.
- Fixed NaN in transmission when the thickness and a color component of the scattering distance was to 0
- Fixed Light's ShadowMask multi-edition.
- Fixed motion blur and SMAA with VR single-pass instancing
- Fixed NaNs generated by phase functionsin volumetric lighting
- Fixed NaN issue with refraction effect and IOR of 1 at extreme grazing angle
- Fixed nan tracker not using the exposure
- Fixed sorting priority on lit and unlit materials
- Fixed null pointer exception when there are no AOVRequests defined on a camera
- Fixed dirty state of prefab using disabled ReflectionProbes
- Fixed an issue where gizmos and editor grid were not correctly depth tested
- Fixed created default scene prefab non editable due to wrong file extension.
- Fixed an issue where sky convolution was recomputed for nothing when a preview was visible (causing extreme slowness when fabric convolution is enabled)
- Fixed issue with decal that wheren't working currently in player
- Fixed missing stereo rendering macros in some fragment shaders
- Fixed exposure for ReflectionProbe and PlanarReflectionProbe gizmos
- Fixed single-pass instancing on PSVR
- Fixed Vulkan shader issue with Texture2DArray in ScreenSpaceShadow.compute by re-arranging code (workaround)
- Fixed camera-relative issue with lights and XR single-pass instancing
- Fixed single-pass instancing on Vulkan
- Fixed htile synchronization issue with shader graph decal
- Fixed Gizmos are not drawn in Camera preview
- Fixed pre-exposure for emissive decal
- Fixed wrong values computed in PreIntegrateFGD and in the generation of volumetric lighting data by forcing the use of fp32.
- Fixed NaNs arising during the hair lighting pass
- Fixed synchronization issue in decal HTile that occasionally caused rendering artifacts around decal borders
- Fixed QualitySettings getting marked as modified by HDRP (and thus checked out in Perforce)
- Fixed a bug with uninitialized values in light explorer
- Fixed issue with LOD transition
- Fixed shader warnings related to raytracing and TEXTURE2D_X

### Changed
- Refactor PixelCoordToViewDirWS to be VR compatible and to compute it only once per frame
- Modified the variants stripper to take in account multiple HDRP assets used in the build.
- Improve the ray biasing code to avoid self-intersections during the SSR traversal
- Update Pyramid Spot Light to better match emitted light volume.
- Moved _XRViewConstants out of UnityPerPassStereo constant buffer to fix issues with PSSL
- Removed GetPositionInput_Stereo() and single-pass (double-wide) rendering mode
- Changed label width of the frame settings to accommodate better existing options.
- SSR's Default FrameSettings for camera is now enable.
- Re-enabled the sharpening filter on Temporal Anti-aliasing
- Exposed HDEditorUtils.LightLayerMaskDrawer for integration in other packages and user scripting.
- Rename atmospheric scattering in FrameSettings to Fog
- The size modifier in the override for the culling sphere in Shadow Cascades now defaults to 0.6, which is the same as the formerly hardcoded value.
- Moved LOD Bias and Maximum LOD Level from Frame Setting section `Other` to `Rendering`
- ShaderGraph Decal that affect only emissive, only draw in emissive pass (was drawing in dbuffer pass too)
- Apply decal projector fade factor correctly on all attribut and for shader graph decal
- Move RenderTransparentDepthPostpass after all transparent
- Update exposure prepass to interleave XR single-pass instancing views in a checkerboard pattern
- Removed ScriptRuntimeVersion check in wizard.

## [6.6.0-preview] - 2019-04-01

### Added
- Added preliminary changes for XR deferred shading
- Added support of 111110 color buffer
- Added proper support for Recorder in HDRP
- Added depth offset input in shader graph master nodes
- Added a Parallax Occlusion Mapping node
- Added SMAA support
- Added Homothety and Symetry quick edition modifier on volume used in ReflectionProbe, PlanarReflectionProbe and DensityVolume
- Added multi-edition support for DecalProjectorComponent
- Improve hair shader
- Added the _ScreenToTargetScaleHistory uniform variable to be used when sampling HDRP RTHandle history buffers.
- Added settings in `FrameSettings` to change `QualitySettings.lodBias` and `QualitySettings.maximumLODLevel` during a rendering
- Added an exposure node to retrieve the current, inverse and previous frame exposure value.
- Added an HD scene color node which allow to sample the scene color with mips and a toggle to remove the exposure.
- Added safeguard on HD scene creation if default scene not set in the wizard
- Added Low res transparency rendering pass.

### Fixed
- Fixed HDRI sky intensity lux mode
- Fixed dynamic resolution for XR
- Fixed instance identifier semantic string used by Shader Graph
- Fixed null culling result occuring when changing scene that was causing crashes
- Fixed multi-edition light handles and inspector shapes
- Fixed light's LightLayer field when multi-editing
- Fixed normal blend edition handles on DensityVolume
- Fixed an issue with layered lit shader and height based blend where inactive layers would still have influence over the result
- Fixed multi-selection handles color for DensityVolume
- Fixed multi-edition inspector's blend distances for HDReflectionProbe, PlanarReflectionProbe and DensityVolume
- Fixed metric distance that changed along size in DensityVolume
- Fixed DensityVolume shape handles that have not same behaviour in advance and normal edition mode
- Fixed normal map blending in TerrainLit by only blending the derivatives
- Fixed Xbox One rendering just a grey screen instead of the scene
- Fixed probe handles for multiselection
- Fixed baked cubemap import settings for convolution
- Fixed regression causing crash when attempting to open HDRenderPipelineWizard without an HDRenderPipelineAsset setted
- Fixed FullScreenDebug modes: SSAO, SSR, Contact shadow, Prerefraction Color Pyramid, Final Color Pyramid
- Fixed volumetric rendering with stereo instancing
- Fixed shader warning
- Fixed missing resources in existing asset when updating package
- Fixed PBR master node preview in forward rendering or transparent surface
- Fixed deferred shading with stereo instancing
- Fixed "look at" edition mode of Rotation tool for DecalProjectorComponent
- Fixed issue when switching mode in ReflectionProbe and PlanarReflectionProbe
- Fixed issue where migratable component version where not always serialized when part of prefab's instance
- Fixed an issue where shadow would not be rendered properly when light layer are not enabled
- Fixed exposure weight on unlit materials
- Fixed Light intensity not played in the player when recorded with animation/timeline
- Fixed some issues when multi editing HDRenderPipelineAsset
- Fixed emission node breaking the main shader graph preview in certain conditions.
- Fixed checkout of baked probe asset when baking probes.
- Fixed invalid gizmo position for rotated ReflectionProbe
- Fixed multi-edition of material's SurfaceType and RenderingPath
- Fixed whole pipeline reconstruction on selecting for the first time or modifying other than the currently used HDRenderPipelineAsset
- Fixed single shadow debug mode
- Fixed global scale factor debug mode when scale > 1
- Fixed debug menu material overrides not getting applied to the Terrain Lit shader
- Fixed typo in computeLightVariants
- Fixed deferred pass with XR instancing by disabling ComputeLightEvaluation
- Fixed bloom resolution independence
- Fixed lens dirt intensity not behaving properly
- Fixed the Stop NaN feature
- Fixed some resources to handle more than 2 instanced views for XR
- Fixed issue with black screen (NaN) produced on old GPU hardware or intel GPU hardware with gaussian pyramid
- Fixed issue with disabled punctual light would still render when only directional light is present

### Changed
- DensityVolume scripting API will no longuer allow to change between advance and normal edition mode
- Disabled depth of field, lens distortion and panini projection in the scene view
- TerrainLit shaders and includes are reorganized and made simpler.
- TerrainLit shader GUI now allows custom properties to be displayed in the Terrain fold-out section.
- Optimize distortion pass with stencil
- Disable SceneSelectionPass in shader graph preview
- Control punctual light and area light shadow atlas separately
- Move SMAA anti-aliasing option to after Temporal Anti Aliasing one, to avoid problem with previously serialized project settings
- Optimize rendering with static only lighting and when no cullable lights/decals/density volumes are present.
- Updated handles for DecalProjectorComponent for enhanced spacial position readability and have edition mode for better SceneView management
- DecalProjectorComponent are now scale independent in order to have reliable metric unit (see new Size field for changing the size of the volume)
- Restructure code from HDCamera.Update() by adding UpdateAntialiasing() and UpdateViewConstants()
- Renamed velocity to motion vectors
- Objects rendered during the After Post Process pass while TAA is enabled will not benefit from existing depth buffer anymore. This is done to fix an issue where those object would wobble otherwise
- Removed usage of builtin unity matrix for shadow, shadow now use same constant than other view
- The default volume layer mask for cameras & probes is now `Default` instead of `Everything`

## [6.5.0-preview] - 2019-03-07

### Added
- Added depth-of-field support with stereo instancing
- Adding real time area light shadow support
- Added a new FrameSettings: Specular Lighting to toggle the specular during the rendering

### Fixed
- Fixed diffusion profile upgrade breaking package when upgrading to a new version
- Fixed decals cropped by gizmo not updating correctly if prefab
- Fixed an issue when enabling SSR on multiple view
- Fixed edition of the intensity's unit field while selecting multiple lights
- Fixed wrong calculation in soft voxelization for density volume
- Fixed gizmo not working correctly with pre-exposure
- Fixed issue with setting a not available RT when disabling motion vectors
- Fixed planar reflection when looking at mirror normal
- Fixed mutiselection issue with HDLight Inspector
- Fixed HDAdditionalCameraData data migration
- Fixed failing builds when light explorer window is open
- Fixed cascade shadows border sometime causing artefacts between cascades
- Restored shadows in the Cascade Shadow debug visualization
- `camera.RenderToCubemap` use proper face culling

### Changed
- When rendering reflection probe disable all specular lighting and for metals use fresnelF0 as diffuse color for bake lighting.

## [6.4.0-preview] - 2019-02-21

### Added
- VR: Added TextureXR system to selectively expand TEXTURE2D macros to texture array for single-pass stereo instancing + Convert textures call to these macros
- Added an unit selection dropdown next to shutter speed (camera)
- Added error helpbox when trying to use a sub volume component that require the current HDRenderPipelineAsset to support a feature that it is not supporting.
- Add mesh for tube light when display emissive mesh is enabled

### Fixed
- Fixed Light explorer. The volume explorer used `profile` instead of `sharedProfile` which instantiate a custom volume profile instead of editing the asset itself.
- Fixed UI issue where all is displayed using metric unit in shadow cascade and Percent is set in the unit field (happening when opening the inspector).
- Fixed inspector event error when double clicking on an asset (diffusion profile/material).
- Fixed nullref on layered material UI when the material is not an asset.
- Fixed nullref exception when undo/redo a light property.
- Fixed visual bug when area light handle size is 0.

### Changed
- Update UI for 32bit/16bit shadow precision settings in HDRP asset
- Object motion vectors have been disabled in all but the game view. Camera motion vectors are still enabled everywhere, allowing TAA and Motion Blur to work on static objects.
- Enable texture array by default for most rendering code on DX11 and unlock stereo instancing (DX11 only for now)

## [6.3.0-preview] - 2019-02-18

### Added
- Added emissive property for shader graph decals
- Added a diffusion profile override volume so the list of diffusion profile assets to use can be chanaged without affecting the HDRP asset
- Added a "Stop NaNs" option on cameras and in the Scene View preferences.
- Added metric display option in HDShadowSettings and improve clamping
- Added shader parameter mapping in DebugMenu
- Added scripting API to configure DebugData for DebugMenu

### Fixed
- Fixed decals in forward
- Fixed issue with stencil not correctly setup for various master node and shader for the depth pass, motion vector pass and GBuffer/Forward pass
- Fixed SRP batcher and metal
- Fixed culling and shadows for Pyramid, Box, Rectangle and Tube lights
- Fixed an issue where scissor render state leaking from the editor code caused partially black rendering

### Changed
- When a lit material has a clear coat mask that is not null, we now use the clear coat roughness to compute the screen space reflection.
- Diffusion profiles are now limited to one per asset and can be referenced in materials, shader graphs and vfx graphs. Materials will be upgraded automatically except if they are using a shader graph, in this case it will display an error message.

## [6.2.0-preview] - 2019-02-15

### Added
- Added help box listing feature supported in a given HDRenderPipelineAsset alongs with the drawbacks implied.
- Added cascade visualizer, supporting disabled handles when not overriding.

### Fixed
- Fixed post processing with stereo double-wide
- Fixed issue with Metal: Use sign bit to find the cache type instead of lowest bit.
- Fixed invalid state when creating a planar reflection for the first time
- Fix FrameSettings's LitShaderMode not restrained by supported LitShaderMode regression.

### Changed
- The default value roughness value for the clearcoat has been changed from 0.03 to 0.01
- Update default value of based color for master node
- Update Fabric Charlie Sheen lighting model - Remove Fresnel component that wasn't part of initial model + Remap smoothness to [0.0 - 0.6] range for more artist friendly parameter

### Changed
- Code refactor: all macros with ARGS have been swapped with macros with PARAM. This is because the ARGS macros were incorrectly named.

## [6.1.0-preview] - 2019-02-13

### Added
- Added support for post-processing anti-aliasing in the Scene View (FXAA and TAA). These can be set in Preferences.
- Added emissive property for decal material (non-shader graph)

### Fixed
- Fixed a few UI bugs with the color grading curves.
- Fixed "Post Processing" in the scene view not toggling post-processing effects
- Fixed bake only object with flag `ReflectionProbeStaticFlag` when baking a `ReflectionProbe`

### Changed
- Removed unsupported Clear Depth checkbox in Camera inspector
- Updated the toggle for advanced mode in inspectors.

## [6.0.0-preview] - 2019-02-23

### Added
- Added new API to perform a camera rendering
- Added support for hair master node (Double kajiya kay - Lambert)
- Added Reset behaviour in DebugMenu (ingame mapping is right joystick + B)
- Added Default HD scene at new scene creation while in HDRP
- Added Wizard helping to configure HDRP project
- Added new UI for decal material to allow remapping and scaling of some properties
- Added cascade shadow visualisation toggle in HD shadow settings
- Added icons for assets
- Added replace blending mode for distortion
- Added basic distance fade for density volumes
- Added decal master node for shader graph
- Added HD unlit master node (Cross Pipeline version is name Unlit)
- Added new Rendering Queue in materials
- Added post-processing V3 framework embed in HDRP, remove postprocess V2 framework
- Post-processing now uses the generic volume framework
-   New depth-of-field, bloom, panini projection effects, motion blur
-   Exposure is now done as a pre-exposition pass, the whole system has been revamped
-   Exposure now use EV100 everywhere in the UI (Sky, Emissive Light)
- Added emissive intensity (Luminance and EV100 control) control for Emissive
- Added pre-exposure weigth for Emissive
- Added an emissive color node and a slider to control the pre-exposure percentage of emission color
- Added physical camera support where applicable
- Added more color grading tools
- Added changelog level for Shader Variant stripping
- Added Debug mode for validation of material albedo and metalness/specularColor values
- Added a new dynamic mode for ambient probe and renamed BakingSky to StaticLightingSky
- Added command buffer parameter to all Bind() method of material
- Added Material validator in Render Pipeline Debug
- Added code to future support of DXR (not enabled)
- Added support of multiviewport
- Added HDRenderPipeline.RequestSkyEnvironmentUpdate function to force an update from script when sky is set to OnDemand
- Added a Lighting and BackLighting slots in Lit, StackLit, Fabric and Hair master nodes
- Added support for overriding terrain detail rendering shaders, via the render pipeline editor resources asset
- Added xrInstancing flag support to RTHandle
- Added support for cullmask for decal projectors
- Added software dynamic resolution support
- Added support for "After Post-Process" render pass for unlit shader
- Added support for textured rectangular area lights
- Added stereo instancing macros to MSAA shaders
- Added support for Quarter Res Raytraced Reflections (not enabled)
- Added fade factor for decal projectors.
- Added stereo instancing macros to most shaders used in VR
- Added multi edition support for HDRenderPipelineAsset

### Fixed
- Fixed logic to disable FPTL with stereo rendering
- Fixed stacklit transmission and sun highlight
- Fixed decals with stereo rendering
- Fixed sky with stereo rendering
- Fixed flip logic for postprocessing + VR
- Fixed copyStencilBuffer pass for Switch
- Fixed point light shadow map culling that wasn't taking into account far plane
- Fixed usage of SSR with transparent on all master node
- Fixed SSR and microshadowing on fabric material
- Fixed blit pass for stereo rendering
- Fixed lightlist bounds for stereo rendering
- Fixed windows and in-game DebugMenu sync.
- Fixed FrameSettings' LitShaderMode sync when opening DebugMenu.
- Fixed Metal specific issues with decals, hitting a sampler limit and compiling AxF shader
- Fixed an issue with flipped depth buffer during postprocessing
- Fixed normal map use for shadow bias with forward lit - now use geometric normal
- Fixed transparent depth prepass and postpass access so they can be use without alpha clipping for lit shader
- Fixed support of alpha clip shadow for lit master node
- Fixed unlit master node not compiling
- Fixed issue with debug display of reflection probe
- Fixed issue with phong tessellations not working with lit shader
- Fixed issue with vertex displacement being affected by heightmap setting even if not heightmap where assign
- Fixed issue with density mode on Lit terrain producing NaN
- Fixed issue when going back and forth from Lit to LitTesselation for displacement mode
- Fixed issue with ambient occlusion incorrectly applied to emissiveColor with light layers in deferred
- Fixed issue with fabric convolution not using the correct convolved texture when fabric convolution is enabled
- Fixed issue with Thick mode for Transmission that was disabling transmission with directional light
- Fixed shutdown edge cases with HDRP tests
- Fixed slowdow when enabling Fabric convolution in HDRP asset
- Fixed specularAA not compiling in StackLit Master node
- Fixed material debug view with stereo rendering
- Fixed material's RenderQueue edition in default view.
- Fixed banding issues within volumetric density buffer
- Fixed missing multicompile for MSAA for AxF
- Fixed camera-relative support for stereo rendering
- Fixed remove sync with render thread when updating decal texture atlas.
- Fixed max number of keyword reach [256] issue. Several shader feature are now local
- Fixed Scene Color and Depth nodes
- Fixed SSR in forward
- Fixed custom editor of Unlit, HD Unlit and PBR shader graph master node
- Fixed issue with NewFrame not correctly calculated in Editor when switching scene
- Fixed issue with TerrainLit not compiling with depth only pass and normal buffer
- Fixed geometric normal use for shadow bias with PBR master node in forward
- Fixed instancing macro usage for decals
- Fixed error message when having more than one directional light casting shadow
- Fixed error when trying to display preview of Camera or PlanarReflectionProbe
- Fixed LOAD_TEXTURE2D_ARRAY_MSAA macro
- Fixed min-max and amplitude clamping value in inspector of vertex displacement materials
- Fixed issue with alpha shadow clip (was incorrectly clipping object shadow)
- Fixed an issue where sky cubemap would not be cleared correctly when setting the current sky to None
- Fixed a typo in Static Lighting Sky component UI
- Fixed issue with incorrect reset of RenderQueue when switching shader in inspector GUI
- Fixed issue with variant stripper stripping incorrectly some variants
- Fixed a case of ambient lighting flickering because of previews
- Fixed Decals when rendering multiple camera in a single frame
- Fixed cascade shadow count in shader
- Fixed issue with Stacklit shader with Haze effect
- Fixed an issue with the max sample count for the TAA
- Fixed post-process guard band for XR
- Fixed exposure of emissive of Unlit
- Fixed depth only and motion vector pass for Unlit not working correctly with MSAA
- Fixed an issue with stencil buffer copy causing unnecessary compute dispatches for lighting
- Fixed multi edition issue in FrameSettings
- Fixed issue with SRP batcher and DebugDisplay variant of lit shader
- Fixed issue with debug material mode not doing alpha test
- Fixed "Attempting to draw with missing UAV bindings" errors on Vulkan
- Fixed pre-exposure incorrectly apply to preview
- Fixed issue with duplicate 3D texture in 3D texture altas of volumetric?
- Fixed Camera rendering order (base on the depth parameter)
- Fixed shader graph decals not being cropped by gizmo
- Fixed "Attempting to draw with missing UAV bindings" errors on Vulkan.


### Changed
- ColorPyramid compute shader passes is swapped to pixel shader passes on platforms where the later is faster (Nintendo Switch).
- Removing the simple lightloop used by the simple lit shader
- Whole refactor of reflection system: Planar and reflection probe
- Separated Passthrough from other RenderingPath
- Update several properties naming and caption based on feedback from documentation team
- Remove tile shader variant for transparent backface pass of lit shader
- Rename all HDRenderPipeline to HDRP folder for shaders
- Rename decal property label (based on doc team feedback)
- Lit shader mode now default to Deferred to reduce build time
- Update UI of Emission parameters in shaders
- Improve shader variant stripping including shader graph variant
- Refactored render loop to render realtime probes visible per camera
- Enable SRP batcher by default
- Shader code refactor: Rename LIGHTLOOP_SINGLE_PASS => LIGHTLOOP_DISABLE_TILE_AND_CLUSTER and clean all usage of LIGHTLOOP_TILE_PASS
- Shader code refactor: Move pragma definition of vertex and pixel shader inside pass + Move SURFACE_GRADIENT definition in XXXData.hlsl
- Micro-shadowing in Lit forward now use ambientOcclusion instead of SpecularOcclusion
- Upgraded FrameSettings workflow, DebugMenu and Inspector part relative to it
- Update build light list shader code to support 32 threads in wavefronts on Switch
- LayeredLit layers' foldout are now grouped in one main foldout per layer
- Shadow alpha clip can now be enabled on lit shader and haor shader enven for opaque
- Temporal Antialiasing optimization for Xbox One X
- Parameter depthSlice on SetRenderTarget functions now defaults to -1 to bind the entire resource
- Rename SampleCameraDepth() functions to LoadCameraDepth() and SampleCameraDepth(), same for SampleCameraColor() functions
- Improved Motion Blur quality.
- Update stereo frame settings values for single-pass instancing and double-wide
- Rearrange FetchDepth functions to prepare for stereo-instancing
- Remove unused _ComputeEyeIndex
- Updated HDRenderPipelineAsset inspector
- Re-enable SRP batcher for metal

## [5.2.0-preview] - 2018-11-27

### Added
- Added option to run Contact Shadows and Volumetrics Voxelization stage in Async Compute
- Added camera freeze debug mode - Allow to visually see culling result for a camera
- Added support of Gizmo rendering before and after postprocess in Editor
- Added support of LuxAtDistance for punctual lights

### Fixed
- Fixed Debug.DrawLine and Debug.Ray call to work in game view
- Fixed DebugMenu's enum resetted on change
- Fixed divide by 0 in refraction causing NaN
- Fixed disable rough refraction support
- Fixed refraction, SSS and atmospheric scattering for VR
- Fixed forward clustered lighting for VR (double-wide).
- Fixed Light's UX to not allow negative intensity
- Fixed HDRenderPipelineAsset inspector broken when displaying its FrameSettings from project windows.
- Fixed forward clustered lighting for VR (double-wide).
- Fixed HDRenderPipelineAsset inspector broken when displaying its FrameSettings from project windows.
- Fixed Decals and SSR diable flags for all shader graph master node (Lit, Fabric, StackLit, PBR)
- Fixed Distortion blend mode for shader graph master node (Lit, StackLit)
- Fixed bent Normal for Fabric master node in shader graph
- Fixed PBR master node lightlayers
- Fixed shader stripping for built-in lit shaders.

### Changed
- Rename "Regular" in Diffusion profile UI "Thick Object"
- Changed VBuffer depth parametrization for volumetric from distanceRange to depthExtent - Require update of volumetric settings - Fog start at near plan
- SpotLight with box shape use Lux unit only

## [5.1.0-preview] - 2018-11-19

### Added

- Added a separate Editor resources file for resources Unity does not take when it builds a Player.
- You can now disable SSR on Materials in Shader Graph.
- Added support for MSAA when the Supported Lit Shader Mode is set to Both. Previously HDRP only supported MSAA for Forward mode.
- You can now override the emissive color of a Material when in debug mode.
- Exposed max light for Light Loop Settings in HDRP asset UI.
- HDRP no longer performs a NormalDBuffer pass update if there are no decals in the Scene.
- Added distant (fall-back) volumetric fog and improved the fog evaluation precision.
- Added an option to reflect sky in SSR.
- Added a y-axis offset for the PlanarReflectionProbe and offset tool.
- Exposed the option to run SSR and SSAO on async compute.
- Added support for the _GlossMapScale parameter in the Legacy to HDRP Material converter.
- Added wave intrinsic instructions for use in Shaders (for AMD GCN).


### Fixed
- Fixed sphere shaped influence handles clamping in Reflection Probes.
- Fixed Reflection Probe data migration for projects created before using HDRP.
- Fixed UI of Layered Material where Unity previously rendered the scrollbar above the Copy button.
- Fixed Material tessellations parameters Start fade distance and End fade distance. Originally, Unity clamped these values when you modified them.
- Fixed various distortion and refraction issues - handle a better fall-back.
- Fixed SSR for multiple views.
- Fixed SSR issues related to self-intersections.
- Fixed shape density volume handle speed.
- Fixed density volume shape handle moving too fast.
- Fixed the Camera velocity pass that we removed by mistake.
- Fixed some null pointer exceptions when disabling motion vectors support.
- Fixed viewports for both the Subsurface Scattering combine pass and the transparent depth prepass.
- Fixed the blend mode pop-up in the UI. It previously did not appear when you enabled pre-refraction.
- Fixed some null pointer exceptions that previously occurred when you disabled motion vectors support.
- Fixed Layered Lit UI issue with scrollbar.
- Fixed cubemap assignation on custom ReflectionProbe.
- Fixed Reflection Probes’ capture settings' shadow distance.
- Fixed an issue with the SRP batcher and Shader variables declaration.
- Fixed thickness and subsurface slots for fabric Shader master node that wasn't appearing with the right combination of flags.
- Fixed d3d debug layer warning.
- Fixed PCSS sampling quality.
- Fixed the Subsurface and transmission Material feature enabling for fabric Shader.
- Fixed the Shader Graph UV node’s dimensions when using it in a vertex Shader.
- Fixed the planar reflection mirror gizmo's rotation.
- Fixed HDRenderPipelineAsset's FrameSettings not showing the selected enum in the Inspector drop-down.
- Fixed an error with async compute.
- MSAA now supports transparency.
- The HDRP Material upgrader tool now converts metallic values correctly.
- Volumetrics now render in Reflection Probes.
- Fixed a crash that occurred whenever you set a viewport size to 0.
- Fixed the Camera physic parameter that the UI previously did not display.
- Fixed issue in pyramid shaped spotlight handles manipulation

### Changed

- Renamed Line shaped Lights to Tube Lights.
- HDRP now uses mean height fog parametrization.
- Shadow quality settings are set to All when you use HDRP (This setting is not visible in the UI when using SRP). This avoids Legacy Graphics Quality Settings disabling the shadows and give SRP full control over the Shadows instead.
- HDRP now internally uses premultiplied alpha for all fog.
- Updated default FrameSettings used for realtime Reflection Probes when you create a new HDRenderPipelineAsset.
- Remove multi-camera support. LWRP and HDRP will not support multi-camera layered rendering.
- Updated Shader Graph subshaders to use the new instancing define.
- Changed fog distance calculation from distance to plane to distance to sphere.
- Optimized forward rendering using AMD GCN by scalarizing the light loop.
- Changed the UI of the Light Editor.
- Change ordering of includes in HDRP Materials in order to reduce iteration time for faster compilation.
- Added a StackLit master node replacing the InspectorUI version. IMPORTANT: All previously authored StackLit Materials will be lost. You need to recreate them with the master node.

## [5.0.0-preview] - 2018-09-28

### Added
- Added occlusion mesh to depth prepass for VR (VR still disabled for now)
- Added a debug mode to display only one shadow at once
- Added controls for the highlight created by directional lights
- Added a light radius setting to punctual lights to soften light attenuation and simulate fill lighting
- Added a 'minRoughness' parameter to all non-area lights (was previously only available for certain light types)
- Added separate volumetric light/shadow dimmers
- Added per-pixel jitter to volumetrics to reduce aliasing artifacts
- Added a SurfaceShading.hlsl file, which implements material-agnostic shading functionality in an efficient manner
- Added support for shadow bias for thin object transmission
- Added FrameSettings to control realtime planar reflection
- Added control for SRPBatcher on HDRP Asset
- Added an option to clear the shadow atlases in the debug menu
- Added a color visualization of the shadow atlas rescale in debug mode
- Added support for disabling SSR on materials
- Added intrinsic for XBone
- Added new light volume debugging tool
- Added a new SSR debug view mode
- Added translaction's scale invariance on DensityVolume
- Added multiple supported LitShadermode and per renderer choice in case of both Forward and Deferred supported
- Added custom specular occlusion mode to Lit Shader Graph Master node

### Fixed
- Fixed a normal bias issue with Stacklit (Was causing light leaking)
- Fixed camera preview outputing an error when both scene and game view where display and play and exit was call
- Fixed override debug mode not apply correctly on static GI
- Fixed issue where XRGraphicsConfig values set in the asset inspector GUI weren't propagating correctly (VR still disabled for now)
- Fixed issue with tangent that was using SurfaceGradient instead of regular normal decoding
- Fixed wrong error message display when switching to unsupported target like IOS
- Fixed an issue with ambient occlusion texture sometimes not being created properly causing broken rendering
- Shadow near plane is no longer limited at 0.1
- Fixed decal draw order on transparent material
- Fixed an issue where sometime the lookup texture used for GGX convolution was broken, causing broken rendering
- Fixed an issue where you wouldn't see any fog for certain pipeline/scene configurations
- Fixed an issue with volumetric lighting where the anisotropy value of 0 would not result in perfectly isotropic lighting
- Fixed shadow bias when the atlas is rescaled
- Fixed shadow cascade sampling outside of the atlas when cascade count is inferior to 4
- Fixed shadow filter width in deferred rendering not matching shader config
- Fixed stereo sampling of depth texture in MSAA DepthValues.shader
- Fixed box light UI which allowed negative and zero sizes, thus causing NaNs
- Fixed stereo rendering in HDRISky.shader (VR)
- Fixed normal blend and blend sphere influence for reflection probe
- Fixed distortion filtering (was point filtering, now trilinear)
- Fixed contact shadow for large distance
- Fixed depth pyramid debug view mode
- Fixed sphere shaped influence handles clamping in reflection probes
- Fixed reflection probes data migration for project created before using hdrp
- Fixed ambient occlusion for Lit Master Node when slot is connected

### Changed
- Use samplerunity_ShadowMask instead of samplerunity_samplerLightmap for shadow mask
- Allow to resize reflection probe gizmo's size
- Improve quality of screen space shadow
- Remove support of projection model for ScreenSpaceLighting (SSR always use HiZ and refraction always Proxy)
- Remove all the debug mode from SSR that are obsolete now
- Expose frameSettings and Capture settings for reflection and planar probe
- Update UI for reflection probe, planar probe, camera and HDRP Asset
- Implement proper linear blending for volumetric lighting via deep compositing as described in the paper "Deep Compositing Using Lie Algebras"
- Changed  planar mapping to match terrain convention (XZ instead of ZX)
- XRGraphicsConfig is no longer Read/Write. Instead, it's read-only. This improves consistency of XR behavior between the legacy render pipeline and SRP
- Change reflection probe data migration code (to update old reflection probe to new one)
- Updated gizmo for ReflectionProbes
- Updated UI and Gizmo of DensityVolume

## [4.0.0-preview] - 2018-09-28

### Added
- Added a new TerrainLit shader that supports rendering of Unity terrains.
- Added controls for linear fade at the boundary of density volumes
- Added new API to control decals without monobehaviour object
- Improve Decal Gizmo
- Implement Screen Space Reflections (SSR) (alpha version, highly experimental)
- Add an option to invert the fade parameter on a Density Volume
- Added a Fabric shader (experimental) handling cotton and silk
- Added support for MSAA in forward only for opaque only
- Implement smoothness fade for SSR
- Added support for AxF shader (X-rite format - require special AxF importer from Unity not part of HDRP)
- Added control for sundisc on directional light (hack)
- Added a new HD Lit Master node that implements Lit shader support for Shader Graph
- Added Micro shadowing support (hack)
- Added an event on HDAdditionalCameraData for custom rendering
- HDRP Shader Graph shaders now support 4-channel UVs.

### Fixed
- Fixed an issue where sometimes the deferred shadow texture would not be valid, causing wrong rendering.
- Stencil test during decals normal buffer update is now properly applied
- Decals corectly update normal buffer in forward
- Fixed a normalization problem in reflection probe face fading causing artefacts in some cases
- Fix multi-selection behavior of Density Volumes overwriting the albedo value
- Fixed support of depth texture for RenderTexture. HDRP now correctly output depth to user depth buffer if RenderTexture request it.
- Fixed multi-selection behavior of Density Volumes overwriting the albedo value
- Fixed support of depth for RenderTexture. HDRP now correctly output depth to user depth buffer if RenderTexture request it.
- Fixed support of Gizmo in game view in the editor
- Fixed gizmo for spot light type
- Fixed issue with TileViewDebug mode being inversed in gameview
- Fixed an issue with SAMPLE_TEXTURECUBE_SHADOW macro
- Fixed issue with color picker not display correctly when game and scene view are visible at the same time
- Fixed an issue with reflection probe face fading
- Fixed camera motion vectors shader and associated matrices to update correctly for single-pass double-wide stereo rendering
- Fixed light attenuation functions when range attenuation is disabled
- Fixed shadow component algorithm fixup not dirtying the scene, so changes can be saved to disk.
- Fixed some GC leaks for HDRP
- Fixed contact shadow not affected by shadow dimmer
- Fixed GGX that works correctly for the roughness value of 0 (mean specular highlgiht will disappeard for perfect mirror, we rely on maxSmoothness instead to always have a highlight even on mirror surface)
- Add stereo support to ShaderPassForward.hlsl. Forward rendering now seems passable in limited test scenes with camera-relative rendering disabled.
- Add stereo support to ProceduralSky.shader and OpaqueAtmosphericScattering.shader.
- Added CullingGroupManager to fix more GC.Alloc's in HDRP
- Fixed rendering when multiple cameras render into the same render texture

### Changed
- Changed the way depth & color pyramids are built to be faster and better quality, thus improving the look of distortion and refraction.
- Stabilize the dithered LOD transition mask with respect to the camera rotation.
- Avoid multiple depth buffer copies when decals are present
- Refactor code related to the RT handle system (No more normal buffer manager)
- Remove deferred directional shadow and move evaluation before lightloop
- Add a function GetNormalForShadowBias() that material need to implement to return the normal used for normal shadow biasing
- Remove Jimenez Subsurface scattering code (This code was disabled by default, now remove to ease maintenance)
- Change Decal API, decal contribution is now done in Material. Require update of material using decal
- Move a lot of files from CoreRP to HDRP/CoreRP. All moved files weren't used by Ligthweight pipeline. Long term they could move back to CoreRP after CoreRP become out of preview
- Updated camera inspector UI
- Updated decal gizmo
- Optimization: The objects that are rendered in the Motion Vector Pass are not rendered in the prepass anymore
- Removed setting shader inclue path via old API, use package shader include paths
- The default value of 'maxSmoothness' for punctual lights has been changed to 0.99
- Modified deferred compute and vert/frag shaders for first steps towards stereo support
- Moved material specific Shader Graph files into corresponding material folders.
- Hide environment lighting settings when enabling HDRP (Settings are control from sceneSettings)
- Update all shader includes to use absolute path (allow users to create material in their Asset folder)
- Done a reorganization of the files (Move ShaderPass to RenderPipeline folder, Move all shadow related files to Lighting/Shadow and others)
- Improved performance and quality of Screen Space Shadows

## [3.3.0-preview]

### Added
- Added an error message to say to use Metal or Vulkan when trying to use OpenGL API
- Added a new Fabric shader model that supports Silk and Cotton/Wool
- Added a new HDRP Lighting Debug mode to visualize Light Volumes for Point, Spot, Line, Rectangular and Reflection Probes
- Add support for reflection probe light layers
- Improve quality of anisotropic on IBL

### Fixed
- Fix an issue where the screen where darken when rendering camera preview
- Fix display correct target platform when showing message to inform user that a platform is not supported
- Remove workaround for metal and vulkan in normal buffer encoding/decoding
- Fixed an issue with color picker not working in forward
- Fixed an issue where reseting HDLight do not reset all of its parameters
- Fixed shader compile warning in DebugLightVolumes.shader

### Changed
- Changed default reflection probe to be 256x256x6 and array size to be 64
- Removed dependence on the NdotL for thickness evaluation for translucency (based on artist's input)
- Increased the precision when comparing Planar or HD reflection probe volumes
- Remove various GC alloc in C#. Slightly better performance

## [3.2.0-preview]

### Added
- Added a luminance meter in the debug menu
- Added support of Light, reflection probe, emissive material, volume settings related to lighting to Lighting explorer
- Added support for 16bit shadows

### Fixed
- Fix issue with package upgrading (HDRP resources asset is now versionned to worarkound package manager limitation)
- Fix HDReflectionProbe offset displayed in gizmo different than what is affected.
- Fix decals getting into a state where they could not be removed or disabled.
- Fix lux meter mode - The lux meter isn't affected by the sky anymore
- Fix area light size reset when multi-selected
- Fix filter pass number in HDUtils.BlitQuad
- Fix Lux meter mode that was applying SSS
- Fix planar reflections that were not working with tile/cluster (olbique matrix)
- Fix debug menu at runtime not working after nested prefab PR come to trunk
- Fix scrolling issue in density volume

### Changed
- Shader code refactor: Split MaterialUtilities file in two parts BuiltinUtilities (independent of FragInputs) and MaterialUtilities (Dependent of FragInputs)
- Change screen space shadow rendertarget format from ARGB32 to RG16

## [3.1.0-preview]

### Added
- Decal now support per channel selection mask. There is now two mode. One with BaseColor, Normal and Smoothness and another one more expensive with BaseColor, Normal, Smoothness, Metal and AO. Control is on HDRP Asset. This may require to launch an update script for old scene: 'Edit/Render Pipeline/Single step upgrade script/Upgrade all DecalMaterial MaskBlendMode'.
- Decal now supports depth bias for decal mesh, to prevent z-fighting
- Decal material now supports draw order for decal projectors
- Added LightLayers support (Base on mask from renderers name RenderingLayers and mask from light name LightLayers - if they match, the light apply) - cost an extra GBuffer in deferred (more bandwidth)
- When LightLayers is enabled, the AmbientOclusion is store in the GBuffer in deferred path allowing to avoid double occlusion with SSAO. In forward the double occlusion is now always avoided.
- Added the possibility to add an override transform on the camera for volume interpolation
- Added desired lux intensity and auto multiplier for HDRI sky
- Added an option to disable light by type in the debug menu
- Added gradient sky
- Split EmissiveColor and bakeDiffuseLighting in forward avoiding the emissiveColor to be affect by SSAO
- Added a volume to control indirect light intensity
- Added EV 100 intensity unit for area lights
- Added support for RendererPriority on Renderer. This allow to control order of transparent rendering manually. HDRP have now two stage of sorting for transparent in addition to bact to front. Material have a priority then Renderer have a priority.
- Add Coupling of (HD)Camera and HDAdditionalCameraData for reset and remove in inspector contextual menu of Camera
- Add Coupling of (HD)ReflectionProbe and HDAdditionalReflectionData for reset and remove in inspector contextual menu of ReflectoinProbe
- Add macro to forbid unity_ObjectToWorld/unity_WorldToObject to be use as it doesn't handle camera relative rendering
- Add opacity control on contact shadow

### Fixed
- Fixed an issue with PreIntegratedFGD texture being sometimes destroyed and not regenerated causing rendering to break
- PostProcess input buffers are not copied anymore on PC if the viewport size matches the final render target size
- Fixed an issue when manipulating a lot of decals, it was displaying a lot of errors in the inspector
- Fixed capture material with reflection probe
- Refactored Constant Buffers to avoid hitting the maximum number of bound CBs in some cases.
- Fixed the light range affecting the transform scale when changed.
- Snap to grid now works for Decal projector resizing.
- Added a warning for 128x128 cookie texture without mipmaps
- Replace the sampler used for density volumes for correct wrap mode handling

### Changed
- Move Render Pipeline Debug "Windows from Windows->General-> Render Pipeline debug windows" to "Windows from Windows->Analysis-> Render Pipeline debug windows"
- Update detail map formula for smoothness and albedo, goal it to bright and dark perceptually and scale factor is use to control gradient speed
- Refactor the Upgrade material system. Now a material can be update from older version at any time. Call Edit/Render Pipeline/Upgrade all Materials to newer version
- Change name EnableDBuffer to EnableDecals at several place (shader, hdrp asset...), this require a call to Edit/Render Pipeline/Upgrade all Materials to newer version to have up to date material.
- Refactor shader code: BakeLightingData structure have been replace by BuiltinData. Lot of shader code have been remove/change.
- Refactor shader code: All GBuffer are now handled by the deferred material. Mean ShadowMask and LightLayers are control by lit material in lit.hlsl and not outside anymore. Lot of shader code have been remove/change.
- Refactor shader code: Rename GetBakedDiffuseLighting to ModifyBakedDiffuseLighting. This function now handle lighting model for transmission too. Lux meter debug mode is factor outisde.
- Refactor shader code: GetBakedDiffuseLighting is not call anymore in GBuffer or forward pass, including the ConvertSurfaceDataToBSDFData and GetPreLightData, this is done in ModifyBakedDiffuseLighting now
- Refactor shader code: Added a backBakeDiffuseLighting to BuiltinData to handle lighting for transmission
- Refactor shader code: Material must now call InitBuiltinData (Init all to zero + init bakeDiffuseLighting and backBakeDiffuseLighting ) and PostInitBuiltinData

## [3.0.0-preview]

### Fixed
- Fixed an issue with distortion that was using previous frame instead of current frame
- Fixed an issue where disabled light where not upgrade correctly to the new physical light unit system introduce in 2.0.5-preview

### Changed
- Update assembly definitions to output assemblies that match Unity naming convention (Unity.*).

## [2.0.5-preview]

### Added
- Add option supportDitheringCrossFade on HDRP Asset to allow to remove shader variant during player build if needed
- Add contact shadows for punctual lights (in additional shadow settings), only one light is allowed to cast contact shadows at the same time and so at each frame a dominant light is choosed among all light with contact shadows enabled.
- Add PCSS shadow filter support (from SRP Core)
- Exposed shadow budget parameters in HDRP asset
- Add an option to generate an emissive mesh for area lights (currently rectangle light only). The mesh fits the size, intensity and color of the light.
- Add an option to the HDRP asset to increase the resolution of volumetric lighting.
- Add additional ligth unit support for punctual light (Lumens, Candela) and area lights (Lumens, Luminance)
- Add dedicated Gizmo for the box Influence volume of HDReflectionProbe / PlanarReflectionProbe

### Changed
- Re-enable shadow mask mode in debug view
- SSS and Transmission code have been refactored to be able to share it between various material. Guidelines are in SubsurfaceScattering.hlsl
- Change code in area light with LTC for Lit shader. Magnitude is now take from FGD texture instead of a separate texture
- Improve camera relative rendering: We now apply camera translation on the model matrix, so before the TransformObjectToWorld(). Note: unity_WorldToObject and unity_ObjectToWorld must never be used directly.
- Rename positionWS to positionRWS (Camera relative world position) at a lot of places (mainly in interpolator and FragInputs). In case of custom shader user will be required to update their code.
- Rename positionWS, capturePositionWS, proxyPositionWS, influencePositionWS to positionRWS, capturePositionRWS, proxyPositionRWS, influencePositionRWS (Camera relative world position) in LightDefinition struct.
- Improve the quality of trilinear filtering of density volume textures.
- Improve UI for HDReflectionProbe / PlanarReflectionProbe

### Fixed
- Fixed a shader preprocessor issue when compiling DebugViewMaterialGBuffer.shader against Metal target
- Added a temporary workaround to Lit.hlsl to avoid broken lighting code with Metal/AMD
- Fixed issue when using more than one volume texture mask with density volumes.
- Fixed an error which prevented volumetric lighting from working if no density volumes with 3D textures were present.
- Fix contact shadows applied on transmission
- Fix issue with forward opaque lit shader variant being removed by the shader preprocessor
- Fixed compilation errors on Nintendo Switch (limited XRSetting support).
- Fixed apply range attenuation option on punctual light
- Fixed issue with color temperature not take correctly into account with static lighting
- Don't display fog when diffuse lighting, specular lighting, or lux meter debug mode are enabled.

## [2.0.4-preview]

### Fixed
- Fix issue when disabling rough refraction and building a player. Was causing a crash.

## [2.0.3-preview]

### Added
- Increased debug color picker limit up to 260k lux

## [2.0.2-preview]

### Added
- Add Light -> Planar Reflection Probe command
- Added a false color mode in rendering debug
- Add support for mesh decals
- Add flag to disable projector decals on transparent geometry to save performance and decal texture atlas space
- Add ability to use decal diffuse map as mask only
- Add visualize all shadow masks in lighting debug
- Add export of normal and roughness buffer for forwardOnly and when in supportOnlyForward mode for forward
- Provide a define in lit.hlsl (FORWARD_MATERIAL_READ_FROM_WRITTEN_NORMAL_BUFFER) when output buffer normal is used to read the normal and roughness instead of caclulating it (can save performance, but lower quality due to compression)
- Add color swatch to decal material

### Changed
- Change Render -> Planar Reflection creation to 3D Object -> Mirror
- Change "Enable Reflector" name on SpotLight to "Angle Affect Intensity"
- Change prototype of BSDFData ConvertSurfaceDataToBSDFData(SurfaceData surfaceData) to BSDFData ConvertSurfaceDataToBSDFData(uint2 positionSS, SurfaceData surfaceData)

### Fixed
- Fix issue with StackLit in deferred mode with deferredDirectionalShadow due to GBuffer not being cleared. Gbuffer is still not clear and issue was fix with the new Output of normal buffer.
- Fixed an issue where interpolation volumes were not updated correctly for reflection captures.
- Fixed an exception in Light Loop settings UI

## [2.0.1-preview]

### Added
- Add stripper of shader variant when building a player. Save shader compile time.
- Disable per-object culling that was executed in C++ in HD whereas it was not used (Optimization)
- Enable texture streaming debugging (was not working before 2018.2)
- Added Screen Space Reflection with Proxy Projection Model
- Support correctly scene selection for alpha tested object
- Add per light shadow mask mode control (i.e shadow mask distance and shadow mask). It use the option NonLightmappedOnly
- Add geometric filtering to Lit shader (allow to reduce specular aliasing)
- Add shortcut to create DensityVolume and PlanarReflection in hierarchy
- Add a DefaultHDMirrorMaterial material for PlanarReflection
- Added a script to be able to upgrade material to newer version of HDRP
- Removed useless duplication of ForwardError passes.
- Add option to not compile any DEBUG_DISPLAY shader in the player (Faster build) call Support Runtime Debug display

### Changed
- Changed SupportForwardOnly to SupportOnlyForward in render pipeline settings
- Changed versioning variable name in HDAdditionalXXXData from m_version to version
- Create unique name when creating a game object in the rendering menu (i.e Density Volume(2))
- Re-organize various files and folder location to clean the repository
- Change Debug windows name and location. Now located at:  Windows -> General -> Render Pipeline Debug

### Removed
- Removed GlobalLightLoopSettings.maxPlanarReflectionProbes and instead use value of GlobalLightLoopSettings.planarReflectionProbeCacheSize
- Remove EmissiveIntensity parameter and change EmissiveColor to be HDR (Matching Builtin Unity behavior) - Data need to be updated - Launch Edit -> Single Step Upgrade Script -> Upgrade all Materials emissionColor

### Fixed
- Fix issue with LOD transition and instancing
- Fix discrepency between object motion vector and camera motion vector
- Fix issue with spot and dir light gizmo axis not highlighted correctly
- Fix potential crash while register debug windows inputs at startup
- Fix warning when creating Planar reflection
- Fix specular lighting debug mode (was rendering black)
- Allow projector decal with null material to allow to configure decal when HDRP is not set
- Decal atlas texture offset/scale is updated after allocations (used to be before so it was using date from previous frame)

## [2018.1 experimental]

### Added
- Configure the VolumetricLightingSystem code path to be on by default
- Trigger a build exception when trying to build an unsupported platform
- Introduce the VolumetricLightingController component, which can (and should) be placed on the camera, and allows one to control the near and the far plane of the V-Buffer (volumetric "froxel" buffer) along with the depth distribution (from logarithmic to linear)
- Add 3D texture support for DensityVolumes
- Add a better mapping of roughness to mipmap for planar reflection
- The VolumetricLightingSystem now uses RTHandles, which allows to save memory by sharing buffers between different cameras (history buffers are not shared), and reduce reallocation frequency by reallocating buffers only if the rendering resolution increases (and suballocating within existing buffers if the rendering resolution decreases)
- Add a Volumetric Dimmer slider to lights to control the intensity of the scattered volumetric lighting
- Add UV tiling and offset support for decals.
- Add mipmapping support for volume 3D mask textures

### Changed
- Default number of planar reflection change from 4 to 2
- Rename _MainDepthTexture to _CameraDepthTexture
- The VolumetricLightingController has been moved to the Interpolation Volume framework and now functions similarly to the VolumetricFog settings
- Update of UI of cookie, CubeCookie, Reflection probe and planar reflection probe to combo box
- Allow enabling/disabling shadows for area lights when they are set to baked.
- Hide applyRangeAttenuation and FadeDistance for directional shadow as they are not used

### Removed
- Remove Resource folder of PreIntegratedFGD and add the resource to RenderPipeline Asset

### Fixed
- Fix ConvertPhysicalLightIntensityToLightIntensity() function used when creating light from script to match HDLightEditor behavior
- Fix numerical issues with the default value of mean free path of volumetric fog
- Fix the bug preventing decals from coexisting with density volumes
- Fix issue with alpha tested geometry using planar/triplanar mapping not render correctly or flickering (due to being wrongly alpha tested in depth prepass)
- Fix meta pass with triplanar (was not handling correctly the normal)
- Fix preview when a planar reflection is present
- Fix Camera preview, it is now a Preview cameraType (was a SceneView)
- Fix handling unknown GPUShadowTypes in the shadow manager.
- Fix area light shapes sent as point lights to the baking backends when they are set to baked.
- Fix unnecessary division by PI for baked area lights.
- Fix line lights sent to the lightmappers. The backends don't support this light type.
- Fix issue with shadow mask framesettings not correctly taken into account when shadow mask is enabled for lighting.
- Fix directional light and shadow mask transition, they are now matching making smooth transition
- Fix banding issues caused by high intensity volumetric lighting
- Fix the debug window being emptied on SRP asset reload
- Fix issue with debug mode not correctly clearing the GBuffer in editor after a resize
- Fix issue with ResetMaterialKeyword not resetting correctly ToggleOff/Roggle Keyword
- Fix issue with motion vector not render correctly if there is no depth prepass in deferred

## [2018.1.0f2]

### Added
- Screen Space Refraction projection model (Proxy raycasting, HiZ raymarching)
- Screen Space Refraction settings as volume component
- Added buffered frame history per camera
- Port Global Density Volumes to the Interpolation Volume System.
- Optimize ImportanceSampleLambert() to not require the tangent frame.
- Generalize SampleVBuffer() to handle different sampling and reconstruction methods.
- Improve the quality of volumetric lighting reprojection.
- Optimize Morton Order code in the Subsurface Scattering pass.
- Planar Reflection Probe support roughness (gaussian convolution of captured probe)
- Use an atlas instead of a texture array for cluster transparent decals
- Add a debug view to visualize the decal atlas
- Only store decal textures to atlas if decal is visible, debounce out of memory decal atlas warning.
- Add manipulator gizmo on decal to improve authoring workflow
- Add a minimal StackLit material (work in progress, this version can be used as template to add new material)

### Changed
- EnableShadowMask in FrameSettings (But shadowMaskSupport still disable by default)
- Forced Planar Probe update modes to (Realtime, Every Update, Mirror Camera)
- Screen Space Refraction proxy model uses the proxy of the first environment light (Reflection probe/Planar probe) or the sky
- Moved RTHandle static methods to RTHandles
- Renamed RTHandle to RTHandleSystem.RTHandle
- Move code for PreIntegratedFDG (Lit.shader) into its dedicated folder to be share with other material
- Move code for LTCArea (Lit.shader) into its dedicated folder to be share with other material

### Removed
- Removed Planar Probe mirror plane position and normal fields in inspector, always display mirror plane and normal gizmos

### Fixed
- Fix fog flags in scene view is now taken into account
- Fix sky in preview windows that were disappearing after a load of a new level
- Fix numerical issues in IntersectRayAABB().
- Fix alpha blending of volumetric lighting with transparent objects.
- Fix the near plane of the V-Buffer causing out-of-bounds look-ups in the clustered data structure.
- Depth and color pyramid are properly computed and sampled when the camera renders inside a viewport of a RTHandle.
- Fix decal atlas debug view to work correctly when shadow atlas view is also enabled

## [2018.1.0b13]

...<|MERGE_RESOLUTION|>--- conflicted
+++ resolved
@@ -194,7 +194,7 @@
 - Fixed an editor freeze when importing a diffusion profile asset from a unity package.
 - Fixed an exception when trying to reload a builtin resource.
 - Fixed the light type intensity unit reset when switching the light type.
-<<<<<<< HEAD
+- Fixed compilation error related to define guards and CreateLayoutFromXrSdk()
 - Fixed documentation link on CustomPassVolume.
 - Fixed player build when HDRP is in the project but not assigned in the graphic settings.
 - Fixed an issue where ambient probe would be black for the first face of a baked reflection probe
@@ -210,10 +210,6 @@
 - Fixed empty MoreOptions and moved AdvancedManipulation in a dedicated location for coherency in DensityVolume.
 - Fix light limit counts specified on the HDRP asset
 - Fixed Quality Settings for SSR, Contact Shadows and Ambient Occlusion volume components
-- Unlocked SSS, SSR, Motion Vectors and Distortion frame settings for reflections probes.
-=======
-- Fixed compilation error related to define guards and CreateLayoutFromXrSdk()
->>>>>>> f4d10648
 
 ### Changed
 - Color buffer pyramid is not allocated anymore if neither refraction nor distortion are enabled
@@ -252,6 +248,7 @@
 - Material update is now only triggered when the relevant settings are touched in the shader graph master nodes
 - Changed the way Sky Intensity (on Sky volume components) is handled. It's now a combo box where users can choose between Exposure, Multiplier or Lux (for HDRI sky only) instead of both multiplier and exposure being applied all the time. Added a new menu item to convert old profiles.
 - Change how method for specular occlusions is decided on inspector shader (Lit, LitTesselation, LayeredLit, LayeredLitTessellation)
+- Unlocked SSS, SSR, Motion Vectors and Distortion frame settings for reflections probes.
 
 ## [7.1.1] - 2019-09-05
 
