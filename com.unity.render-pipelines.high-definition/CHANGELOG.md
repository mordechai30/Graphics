--- conflicted
+++ resolved
@@ -30,14 +30,11 @@
 - Fixed Decal mip level when using texture mip map streaming to avoid dropping to lowest permitted mip (now loading all mips)
 - Fixed deferred shading for XR single-pass instancing after lightloop refactor
 - Fixed cluster and material classification debug (material classification now works with compute as pixel shader lighting)
-<<<<<<< HEAD
+- Fixed IOS Nan by adding a maximun epsilon definition REAL_EPS that uses HALF_EPS when fp16 are used
 - Removed unnecessary GC allocation in motion blur code
 - Fixed locked UI with advanded influence volume inspector for probes
 - Fixed invalid capture direction when rendering planar reflection probes
 
-=======
-- Fixed IOS Nan by adding a maximun epsilon definition REAL_EPS that uses HALF_EPS when fp16 are used
->>>>>>> f91a3af9
 ### Changed
 - Optimization: Reduce the group size of the deferred lighting pass from 16x16 to 8x8
 - Replaced HDCamera.computePassCount by viewCount
