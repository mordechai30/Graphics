--- conflicted
+++ resolved
@@ -27,13 +27,9 @@
 - Fixed precision issue with the atmospheric fog.
 - Fixed issue with TAA and no motion vectors.
 - Fixed the stripping not working the terrain alphatest feature required for terrain holes (case 1205902).
-<<<<<<< HEAD
-- VFX : Fix Emissive writing in Opaque Lit Output with PSSL platforms (case 273378).
-=======
 - Fixed bounding box generation that resulted in incorrect light culling (case 3875925).
 - VFX : Fix Emissive writing in Opaque Lit Output with PSSL platforms (case 273378).
 - Fixed issue where pivot of DecalProjector was not aligned anymore on Transform position when manipulating the size of the projector from the Inspector.
->>>>>>> f9a3f707
 
 ### Changed
 - Combined occlusion meshes into one to reduce draw calls and state changes with XR single-pass.
