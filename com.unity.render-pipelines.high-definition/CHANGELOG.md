--- conflicted
+++ resolved
@@ -20,12 +20,9 @@
 - Alpha channel is now properly exported to camera render textures when using FP16 color buffer format
 - Support for XR SDK mirror view modes
 - HD Master nodes in Shader Graph now support Normal and Tangent modification in vertex stage. 
-<<<<<<< HEAD
+- DepthOfFieldCoC option in the fullscreen debug modes.
 - Added override Ambient Occlusion option on debug windows
 - Added Custom Post Processes with 3 injection points: Before Transparent, Before Post Process and After Post Process
-=======
-- DepthOfFieldCoC option in the fullscreen debug modes.
->>>>>>> b331a64d
 
 ### Fixed
 - Fixed wizard infinite loop on cancellation
