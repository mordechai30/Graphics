--- conflicted
+++ resolved
@@ -5,18 +5,14 @@
 and this project adheres to [Semantic Versioning](http://semver.org/spec/v2.0.0.html).
 
 ## [11.0.0] - 2020-10-21
-<<<<<<< HEAD
-### Changed
-- Removed the material pass probe volumes evaluation mode. 
-=======
 
 ### Added
 - Added a new API to bake HDRP probes from C# (case 1276360)
 - Added support for pre-exposure for planar reflections.
->>>>>>> 8627c679
 
 ### Fixed
 - Fixed probe volumes debug views.
+- VFX : Debug material view were rendering pink for albedo. (case 1290752)
 
 ### Changed
 - Removed the material pass probe volumes evaluation mode.
@@ -150,12 +146,7 @@
 - Fixed picking for materials with depth offset.
 - Fixed issue with exposure history being uninitialized on second frame.
 - Fixed issue when changing FoV with the physical camera fold-out closed.
-<<<<<<< HEAD
-- Fixes some labels being clipped in the Render Graph Viewer
-- VFX : Debug material view were rendering pink for albedo. (case 1290752)
-=======
 - Fixed path tracing accumulation not being reset when changing to a different frame of an animation.
->>>>>>> 8627c679
 
 ### Changed
 - Combined occlusion meshes into one to reduce draw calls and state changes with XR single-pass.
