# Changelog
All notable changes to this package will be documented in this file.

The format is based on [Keep a Changelog](http://keepachangelog.com/en/1.0.0/)
and this project adheres to [Semantic Versioning](http://semver.org/spec/v2.0.0.html).

## [8.0.0] - 2019-XX-XX

### Added
- Ray tracing support for VR single-pass
- Added sharpen filter shader parameter and UI for TemporalAA to control image quality instead of hardcoded value
- Added frame settings option for custom post process and custom passes as well as custom color buffer format option.
- Add check in wizard on SRP Batcher enabled.
- Added default implementations of OnPreprocessMaterialDescription for FBX, Obj, Sketchup and 3DS file formats.
- Added custom pass fade radius
- Added after post process injection point for custom passes
- Added basic alpha compositing support - Alpha is available afterpostprocess when using FP16 buffer format.
- Added falloff distance on Reflection Probe and Planar Reflection Probe
- Added Backplate projection from the HDRISky
<<<<<<< HEAD
- Added Shadow Matte Shader, which only received shadow without lighting
=======
- Added Shadow Matte in UnlitMasterNode, which only received shadow without lighting
>>>>>>> 553e2188
- Added hability to name LightLayers in HDRenderPipelineAsset
- Added a range compression factor for Reflection Probe and Planar Reflection Probe to avoid saturation of colors.
- Added path tracing support for directional, point and spot lights, as well as emission from Lit and Unlit.
- Added non temporal version of SSAO.
- Added more detailed ray tracing stats in the debug window
- Added Disc area light (bake only)
- Added a warning in the material UI to prevent transparent + subsurface-scattering combination.

### Fixed
- Sorting, undo, labels, layout in the Lighting Explorer.
- Fixed sky settings and materials in Shader Graph Samples package
- Fix/workaround a probable graphics driver bug in the GTAO shader.
- Fixed Hair and PBR shader graphs double sided modes
- Fixed an issue where updating an HDRP asset in the Quality setting panel would not recreate the pipeline.
- Fixed issue with point lights being considered even when occupying less than a pixel on screen (case 1183196)
- Fix a potential NaN source with iridescence (case 1183216)
- Fixed issue of spotlight breaking when minimizing the cone angle via the gizmo (case 1178279)
- Fixed issue that caused decals not to modify the roughness in the normal buffer, causing SSR to not behave correctly (case 1178336)
- Fixed lit transparent refraction with XR single-pass rendering
- Removed extra jitter for TemporalAA in VR
- Fixed ShaderGraph time in main preview
- Fixed issue on some UI elements in HDRP asset not expanding when clicking the arrow (case 1178369)
- Fixed alpha blending in custom post process
- Fixed the modification of the _AlphaCutoff property in the material UI when exposed with a ShaderGraph parameter.
- Fixed HDRP test `1218_Lit_DiffusionProfiles` on Vulkan.
- Fixed an issue where building a player in non-dev mode would generate render target error logs every frame
- Fixed crash when upgrading version of HDRP
- Fixed rendering issues with material previews
- Fixed NPE when using light module in Shuriken particle systems (1173348).
- Refresh cached shadow on editor changes
- Fixed light supported units caching (1182266)
- Fixed an issue where SSAO (that needs temporal reprojection) was still being rendered when Motion Vectors were not available (case 1184998)
- Fixed a nullref when modifying the height parameters inside the layered lit shader UI.
- Fixed Decal gizmo that become white after exiting play mode
- Fixed Decal pivot position to behave like a spotlight
- Fixed an issue where using the LightingOverrideMask would break sky reflection for regular cameras
- Fix DebugMenu FrameSettingsHistory persistency on close
- Fix DensityVolume, ReflectionProbe aned PlanarReflectionProbe advancedControl display
- Fix DXR scene serialization in wizard
- Fixed an issue where Previews would reallocate History Buffers every frame
- Fixed the SetLightLayer function in HDAdditionalLightData setting the wrong light layer
- Fix error first time a preview is created for planar
- Fixed an issue where SSR would use an incorrect roughness value on ForwardOnly (StackLit, AxF, Fabric, etc.) materials when the pipeline is configured to also allow deferred Lit.
- Fixed issues with light explorer (cases 1183468, 1183269)
- Fix dot colors in LayeredLit material inspector
- Fix undo not resetting all value when undoing the material affectation in LayerLit material
- Fix for issue that caused gizmos to render in render textures (case 1174395)
- Fixed the light emissive mesh not updated when the light was disabled/enabled
- Fixed light and shadow layer sync when setting the HDAdditionalLightData.lightlayersMask property
- Fixed a nullref when a custom post process component that was in the HDRP PP list is removed from the project
- Fixed issue that prevented decals from modifying specular occlusion (case 1178272).
- Fixed exposure of volumetric reprojection
- Fixed multi selection support for Scalable Settings in lights
- Fixed font shaders in test projects for VR by using a Shader Graph version
- Fixed refresh of baked cubemap by incrementing updateCount at the end of the bake (case 1158677).
- Fixed issue with rectangular area light when seen from the back
- Fixed decals not affecting lightmap/lightprobe
- Fixed zBufferParams with XR single-pass rendering
- Fixed moving objects not rendered in custom passes
- Fixed abstract classes listed in the + menu of the custom pass list
- Fixed custom pass that was rendered in previews
- Fixed precision error in zero value normals when applying decals (case 1181639)
- Fixed issue that triggered No Scene Lighting view in game view as well (case 1156102)
- Assign default volume profile when creating a new HDRP Asset
- Fixed fov to 0 in planar probe breaking the projection matrix (case 1182014)
- Fixed bugs with shadow caching
- Reassign the same camera for a realtime probe face render request to have appropriate history buffer during realtime probe rendering.
- Fixed issue causing wrong shading when normal map mode is Object space, no normal map is set, but a detail map is present (case 1143352)
- Fixed issue with decal and htile optimization
- Fixed TerrainLit shader compilation error regarding `_Control0_TexelSize` redefinition (case 1178480).
- Fixed warning about duplicate HDRuntimeReflectionSystem when configuring play mode without domain reload.
- Fixed an editor crash when multiple decal projectors were selected and some had null material
- Added all relevant fix actions to FixAll button in Wizard
- Moved FixAll button on top of the Wizard
- Fixed an issue where fog color was not pre-exposed correctly
- Fix priority order when custom passes are overlapping
- Fix cleanup not called when the custom pass GameObject is destroyed
- Replaced most instances of GraphicsSettings.renderPipelineAsset by GraphicsSettings.currentRenderPipeline. This should fix some parameters not working on Quality Settings overrides.
- Fixed an issue with Realtime GI not working on upgraded projects.
- Fixed issue with screen space shadows fallback texture was not set as a texture array.
- Fixed Pyramid Lights bounding box
- Fixed terrain heightmap default/null values and epsilons
- Fixed custom post-processing effects breaking when an abstract class inherited from `CustomPostProcessVolumeComponent`
- Fixed XR single-pass rendering in Editor by using ShaderConfig.s_XrMaxViews to allocate matrix array
- Multiple different skies rendered at the same time by different cameras are now handled correctly without flickering
- Fixed flickering issue happening when different volumes have shadow settings and multiple cameras are present. 
- Fixed issue causing planar probes to disappear if there is no light in the scene.
- Fixed a number of issues with the prefab isolation mode (Volumes leaking from the main scene and reflection not working properly)
- Fixed an issue with fog volume component upgrade not working properly
- Fixed Spot light Pyramid Shape has shadow artifacts on aspect ratio values lower than 1
- Fixed issue with AO upsampling in XR
- Fixed camera without HDAdditionalCameraData component not rendering
- Removed the macro ENABLE_RAYTRACING for most of the ray tracing code
- Fixed prefab containing camera reloading in loop while selected in the Project view
- Fixed issue causing NaN wheh the Z scale of an object is set to 0.
- Fixed DXR shader passes attempting to render before pipeline loaded
- Fixed black ambient sky issue when importing a project after deleting Library.
- Fixed issue when upgrading a Standard transparent material (case 1186874)
- Fixed area light cookies not working properly with stack lit
- Fixed material render queue not updated when the shader is changed in the material inspector.
- Fixed a number of issues with full screen debug modes not reseting correctly when setting another mutually exclusive mode

### Changed
- Color buffer pyramid is not allocated anymore if neither refraction nor distortion are enabled
- Rename Emission Radius to Radius in UI in Point, Spot
- Angular Diameter parameter for directional light is no longuer an advanced property
- DXR: Remove Light Radius and Angular Diamater of Raytrace shadow. Angular Diameter and Radius are used instead.
- Remove MaxSmoothness parameters from UI for point, spot and directional light. The MaxSmoothness is now deduce from Radius Parameters
- DXR: Remove the Ray Tracing Environement Component. Add a Layer Mask to the ray Tracing volume components to define which objects are taken into account for each effect.
- Removed second cubemaps used for shadowing in lookdev
- Disable Physically Based Sky below ground
- Increase max limit of area light and reflection probe to 128
- Change default texture for detailmap to grey
- Optimize Shadow RT load on Tile based architecture platforms. 
- Improved quality of SSAO.
- Moved RequestShadowMapRendering() back to public API.
- Update HDRP DXR Wizard with an option to automatically clone the hdrp config package and setup raytracing to 1 in shaders file.
- Added SceneSelection pass for TerrainLit shader.
- Simplified Light's type API regrouping the logic in one place (Check type in HDAdditionalLightData)
- The support of LOD CrossFade (Dithering transition) in master nodes now required to enable it in the master node settings (Save variant)
- Improved shadow bias, by removing constant depth bias and substituting it with slope-scale bias. 
- Fix the default stencil values when a material is created from a SSS ShaderGraph.

## [7.1.1] - 2019-09-05

### Added
- Transparency Overdraw debug mode. Allows to visualize transparent objects draw calls as an "heat map".
- Enabled single-pass instancing support for XR SDK with new API cmd.SetInstanceMultiplier()
- XR settings are now available in the HDRP asset
- Support for Material Quality in Shader Graph
- Material Quality support selection in HDRP Asset
- Renamed XR shader macro from UNITY_STEREO_ASSIGN_COMPUTE_EYE_INDEX to UNITY_XR_ASSIGN_VIEW_INDEX
- Raytracing ShaderGraph node for HDRP shaders
- Custom passes volume component with 3 injection points: Before Rendering, Before Transparent and Before Post Process
- Alpha channel is now properly exported to camera render textures when using FP16 color buffer format
- Support for XR SDK mirror view modes
- HD Master nodes in Shader Graph now support Normal and Tangent modification in vertex stage.
- DepthOfFieldCoC option in the fullscreen debug modes.
- Added override Ambient Occlusion option on debug windows
- Added Custom Post Processes with 3 injection points: Before Transparent, Before Post Process and After Post Process
- Added draft of minimal interactive path tracing (experimental) based on DXR API - Support only 4 area light, lit and unlit shader (non-shadergraph)

### Fixed
- Fixed wizard infinite loop on cancellation
- Fixed with compute shader error about too many threads in threadgroup on low GPU
- Fixed invalid contact shadow shaders being created on metal
- Fixed a bug where if Assembly.GetTypes throws an exception due to mis-versioned dlls, then no preprocessors are used in the shader stripper
- Fixed typo in AXF decal property preventing to compile
- Fixed reflection probe with XR single-pass and FPTL
- Fixed force gizmo shown when selecting camera in hierarchy
- Fixed issue with XR occlusion mesh and dynamic resolution
- Fixed an issue where lighting compute buffers were re-created with the wrong size when resizing the window, causing tile artefacts at the top of the screen.
- Fix FrameSettings names and tooltips
- Fixed error with XR SDK when the Editor is not in focus
- Fixed errors with RenderGraph, XR SDK and occlusion mesh
- Fixed shadow routines compilation errors when "real" type is a typedef on "half".
- Fixed toggle volumetric lighting in the light UI
- Fixed post-processing history reset handling rt-scale incorrectly
- Fixed crash with terrain and XR multi-pass
- Fixed ShaderGraph material synchronization issues
- Fixed a null reference exception when using an Emissive texture with Unlit shader (case 1181335)
- Fixed an issue where area lights and point lights where not counted separately with regards to max lights on screen (case 1183196)

### Changed
- Update Wizard layout.
- Remove almost all Garbage collection call within a frame.
- Rename property AdditionalVeclocityChange to AddPrecomputeVelocity
- Call the End/Begin camera rendering callbacks for camera with customRender enabled
- Changeg framesettings migration order of postprocess flags as a pr for reflection settings flags have been backported to 2019.2
- Replaced usage of ENABLE_VR in XRSystem.cs by version defines based on the presence of the built-in VR and XR modules
- Added an update virtual function to the SkyRenderer class. This is called once per frame. This allows a given renderer to amortize heavy computation at the rate it chooses. Currently only the physically based sky implements this.
- Removed mandatory XRPass argument in HDCamera.GetOrCreate()
- Restored the HDCamera parameter to the sky rendering builtin parameters.
- Removed usage of StructuredBuffer for XR View Constants
- Expose Direct Specular Lighting control in FrameSettings
- Deprecated ExponentialFog and VolumetricFog volume components. Now there is only one exponential fog component (Fog) which can add Volumetric Fog as an option. Added a script in Edit -> Render Pipeline -> Upgrade Fog Volume Components.

## [7.0.1] - 2019-07-25

### Added
- Added option in the config package to disable globally Area Lights and to select shadow quality settings for the deferred pipeline.
- When shader log stripping is enabled, shader stripper statistics will be written at `Temp/shader-strip.json`
- Occlusion mesh support from XR SDK

### Fixed
- Fixed XR SDK mirror view blit, cleanup some XRTODO and removed XRDebug.cs
- Fixed culling for volumetrics with XR single-pass rendering
- Fix shadergraph material pass setup not called
- Fixed documentation links in component's Inspector header bar
- Cookies using the render texture output from a camera are now properly updated
- Allow in ShaderGraph to enable pre/post pass when the alpha clip is disabled

### Changed
- RenderQueue for Opaque now start at Background instead of Geometry.
- Clamp the area light size for scripting API when we change the light type
- Added a warning in the material UI when the diffusion profile assigned is not in the HDRP asset


## [7.0.0] - 2019-07-17

### Added
- `Fixed`, `Viewer`, and `Automatic` modes to compute the FOV used when rendering a `PlanarReflectionProbe`
- A checkbox to toggle the chrome gizmo of `ReflectionProbe`and `PlanarReflectionProbe`
- Added a Light layer in shadows that allow for objects to cast shadows without being affected by light (and vice versa).
- You can now access ShaderGraph blend states from the Material UI (for example, **Surface Type**, **Sorting Priority**, and **Blending Mode**). This change may break Materials that use a ShaderGraph, to fix them, select **Edit > Render Pipeline > Reset all ShaderGraph Scene Materials BlendStates**. This syncs the blendstates of you ShaderGraph master nodes with the Material properties.
- You can now control ZTest, ZWrite, and CullMode for transparent Materials.
- Materials that use Unlit Shaders or Unlit Master Node Shaders now cast shadows.
- Added an option to enable the ztest on **After Post Process** materials when TAA is disabled.
- Added a new SSAO (based on Ground Truth Ambient Occlusion algorithm) to replace the previous one.
- Added support for shadow tint on light
- BeginCameraRendering and EndCameraRendering callbacks are now called with probes
- Adding option to update shadow maps only On Enable and On Demand.
- Shader Graphs that use time-dependent vertex modification now generate correct motion vectors.
- Added option to allow a custom spot angle for spot light shadow maps.
- Added frame settings for individual post-processing effects
- Added dither transition between cascades for Low and Medium quality settings
- Added single-pass instancing support with XR SDK
- Added occlusion mesh support with XR SDK
- Added support of Alembic velocity to various shaders
- Added support for more than 2 views for single-pass instancing
- Added support for per punctual/directional light min roughness in StackLit
- Added mirror view support with XR SDK
- Added VR verification in HDRPWizard
- Added DXR verification in HDRPWizard
- Added feedbacks in UI of Volume regarding skies
- Cube LUT support in Tonemapping. Cube LUT helpers for external grading are available in the Post-processing Sample package.

### Fixed
- Fixed an issue with history buffers causing effects like TAA or auto exposure to flicker when more than one camera was visible in the editor
- The correct preview is displayed when selecting multiple `PlanarReflectionProbe`s
- Fixed volumetric rendering with camera-relative code and XR stereo instancing
- Fixed issue with flashing cyan due to async compilation of shader when selecting a mesh
- Fix texture type mismatch when the contact shadow are disabled (causing errors on IOS devices)
- Fixed Generate Shader Includes while in package
- Fixed issue when texture where deleted in ShadowCascadeGUI
- Fixed issue in FrameSettingsHistory when disabling a camera several time without enabling it in between.
- Fixed volumetric reprojection with camera-relative code and XR stereo instancing
- Added custom BaseShaderPreprocessor in HDEditorUtils.GetBaseShaderPreprocessorList()
- Fixed compile issue when USE_XR_SDK is not defined
- Fixed procedural sky sun disk intensity for high directional light intensities
- Fixed Decal mip level when using texture mip map streaming to avoid dropping to lowest permitted mip (now loading all mips)
- Fixed deferred shading for XR single-pass instancing after lightloop refactor
- Fixed cluster and material classification debug (material classification now works with compute as pixel shader lighting)
- Fixed IOS Nan by adding a maximun epsilon definition REAL_EPS that uses HALF_EPS when fp16 are used
- Removed unnecessary GC allocation in motion blur code
- Fixed locked UI with advanded influence volume inspector for probes
- Fixed invalid capture direction when rendering planar reflection probes
- Fixed Decal HTILE optimization with platform not supporting texture atomatic (Disable it)
- Fixed a crash in the build when the contact shadows are disabled
- Fixed camera rendering callbacks order (endCameraRendering was being called before the actual rendering)
- Fixed issue with wrong opaque blending settings for After Postprocess
- Fixed issue with Low resolution transparency on PS4
- Fixed a memory leak on volume profiles
- Fixed The Parallax Occlusion Mappping node in shader graph and it's UV input slot
- Fixed lighting with XR single-pass instancing by disabling deferred tiles
- Fixed the Bloom prefiltering pass
- Fixed post-processing effect relying on Unity's random number generator
- Fixed camera flickering when using TAA and selecting the camera in the editor
- Fixed issue with single shadow debug view and volumetrics
- Fixed most of the problems with light animation and timeline
- Fixed indirect deferred compute with XR single-pass instancing
- Fixed a slight omission in anisotropy calculations derived from HazeMapping in StackLit
- Improved stack computation numerical stability in StackLit
- Fix PBR master node always opaque (wrong blend modes for forward pass)
- Fixed TAA with XR single-pass instancing (missing macros)
- Fixed an issue causing Scene View selection wire gizmo to not appear when using HDRP Shader Graphs.
- Fixed wireframe rendering mode (case 1083989)
- Fixed the renderqueue not updated when the alpha clip is modified in the material UI.
- Fixed the PBR master node preview
- Remove the ReadOnly flag on Reflection Probe's cubemap assets during bake when there are no VCS active.
- Fixed an issue where setting a material debug view would not reset the other exclusive modes
- Spot light shapes are now correctly taken into account when baking
- Now the static lighting sky will correctly take the default values for non-overridden properties
- Fixed material albedo affecting the lux meter

### Changed
- Optimization: Reduce the group size of the deferred lighting pass from 16x16 to 8x8
- Replaced HDCamera.computePassCount by viewCount
- Removed xrInstancing flag in RTHandles (replaced by TextureXR.slices and TextureXR.dimensions)
- Refactor the HDRenderPipeline and lightloop code to preprare for high level rendergraph
- Removed the **Back Then Front Rendering** option in the fabric Master Node settings. Enabling this option previously did nothing.
- Shader type Real translates to FP16 precision on Nintendo Switch.
- Shader framework refactor: Introduce CBSDF, EvaluateBSDF, IsNonZeroBSDF to replace BSDF functions
- Shader framework refactor:  GetBSDFAngles, LightEvaluation and SurfaceShading functions
- Replace ComputeMicroShadowing by GetAmbientOcclusionForMicroShadowing
- Rename WorldToTangent to TangentToWorld as it was incorrectly named
- Remove SunDisk and Sun Halo size from directional light
- Remove all obsolete wind code from shader
- Renamed DecalProjectorComponent into DecalProjector for API alignment.
- Improved the Volume UI and made them Global by default
- Remove very high quality shadow option
- Change default for shadow quality in Deferred to Medium
- Enlighten now use inverse squared falloff (before was using builtin falloff)
- Enlighten is now deprecated. Please use CPU or GPU lightmaper instead.
- Remove the name in the diffusion profile UI
- Changed how shadow map resolution scaling with distance is computed. Now it uses screen space area rather than light range.
- Updated MoreOptions display in UI
- Moved Display Area Light Emissive Mesh script API functions in the editor namespace
- direct strenght properties in ambient occlusion now affect direct specular as well
- Removed advanced Specular Occlusion control in StackLit: SSAO based SO control is hidden and fixed to behave like Lit, SPTD is the only HQ technique shown for baked SO.
- Shader framework refactor: Changed ClampRoughness signature to include PreLightData access.
- HDRPWizard window is now in Window > General > HD Render Pipeline Wizard
- Moved StaticLightingSky to LightingWindow
- Removes the current "Scene Settings" and replace them with "Sky & Fog Settings" (with Physically Based Sky and Volumetric Fog).
- Changed how cached shadow maps are placed inside the atlas to minimize re-rendering of them.

## [6.7.0-preview] - 2019-05-16

### Added
- Added ViewConstants StructuredBuffer to simplify XR rendering
- Added API to render specific settings during a frame
- Added stadia to the supported platforms (2019.3)
- Enabled cascade blends settings in the HD Shadow component
- Added Hardware Dynamic Resolution support.
- Added MatCap debug view to replace the no scene lighting debug view.
- Added clear GBuffer option in FrameSettings (default to false)
- Added preview for decal shader graph (Only albedo, normal and emission)
- Added exposure weight control for decal
- Screen Space Directional Shadow under a define option. Activated for ray tracing
- Added a new abstraction for RendererList that will help transition to Render Graph and future RendererList API
- Added multipass support for VR
- Added XR SDK integration (multipass only)
- Added Shader Graph samples for Hair, Fabric and Decal master nodes.
- Add fade distance, shadow fade distance and light layers to light explorer
- Add method to draw light layer drawer in a rect to HDEditorUtils

### Fixed
- Fixed deserialization crash at runtime
- Fixed for ShaderGraph Unlit masternode not writing velocity
- Fixed a crash when assiging a new HDRP asset with the 'Verify Saving Assets' option enabled
- Fixed exposure to properly support TEXTURE2D_X
- Fixed TerrainLit basemap texture generation
- Fixed a bug that caused nans when material classification was enabled and a tile contained one standard material + a material with transmission.
- Fixed gradient sky hash that was not using the exposure hash
- Fixed displayed default FrameSettings in HDRenderPipelineAsset wrongly updated on scripts reload.
- Fixed gradient sky hash that was not using the exposure hash.
- Fixed visualize cascade mode with exposure.
- Fixed (enabled) exposure on override lighting debug modes.
- Fixed issue with LightExplorer when volume have no profile
- Fixed issue with SSR for negative, infinite and NaN history values
- Fixed LightLayer in HDReflectionProbe and PlanarReflectionProbe inspector that was not displayed as a mask.
- Fixed NaN in transmission when the thickness and a color component of the scattering distance was to 0
- Fixed Light's ShadowMask multi-edition.
- Fixed motion blur and SMAA with VR single-pass instancing
- Fixed NaNs generated by phase functionsin volumetric lighting
- Fixed NaN issue with refraction effect and IOR of 1 at extreme grazing angle
- Fixed nan tracker not using the exposure
- Fixed sorting priority on lit and unlit materials
- Fixed null pointer exception when there are no AOVRequests defined on a camera
- Fixed dirty state of prefab using disabled ReflectionProbes
- Fixed an issue where gizmos and editor grid were not correctly depth tested
- Fixed created default scene prefab non editable due to wrong file extension.
- Fixed an issue where sky convolution was recomputed for nothing when a preview was visible (causing extreme slowness when fabric convolution is enabled)
- Fixed issue with decal that wheren't working currently in player
- Fixed missing stereo rendering macros in some fragment shaders
- Fixed exposure for ReflectionProbe and PlanarReflectionProbe gizmos
- Fixed single-pass instancing on PSVR
- Fixed Vulkan shader issue with Texture2DArray in ScreenSpaceShadow.compute by re-arranging code (workaround)
- Fixed camera-relative issue with lights and XR single-pass instancing
- Fixed single-pass instancing on Vulkan
- Fixed htile synchronization issue with shader graph decal
- Fixed Gizmos are not drawn in Camera preview
- Fixed pre-exposure for emissive decal
- Fixed wrong values computed in PreIntegrateFGD and in the generation of volumetric lighting data by forcing the use of fp32.
- Fixed NaNs arising during the hair lighting pass
- Fixed synchronization issue in decal HTile that occasionally caused rendering artifacts around decal borders
- Fixed QualitySettings getting marked as modified by HDRP (and thus checked out in Perforce)
- Fixed a bug with uninitialized values in light explorer
- Fixed issue with LOD transition
- Fixed shader warnings related to raytracing and TEXTURE2D_X

### Changed
- Refactor PixelCoordToViewDirWS to be VR compatible and to compute it only once per frame
- Modified the variants stripper to take in account multiple HDRP assets used in the build.
- Improve the ray biasing code to avoid self-intersections during the SSR traversal
- Update Pyramid Spot Light to better match emitted light volume.
- Moved _XRViewConstants out of UnityPerPassStereo constant buffer to fix issues with PSSL
- Removed GetPositionInput_Stereo() and single-pass (double-wide) rendering mode
- Changed label width of the frame settings to accommodate better existing options.
- SSR's Default FrameSettings for camera is now enable.
- Re-enabled the sharpening filter on Temporal Anti-aliasing
- Exposed HDEditorUtils.LightLayerMaskDrawer for integration in other packages and user scripting.
- Rename atmospheric scattering in FrameSettings to Fog
- The size modifier in the override for the culling sphere in Shadow Cascades now defaults to 0.6, which is the same as the formerly hardcoded value.
- Moved LOD Bias and Maximum LOD Level from Frame Setting section `Other` to `Rendering`
- ShaderGraph Decal that affect only emissive, only draw in emissive pass (was drawing in dbuffer pass too)
- Apply decal projector fade factor correctly on all attribut and for shader graph decal
- Move RenderTransparentDepthPostpass after all transparent
- Update exposure prepass to interleave XR single-pass instancing views in a checkerboard pattern
- Removed ScriptRuntimeVersion check in wizard.

## [6.6.0-preview] - 2019-04-01

### Added
- Added preliminary changes for XR deferred shading
- Added support of 111110 color buffer
- Added proper support for Recorder in HDRP
- Added depth offset input in shader graph master nodes
- Added a Parallax Occlusion Mapping node
- Added SMAA support
- Added Homothety and Symetry quick edition modifier on volume used in ReflectionProbe, PlanarReflectionProbe and DensityVolume
- Added multi-edition support for DecalProjectorComponent
- Improve hair shader
- Added the _ScreenToTargetScaleHistory uniform variable to be used when sampling HDRP RTHandle history buffers.
- Added settings in `FrameSettings` to change `QualitySettings.lodBias` and `QualitySettings.maximumLODLevel` during a rendering
- Added an exposure node to retrieve the current, inverse and previous frame exposure value.
- Added an HD scene color node which allow to sample the scene color with mips and a toggle to remove the exposure.
- Added safeguard on HD scene creation if default scene not set in the wizard
- Added Low res transparency rendering pass.

### Fixed
- Fixed HDRI sky intensity lux mode
- Fixed dynamic resolution for XR
- Fixed instance identifier semantic string used by Shader Graph
- Fixed null culling result occuring when changing scene that was causing crashes
- Fixed multi-edition light handles and inspector shapes
- Fixed light's LightLayer field when multi-editing
- Fixed normal blend edition handles on DensityVolume
- Fixed an issue with layered lit shader and height based blend where inactive layers would still have influence over the result
- Fixed multi-selection handles color for DensityVolume
- Fixed multi-edition inspector's blend distances for HDReflectionProbe, PlanarReflectionProbe and DensityVolume
- Fixed metric distance that changed along size in DensityVolume
- Fixed DensityVolume shape handles that have not same behaviour in advance and normal edition mode
- Fixed normal map blending in TerrainLit by only blending the derivatives
- Fixed Xbox One rendering just a grey screen instead of the scene
- Fixed probe handles for multiselection
- Fixed baked cubemap import settings for convolution
- Fixed regression causing crash when attempting to open HDRenderPipelineWizard without an HDRenderPipelineAsset setted
- Fixed FullScreenDebug modes: SSAO, SSR, Contact shadow, Prerefraction Color Pyramid, Final Color Pyramid
- Fixed volumetric rendering with stereo instancing
- Fixed shader warning
- Fixed missing resources in existing asset when updating package
- Fixed PBR master node preview in forward rendering or transparent surface
- Fixed deferred shading with stereo instancing
- Fixed "look at" edition mode of Rotation tool for DecalProjectorComponent
- Fixed issue when switching mode in ReflectionProbe and PlanarReflectionProbe
- Fixed issue where migratable component version where not always serialized when part of prefab's instance
- Fixed an issue where shadow would not be rendered properly when light layer are not enabled
- Fixed exposure weight on unlit materials
- Fixed Light intensity not played in the player when recorded with animation/timeline
- Fixed some issues when multi editing HDRenderPipelineAsset
- Fixed emission node breaking the main shader graph preview in certain conditions.
- Fixed checkout of baked probe asset when baking probes.
- Fixed invalid gizmo position for rotated ReflectionProbe
- Fixed multi-edition of material's SurfaceType and RenderingPath
- Fixed whole pipeline reconstruction on selecting for the first time or modifying other than the currently used HDRenderPipelineAsset
- Fixed single shadow debug mode
- Fixed global scale factor debug mode when scale > 1
- Fixed debug menu material overrides not getting applied to the Terrain Lit shader
- Fixed typo in computeLightVariants
- Fixed deferred pass with XR instancing by disabling ComputeLightEvaluation
- Fixed bloom resolution independence
- Fixed lens dirt intensity not behaving properly
- Fixed the Stop NaN feature
- Fixed some resources to handle more than 2 instanced views for XR
- Fixed issue with black screen (NaN) produced on old GPU hardware or intel GPU hardware with gaussian pyramid
- Fixed issue with disabled punctual light would still render when only directional light is present

### Changed
- DensityVolume scripting API will no longuer allow to change between advance and normal edition mode
- Disabled depth of field, lens distortion and panini projection in the scene view
- TerrainLit shaders and includes are reorganized and made simpler.
- TerrainLit shader GUI now allows custom properties to be displayed in the Terrain fold-out section.
- Optimize distortion pass with stencil
- Disable SceneSelectionPass in shader graph preview
- Control punctual light and area light shadow atlas separately
- Move SMAA anti-aliasing option to after Temporal Anti Aliasing one, to avoid problem with previously serialized project settings
- Optimize rendering with static only lighting and when no cullable lights/decals/density volumes are present.
- Updated handles for DecalProjectorComponent for enhanced spacial position readability and have edition mode for better SceneView management
- DecalProjectorComponent are now scale independent in order to have reliable metric unit (see new Size field for changing the size of the volume)
- Restructure code from HDCamera.Update() by adding UpdateAntialiasing() and UpdateViewConstants()
- Renamed velocity to motion vectors
- Objects rendered during the After Post Process pass while TAA is enabled will not benefit from existing depth buffer anymore. This is done to fix an issue where those object would wobble otherwise
- Removed usage of builtin unity matrix for shadow, shadow now use same constant than other view
- The default volume layer mask for cameras & probes is now `Default` instead of `Everything`

## [6.5.0-preview] - 2019-03-07

### Added
- Added depth-of-field support with stereo instancing
- Adding real time area light shadow support
- Added a new FrameSettings: Specular Lighting to toggle the specular during the rendering

### Fixed
- Fixed diffusion profile upgrade breaking package when upgrading to a new version
- Fixed decals cropped by gizmo not updating correctly if prefab
- Fixed an issue when enabling SSR on multiple view
- Fixed edition of the intensity's unit field while selecting multiple lights
- Fixed wrong calculation in soft voxelization for density volume
- Fixed gizmo not working correctly with pre-exposure
- Fixed issue with setting a not available RT when disabling motion vectors
- Fixed planar reflection when looking at mirror normal
- Fixed mutiselection issue with HDLight Inspector
- Fixed HDAdditionalCameraData data migration
- Fixed failing builds when light explorer window is open
- Fixed cascade shadows border sometime causing artefacts between cascades
- Restored shadows in the Cascade Shadow debug visualization
- `camera.RenderToCubemap` use proper face culling

### Changed
- When rendering reflection probe disable all specular lighting and for metals use fresnelF0 as diffuse color for bake lighting.

## [6.4.0-preview] - 2019-02-21

### Added
- VR: Added TextureXR system to selectively expand TEXTURE2D macros to texture array for single-pass stereo instancing + Convert textures call to these macros
- Added an unit selection dropdown next to shutter speed (camera)
- Added error helpbox when trying to use a sub volume component that require the current HDRenderPipelineAsset to support a feature that it is not supporting.
- Add mesh for tube light when display emissive mesh is enabled

### Fixed
- Fixed Light explorer. The volume explorer used `profile` instead of `sharedProfile` which instantiate a custom volume profile instead of editing the asset itself.
- Fixed UI issue where all is displayed using metric unit in shadow cascade and Percent is set in the unit field (happening when opening the inspector).
- Fixed inspector event error when double clicking on an asset (diffusion profile/material).
- Fixed nullref on layered material UI when the material is not an asset.
- Fixed nullref exception when undo/redo a light property.
- Fixed visual bug when area light handle size is 0.

### Changed
- Update UI for 32bit/16bit shadow precision settings in HDRP asset
- Object motion vectors have been disabled in all but the game view. Camera motion vectors are still enabled everywhere, allowing TAA and Motion Blur to work on static objects.
- Enable texture array by default for most rendering code on DX11 and unlock stereo instancing (DX11 only for now)

## [6.3.0-preview] - 2019-02-18

### Added
- Added emissive property for shader graph decals
- Added a diffusion profile override volume so the list of diffusion profile assets to use can be chanaged without affecting the HDRP asset
- Added a "Stop NaNs" option on cameras and in the Scene View preferences.
- Added metric display option in HDShadowSettings and improve clamping
- Added shader parameter mapping in DebugMenu
- Added scripting API to configure DebugData for DebugMenu

### Fixed
- Fixed decals in forward
- Fixed issue with stencil not correctly setup for various master node and shader for the depth pass, motion vector pass and GBuffer/Forward pass
- Fixed SRP batcher and metal
- Fixed culling and shadows for Pyramid, Box, Rectangle and Tube lights
- Fixed an issue where scissor render state leaking from the editor code caused partially black rendering

### Changed
- When a lit material has a clear coat mask that is not null, we now use the clear coat roughness to compute the screen space reflection.
- Diffusion profiles are now limited to one per asset and can be referenced in materials, shader graphs and vfx graphs. Materials will be upgraded automatically except if they are using a shader graph, in this case it will display an error message.

## [6.2.0-preview] - 2019-02-15

### Added
- Added help box listing feature supported in a given HDRenderPipelineAsset alongs with the drawbacks implied.
- Added cascade visualizer, supporting disabled handles when not overriding.

### Fixed
- Fixed post processing with stereo double-wide
- Fixed issue with Metal: Use sign bit to find the cache type instead of lowest bit.
- Fixed invalid state when creating a planar reflection for the first time
- Fix FrameSettings's LitShaderMode not restrained by supported LitShaderMode regression.

### Changed
- The default value roughness value for the clearcoat has been changed from 0.03 to 0.01
- Update default value of based color for master node
- Update Fabric Charlie Sheen lighting model - Remove Fresnel component that wasn't part of initial model + Remap smoothness to [0.0 - 0.6] range for more artist friendly parameter

### Changed
- Code refactor: all macros with ARGS have been swapped with macros with PARAM. This is because the ARGS macros were incorrectly named.

## [6.1.0-preview] - 2019-02-13

### Added
- Added support for post-processing anti-aliasing in the Scene View (FXAA and TAA). These can be set in Preferences.
- Added emissive property for decal material (non-shader graph)

### Fixed
- Fixed a few UI bugs with the color grading curves.
- Fixed "Post Processing" in the scene view not toggling post-processing effects
- Fixed bake only object with flag `ReflectionProbeStaticFlag` when baking a `ReflectionProbe`

### Changed
- Removed unsupported Clear Depth checkbox in Camera inspector
- Updated the toggle for advanced mode in inspectors.

## [6.0.0-preview] - 2019-02-23

### Added
- Added new API to perform a camera rendering
- Added support for hair master node (Double kajiya kay - Lambert)
- Added Reset behaviour in DebugMenu (ingame mapping is right joystick + B)
- Added Default HD scene at new scene creation while in HDRP
- Added Wizard helping to configure HDRP project
- Added new UI for decal material to allow remapping and scaling of some properties
- Added cascade shadow visualisation toggle in HD shadow settings
- Added icons for assets
- Added replace blending mode for distortion
- Added basic distance fade for density volumes
- Added decal master node for shader graph
- Added HD unlit master node (Cross Pipeline version is name Unlit)
- Added new Rendering Queue in materials
- Added post-processing V3 framework embed in HDRP, remove postprocess V2 framework
- Post-processing now uses the generic volume framework
-   New depth-of-field, bloom, panini projection effects, motion blur
-   Exposure is now done as a pre-exposition pass, the whole system has been revamped
-   Exposure now use EV100 everywhere in the UI (Sky, Emissive Light)
- Added emissive intensity (Luminance and EV100 control) control for Emissive
- Added pre-exposure weigth for Emissive
- Added an emissive color node and a slider to control the pre-exposure percentage of emission color
- Added physical camera support where applicable
- Added more color grading tools
- Added changelog level for Shader Variant stripping
- Added Debug mode for validation of material albedo and metalness/specularColor values
- Added a new dynamic mode for ambient probe and renamed BakingSky to StaticLightingSky
- Added command buffer parameter to all Bind() method of material
- Added Material validator in Render Pipeline Debug
- Added code to future support of DXR (not enabled)
- Added support of multiviewport
- Added HDRenderPipeline.RequestSkyEnvironmentUpdate function to force an update from script when sky is set to OnDemand
- Added a Lighting and BackLighting slots in Lit, StackLit, Fabric and Hair master nodes
- Added support for overriding terrain detail rendering shaders, via the render pipeline editor resources asset
- Added xrInstancing flag support to RTHandle
- Added support for cullmask for decal projectors
- Added software dynamic resolution support
- Added support for "After Post-Process" render pass for unlit shader
- Added support for textured rectangular area lights
- Added stereo instancing macros to MSAA shaders
- Added support for Quarter Res Raytraced Reflections (not enabled)
- Added fade factor for decal projectors.
- Added stereo instancing macros to most shaders used in VR
- Added multi edition support for HDRenderPipelineAsset

### Fixed
- Fixed logic to disable FPTL with stereo rendering
- Fixed stacklit transmission and sun highlight
- Fixed decals with stereo rendering
- Fixed sky with stereo rendering
- Fixed flip logic for postprocessing + VR
- Fixed copyStencilBuffer pass for Switch
- Fixed point light shadow map culling that wasn't taking into account far plane
- Fixed usage of SSR with transparent on all master node
- Fixed SSR and microshadowing on fabric material
- Fixed blit pass for stereo rendering
- Fixed lightlist bounds for stereo rendering
- Fixed windows and in-game DebugMenu sync.
- Fixed FrameSettings' LitShaderMode sync when opening DebugMenu.
- Fixed Metal specific issues with decals, hitting a sampler limit and compiling AxF shader
- Fixed an issue with flipped depth buffer during postprocessing
- Fixed normal map use for shadow bias with forward lit - now use geometric normal
- Fixed transparent depth prepass and postpass access so they can be use without alpha clipping for lit shader
- Fixed support of alpha clip shadow for lit master node
- Fixed unlit master node not compiling
- Fixed issue with debug display of reflection probe
- Fixed issue with phong tessellations not working with lit shader
- Fixed issue with vertex displacement being affected by heightmap setting even if not heightmap where assign
- Fixed issue with density mode on Lit terrain producing NaN
- Fixed issue when going back and forth from Lit to LitTesselation for displacement mode
- Fixed issue with ambient occlusion incorrectly applied to emissiveColor with light layers in deferred
- Fixed issue with fabric convolution not using the correct convolved texture when fabric convolution is enabled
- Fixed issue with Thick mode for Transmission that was disabling transmission with directional light
- Fixed shutdown edge cases with HDRP tests
- Fixed slowdow when enabling Fabric convolution in HDRP asset
- Fixed specularAA not compiling in StackLit Master node
- Fixed material debug view with stereo rendering
- Fixed material's RenderQueue edition in default view.
- Fixed banding issues within volumetric density buffer
- Fixed missing multicompile for MSAA for AxF
- Fixed camera-relative support for stereo rendering
- Fixed remove sync with render thread when updating decal texture atlas.
- Fixed max number of keyword reach [256] issue. Several shader feature are now local
- Fixed Scene Color and Depth nodes
- Fixed SSR in forward
- Fixed custom editor of Unlit, HD Unlit and PBR shader graph master node
- Fixed issue with NewFrame not correctly calculated in Editor when switching scene
- Fixed issue with TerrainLit not compiling with depth only pass and normal buffer
- Fixed geometric normal use for shadow bias with PBR master node in forward
- Fixed instancing macro usage for decals
- Fixed error message when having more than one directional light casting shadow
- Fixed error when trying to display preview of Camera or PlanarReflectionProbe
- Fixed LOAD_TEXTURE2D_ARRAY_MSAA macro
- Fixed min-max and amplitude clamping value in inspector of vertex displacement materials
- Fixed issue with alpha shadow clip (was incorrectly clipping object shadow)
- Fixed an issue where sky cubemap would not be cleared correctly when setting the current sky to None
- Fixed a typo in Static Lighting Sky component UI
- Fixed issue with incorrect reset of RenderQueue when switching shader in inspector GUI
- Fixed issue with variant stripper stripping incorrectly some variants
- Fixed a case of ambient lighting flickering because of previews
- Fixed Decals when rendering multiple camera in a single frame
- Fixed cascade shadow count in shader
- Fixed issue with Stacklit shader with Haze effect
- Fixed an issue with the max sample count for the TAA
- Fixed post-process guard band for XR
- Fixed exposure of emissive of Unlit
- Fixed depth only and motion vector pass for Unlit not working correctly with MSAA
- Fixed an issue with stencil buffer copy causing unnecessary compute dispatches for lighting
- Fixed multi edition issue in FrameSettings
- Fixed issue with SRP batcher and DebugDisplay variant of lit shader
- Fixed issue with debug material mode not doing alpha test
- Fixed "Attempting to draw with missing UAV bindings" errors on Vulkan
- Fixed pre-exposure incorrectly apply to preview
- Fixed issue with duplicate 3D texture in 3D texture altas of volumetric?
- Fixed Camera rendering order (base on the depth parameter)
- Fixed shader graph decals not being cropped by gizmo
- Fixed "Attempting to draw with missing UAV bindings" errors on Vulkan.


### Changed
- ColorPyramid compute shader passes is swapped to pixel shader passes on platforms where the later is faster (Nintendo Switch).
- Removing the simple lightloop used by the simple lit shader
- Whole refactor of reflection system: Planar and reflection probe
- Separated Passthrough from other RenderingPath
- Update several properties naming and caption based on feedback from documentation team
- Remove tile shader variant for transparent backface pass of lit shader
- Rename all HDRenderPipeline to HDRP folder for shaders
- Rename decal property label (based on doc team feedback)
- Lit shader mode now default to Deferred to reduce build time
- Update UI of Emission parameters in shaders
- Improve shader variant stripping including shader graph variant
- Refactored render loop to render realtime probes visible per camera
- Enable SRP batcher by default
- Shader code refactor: Rename LIGHTLOOP_SINGLE_PASS => LIGHTLOOP_DISABLE_TILE_AND_CLUSTER and clean all usage of LIGHTLOOP_TILE_PASS
- Shader code refactor: Move pragma definition of vertex and pixel shader inside pass + Move SURFACE_GRADIENT definition in XXXData.hlsl
- Micro-shadowing in Lit forward now use ambientOcclusion instead of SpecularOcclusion
- Upgraded FrameSettings workflow, DebugMenu and Inspector part relative to it
- Update build light list shader code to support 32 threads in wavefronts on Switch
- LayeredLit layers' foldout are now grouped in one main foldout per layer
- Shadow alpha clip can now be enabled on lit shader and haor shader enven for opaque
- Temporal Antialiasing optimization for Xbox One X
- Parameter depthSlice on SetRenderTarget functions now defaults to -1 to bind the entire resource
- Rename SampleCameraDepth() functions to LoadCameraDepth() and SampleCameraDepth(), same for SampleCameraColor() functions
- Improved Motion Blur quality.
- Update stereo frame settings values for single-pass instancing and double-wide
- Rearrange FetchDepth functions to prepare for stereo-instancing
- Remove unused _ComputeEyeIndex
- Updated HDRenderPipelineAsset inspector
- Re-enable SRP batcher for metal

## [5.2.0-preview] - 2018-11-27

### Added
- Added option to run Contact Shadows and Volumetrics Voxelization stage in Async Compute
- Added camera freeze debug mode - Allow to visually see culling result for a camera
- Added support of Gizmo rendering before and after postprocess in Editor
- Added support of LuxAtDistance for punctual lights

### Fixed
- Fixed Debug.DrawLine and Debug.Ray call to work in game view
- Fixed DebugMenu's enum resetted on change
- Fixed divide by 0 in refraction causing NaN
- Fixed disable rough refraction support
- Fixed refraction, SSS and atmospheric scattering for VR
- Fixed forward clustered lighting for VR (double-wide).
- Fixed Light's UX to not allow negative intensity
- Fixed HDRenderPipelineAsset inspector broken when displaying its FrameSettings from project windows.
- Fixed forward clustered lighting for VR (double-wide).
- Fixed HDRenderPipelineAsset inspector broken when displaying its FrameSettings from project windows.
- Fixed Decals and SSR diable flags for all shader graph master node (Lit, Fabric, StackLit, PBR)
- Fixed Distortion blend mode for shader graph master node (Lit, StackLit)
- Fixed bent Normal for Fabric master node in shader graph
- Fixed PBR master node lightlayers
- Fixed shader stripping for built-in lit shaders.

### Changed
- Rename "Regular" in Diffusion profile UI "Thick Object"
- Changed VBuffer depth parametrization for volumetric from distanceRange to depthExtent - Require update of volumetric settings - Fog start at near plan
- SpotLight with box shape use Lux unit only

## [5.1.0-preview] - 2018-11-19

### Added

- Added a separate Editor resources file for resources Unity does not take when it builds a Player.
- You can now disable SSR on Materials in Shader Graph.
- Added support for MSAA when the Supported Lit Shader Mode is set to Both. Previously HDRP only supported MSAA for Forward mode.
- You can now override the emissive color of a Material when in debug mode.
- Exposed max light for Light Loop Settings in HDRP asset UI.
- HDRP no longer performs a NormalDBuffer pass update if there are no decals in the Scene.
- Added distant (fall-back) volumetric fog and improved the fog evaluation precision.
- Added an option to reflect sky in SSR.
- Added a y-axis offset for the PlanarReflectionProbe and offset tool.
- Exposed the option to run SSR and SSAO on async compute.
- Added support for the _GlossMapScale parameter in the Legacy to HDRP Material converter.
- Added wave intrinsic instructions for use in Shaders (for AMD GCN).


### Fixed
- Fixed sphere shaped influence handles clamping in Reflection Probes.
- Fixed Reflection Probe data migration for projects created before using HDRP.
- Fixed UI of Layered Material where Unity previously rendered the scrollbar above the Copy button.
- Fixed Material tessellations parameters Start fade distance and End fade distance. Originally, Unity clamped these values when you modified them.
- Fixed various distortion and refraction issues - handle a better fall-back.
- Fixed SSR for multiple views.
- Fixed SSR issues related to self-intersections.
- Fixed shape density volume handle speed.
- Fixed density volume shape handle moving too fast.
- Fixed the Camera velocity pass that we removed by mistake.
- Fixed some null pointer exceptions when disabling motion vectors support.
- Fixed viewports for both the Subsurface Scattering combine pass and the transparent depth prepass.
- Fixed the blend mode pop-up in the UI. It previously did not appear when you enabled pre-refraction.
- Fixed some null pointer exceptions that previously occurred when you disabled motion vectors support.
- Fixed Layered Lit UI issue with scrollbar.
- Fixed cubemap assignation on custom ReflectionProbe.
- Fixed Reflection Probes’ capture settings' shadow distance.
- Fixed an issue with the SRP batcher and Shader variables declaration.
- Fixed thickness and subsurface slots for fabric Shader master node that wasn't appearing with the right combination of flags.
- Fixed d3d debug layer warning.
- Fixed PCSS sampling quality.
- Fixed the Subsurface and transmission Material feature enabling for fabric Shader.
- Fixed the Shader Graph UV node’s dimensions when using it in a vertex Shader.
- Fixed the planar reflection mirror gizmo's rotation.
- Fixed HDRenderPipelineAsset's FrameSettings not showing the selected enum in the Inspector drop-down.
- Fixed an error with async compute.
- MSAA now supports transparency.
- The HDRP Material upgrader tool now converts metallic values correctly.
- Volumetrics now render in Reflection Probes.
- Fixed a crash that occurred whenever you set a viewport size to 0.
- Fixed the Camera physic parameter that the UI previously did not display.
- Fixed issue in pyramid shaped spotlight handles manipulation

### Changed

- Renamed Line shaped Lights to Tube Lights.
- HDRP now uses mean height fog parametrization.
- Shadow quality settings are set to All when you use HDRP (This setting is not visible in the UI when using SRP). This avoids Legacy Graphics Quality Settings disabling the shadows and give SRP full control over the Shadows instead.
- HDRP now internally uses premultiplied alpha for all fog.
- Updated default FrameSettings used for realtime Reflection Probes when you create a new HDRenderPipelineAsset.
- Remove multi-camera support. LWRP and HDRP will not support multi-camera layered rendering.
- Updated Shader Graph subshaders to use the new instancing define.
- Changed fog distance calculation from distance to plane to distance to sphere.
- Optimized forward rendering using AMD GCN by scalarizing the light loop.
- Changed the UI of the Light Editor.
- Change ordering of includes in HDRP Materials in order to reduce iteration time for faster compilation.
- Added a StackLit master node replacing the InspectorUI version. IMPORTANT: All previously authored StackLit Materials will be lost. You need to recreate them with the master node.

## [5.0.0-preview] - 2018-09-28

### Added
- Added occlusion mesh to depth prepass for VR (VR still disabled for now)
- Added a debug mode to display only one shadow at once
- Added controls for the highlight created by directional lights
- Added a light radius setting to punctual lights to soften light attenuation and simulate fill lighting
- Added a 'minRoughness' parameter to all non-area lights (was previously only available for certain light types)
- Added separate volumetric light/shadow dimmers
- Added per-pixel jitter to volumetrics to reduce aliasing artifacts
- Added a SurfaceShading.hlsl file, which implements material-agnostic shading functionality in an efficient manner
- Added support for shadow bias for thin object transmission
- Added FrameSettings to control realtime planar reflection
- Added control for SRPBatcher on HDRP Asset
- Added an option to clear the shadow atlases in the debug menu
- Added a color visualization of the shadow atlas rescale in debug mode
- Added support for disabling SSR on materials
- Added intrinsic for XBone
- Added new light volume debugging tool
- Added a new SSR debug view mode
- Added translaction's scale invariance on DensityVolume
- Added multiple supported LitShadermode and per renderer choice in case of both Forward and Deferred supported
- Added custom specular occlusion mode to Lit Shader Graph Master node

### Fixed
- Fixed a normal bias issue with Stacklit (Was causing light leaking)
- Fixed camera preview outputing an error when both scene and game view where display and play and exit was call
- Fixed override debug mode not apply correctly on static GI
- Fixed issue where XRGraphicsConfig values set in the asset inspector GUI weren't propagating correctly (VR still disabled for now)
- Fixed issue with tangent that was using SurfaceGradient instead of regular normal decoding
- Fixed wrong error message display when switching to unsupported target like IOS
- Fixed an issue with ambient occlusion texture sometimes not being created properly causing broken rendering
- Shadow near plane is no longer limited at 0.1
- Fixed decal draw order on transparent material
- Fixed an issue where sometime the lookup texture used for GGX convolution was broken, causing broken rendering
- Fixed an issue where you wouldn't see any fog for certain pipeline/scene configurations
- Fixed an issue with volumetric lighting where the anisotropy value of 0 would not result in perfectly isotropic lighting
- Fixed shadow bias when the atlas is rescaled
- Fixed shadow cascade sampling outside of the atlas when cascade count is inferior to 4
- Fixed shadow filter width in deferred rendering not matching shader config
- Fixed stereo sampling of depth texture in MSAA DepthValues.shader
- Fixed box light UI which allowed negative and zero sizes, thus causing NaNs
- Fixed stereo rendering in HDRISky.shader (VR)
- Fixed normal blend and blend sphere influence for reflection probe
- Fixed distortion filtering (was point filtering, now trilinear)
- Fixed contact shadow for large distance
- Fixed depth pyramid debug view mode
- Fixed sphere shaped influence handles clamping in reflection probes
- Fixed reflection probes data migration for project created before using hdrp
- Fixed ambient occlusion for Lit Master Node when slot is connected

### Changed
- Use samplerunity_ShadowMask instead of samplerunity_samplerLightmap for shadow mask
- Allow to resize reflection probe gizmo's size
- Improve quality of screen space shadow
- Remove support of projection model for ScreenSpaceLighting (SSR always use HiZ and refraction always Proxy)
- Remove all the debug mode from SSR that are obsolete now
- Expose frameSettings and Capture settings for reflection and planar probe
- Update UI for reflection probe, planar probe, camera and HDRP Asset
- Implement proper linear blending for volumetric lighting via deep compositing as described in the paper "Deep Compositing Using Lie Algebras"
- Changed  planar mapping to match terrain convention (XZ instead of ZX)
- XRGraphicsConfig is no longer Read/Write. Instead, it's read-only. This improves consistency of XR behavior between the legacy render pipeline and SRP
- Change reflection probe data migration code (to update old reflection probe to new one)
- Updated gizmo for ReflectionProbes
- Updated UI and Gizmo of DensityVolume

## [4.0.0-preview] - 2018-09-28

### Added
- Added a new TerrainLit shader that supports rendering of Unity terrains.
- Added controls for linear fade at the boundary of density volumes
- Added new API to control decals without monobehaviour object
- Improve Decal Gizmo
- Implement Screen Space Reflections (SSR) (alpha version, highly experimental)
- Add an option to invert the fade parameter on a Density Volume
- Added a Fabric shader (experimental) handling cotton and silk
- Added support for MSAA in forward only for opaque only
- Implement smoothness fade for SSR
- Added support for AxF shader (X-rite format - require special AxF importer from Unity not part of HDRP)
- Added control for sundisc on directional light (hack)
- Added a new HD Lit Master node that implements Lit shader support for Shader Graph
- Added Micro shadowing support (hack)
- Added an event on HDAdditionalCameraData for custom rendering
- HDRP Shader Graph shaders now support 4-channel UVs.

### Fixed
- Fixed an issue where sometimes the deferred shadow texture would not be valid, causing wrong rendering.
- Stencil test during decals normal buffer update is now properly applied
- Decals corectly update normal buffer in forward
- Fixed a normalization problem in reflection probe face fading causing artefacts in some cases
- Fix multi-selection behavior of Density Volumes overwriting the albedo value
- Fixed support of depth texture for RenderTexture. HDRP now correctly output depth to user depth buffer if RenderTexture request it.
- Fixed multi-selection behavior of Density Volumes overwriting the albedo value
- Fixed support of depth for RenderTexture. HDRP now correctly output depth to user depth buffer if RenderTexture request it.
- Fixed support of Gizmo in game view in the editor
- Fixed gizmo for spot light type
- Fixed issue with TileViewDebug mode being inversed in gameview
- Fixed an issue with SAMPLE_TEXTURECUBE_SHADOW macro
- Fixed issue with color picker not display correctly when game and scene view are visible at the same time
- Fixed an issue with reflection probe face fading
- Fixed camera motion vectors shader and associated matrices to update correctly for single-pass double-wide stereo rendering
- Fixed light attenuation functions when range attenuation is disabled
- Fixed shadow component algorithm fixup not dirtying the scene, so changes can be saved to disk.
- Fixed some GC leaks for HDRP
- Fixed contact shadow not affected by shadow dimmer
- Fixed GGX that works correctly for the roughness value of 0 (mean specular highlgiht will disappeard for perfect mirror, we rely on maxSmoothness instead to always have a highlight even on mirror surface)
- Add stereo support to ShaderPassForward.hlsl. Forward rendering now seems passable in limited test scenes with camera-relative rendering disabled.
- Add stereo support to ProceduralSky.shader and OpaqueAtmosphericScattering.shader.
- Added CullingGroupManager to fix more GC.Alloc's in HDRP
- Fixed rendering when multiple cameras render into the same render texture

### Changed
- Changed the way depth & color pyramids are built to be faster and better quality, thus improving the look of distortion and refraction.
- Stabilize the dithered LOD transition mask with respect to the camera rotation.
- Avoid multiple depth buffer copies when decals are present
- Refactor code related to the RT handle system (No more normal buffer manager)
- Remove deferred directional shadow and move evaluation before lightloop
- Add a function GetNormalForShadowBias() that material need to implement to return the normal used for normal shadow biasing
- Remove Jimenez Subsurface scattering code (This code was disabled by default, now remove to ease maintenance)
- Change Decal API, decal contribution is now done in Material. Require update of material using decal
- Move a lot of files from CoreRP to HDRP/CoreRP. All moved files weren't used by Ligthweight pipeline. Long term they could move back to CoreRP after CoreRP become out of preview
- Updated camera inspector UI
- Updated decal gizmo
- Optimization: The objects that are rendered in the Motion Vector Pass are not rendered in the prepass anymore
- Removed setting shader inclue path via old API, use package shader include paths
- The default value of 'maxSmoothness' for punctual lights has been changed to 0.99
- Modified deferred compute and vert/frag shaders for first steps towards stereo support
- Moved material specific Shader Graph files into corresponding material folders.
- Hide environment lighting settings when enabling HDRP (Settings are control from sceneSettings)
- Update all shader includes to use absolute path (allow users to create material in their Asset folder)
- Done a reorganization of the files (Move ShaderPass to RenderPipeline folder, Move all shadow related files to Lighting/Shadow and others)
- Improved performance and quality of Screen Space Shadows

## [3.3.0-preview]

### Added
- Added an error message to say to use Metal or Vulkan when trying to use OpenGL API
- Added a new Fabric shader model that supports Silk and Cotton/Wool
- Added a new HDRP Lighting Debug mode to visualize Light Volumes for Point, Spot, Line, Rectangular and Reflection Probes
- Add support for reflection probe light layers
- Improve quality of anisotropic on IBL

### Fixed
- Fix an issue where the screen where darken when rendering camera preview
- Fix display correct target platform when showing message to inform user that a platform is not supported
- Remove workaround for metal and vulkan in normal buffer encoding/decoding
- Fixed an issue with color picker not working in forward
- Fixed an issue where reseting HDLight do not reset all of its parameters
- Fixed shader compile warning in DebugLightVolumes.shader

### Changed
- Changed default reflection probe to be 256x256x6 and array size to be 64
- Removed dependence on the NdotL for thickness evaluation for translucency (based on artist's input)
- Increased the precision when comparing Planar or HD reflection probe volumes
- Remove various GC alloc in C#. Slightly better performance

## [3.2.0-preview]

### Added
- Added a luminance meter in the debug menu
- Added support of Light, reflection probe, emissive material, volume settings related to lighting to Lighting explorer
- Added support for 16bit shadows

### Fixed
- Fix issue with package upgrading (HDRP resources asset is now versionned to worarkound package manager limitation)
- Fix HDReflectionProbe offset displayed in gizmo different than what is affected.
- Fix decals getting into a state where they could not be removed or disabled.
- Fix lux meter mode - The lux meter isn't affected by the sky anymore
- Fix area light size reset when multi-selected
- Fix filter pass number in HDUtils.BlitQuad
- Fix Lux meter mode that was applying SSS
- Fix planar reflections that were not working with tile/cluster (olbique matrix)
- Fix debug menu at runtime not working after nested prefab PR come to trunk
- Fix scrolling issue in density volume

### Changed
- Shader code refactor: Split MaterialUtilities file in two parts BuiltinUtilities (independent of FragInputs) and MaterialUtilities (Dependent of FragInputs)
- Change screen space shadow rendertarget format from ARGB32 to RG16

## [3.1.0-preview]

### Added
- Decal now support per channel selection mask. There is now two mode. One with BaseColor, Normal and Smoothness and another one more expensive with BaseColor, Normal, Smoothness, Metal and AO. Control is on HDRP Asset. This may require to launch an update script for old scene: 'Edit/Render Pipeline/Single step upgrade script/Upgrade all DecalMaterial MaskBlendMode'.
- Decal now supports depth bias for decal mesh, to prevent z-fighting
- Decal material now supports draw order for decal projectors
- Added LightLayers support (Base on mask from renderers name RenderingLayers and mask from light name LightLayers - if they match, the light apply) - cost an extra GBuffer in deferred (more bandwidth)
- When LightLayers is enabled, the AmbientOclusion is store in the GBuffer in deferred path allowing to avoid double occlusion with SSAO. In forward the double occlusion is now always avoided.
- Added the possibility to add an override transform on the camera for volume interpolation
- Added desired lux intensity and auto multiplier for HDRI sky
- Added an option to disable light by type in the debug menu
- Added gradient sky
- Split EmissiveColor and bakeDiffuseLighting in forward avoiding the emissiveColor to be affect by SSAO
- Added a volume to control indirect light intensity
- Added EV 100 intensity unit for area lights
- Added support for RendererPriority on Renderer. This allow to control order of transparent rendering manually. HDRP have now two stage of sorting for transparent in addition to bact to front. Material have a priority then Renderer have a priority.
- Add Coupling of (HD)Camera and HDAdditionalCameraData for reset and remove in inspector contextual menu of Camera
- Add Coupling of (HD)ReflectionProbe and HDAdditionalReflectionData for reset and remove in inspector contextual menu of ReflectoinProbe
- Add macro to forbid unity_ObjectToWorld/unity_WorldToObject to be use as it doesn't handle camera relative rendering
- Add opacity control on contact shadow

### Fixed
- Fixed an issue with PreIntegratedFGD texture being sometimes destroyed and not regenerated causing rendering to break
- PostProcess input buffers are not copied anymore on PC if the viewport size matches the final render target size
- Fixed an issue when manipulating a lot of decals, it was displaying a lot of errors in the inspector
- Fixed capture material with reflection probe
- Refactored Constant Buffers to avoid hitting the maximum number of bound CBs in some cases.
- Fixed the light range affecting the transform scale when changed.
- Snap to grid now works for Decal projector resizing.
- Added a warning for 128x128 cookie texture without mipmaps
- Replace the sampler used for density volumes for correct wrap mode handling

### Changed
- Move Render Pipeline Debug "Windows from Windows->General-> Render Pipeline debug windows" to "Windows from Windows->Analysis-> Render Pipeline debug windows"
- Update detail map formula for smoothness and albedo, goal it to bright and dark perceptually and scale factor is use to control gradient speed
- Refactor the Upgrade material system. Now a material can be update from older version at any time. Call Edit/Render Pipeline/Upgrade all Materials to newer version
- Change name EnableDBuffer to EnableDecals at several place (shader, hdrp asset...), this require a call to Edit/Render Pipeline/Upgrade all Materials to newer version to have up to date material.
- Refactor shader code: BakeLightingData structure have been replace by BuiltinData. Lot of shader code have been remove/change.
- Refactor shader code: All GBuffer are now handled by the deferred material. Mean ShadowMask and LightLayers are control by lit material in lit.hlsl and not outside anymore. Lot of shader code have been remove/change.
- Refactor shader code: Rename GetBakedDiffuseLighting to ModifyBakedDiffuseLighting. This function now handle lighting model for transmission too. Lux meter debug mode is factor outisde.
- Refactor shader code: GetBakedDiffuseLighting is not call anymore in GBuffer or forward pass, including the ConvertSurfaceDataToBSDFData and GetPreLightData, this is done in ModifyBakedDiffuseLighting now
- Refactor shader code: Added a backBakeDiffuseLighting to BuiltinData to handle lighting for transmission
- Refactor shader code: Material must now call InitBuiltinData (Init all to zero + init bakeDiffuseLighting and backBakeDiffuseLighting ) and PostInitBuiltinData

## [3.0.0-preview]

### Fixed
- Fixed an issue with distortion that was using previous frame instead of current frame
- Fixed an issue where disabled light where not upgrade correctly to the new physical light unit system introduce in 2.0.5-preview

### Changed
- Update assembly definitions to output assemblies that match Unity naming convention (Unity.*).

## [2.0.5-preview]

### Added
- Add option supportDitheringCrossFade on HDRP Asset to allow to remove shader variant during player build if needed
- Add contact shadows for punctual lights (in additional shadow settings), only one light is allowed to cast contact shadows at the same time and so at each frame a dominant light is choosed among all light with contact shadows enabled.
- Add PCSS shadow filter support (from SRP Core)
- Exposed shadow budget parameters in HDRP asset
- Add an option to generate an emissive mesh for area lights (currently rectangle light only). The mesh fits the size, intensity and color of the light.
- Add an option to the HDRP asset to increase the resolution of volumetric lighting.
- Add additional ligth unit support for punctual light (Lumens, Candela) and area lights (Lumens, Luminance)
- Add dedicated Gizmo for the box Influence volume of HDReflectionProbe / PlanarReflectionProbe

### Changed
- Re-enable shadow mask mode in debug view
- SSS and Transmission code have been refactored to be able to share it between various material. Guidelines are in SubsurfaceScattering.hlsl
- Change code in area light with LTC for Lit shader. Magnitude is now take from FGD texture instead of a separate texture
- Improve camera relative rendering: We now apply camera translation on the model matrix, so before the TransformObjectToWorld(). Note: unity_WorldToObject and unity_ObjectToWorld must never be used directly.
- Rename positionWS to positionRWS (Camera relative world position) at a lot of places (mainly in interpolator and FragInputs). In case of custom shader user will be required to update their code.
- Rename positionWS, capturePositionWS, proxyPositionWS, influencePositionWS to positionRWS, capturePositionRWS, proxyPositionRWS, influencePositionRWS (Camera relative world position) in LightDefinition struct.
- Improve the quality of trilinear filtering of density volume textures.
- Improve UI for HDReflectionProbe / PlanarReflectionProbe

### Fixed
- Fixed a shader preprocessor issue when compiling DebugViewMaterialGBuffer.shader against Metal target
- Added a temporary workaround to Lit.hlsl to avoid broken lighting code with Metal/AMD
- Fixed issue when using more than one volume texture mask with density volumes.
- Fixed an error which prevented volumetric lighting from working if no density volumes with 3D textures were present.
- Fix contact shadows applied on transmission
- Fix issue with forward opaque lit shader variant being removed by the shader preprocessor
- Fixed compilation errors on Nintendo Switch (limited XRSetting support).
- Fixed apply range attenuation option on punctual light
- Fixed issue with color temperature not take correctly into account with static lighting
- Don't display fog when diffuse lighting, specular lighting, or lux meter debug mode are enabled.

## [2.0.4-preview]

### Fixed
- Fix issue when disabling rough refraction and building a player. Was causing a crash.

## [2.0.3-preview]

### Added
- Increased debug color picker limit up to 260k lux

## [2.0.2-preview]

### Added
- Add Light -> Planar Reflection Probe command
- Added a false color mode in rendering debug
- Add support for mesh decals
- Add flag to disable projector decals on transparent geometry to save performance and decal texture atlas space
- Add ability to use decal diffuse map as mask only
- Add visualize all shadow masks in lighting debug
- Add export of normal and roughness buffer for forwardOnly and when in supportOnlyForward mode for forward
- Provide a define in lit.hlsl (FORWARD_MATERIAL_READ_FROM_WRITTEN_NORMAL_BUFFER) when output buffer normal is used to read the normal and roughness instead of caclulating it (can save performance, but lower quality due to compression)
- Add color swatch to decal material

### Changed
- Change Render -> Planar Reflection creation to 3D Object -> Mirror
- Change "Enable Reflector" name on SpotLight to "Angle Affect Intensity"
- Change prototype of BSDFData ConvertSurfaceDataToBSDFData(SurfaceData surfaceData) to BSDFData ConvertSurfaceDataToBSDFData(uint2 positionSS, SurfaceData surfaceData)

### Fixed
- Fix issue with StackLit in deferred mode with deferredDirectionalShadow due to GBuffer not being cleared. Gbuffer is still not clear and issue was fix with the new Output of normal buffer.
- Fixed an issue where interpolation volumes were not updated correctly for reflection captures.
- Fixed an exception in Light Loop settings UI

## [2.0.1-preview]

### Added
- Add stripper of shader variant when building a player. Save shader compile time.
- Disable per-object culling that was executed in C++ in HD whereas it was not used (Optimization)
- Enable texture streaming debugging (was not working before 2018.2)
- Added Screen Space Reflection with Proxy Projection Model
- Support correctly scene selection for alpha tested object
- Add per light shadow mask mode control (i.e shadow mask distance and shadow mask). It use the option NonLightmappedOnly
- Add geometric filtering to Lit shader (allow to reduce specular aliasing)
- Add shortcut to create DensityVolume and PlanarReflection in hierarchy
- Add a DefaultHDMirrorMaterial material for PlanarReflection
- Added a script to be able to upgrade material to newer version of HDRP
- Removed useless duplication of ForwardError passes.
- Add option to not compile any DEBUG_DISPLAY shader in the player (Faster build) call Support Runtime Debug display

### Changed
- Changed SupportForwardOnly to SupportOnlyForward in render pipeline settings
- Changed versioning variable name in HDAdditionalXXXData from m_version to version
- Create unique name when creating a game object in the rendering menu (i.e Density Volume(2))
- Re-organize various files and folder location to clean the repository
- Change Debug windows name and location. Now located at:  Windows -> General -> Render Pipeline Debug

### Removed
- Removed GlobalLightLoopSettings.maxPlanarReflectionProbes and instead use value of GlobalLightLoopSettings.planarReflectionProbeCacheSize
- Remove EmissiveIntensity parameter and change EmissiveColor to be HDR (Matching Builtin Unity behavior) - Data need to be updated - Launch Edit -> Single Step Upgrade Script -> Upgrade all Materials emissionColor

### Fixed
- Fix issue with LOD transition and instancing
- Fix discrepency between object motion vector and camera motion vector
- Fix issue with spot and dir light gizmo axis not highlighted correctly
- Fix potential crash while register debug windows inputs at startup
- Fix warning when creating Planar reflection
- Fix specular lighting debug mode (was rendering black)
- Allow projector decal with null material to allow to configure decal when HDRP is not set
- Decal atlas texture offset/scale is updated after allocations (used to be before so it was using date from previous frame)

## [2018.1 experimental]

### Added
- Configure the VolumetricLightingSystem code path to be on by default
- Trigger a build exception when trying to build an unsupported platform
- Introduce the VolumetricLightingController component, which can (and should) be placed on the camera, and allows one to control the near and the far plane of the V-Buffer (volumetric "froxel" buffer) along with the depth distribution (from logarithmic to linear)
- Add 3D texture support for DensityVolumes
- Add a better mapping of roughness to mipmap for planar reflection
- The VolumetricLightingSystem now uses RTHandles, which allows to save memory by sharing buffers between different cameras (history buffers are not shared), and reduce reallocation frequency by reallocating buffers only if the rendering resolution increases (and suballocating within existing buffers if the rendering resolution decreases)
- Add a Volumetric Dimmer slider to lights to control the intensity of the scattered volumetric lighting
- Add UV tiling and offset support for decals.
- Add mipmapping support for volume 3D mask textures

### Changed
- Default number of planar reflection change from 4 to 2
- Rename _MainDepthTexture to _CameraDepthTexture
- The VolumetricLightingController has been moved to the Interpolation Volume framework and now functions similarly to the VolumetricFog settings
- Update of UI of cookie, CubeCookie, Reflection probe and planar reflection probe to combo box
- Allow enabling/disabling shadows for area lights when they are set to baked.
- Hide applyRangeAttenuation and FadeDistance for directional shadow as they are not used

### Removed
- Remove Resource folder of PreIntegratedFGD and add the resource to RenderPipeline Asset

### Fixed
- Fix ConvertPhysicalLightIntensityToLightIntensity() function used when creating light from script to match HDLightEditor behavior
- Fix numerical issues with the default value of mean free path of volumetric fog
- Fix the bug preventing decals from coexisting with density volumes
- Fix issue with alpha tested geometry using planar/triplanar mapping not render correctly or flickering (due to being wrongly alpha tested in depth prepass)
- Fix meta pass with triplanar (was not handling correctly the normal)
- Fix preview when a planar reflection is present
- Fix Camera preview, it is now a Preview cameraType (was a SceneView)
- Fix handling unknown GPUShadowTypes in the shadow manager.
- Fix area light shapes sent as point lights to the baking backends when they are set to baked.
- Fix unnecessary division by PI for baked area lights.
- Fix line lights sent to the lightmappers. The backends don't support this light type.
- Fix issue with shadow mask framesettings not correctly taken into account when shadow mask is enabled for lighting.
- Fix directional light and shadow mask transition, they are now matching making smooth transition
- Fix banding issues caused by high intensity volumetric lighting
- Fix the debug window being emptied on SRP asset reload
- Fix issue with debug mode not correctly clearing the GBuffer in editor after a resize
- Fix issue with ResetMaterialKeyword not resetting correctly ToggleOff/Roggle Keyword
- Fix issue with motion vector not render correctly if there is no depth prepass in deferred

## [2018.1.0f2]

### Added
- Screen Space Refraction projection model (Proxy raycasting, HiZ raymarching)
- Screen Space Refraction settings as volume component
- Added buffered frame history per camera
- Port Global Density Volumes to the Interpolation Volume System.
- Optimize ImportanceSampleLambert() to not require the tangent frame.
- Generalize SampleVBuffer() to handle different sampling and reconstruction methods.
- Improve the quality of volumetric lighting reprojection.
- Optimize Morton Order code in the Subsurface Scattering pass.
- Planar Reflection Probe support roughness (gaussian convolution of captured probe)
- Use an atlas instead of a texture array for cluster transparent decals
- Add a debug view to visualize the decal atlas
- Only store decal textures to atlas if decal is visible, debounce out of memory decal atlas warning.
- Add manipulator gizmo on decal to improve authoring workflow
- Add a minimal StackLit material (work in progress, this version can be used as template to add new material)

### Changed
- EnableShadowMask in FrameSettings (But shadowMaskSupport still disable by default)
- Forced Planar Probe update modes to (Realtime, Every Update, Mirror Camera)
- Screen Space Refraction proxy model uses the proxy of the first environment light (Reflection probe/Planar probe) or the sky
- Moved RTHandle static methods to RTHandles
- Renamed RTHandle to RTHandleSystem.RTHandle
- Move code for PreIntegratedFDG (Lit.shader) into its dedicated folder to be share with other material
- Move code for LTCArea (Lit.shader) into its dedicated folder to be share with other material

### Removed
- Removed Planar Probe mirror plane position and normal fields in inspector, always display mirror plane and normal gizmos

### Fixed
- Fix fog flags in scene view is now taken into account
- Fix sky in preview windows that were disappearing after a load of a new level
- Fix numerical issues in IntersectRayAABB().
- Fix alpha blending of volumetric lighting with transparent objects.
- Fix the near plane of the V-Buffer causing out-of-bounds look-ups in the clustered data structure.
- Depth and color pyramid are properly computed and sampled when the camera renders inside a viewport of a RTHandle.
- Fix decal atlas debug view to work correctly when shadow atlas view is also enabled

## [2018.1.0b13]

...<|MERGE_RESOLUTION|>--- conflicted
+++ resolved
@@ -17,11 +17,7 @@
 - Added basic alpha compositing support - Alpha is available afterpostprocess when using FP16 buffer format.
 - Added falloff distance on Reflection Probe and Planar Reflection Probe
 - Added Backplate projection from the HDRISky
-<<<<<<< HEAD
-- Added Shadow Matte Shader, which only received shadow without lighting
-=======
 - Added Shadow Matte in UnlitMasterNode, which only received shadow without lighting
->>>>>>> 553e2188
 - Added hability to name LightLayers in HDRenderPipelineAsset
 - Added a range compression factor for Reflection Probe and Planar Reflection Probe to avoid saturation of colors.
 - Added path tracing support for directional, point and spot lights, as well as emission from Lit and Unlit.
