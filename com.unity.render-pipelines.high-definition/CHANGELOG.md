# Changelog
All notable changes to this package will be documented in this file.

The format is based on [Keep a Changelog](http://keepachangelog.com/en/1.0.0/)
and this project adheres to [Semantic Versioning](http://semver.org/spec/v2.0.0.html).

## [10.1.0] - 2020-10-12

### Added
- Added an option to have only the metering mask displayed in the debug mode.
- Added a new mode to cluster visualization debug where users can see a slice instead of the cluster on opaque objects.
- Added ray traced reflection support for the render graph version of the pipeline.
- Added render graph support of RTAO and required denoisers.
- Added render graph support of RTGI.
- Added support of RTSSS and Recursive Rendering in the render graph mode.
- Added support of RT and screen space shadow for render graph.
- Added tooltips with the full name of the (graphics) compositor properties to properly show large names that otherwise are clipped by the UI (case 1263590)
- Added error message if a callback AOV allocation fail
- Added marker for all AOV request operation on GPU
- Added remapping options for Depth Pyramid debug view mode
- Added an option to support AOV shader at runtime in HDRP settings (case 1265070)
- Added support of SSGI in the render graph mode.
- Added option for 11-11-10 format for cube reflection probes.
- Added an optional check in the HDRP DXR Wizard to verify 64 bits target architecture
- Added option to display timing stats in the debug menu as an average over 1 second. 
- Added a light unit slider to provide users more context when authoring physically based values.
- Added a way to check the normals through the material views.
- Added Simple mode to Earth Preset for PBR Sky
- Added the export of normals during the prepass for shadow matte for proper SSAO calculation.
- Added the usage of SSAO for shadow matte unlit shader graph.
- Added the support of input system V2
- Added a new volume component parameter to control the max ray length of directional lights(case 1279849).
- Added support for 'Pyramid' and 'Box' spot light shapes in path tracing.
- Added high quality prefiltering option for Bloom.
- Added support for camera relative ray tracing (and keeping non-camera relative ray tracing working)
- Added a rough refraction option on planar reflections.
- Added scalability settings for the planar reflection resolution.
- Added tests for AOV stacking and UI rendering in the graphics compositor.
- Added a new ray tracing only function that samples the specular part of the materials.

### Fixed
- Fixed several issues with physically-based DoF (TAA ghosting of the CoC buffer, smooth layer transitions, etc)
- Fixed GPU hang on D3D12 on xbox. 
- Fixed game view artifacts on resizing when hardware dynamic resolution was enabled
- Fixed black line artifacts occurring when Lanczos upsampling was set for dynamic resolution
- Fixed Amplitude -> Min/Max parametrization conversion
- Fixed CoatMask block appearing when creating lit master node (case 1264632)
- Fixed issue with SceneEV100 debug mode indicator when rescaling the window.
- Fixed issue with PCSS filter being wrong on first frame. 
- Fixed issue with emissive mesh for area light not appearing in playmode if Reload Scene option is disabled in Enter Playmode Settings.
- Fixed issue when Reflection Probes are set to OnEnable and are never rendered if the probe is enabled when the camera is farther than the probe fade distance. 
- Fixed issue with sun icon being clipped in the look dev window. 
- Fixed error about layers when disabling emissive mesh for area lights.
- Fixed issue when the user deletes the composition graph or .asset in runtime (case 1263319)
- Fixed assertion failure when changing resolution to compositor layers after using AOVs (case 1265023) 
- Fixed flickering layers in graphics compositor (case 1264552)
- Fixed issue causing the editor field not updating the disc area light radius.
- Fixed issues that lead to cookie atlas to be updated every frame even if cached data was valid.
- Fixed an issue where world space UI was not emitted for reflection cameras in HDRP
- Fixed an issue with cookie texture atlas that would cause realtime textures to always update in the atlas even when the content did not change.
- Fixed an issue where only one of the two lookdev views would update when changing the default lookdev volume profile.
- Fixed a bug related to light cluster invalidation.
- Fixed shader warning in DofGather (case 1272931)
- Fixed AOV export of depth buffer which now correctly export linear depth (case 1265001)
- Fixed issue that caused the decal atlas to not be updated upon changing of the decal textures content.
- Fixed "Screen position out of view frustum" error when camera is at exactly the planar reflection probe location.
- Fixed Amplitude -> Min/Max parametrization conversion
- Fixed issue that allocated a small cookie for normal spot lights.
- Fixed issue when undoing a change in diffuse profile list after deleting the volume profile.
- Fixed custom pass re-ordering and removing.
- Fixed TAA issue and hardware dynamic resolution.
- Fixed a static lighting flickering issue caused by having an active planar probe in the scene while rendering inspector preview.
- Fixed an issue where even when set to OnDemand, the sky lighting would still be updated when changing sky parameters.
- Fixed an error message trigerred when a mesh has more than 32 sub-meshes (case 1274508).
- Fixed RTGI getting noisy for grazying angle geometry (case 1266462).
- Fixed an issue with TAA history management on pssl.
- Fixed the global illumination volume override having an unwanted advanced mode (case 1270459).
- Fixed screen space shadow option displayed on directional shadows while they shouldn't (case 1270537).
- Fixed the handling of undo and redo actions in the graphics compositor (cases 1268149, 1266212, 1265028)
- Fixed issue with composition graphs that include virtual textures, cubemaps and other non-2D textures (cases 1263347, 1265638).
- Fixed issues when selecting a new composition graph or setting it to None (cases 1263350, 1266202)
- Fixed ArgumentNullException when saving shader graphs after removing the compositor from the scene (case 1268658)
- Fixed issue with updating the compositor output when not in play mode (case 1266216)
- Fixed warning with area mesh (case 1268379)
- Fixed issue with diffusion profile not being updated upon reset of the editor. 
- Fixed an issue that lead to corrupted refraction in some scenarios on xbox.
- Fixed for light loop scalarization not happening. 
- Fixed issue with stencil not being set in rendergraph mode.
- Fixed for post process being overridable in reflection probes even though it is not supported.
- Fixed RTGI in performance mode when light layers are enabled on the asset.
- Fixed SSS materials appearing black in matcap mode.
- Fixed a collision in the interaction of RTR and RTGI.
- Fix for lookdev toggling renderers that are set to non editable or are hidden in the inspector.
- Fixed issue with mipmap debug mode not properly resetting full screen mode (and viceversa). 
- Added unsupported message when using tile debug mode with MSAA.
- Fixed SSGI compilation issues on PS4.
- Fixed "Screen position out of view frustum" error when camera is on exactly the planar reflection probe plane.
- Workaround issue that caused objects using eye shader to not be rendered on xbox.
- Fixed GC allocation when using XR single-pass test mode.
- Fixed text in cascades shadow split being truncated.
- Fixed rendering of custom passes in the Custom Pass Volume inspector
- Force probe to render again if first time was during async shader compilation to avoid having cyan objects.
- Fixed for lookdev library field not being refreshed upon opening a library from the environment library inspector.
- Fixed serialization issue with matcap scale intensity.
- Close Add Override popup of Volume Inspector when the popup looses focus (case 1258571)
- Light quality setting for contact shadow set to on for High quality by default.
- Fixed an exception thrown when closing the look dev because there is no active SRP anymore.
- Fixed alignment of framesettings in HDRP Default Settings
- Fixed an exception thrown when closing the look dev because there is no active SRP anymore.
- Fixed an issue where entering playmode would close the LookDev window.
- Fixed issue with rendergraph on console failing on SSS pass.
- Fixed Cutoff not working properly with ray tracing shaders default and SG (case 1261292).
- Fixed shader compilation issue with Hair shader and debug display mode
- Fixed cubemap static preview not updated when the asset is imported.
- Fixed wizard DXR setup on non-DXR compatible devices.
- Fixed Custom Post Processes affecting preview cameras.
- Fixed issue with lens distortion breaking rendering.
- Fixed save popup appearing twice due to HDRP wizard.
- Fixed error when changing planar probe resolution.
- Fixed the dependecy of FrameSettings (MSAA, ClearGBuffer, DepthPrepassWithDeferred) (case 1277620).
- Fixed the usage of GUIEnable for volume components (case 1280018).
- Fixed the diffusion profile becoming invalid when hitting the reset (case 1269462).
- Fixed issue with MSAA resolve killing the alpha channel.
- Fixed a warning in materialevalulation
- Fixed an error when building the player.
- Fixed issue with box light not visible if range is below one and range attenuation is off.
- Fixed an issue that caused a null reference when deleting camera component in a prefab. (case 1244430)
- Fixed issue with bloom showing a thin black line after rescaling window. 
- Fixed rendergraph motion vector resolve.
- Fixed the Ray-Tracing related Debug Display not working in render graph mode.
- Fix nan in pbr sky
- Fixed Light skin not properly applied on the LookDev when switching from Dark Skin (case 1278802)
- Fixed accumulation on DX11
- Fixed issue with screen space UI not drawing on the graphics compositor (case 1279272).
- Fixed error Maximum allowed thread group count is 65535 when resolution is very high. 
- LOD meshes are now properly stripped based on the maximum lod value parameters contained in the HDRP asset.
- Fixed an inconsistency in the LOD group UI where LOD bias was not the right one.
- Fixed outlines in transitions between post-processed and plain regions in the graphics compositor (case 1278775).
- Fix decal being applied twice with LOD Crossfade.
- Fixed camera stacking for AOVs in the graphics compositor (case 1273223).
- Fixed backface selection on some shader not ignore correctly.
- Disable quad overdraw on ps4.
- Fixed error when resizing the graphics compositor's output and when re-adding a compositor in the scene
<<<<<<< HEAD
- VFX : Fix Emissive writing in Opaque Lit Output with PSSL platforms (case 273378).
=======
- Fixed issues with bloom, alpha and HDR layers in the compositor (case 1272621).
- Fixed alpha not having TAA applied to it.
- Fix issue with alpha output in forward.
- Fix compilation issue on Vulkan for shaders using high quality shadows in XR mode.
- Fixed wrong error message when fixing DXR resources from Wizard.
- Fixed compilation error of quad overdraw with double sided materials
- Fixed screen corruption on xbox when using TAA and Motion Blur with rendergraph. 
- Fixed UX issue in the graphics compositor related to clear depth and the defaults for new layers, add better tooltips and fix minor bugs (case 1283904)
- Fixed scene visibility not working for custom pass volumes.
- Fixed issue with several override entries in the runtime debug menu. 
- Fixed issue with rendergraph failing to execute every 30 minutes. 
- Fixed Lit ShaderGraph surface option property block to only display transmission and energy conserving specular color options for their proper material mode (case 1257050)
- Fixed nan in reflection probe when volumetric fog filtering is enabled, causing the whole probe to be invalid.
- Fixed Debug Color pixel became grey
- Fixed TAA flickering on the very edge of screen. 
- Fixed profiling scope for quality RTGI.
- Fixed the denoising and multi-sample not being used for smooth multibounce RTReflections.
- Fixed issue where multiple cameras would cause GC each frame.
>>>>>>> 5a3cc9d9

### Changed
- Preparation pass for RTSSShadows to be supported by render graph.
- Add tooltips with the full name of the (graphics) compositor properties to properly show large names that otherwise are clipped by the UI (case 1263590)
- Composition profile .asset files cannot be manually edited/reset by users (to avoid breaking things - case 1265631)
- Preparation pass for RTSSShadows to be supported by render graph.
- Changed the way the ray tracing property is displayed on the material (QOL 1265297).
- Exposed lens attenuation mode in default settings and remove it as a debug mode.
- Composition layers without any sub layers are now cleared to black to avoid confusion (case 1265061).
- Slight reduction of VGPR used by area light code.
- Changed thread group size for contact shadows (save 1.1ms on PS4)
- Make sure distortion stencil test happens before pixel shader is run.
- Small optimization that allows to skip motion vector prepping when the whole wave as velocity of 0.
- Improved performance to avoid generating coarse stencil buffer when not needed.
- Remove HTile generation for decals (faster without).
- Improving SSGI Filtering and fixing a blend issue with RTGI.
- Changed the Trackball UI so that it allows explicit numeric values.
- Reduce the G-buffer footprint of anisotropic materials
- Moved SSGI out of preview.
- Skip an unneeded depth buffer copy on consoles. 
- Replaced the Density Volume Texture Tool with the new 3D Texture Importer.
- Rename Raytracing Node to Raytracing Quality Keyword and rename high and low inputs as default and raytraced. All raytracing effects now use the raytraced mode but path tracing.
- Moved diffusion profile list to the HDRP default settings panel.
- Skip biquadratic resampling of vbuffer when volumetric fog filtering is enabled.
- Optimized Grain and sRGB Dithering.
- On platforms that allow it skip the first mip of the depth pyramid and compute it alongside the depth buffer used for low res transparents.
- When trying to install the local configuration package, if another one is already present the user is now asked whether they want to keep it or not.
- Improved MSAA color resolve to fix issues when very bright and very dark samples are resolved together.
- Improve performance of GPU light AABB generation
- Removed the max clamp value for the RTR, RTAO and RTGI's ray length (case 1279849).
- Meshes assigned with a decal material are not visible anymore in ray-tracing or path-tracing.
- Removed BLEND shader keywords.
- Remove a rendergraph debug option to clear resources on release from UI.
- added SV_PrimitiveID in the VaryingMesh structure for fulldebugscreenpass as well as primitiveID in FragInputs
- Changed which local frame is used for multi-bounce RTReflections.

## [10.0.0] - 2019-06-10

### Added
- Ray tracing support for VR single-pass
- Added sharpen filter shader parameter and UI for TemporalAA to control image quality instead of hardcoded value
- Added frame settings option for custom post process and custom passes as well as custom color buffer format option.
- Add check in wizard on SRP Batcher enabled.
- Added default implementations of OnPreprocessMaterialDescription for FBX, Obj, Sketchup and 3DS file formats.
- Added custom pass fade radius
- Added after post process injection point for custom passes
- Added basic alpha compositing support - Alpha is available afterpostprocess when using FP16 buffer format.
- Added falloff distance on Reflection Probe and Planar Reflection Probe
- Added Backplate projection from the HDRISky
- Added Shadow Matte in UnlitMasterNode, which only received shadow without lighting
- Added hability to name LightLayers in HDRenderPipelineAsset
- Added a range compression factor for Reflection Probe and Planar Reflection Probe to avoid saturation of colors.
- Added path tracing support for directional, point and spot lights, as well as emission from Lit and Unlit.
- Added non temporal version of SSAO.
- Added more detailed ray tracing stats in the debug window
- Added Disc area light (bake only)
- Added a warning in the material UI to prevent transparent + subsurface-scattering combination.
- Added XR single-pass setting into HDRP asset
- Added a penumbra tint option for lights
- Added support for depth copy with XR SDK
- Added debug setting to Render Pipeline Debug Window to list the active XR views
- Added an option to filter the result of the volumetric lighting (off by default).
- Added a transmission multiplier for directional lights
- Added XR single-pass test mode to Render Pipeline Debug Window
- Added debug setting to Render Pipeline Window to list the active XR views
- Added a new refraction mode for the Lit shader (thin). Which is a box refraction with small thickness values
- Added the code to support Barn Doors for Area Lights based on a shaderconfig option.
- Added HDRPCameraBinder property binder for Visual Effect Graph
- Added "Celestial Body" controls to the Directional Light
- Added new parameters to the Physically Based Sky
- Added Reflections to the DXR Wizard
- Added the possibility to have ray traced colored and semi-transparent shadows on directional lights.
- Added a check in the custom post process template to throw an error if the default shader is not found.
- Exposed the debug overlay ratio in the debug menu.
- Added a separate frame settings for tonemapping alongside color grading.
- Added the receive fog option in the material UI for ShaderGraphs.
- Added a public virtual bool in the custom post processes API to specify if a post processes should be executed in the scene view.
- Added a menu option that checks scene issues with ray tracing. Also removed the previously existing warning at runtime.
- Added Contrast Adaptive Sharpen (CAS) Upscaling effect.
- Added APIs to update probe settings at runtime.
- Added documentation for the rayTracingSupported method in HDRP
- Added user-selectable format for the post processing passes.
- Added support for alpha channel in some post-processing passes (DoF, TAA, Uber).
- Added warnings in FrameSettings inspector when using DXR and atempting to use Asynchronous Execution.
- Exposed Stencil bits that can be used by the user.
- Added history rejection based on velocity of intersected objects for directional, point and spot lights.
- Added a affectsVolumetric field to the HDAdditionalLightData API to know if light affects volumetric fog.
- Add OS and Hardware check in the Wizard fixes for DXR.
- Added option to exclude camera motion from motion blur.
- Added semi-transparent shadows for point and spot lights.
- Added support for semi-transparent shadow for unlit shader and unlit shader graph.
- Added the alpha clip enabled toggle to the material UI for all HDRP shader graphs.
- Added Material Samples to explain how to use the lit shader features
- Added an initial implementation of ray traced sub surface scattering
- Added AssetPostprocessors and Shadergraphs to handle Arnold Standard Surface and 3DsMax Physical material import from FBX.
- Added support for Smoothness Fade start work when enabling ray traced reflections.
- Added Contact shadow, Micro shadows and Screen space refraction API documentation.
- Added script documentation for SSR, SSAO (ray tracing), GI, Light Cluster, RayTracingSettings, Ray Counters, etc.
- Added path tracing support for refraction and internal reflections.
- Added support for Thin Refraction Model and Lit's Clear Coat in Path Tracing.
- Added the Tint parameter to Sky Colored Fog.
- Added of Screen Space Reflections for Transparent materials
- Added a fallback for ray traced area light shadows in case the material is forward or the lit mode is forward.
- Added a new debug mode for light layers.
- Added an "enable" toggle to the SSR volume component.
- Added support for anisotropic specular lobes in path tracing.
- Added support for alpha clipping in path tracing.
- Added support for light cookies in path tracing.
- Added support for transparent shadows in path tracing.
- Added support for iridescence in path tracing.
- Added support for background color in path tracing.
- Added a path tracing test to the test suite.
- Added a warning and workaround instructions that appear when you enable XR single-pass after the first frame with the XR SDK.
- Added the exposure sliders to the planar reflection probe preview
- Added support for subsurface scattering in path tracing.
- Added a new mode that improves the filtering of ray traced shadows (directional, point and spot) based on the distance to the occluder.
- Added support of cookie baking and add support on Disc light.
- Added support for fog attenuation in path tracing.
- Added a new debug panel for volumes
- Added XR setting to control camera jitter for temporal effects
- Added an error message in the DrawRenderers custom pass when rendering opaque objects with an HDRP asset in DeferredOnly mode.
- Added API to enable proper recording of path traced scenes (with the Unity recorder or other tools).
- Added support for fog in Recursive rendering, ray traced reflections and ray traced indirect diffuse.
- Added an alpha blend option for recursive rendering
- Added support for stack lit for ray tracing effects.
- Added support for hair for ray tracing effects.
- Added support for alpha to coverage for HDRP shaders and shader graph
- Added support for Quality Levels to Subsurface Scattering.
- Added option to disable XR rendering on the camera settings.
- Added support for specular AA from geometric curvature in AxF
- Added support for baked AO (no input for now) in AxF
- Added an info box to warn about depth test artifacts when rendering object twice in custom passes with MSAA.
- Added a frame setting for alpha to mask.
- Added support for custom passes in the AOV API
- Added Light decomposition lighting debugging modes and support in AOV
- Added exposure compensation to Fixed exposure mode
- Added support for rasterized area light shadows in StackLit
- Added support for texture-weighted automatic exposure
- Added support for POM for emissive map
- Added alpha channel support in motion blur pass.
- Added the HDRP Compositor Tool (in Preview).
- Added a ray tracing mode option in the HDRP asset that allows to override and shader stripping.
- Added support for arbitrary resolution scaling of Volumetric Lighting to the Fog volume component.
- Added range attenuation for box-shaped spotlights.
- Added scenes for hair and fabric and decals with material samples
- Added fabric materials and textures
- Added information for fabric materials in fabric scene
- Added a DisplayInfo attribute to specify a name override and a display order for Volume Component fields (used only in default inspector for now).
- Added Min distance to contact shadows.
- Added support for Depth of Field in path tracing (by sampling the lens aperture).
- Added an API in HDRP to override the camera within the rendering of a frame (mainly for custom pass).
- Added a function (HDRenderPipeline.ResetRTHandleReferenceSize) to reset the reference size of RTHandle systems.
- Added support for AxF measurements importing into texture resources tilings.
- Added Layer parameter on Area Light to modify Layer of generated Emissive Mesh
- Added a flow map parameter to HDRI Sky
- Implemented ray traced reflections for transparent objects.
- Add a new parameter to control reflections in recursive rendering.
- Added an initial version of SSGI.
- Added Virtual Texturing cache settings to control the size of the Streaming Virtual Texturing caches.
- Added back-compatibility with builtin stereo matrices.
- Added CustomPassUtils API to simplify Blur, Copy and DrawRenderers custom passes.
- Added Histogram guided automatic exposure.
- Added few exposure debug modes.
- Added support for multiple path-traced views at once (e.g., scene and game views).
- Added support for 3DsMax's 2021 Simplified Physical Material from FBX files in the Model Importer.
- Added custom target mid grey for auto exposure.
- Added CustomPassUtils API to simplify Blur, Copy and DrawRenderers custom passes.
- Added an API in HDRP to override the camera within the rendering of a frame (mainly for custom pass).
- Added more custom pass API functions, mainly to render objects from another camera.
- Added support for transparent Unlit in path tracing.
- Added a minimal lit used for RTGI in peformance mode.
- Added procedural metering mask that can follow an object
- Added presets quality settings for RTAO and RTGI.
- Added an override for the shadow culling that allows better directional shadow maps in ray tracing effects (RTR, RTGI, RTSSS and RR).
- Added a Cloud Layer volume override.
- Added Fast Memory support for platform that support it.
- Added CPU and GPU timings for ray tracing effects.
- Added support to combine RTSSS and RTGI (1248733).
- Added IES Profile support for Point, Spot and Rectangular-Area lights
- Added support for multiple mapping modes in AxF.
- Add support of lightlayers on indirect lighting controller
- Added compute shader stripping.
- Added Cull Mode option for opaque materials and ShaderGraphs. 
- Added scene view exposure override.
- Added support for exposure curve remapping for min/max limits.
- Added presets for ray traced reflections.
- Added final image histogram debug view (both luminance and RGB).
- Added an example texture and rotation to the Cloud Layer volume override.
- Added an option to extend the camera culling for skinned mesh animation in ray tracing effects (1258547).
- Added decal layer system similar to light layer. Mesh will receive a decal when both decal layer mask matches.
- Added shader graph nodes for rendering a complex eye shader.
- Added more controls to contact shadows and increased quality in some parts. 
- Added a physically based option in DoF volume.
- Added API to check if a Camera, Light or ReflectionProbe is compatible with HDRP.
- Added path tracing test scene for normal mapping.
- Added missing API documentation.
- Remove CloudLayer
- Added quad overdraw and vertex density debug modes.

### Fixed
- fix when saved HDWizard window tab index out of range (1260273)
- Fix when rescale probe all direction below zero (1219246)
- Update documentation of HDRISky-Backplate, precise how to have Ambient Occlusion on the Backplate
- Sorting, undo, labels, layout in the Lighting Explorer.
- Fixed sky settings and materials in Shader Graph Samples package
- Fix/workaround a probable graphics driver bug in the GTAO shader.
- Fixed Hair and PBR shader graphs double sided modes
- Fixed an issue where updating an HDRP asset in the Quality setting panel would not recreate the pipeline.
- Fixed issue with point lights being considered even when occupying less than a pixel on screen (case 1183196)
- Fix a potential NaN source with iridescence (case 1183216)
- Fixed issue of spotlight breaking when minimizing the cone angle via the gizmo (case 1178279)
- Fixed issue that caused decals not to modify the roughness in the normal buffer, causing SSR to not behave correctly (case 1178336)
- Fixed lit transparent refraction with XR single-pass rendering
- Removed extra jitter for TemporalAA in VR
- Fixed ShaderGraph time in main preview
- Fixed issue on some UI elements in HDRP asset not expanding when clicking the arrow (case 1178369)
- Fixed alpha blending in custom post process
- Fixed the modification of the _AlphaCutoff property in the material UI when exposed with a ShaderGraph parameter.
- Fixed HDRP test `1218_Lit_DiffusionProfiles` on Vulkan.
- Fixed an issue where building a player in non-dev mode would generate render target error logs every frame
- Fixed crash when upgrading version of HDRP
- Fixed rendering issues with material previews
- Fixed NPE when using light module in Shuriken particle systems (1173348).
- Refresh cached shadow on editor changes
- Fixed light supported units caching (1182266)
- Fixed an issue where SSAO (that needs temporal reprojection) was still being rendered when Motion Vectors were not available (case 1184998)
- Fixed a nullref when modifying the height parameters inside the layered lit shader UI.
- Fixed Decal gizmo that become white after exiting play mode
- Fixed Decal pivot position to behave like a spotlight
- Fixed an issue where using the LightingOverrideMask would break sky reflection for regular cameras
- Fix DebugMenu FrameSettingsHistory persistency on close
- Fix DensityVolume, ReflectionProbe aned PlanarReflectionProbe advancedControl display
- Fix DXR scene serialization in wizard
- Fixed an issue where Previews would reallocate History Buffers every frame
- Fixed the SetLightLayer function in HDAdditionalLightData setting the wrong light layer
- Fix error first time a preview is created for planar
- Fixed an issue where SSR would use an incorrect roughness value on ForwardOnly (StackLit, AxF, Fabric, etc.) materials when the pipeline is configured to also allow deferred Lit.
- Fixed issues with light explorer (cases 1183468, 1183269)
- Fix dot colors in LayeredLit material inspector
- Fix undo not resetting all value when undoing the material affectation in LayerLit material
- Fix for issue that caused gizmos to render in render textures (case 1174395)
- Fixed the light emissive mesh not updated when the light was disabled/enabled
- Fixed light and shadow layer sync when setting the HDAdditionalLightData.lightlayersMask property
- Fixed a nullref when a custom post process component that was in the HDRP PP list is removed from the project
- Fixed issue that prevented decals from modifying specular occlusion (case 1178272).
- Fixed exposure of volumetric reprojection
- Fixed multi selection support for Scalable Settings in lights
- Fixed font shaders in test projects for VR by using a Shader Graph version
- Fixed refresh of baked cubemap by incrementing updateCount at the end of the bake (case 1158677).
- Fixed issue with rectangular area light when seen from the back
- Fixed decals not affecting lightmap/lightprobe
- Fixed zBufferParams with XR single-pass rendering
- Fixed moving objects not rendered in custom passes
- Fixed abstract classes listed in the + menu of the custom pass list
- Fixed custom pass that was rendered in previews
- Fixed precision error in zero value normals when applying decals (case 1181639)
- Fixed issue that triggered No Scene Lighting view in game view as well (case 1156102)
- Assign default volume profile when creating a new HDRP Asset
- Fixed fov to 0 in planar probe breaking the projection matrix (case 1182014)
- Fixed bugs with shadow caching
- Reassign the same camera for a realtime probe face render request to have appropriate history buffer during realtime probe rendering.
- Fixed issue causing wrong shading when normal map mode is Object space, no normal map is set, but a detail map is present (case 1143352)
- Fixed issue with decal and htile optimization
- Fixed TerrainLit shader compilation error regarding `_Control0_TexelSize` redefinition (case 1178480).
- Fixed warning about duplicate HDRuntimeReflectionSystem when configuring play mode without domain reload.
- Fixed an editor crash when multiple decal projectors were selected and some had null material
- Added all relevant fix actions to FixAll button in Wizard
- Moved FixAll button on top of the Wizard
- Fixed an issue where fog color was not pre-exposed correctly
- Fix priority order when custom passes are overlapping
- Fix cleanup not called when the custom pass GameObject is destroyed
- Replaced most instances of GraphicsSettings.renderPipelineAsset by GraphicsSettings.currentRenderPipeline. This should fix some parameters not working on Quality Settings overrides.
- Fixed an issue with Realtime GI not working on upgraded projects.
- Fixed issue with screen space shadows fallback texture was not set as a texture array.
- Fixed Pyramid Lights bounding box
- Fixed terrain heightmap default/null values and epsilons
- Fixed custom post-processing effects breaking when an abstract class inherited from `CustomPostProcessVolumeComponent`
- Fixed XR single-pass rendering in Editor by using ShaderConfig.s_XrMaxViews to allocate matrix array
- Multiple different skies rendered at the same time by different cameras are now handled correctly without flickering
- Fixed flickering issue happening when different volumes have shadow settings and multiple cameras are present.
- Fixed issue causing planar probes to disappear if there is no light in the scene.
- Fixed a number of issues with the prefab isolation mode (Volumes leaking from the main scene and reflection not working properly)
- Fixed an issue with fog volume component upgrade not working properly
- Fixed Spot light Pyramid Shape has shadow artifacts on aspect ratio values lower than 1
- Fixed issue with AO upsampling in XR
- Fixed camera without HDAdditionalCameraData component not rendering
- Removed the macro ENABLE_RAYTRACING for most of the ray tracing code
- Fixed prefab containing camera reloading in loop while selected in the Project view
- Fixed issue causing NaN wheh the Z scale of an object is set to 0.
- Fixed DXR shader passes attempting to render before pipeline loaded
- Fixed black ambient sky issue when importing a project after deleting Library.
- Fixed issue when upgrading a Standard transparent material (case 1186874)
- Fixed area light cookies not working properly with stack lit
- Fixed material render queue not updated when the shader is changed in the material inspector.
- Fixed a number of issues with full screen debug modes not reseting correctly when setting another mutually exclusive mode
- Fixed compile errors for platforms with no VR support
- Fixed an issue with volumetrics and RTHandle scaling (case 1155236)
- Fixed an issue where sky lighting might be updated uselessly
- Fixed issue preventing to allow setting decal material to none (case 1196129)
- Fixed XR multi-pass decals rendering
- Fixed several fields on Light Inspector that not supported Prefab overrides
- Fixed EOL for some files
- Fixed scene view rendering with volumetrics and XR enabled
- Fixed decals to work with multiple cameras
- Fixed optional clear of GBuffer (Was always on)
- Fixed render target clears with XR single-pass rendering
- Fixed HDRP samples file hierarchy
- Fixed Light units not matching light type
- Fixed QualitySettings panel not displaying HDRP Asset
- Fixed black reflection probes the first time loading a project
- Fixed y-flip in scene view with XR SDK
- Fixed Decal projectors do not immediately respond when parent object layer mask is changed in editor.
- Fixed y-flip in scene view with XR SDK
- Fixed a number of issues with Material Quality setting
- Fixed the transparent Cull Mode option in HD unlit master node settings only visible if double sided is ticked.
- Fixed an issue causing shadowed areas by contact shadows at the edge of far clip plane if contact shadow length is very close to far clip plane.
- Fixed editing a scalable settings will edit all loaded asset in memory instead of targetted asset.
- Fixed Planar reflection default viewer FOV
- Fixed flickering issues when moving the mouse in the editor with ray tracing on.
- Fixed the ShaderGraph main preview being black after switching to SSS in the master node settings
- Fixed custom fullscreen passes in VR
- Fixed camera culling masks not taken in account in custom pass volumes
- Fixed object not drawn in custom pass when using a DrawRenderers with an HDRP shader in a build.
- Fixed injection points for Custom Passes (AfterDepthAndNormal and BeforePreRefraction were missing)
- Fixed a enum to choose shader tags used for drawing objects (DepthPrepass or Forward) when there is no override material.
- Fixed lit objects in the BeforePreRefraction, BeforeTransparent and BeforePostProcess.
- Fixed the None option when binding custom pass render targets to allow binding only depth or color.
- Fixed custom pass buffers allocation so they are not allocated if they're not used.
- Fixed the Custom Pass entry in the volume create asset menu items.
- Fixed Prefab Overrides workflow on Camera.
- Fixed alignment issue in Preset for Camera.
- Fixed alignment issue in Physical part for Camera.
- Fixed FrameSettings multi-edition.
- Fixed a bug happening when denoising multiple ray traced light shadows
- Fixed minor naming issues in ShaderGraph settings
- VFX: Removed z-fight glitches that could appear when using deferred depth prepass and lit quad primitives
- VFX: Preserve specular option for lit outputs (matches HDRP lit shader)
- Fixed an issue with Metal Shader Compiler and GTAO shader for metal
- Fixed resources load issue while upgrading HDRP package.
- Fix LOD fade mask by accounting for field of view
- Fixed spot light missing from ray tracing indirect effects.
- Fixed a UI bug in the diffusion profile list after fixing them from the wizard.
- Fixed the hash collision when creating new diffusion profile assets.
- Fixed a light leaking issue with box light casting shadows (case 1184475)
- Fixed Cookie texture type in the cookie slot of lights (Now displays a warning because it is not supported).
- Fixed a nullref that happens when using the Shuriken particle light module
- Fixed alignment in Wizard
- Fixed text overflow in Wizard's helpbox
- Fixed Wizard button fix all that was not automatically grab all required fixes
- Fixed VR tab for MacOS in Wizard
- Fixed local config package workflow in Wizard
- Fixed issue with contact shadows shifting when MSAA is enabled.
- Fixed EV100 in the PBR sky
- Fixed an issue In URP where sometime the camera is not passed to the volume system and causes a null ref exception (case 1199388)
- Fixed nullref when releasing HDRP with custom pass disabled
- Fixed performance issue derived from copying stencil buffer.
- Fixed an editor freeze when importing a diffusion profile asset from a unity package.
- Fixed an exception when trying to reload a builtin resource.
- Fixed the light type intensity unit reset when switching the light type.
- Fixed compilation error related to define guards and CreateLayoutFromXrSdk()
- Fixed documentation link on CustomPassVolume.
- Fixed player build when HDRP is in the project but not assigned in the graphic settings.
- Fixed an issue where ambient probe would be black for the first face of a baked reflection probe
- VFX: Fixed Missing Reference to Visual Effect Graph Runtime Assembly
- Fixed an issue where rendering done by users in EndCameraRendering would be executed before the main render loop.
- Fixed Prefab Override in main scope of Volume.
- Fixed alignment issue in Presset of main scope of Volume.
- Fixed persistence of ShowChromeGizmo and moved it to toolbar for coherency in ReflectionProbe and PlanarReflectionProbe.
- Fixed Alignement issue in ReflectionProbe and PlanarReflectionProbe.
- Fixed Prefab override workflow issue in ReflectionProbe and PlanarReflectionProbe.
- Fixed empty MoreOptions and moved AdvancedManipulation in a dedicated location for coherency in ReflectionProbe and PlanarReflectionProbe.
- Fixed Prefab override workflow issue in DensityVolume.
- Fixed empty MoreOptions and moved AdvancedManipulation in a dedicated location for coherency in DensityVolume.
- Fix light limit counts specified on the HDRP asset
- Fixed Quality Settings for SSR, Contact Shadows and Ambient Occlusion volume components
- Fixed decalui deriving from hdshaderui instead of just shaderui
- Use DelayedIntField instead of IntField for scalable settings
- Fixed init of debug for FrameSettingsHistory on SceneView camera
- Added a fix script to handle the warning 'referenced script in (GameObject 'SceneIDMap') is missing'
- Fix Wizard load when none selected for RenderPipelineAsset
- Fixed TerrainLitGUI when per-pixel normal property is not present.
- Fixed rendering errors when enabling debug modes with custom passes
- Fix an issue that made PCSS dependent on Atlas resolution (not shadow map res)
- Fixing a bug whith histories when n>4 for ray traced shadows
- Fixing wrong behavior in ray traced shadows for mesh renderers if their cast shadow is shadow only or double sided
- Only tracing rays for shadow if the point is inside the code for spotlight shadows
- Only tracing rays if the point is inside the range for point lights
- Fixing ghosting issues when the screen space shadow  indexes change for a light with ray traced shadows
- Fixed an issue with stencil management and Xbox One build that caused corrupted output in deferred mode.
- Fixed a mismatch in behavior between the culling of shadow maps and ray traced point and spot light shadows
- Fixed recursive ray tracing not working anymore after intermediate buffer refactor.
- Fixed ray traced shadow denoising not working (history rejected all the time).
- Fixed shader warning on xbox one
- Fixed cookies not working for spot lights in ray traced reflections, ray traced GI and recursive rendering
- Fixed an inverted handling of CoatSmoothness for SSR in StackLit.
- Fixed missing distortion inputs in Lit and Unlit material UI.
- Fixed issue that propagated NaNs across multiple frames through the exposure texture.
- Fixed issue with Exclude from TAA stencil ignored.
- Fixed ray traced reflection exposure issue.
- Fixed issue with TAA history not initialising corretly scale factor for first frame
- Fixed issue with stencil test of material classification not using the correct Mask (causing false positive and bad performance with forward material in deferred)
- Fixed issue with History not reset when chaning antialiasing mode on camera
- Fixed issue with volumetric data not being initialized if default settings have volumetric and reprojection off.
- Fixed ray tracing reflection denoiser not applied in tier 1
- Fixed the vibility of ray tracing related methods.
- Fixed the diffusion profile list not saved when clicking the fix button in the material UI.
- Fixed crash when pushing bounce count higher than 1 for ray traced GI or reflections
- Fixed PCSS softness scale so that it better match ray traced reference for punctual lights.
- Fixed exposure management for the path tracer
- Fixed AxF material UI containing two advanced options settings.
- Fixed an issue where cached sky contexts were being destroyed wrongly, breaking lighting in the LookDev
- Fixed issue that clamped PCSS softness too early and not after distance scale.
- Fixed fog affect transparent on HD unlit master node
- Fixed custom post processes re-ordering not saved.
- Fixed NPE when using scalable settings
- Fixed an issue where PBR sky precomputation was reset incorrectly in some cases causing bad performance.
- Fixed a bug due to depth history begin overriden too soon
- Fixed CustomPassSampleCameraColor scale issue when called from Before Transparent injection point.
- Fixed corruption of AO in baked probes.
- Fixed issue with upgrade of projects that still had Very High as shadow filtering quality.
- Fixed issue that caused Distortion UI to appear in Lit.
- Fixed several issues with decal duplicating when editing them.
- Fixed initialization of volumetric buffer params (1204159)
- Fixed an issue where frame count was incorrectly reset for the game view, causing temporal processes to fail.
- Fixed Culling group was not disposed error.
- Fixed issues on some GPU that do not support gathers on integer textures.
- Fixed an issue with ambient probe not being initialized for the first frame after a domain reload for volumetric fog.
- Fixed the scene visibility of decal projectors and density volumes
- Fixed a leak in sky manager.
- Fixed an issue where entering playmode while the light editor is opened would produce null reference exceptions.
- Fixed the debug overlay overlapping the debug menu at runtime.
- Fixed an issue with the framecount when changing scene.
- Fixed errors that occurred when using invalid near and far clip plane values for planar reflections.
- Fixed issue with motion blur sample weighting function.
- Fixed motion vectors in MSAA.
- Fixed sun flare blending (case 1205862).
- Fixed a lot of issues related to ray traced screen space shadows.
- Fixed memory leak caused by apply distortion material not being disposed.
- Fixed Reflection probe incorrectly culled when moving its parent (case 1207660)
- Fixed a nullref when upgrading the Fog volume components while the volume is opened in the inspector.
- Fix issues where decals on PS4 would not correctly write out the tile mask causing bits of the decal to go missing.
- Use appropriate label width and text content so the label is completely visible
- Fixed an issue where final post process pass would not output the default alpha value of 1.0 when using 11_11_10 color buffer format.
- Fixed SSR issue after the MSAA Motion Vector fix.
- Fixed an issue with PCSS on directional light if punctual shadow atlas was not allocated.
- Fixed an issue where shadow resolution would be wrong on the first face of a baked reflection probe.
- Fixed issue with PCSS softness being incorrect for cascades different than the first one.
- Fixed custom post process not rendering when using multiple HDRP asset in quality settings
- Fixed probe gizmo missing id (case 1208975)
- Fixed a warning in raytracingshadowfilter.compute
- Fixed issue with AO breaking with small near plane values.
- Fixed custom post process Cleanup function not called in some cases.
- Fixed shader warning in AO code.
- Fixed a warning in simpledenoiser.compute
- Fixed tube and rectangle light culling to use their shape instead of their range as a bounding box.
- Fixed caused by using gather on a UINT texture in motion blur.
- Fix issue with ambient occlusion breaking when dynamic resolution is active.
- Fixed some possible NaN causes in Depth of Field.
- Fixed Custom Pass nullref due to the new Profiling Sample API changes
- Fixed the black/grey screen issue on after post process Custom Passes in non dev builds.
- Fixed particle lights.
- Improved behavior of lights and probe going over the HDRP asset limits.
- Fixed issue triggered when last punctual light is disabled and more than one camera is used.
- Fixed Custom Pass nullref due to the new Profiling Sample API changes
- Fixed the black/grey screen issue on after post process Custom Passes in non dev builds.
- Fixed XR rendering locked to vsync of main display with Standalone Player.
- Fixed custom pass cleanup not called at the right time when using multiple volumes.
- Fixed an issue on metal with edge of decal having artifact by delaying discard of fragments during decal projection
- Fixed various shader warning
- Fixing unnecessary memory allocations in the ray tracing cluster build
- Fixed duplicate column labels in LightEditor's light tab
- Fixed white and dark flashes on scenes with very high or very low exposure when Automatic Exposure is being used.
- Fixed an issue where passing a null ProfilingSampler would cause a null ref exception.
- Fixed memory leak in Sky when in matcap mode.
- Fixed compilation issues on platform that don't support VR.
- Fixed migration code called when we create a new HDRP asset.
- Fixed RemoveComponent on Camera contextual menu to not remove Camera while a component depend on it.
- Fixed an issue where ambient occlusion and screen space reflections editors would generate null ref exceptions when HDRP was not set as the current pipeline.
- Fixed a null reference exception in the probe UI when no HDRP asset is present.
- Fixed the outline example in the doc (sampling range was dependent on screen resolution)
- Fixed a null reference exception in the HDRI Sky editor when no HDRP asset is present.
- Fixed an issue where Decal Projectors created from script where rotated around the X axis by 90°.
- Fixed frustum used to compute Density Volumes visibility when projection matrix is oblique.
- Fixed a null reference exception in Path Tracing, Recursive Rendering and raytraced Global Illumination editors when no HDRP asset is present.
- Fix for NaNs on certain geometry with Lit shader -- [case 1210058](https://fogbugz.unity3d.com/f/cases/1210058/)
- Fixed an issue where ambient occlusion and screen space reflections editors would generate null ref exceptions when HDRP was not set as the current pipeline.
- Fixed a null reference exception in the probe UI when no HDRP asset is present.
- Fixed the outline example in the doc (sampling range was dependent on screen resolution)
- Fixed a null reference exception in the HDRI Sky editor when no HDRP asset is present.
- Fixed an issue where materials newly created from the contextual menu would have an invalid state, causing various problems until it was edited.
- Fixed transparent material created with ZWrite enabled (now it is disabled by default for new transparent materials)
- Fixed mouseover on Move and Rotate tool while DecalProjector is selected.
- Fixed wrong stencil state on some of the pixel shader versions of deferred shader.
- Fixed an issue where creating decals at runtime could cause a null reference exception.
- Fixed issue that displayed material migration dialog on the creation of new project.
- Fixed various issues with time and animated materials (cases 1210068, 1210064).
- Updated light explorer with latest changes to the Fog and fixed issues when no visual environment was present.
- Fixed not handleling properly the recieve SSR feature with ray traced reflections
- Shadow Atlas is no longer allocated for area lights when they are disabled in the shader config file.
- Avoid MRT Clear on PS4 as it is not implemented yet.
- Fixed runtime debug menu BitField control.
- Fixed the radius value used for ray traced directional light.
- Fixed compilation issues with the layered lit in ray tracing shaders.
- Fixed XR autotests viewport size rounding
- Fixed mip map slider knob displayed when cubemap have no mipmap
- Remove unnecessary skip of material upgrade dialog box.
- Fixed the profiling sample mismatch errors when enabling the profiler in play mode
- Fixed issue that caused NaNs in reflection probes on consoles.
- Fixed adjusting positive axis of Blend Distance slides the negative axis in the density volume component.
- Fixed the blend of reflections based on the weight.
- Fixed fallback for ray traced reflections when denoising is enabled.
- Fixed error spam issue with terrain detail terrainDetailUnsupported (cases 1211848)
- Fixed hardware dynamic resolution causing cropping/scaling issues in scene view (case 1158661)
- Fixed Wizard check order for `Hardware and OS` and `Direct3D12`
- Fix AO issue turning black when Far/Near plane distance is big.
- Fixed issue when opening lookdev and the lookdev volume have not been assigned yet.
- Improved memory usage of the sky system.
- Updated label in HDRP quality preference settings (case 1215100)
- Fixed Decal Projector gizmo not undoing properly (case 1216629)
- Fix a leak in the denoising of ray traced reflections.
- Fixed Alignment issue in Light Preset
- Fixed Environment Header in LightingWindow
- Fixed an issue where hair shader could write garbage in the diffuse lighting buffer, causing NaNs.
- Fixed an exposure issue with ray traced sub-surface scattering.
- Fixed runtime debug menu light hierarchy None not doing anything.
- Fixed the broken ShaderGraph preview when creating a new Lit graph.
- Fix indentation issue in preset of LayeredLit material.
- Fixed minor issues with cubemap preview in the inspector.
- Fixed wrong build error message when building for android on mac.
- Fixed an issue related to denoising ray trace area shadows.
- Fixed wrong build error message when building for android on mac.
- Fixed Wizard persistency of Direct3D12 change on domain reload.
- Fixed Wizard persistency of FixAll on domain reload.
- Fixed Wizard behaviour on domain reload.
- Fixed a potential source of NaN in planar reflection probe atlas.
- Fixed an issue with MipRatio debug mode showing _DebugMatCapTexture not being set.
- Fixed missing initialization of input params in Blit for VR.
- Fix Inf source in LTC for area lights.
- Fix issue with AO being misaligned when multiple view are visible.
- Fix issue that caused the clamp of camera rotation motion for motion blur to be ineffective.
- Fixed issue with AssetPostprocessors dependencies causing models to be imported twice when upgrading the package version.
- Fixed culling of lights with XR SDK
- Fixed memory stomp in shadow caching code, leading to overflow of Shadow request array and runtime errors.
- Fixed an issue related to transparent objects reading the ray traced indirect diffuse buffer
- Fixed an issue with filtering ray traced area lights when the intensity is high or there is an exposure.
- Fixed ill-formed include path in Depth Of Field shader.
- Fixed shader graph and ray tracing after the shader target PR.
- Fixed a bug in semi-transparent shadows (object further than the light casting shadows)
- Fix state enabled of default volume profile when in package.
- Fixed removal of MeshRenderer and MeshFilter on adding Light component.
- Fixed Ray Traced SubSurface Scattering not working with ray traced area lights
- Fixed Ray Traced SubSurface Scattering not working in forward mode.
- Fixed a bug in debug light volumes.
- Fixed a bug related to ray traced area light shadow history.
- Fixed an issue where fog sky color mode could sample NaNs in the sky cubemap.
- Fixed a leak in the PBR sky renderer.
- Added a tooltip to the Ambient Mode parameter in the Visual Envionment volume component.
- Static lighting sky now takes the default volume into account (this fixes discrepancies between baked and realtime lighting).
- Fixed a leak in the sky system.
- Removed MSAA Buffers allocation when lit shader mode is set to "deferred only".
- Fixed invalid cast for realtime reflection probes (case 1220504)
- Fixed invalid game view rendering when disabling all cameras in the scene (case 1105163)
- Hide reflection probes in the renderer components.
- Fixed infinite reload loop while displaying Light's Shadow's Link Light Layer in Inspector of Prefab Asset.
- Fixed the culling was not disposed error in build log.
- Fixed the cookie atlas size and planar atlas size being too big after an upgrade of the HDRP asset.
- Fixed transparent SSR for shader graph.
- Fixed an issue with emissive light meshes not being in the RAS.
- Fixed DXR player build
- Fixed the HDRP asset migration code not being called after an upgrade of the package
- Fixed draw renderers custom pass out of bound exception
- Fixed the PBR shader rendering in deferred
- Fixed some typos in debug menu (case 1224594)
- Fixed ray traced point and spot lights shadows not rejecting istory when semi-transparent or colored.
- Fixed a warning due to StaticLightingSky when reloading domain in some cases.
- Fixed the MaxLightCount being displayed when the light volume debug menu is on ColorAndEdge.
- Fixed issue with unclear naming of debug menu for decals.
- Fixed z-fighting in scene view when scene lighting is off (case 1203927)
- Fixed issue that prevented cubemap thumbnails from rendering (only on D3D11 and Metal).
- Fixed ray tracing with VR single-pass
- Fix an exception in ray tracing that happens if two LOD levels are using the same mesh renderer.
- Fixed error in the console when switching shader to decal in the material UI.
- Fixed an issue with refraction model and ray traced recursive rendering (case 1198578).
- Fixed an issue where a dynamic sky changing any frame may not update the ambient probe.
- Fixed cubemap thumbnail generation at project load time.
- Fixed cubemap thumbnail generation at project load time. 
- Fixed XR culling with multiple cameras
- Fixed XR single-pass with Mock HMD plugin
- Fixed sRGB mismatch with XR SDK
- Fixed an issue where default volume would not update when switching profile.
- Fixed issue with uncached reflection probe cameras reseting the debug mode (case 1224601) 
- Fixed an issue where AO override would not override specular occlusion.
- Fixed an issue where Volume inspector might not refresh correctly in some cases.
- Fixed render texture with XR
- Fixed issue with resources being accessed before initialization process has been performed completely. 
- Half fixed shuriken particle light that cast shadows (only the first one will be correct)
- Fixed issue with atmospheric fog turning black if a planar reflection probe is placed below ground level. (case 1226588)
- Fixed custom pass GC alloc issue in CustomPassVolume.GetActiveVolumes().
- Fixed a bug where instanced shadergraph shaders wouldn't compile on PS4.
- Fixed an issue related to the envlightdatasrt not being bound in recursive rendering.
- Fixed shadow cascade tooltip when using the metric mode (case 1229232)
- Fixed how the area light influence volume is computed to match rasterization.
- Focus on Decal uses the extends of the projectors
- Fixed usage of light size data that are not available at runtime.
- Fixed the depth buffer copy made before custom pass after opaque and normal injection point.
- Fix for issue that prevented scene from being completely saved when baked reflection probes are present and lighting is set to auto generate.
- Fixed drag area width at left of Light's intensity field in Inspector.
- Fixed light type resolution when performing a reset on HDAdditionalLightData (case 1220931)
- Fixed reliance on atan2 undefined behavior in motion vector debug shader.
- Fixed an usage of a a compute buffer not bound (1229964)
- Fixed an issue where changing the default volume profile from another inspector would not update the default volume editor.
- Fix issues in the post process system with RenderTexture being invalid in some cases, causing rendering problems.
- Fixed an issue where unncessarily serialized members in StaticLightingSky component would change each time the scene is changed.
- Fixed a weird behavior in the scalable settings drawing when the space becomes tiny (1212045).
- Fixed a regression in the ray traced indirect diffuse due to the new probe system.
- Fix for range compression factor for probes going negative (now clamped to positive values).
- Fixed path validation when creating new volume profile (case 1229933)
- Fixed a bug where Decal Shader Graphs would not recieve reprojected Position, Normal, or Bitangent data. (1239921)
- Fix reflection hierarchy for CARPAINT in AxF.
- Fix precise fresnel for delta lights for SVBRDF in AxF.
- Fixed the debug exposure mode for display sky reflection and debug view baked lighting
- Fixed MSAA depth resolve when there is no motion vectors
- Fixed various object leaks in HDRP.
- Fixed compile error with XR SubsystemManager.
- Fix for assertion triggering sometimes when saving a newly created lit shader graph (case 1230996)
- Fixed culling of planar reflection probes that change position (case 1218651)
- Fixed null reference when processing lightprobe (case 1235285)
- Fix issue causing wrong planar reflection rendering when more than one camera is present.
- Fix black screen in XR when HDRP package is present but not used.
- Fixed an issue with the specularFGD term being used when the material has a clear coat (lit shader).
- Fixed white flash happening with auto-exposure in some cases (case 1223774)
- Fixed NaN which can appear with real time reflection and inf value
- Fixed an issue that was collapsing the volume components in the HDRP default settings
- Fixed warning about missing bound decal buffer
- Fixed shader warning on Xbox for ResolveStencilBuffer.compute. 
- Fixed PBR shader ZTest rendering in deferred.
- Replaced commands incompatible with async compute in light list build process.
- Diffusion Profile and Material references in HDRP materials are now correctly exported to unity packages. Note that the diffusion profile or the material references need to be edited once before this can work properly.
- Fix MaterialBalls having same guid issue
- Fix spelling and grammatical errors in material samples
- Fixed unneeded cookie texture allocation for cone stop lights.
- Fixed scalarization code for contact shadows.
- Fixed volume debug in playmode
- Fixed issue when toggling anything in HDRP asset that will produce an error (case 1238155)
- Fixed shader warning in PCSS code when using Vulkan.
- Fixed decal that aren't working without Metal and Ambient Occlusion option enabled.
- Fixed an error about procedural sky being logged by mistake.
- Fixed shadowmask UI now correctly showing shadowmask disable
- Made more explicit the warning about raytracing and asynchronous compute. Also fixed the condition in which it appears.
- Fixed a null ref exception in static sky when the default volume profile is invalid.
- DXR: Fixed shader compilation error with shader graph and pathtracer
- Fixed SceneView Draw Modes not being properly updated after opening new scene view panels or changing the editor layout.
- VFX: Removed irrelevant queues in render queue selection from HDRP outputs
- VFX: Motion Vector are correctly renderered with MSAA [Case 1240754](https://issuetracker.unity3d.com/product/unity/issues/guid/1240754/)
- Fixed a cause of NaN when a normal of 0-length is generated (usually via shadergraph). 
- Fixed issue with screen-space shadows not enabled properly when RT is disabled (case 1235821)
- Fixed a performance issue with stochastic ray traced area shadows.
- Fixed cookie texture not updated when changing an import settings (srgb for example).
- Fixed flickering of the game/scene view when lookdev is running.
- Fixed issue with reflection probes in realtime time mode with OnEnable baking having wrong lighting with sky set to dynamic (case 1238047).
- Fixed transparent motion vectors not working when in MSAA.
- Fix error when removing DecalProjector from component contextual menu (case 1243960)
- Fixed issue with post process when running in RGBA16 and an object with additive blending is in the scene.
- Fixed corrupted values on LayeredLit when using Vertex Color multiply mode to multiply and MSAA is activated. 
- Fix conflicts with Handles manipulation when performing a Reset in DecalComponent (case 1238833)
- Fixed depth prepass and postpass being disabled after changing the shader in the material UI.
- Fixed issue with sceneview camera settings not being saved after Editor restart.
- Fixed issue when switching back to custom sensor type in physical camera settings (case 1244350).
- Fixed a null ref exception when running playmode tests with the render pipeline debug window opened.
- Fixed some GCAlloc in the debug window.
- Fixed shader graphs not casting semi-transparent and color shadows (case 1242617)
- Fixed thin refraction mode not working properly.
- Fixed assert on tests caused by probe culling results being requested when culling did not happen. (case 1246169) 
- Fixed over consumption of GPU memory by the Physically Based Sky.
- Fixed an invalid rotation in Planar Reflection Probe editor display, that was causing an error message (case 1182022)
- Put more information in Camera background type tooltip and fixed inconsistent exposure behavior when changing bg type.
- Fixed issue that caused not all baked reflection to be deleted upon clicking "Clear Baked Data" in the lighting menu (case 1136080)
- Fixed an issue where asset preview could be rendered white because of static lighting sky.
- Fixed an issue where static lighting was not updated when removing the static lighting sky profile.
- Fixed the show cookie atlas debug mode not displaying correctly when enabling the clear cookie atlas option.
- Fixed various multi-editing issues when changing Emission parameters.
- Fixed error when undo a Reflection Probe removal in a prefab instance. (case 1244047)
- Fixed Microshadow not working correctly in deferred with LightLayers
- Tentative fix for missing include in depth of field shaders.
- Fixed the light overlap scene view draw mode (wasn't working at all).
- Fixed taaFrameIndex and XR tests 4052 and 4053
- Fixed the prefab integration of custom passes (Prefab Override Highlight not working as expected).
- Cloned volume profile from read only assets are created in the root of the project. (case 1154961)
- Fixed Wizard check on default volume profile to also check it is not the default one in package.
- Fix erroneous central depth sampling in TAA.
- Fixed light layers not correctly disabled when the lightlayers is set to Nothing and Lightlayers isn't enabled in HDRP Asset
- Fixed issue with Model Importer materials falling back to the Legacy default material instead of HDRP's default material when import happens at Editor startup.
- Fixed a wrong condition in CameraSwitcher, potentially causing out of bound exceptions.
- Fixed an issue where editing the Look Dev default profile would not reflect directly in the Look Dev window.
- Fixed a bug where the light list is not cleared but still used when resizing the RT.
- Fixed exposure debug shader with XR single-pass rendering.
- Fixed issues with scene view and transparent motion vectors.
- Fixed black screens for linux/HDRP (1246407)
- Fixed a vulkan and metal warning in the SSGI compute shader.
- Fixed an exception due to the color pyramid not allocated when SSGI is enabled.
- Fixed an issue with the first Depth history was incorrectly copied.
- Fixed path traced DoF focusing issue
- Fix an issue with the half resolution Mode (performance)
- Fix an issue with the color intensity of emissive for performance rtgi
- Fixed issue with rendering being mostly broken when target platform disables VR. 
- Workaround an issue caused by GetKernelThreadGroupSizes  failing to retrieve correct group size. 
- Fix issue with fast memory and rendergraph. 
- Fixed transparent motion vector framesetting not sanitized.
- Fixed wrong order of post process frame settings.
- Fixed white flash when enabling SSR or SSGI.
- The ray traced indrect diffuse and RTGI were combined wrongly with the rest of the lighting (1254318).
- Fixed an exception happening when using RTSSS without using RTShadows.
- Fix inconsistencies with transparent motion vectors and opaque by allowing camera only transparent motion vectors.
- Fix reflection probe frame settings override
- Fixed certain shadow bias artifacts present in volumetric lighting (case 1231885).
- Fixed area light cookie not updated when switch the light type from a spot that had a cookie.
- Fixed issue with dynamic resolution updating when not in play mode.
- Fixed issue with Contrast Adaptive Sharpening upsample mode and preview camera.
- Fix issue causing blocky artifacts when decals affect metallic and are applied on material with specular color workflow.
- Fixed issue with depth pyramid generation and dynamic resolution.
- Fixed an issue where decals were duplicated in prefab isolation mode.
- Fixed an issue where rendering preview with MSAA might generate render graph errors.
- Fixed compile error in PS4 for planar reflection filtering.
- Fixed issue with blue line in prefabs for volume mode.
- Fixing the internsity being applied to RTAO too early leading to unexpected results (1254626).
- Fix issue that caused sky to incorrectly render when using a custom projection matrix.
- Fixed null reference exception when using depth pre/post pass in shadergraph with alpha clip in the material.
- Appropriately constraint blend distance of reflection probe while editing with the inspector (case 1248931)
- Fixed AxF handling of roughness for Blinn-Phong type materials
- Fixed AxF UI errors when surface type is switched to transparent
- Fixed a serialization issue, preventing quality level parameters to undo/redo and update scene view on change.
- Fixed an exception occuring when a camera doesn't have an HDAdditionalCameraData (1254383).
- Fixed ray tracing with XR single-pass.
- Fixed warning in HDAdditionalLightData OnValidate (cases 1250864, 1244578)
- Fixed a bug related to denoising ray traced reflections.
- Fixed nullref in the layered lit material inspector.
- Fixed an issue where manipulating the color wheels in a volume component would reset the cursor every time.
- Fixed an issue where static sky lighting would not be updated for a new scene until it's reloaded at least once.
- Fixed culling for decals when used in prefabs and edited in context.
- Force to rebake probe with missing baked texture. (1253367)
- Fix supported Mac platform detection to handle new major version (11.0) properly
- Fixed typo in the Render Pipeline Wizard under HDRP+VR
- Change transparent SSR name in frame settings to avoid clipping. 
- Fixed missing include guards in shadow hlsl files.
- Repaint the scene view whenever the scene exposure override is changed.
- Fixed an error when clearing the SSGI history texture at creation time (1259930).
- Fixed alpha to mask reset when toggling alpha test in the material UI.
- Fixed an issue where opening the look dev window with the light theme would make the window blink and eventually crash unity.
- Fixed fallback for ray tracing and light layers (1258837).
- Fixed Sorting Priority not displayed correctly in the DrawRenderers custom pass UI.
- Fixed glitch in Project settings window when selecting diffusion profiles in material section (case 1253090)
- Fixed issue with light layers bigger than 8 (and above the supported range). 
- Fixed issue with culling layer mask of area light's emissive mesh 
- Fixed overused the atlas for Animated/Render Target Cookies (1259930).
- Fixed errors when switching area light to disk shape while an area emissive mesh was displayed.
- Fixed default frame settings MSAA toggle for reflection probes (case 1247631)
- Fixed the transparent SSR dependency not being properly disabled according to the asset dependencies (1260271).
- Fixed issue with completely black AO on double sided materials when normal mode is set to None.
- Fixed UI drawing of the quaternion (1251235)
- Fix an issue with the quality mode and perf mode on RTR and RTGI and getting rid of unwanted nans (1256923).
- Fixed unitialized ray tracing resources when using non-default HDRP asset (case 1259467).
- Fixed overused the atlas for Animated/Render Target Cookies (1259930).
- Fixed sky asserts with XR multipass
- Fixed for area light not updating baked light result when modifying with gizmo.
- Fixed robustness issue with GetOddNegativeScale() in ray tracing, which was impacting normal mapping (1261160).
- Fixed regression where moving face of the probe gizmo was not moving its position anymore.
- Fixed XR single-pass macros in tessellation shaders.
- Fixed path-traced subsurface scattering mixing with diffuse and specular BRDFs (1250601).
- Fixed custom pass re-ordering issues.
- Improved robustness of normal mapping when scale is 0, and mapping is extreme (normals in or below the tangent plane).
- Fixed XR Display providers not getting zNear and zFar plane distances passed to them when in HDRP.
- Fixed rendering breaking when disabling tonemapping in the frame settings.
- Fixed issue with serialization of exposure modes in volume profiles not being consistent between HDRP versions (case 1261385).
- Fixed issue with duplicate names in newly created sub-layers in the graphics compositor (case 1263093).
- Remove MSAA debug mode when renderpipeline asset has no MSAA
- Fixed some post processing using motion vectors when they are disabled
- Fixed the multiplier of the environement lights being overriden with a wrong value for ray tracing (1260311).
- Fixed a series of exceptions happening when trying to load an asset during wizard execution (1262171).
- Fixed an issue with Stacklit shader not compiling correctly in player with debug display on (1260579)
- Fixed couple issues in the dependence of building the ray tracing acceleration structure.
- Fix sun disk intensity
- Fixed unwanted ghosting for smooth surfaces.
- Fixing an issue in the recursive rendering flag texture usage.
- Fixed a missing dependecy for choosing to evaluate transparent SSR.
- Fixed issue that failed compilation when XR is disabled.
- Fixed a compilation error in the IES code.
- Fixed issue with dynamic resolution handler when no OnResolutionChange callback is specified. 
- Fixed multiple volumes, planar reflection, and decal projector position when creating them from the menu.
- Reduced the number of global keyword used in deferredTile.shader
- Fixed incorrect processing of Ambient occlusion probe (9% error was introduced)
- Fixed multiedition of framesettings drop down (case 1270044)
- Fixed planar probe gizmo

### Changed
- Improve MIP selection for decals on Transparents
- Color buffer pyramid is not allocated anymore if neither refraction nor distortion are enabled
- Rename Emission Radius to Radius in UI in Point, Spot
- Angular Diameter parameter for directional light is no longuer an advanced property
- DXR: Remove Light Radius and Angular Diamater of Raytrace shadow. Angular Diameter and Radius are used instead.
- Remove MaxSmoothness parameters from UI for point, spot and directional light. The MaxSmoothness is now deduce from Radius Parameters
- DXR: Remove the Ray Tracing Environement Component. Add a Layer Mask to the ray Tracing volume components to define which objects are taken into account for each effect.
- Removed second cubemaps used for shadowing in lookdev
- Disable Physically Based Sky below ground
- Increase max limit of area light and reflection probe to 128
- Change default texture for detailmap to grey
- Optimize Shadow RT load on Tile based architecture platforms.
- Improved quality of SSAO.
- Moved RequestShadowMapRendering() back to public API.
- Update HDRP DXR Wizard with an option to automatically clone the hdrp config package and setup raytracing to 1 in shaders file.
- Added SceneSelection pass for TerrainLit shader.
- Simplified Light's type API regrouping the logic in one place (Check type in HDAdditionalLightData)
- The support of LOD CrossFade (Dithering transition) in master nodes now required to enable it in the master node settings (Save variant)
- Improved shadow bias, by removing constant depth bias and substituting it with slope-scale bias.
- Fix the default stencil values when a material is created from a SSS ShaderGraph.
- Tweak test asset to be compatible with XR: unlit SG material for canvas and double-side font material
- Slightly tweaked the behaviour of bloom when resolution is low to reduce artifacts.
- Hidden fields in Light Inspector that is not relevant while in BakingOnly mode.
- Changed parametrization of PCSS, now softness is derived from angular diameter (for directional lights) or shape radius (for point/spot lights) and min filter size is now in the [0..1] range.
- Moved the copy of the geometry history buffers to right after the depth mip chain generation.
- Rename "Luminance" to "Nits" in UX for physical light unit
- Rename FrameSettings "SkyLighting" to "SkyReflection"
- Reworked XR automated tests
- The ray traced screen space shadow history for directional, spot and point lights is discarded if the light transform has changed.
- Changed the behavior for ray tracing in case a mesh renderer has both transparent and opaque submeshes.
- Improve history buffer management
- Replaced PlayerSettings.virtualRealitySupported with XRGraphics.tryEnable.
- Remove redundant FrameSettings RealTimePlanarReflection
- Improved a bit the GC calls generated during the rendering.
- Material update is now only triggered when the relevant settings are touched in the shader graph master nodes
- Changed the way Sky Intensity (on Sky volume components) is handled. It's now a combo box where users can choose between Exposure, Multiplier or Lux (for HDRI sky only) instead of both multiplier and exposure being applied all the time. Added a new menu item to convert old profiles.
- Change how method for specular occlusions is decided on inspector shader (Lit, LitTesselation, LayeredLit, LayeredLitTessellation)
- Unlocked SSS, SSR, Motion Vectors and Distortion frame settings for reflections probes.
- Hide unused LOD settings in Quality Settings legacy window.
- Reduced the constrained distance for temporal reprojection of ray tracing denoising
- Removed shadow near plane from the Directional Light Shadow UI.
- Improved the performances of custom pass culling.
- The scene view camera now replicates the physical parameters from the camera tagged as "MainCamera".
- Reduced the number of GC.Alloc calls, one simple scene without plarnar / probes, it should be 0B.
- Renamed ProfilingSample to ProfilingScope and unified API. Added GPU Timings.
- Updated macros to be compatible with the new shader preprocessor.
- Ray tracing reflection temporal filtering is now done in pre-exposed space
- Search field selects the appropriate fields in both project settings panels 'HDRP Default Settings' and 'Quality/HDRP'
- Disabled the refraction and transmission map keywords if the material is opaque.
- Keep celestial bodies outside the atmosphere.
- Updated the MSAA documentation to specify what features HDRP supports MSAA for and what features it does not.
- Shader use for Runtime Debug Display are now correctly stripper when doing a release build
- Now each camera has its own Volume Stack. This allows Volume Parameters to be updated as early as possible and be ready for the whole frame without conflicts between cameras.
- Disable Async for SSR, SSAO and Contact shadow when aggregated ray tracing frame setting is on.
- Improved performance when entering play mode without domain reload by a factor of ~25
- Renamed the camera profiling sample to include the camera name
- Discarding the ray tracing history for AO, reflection, diffuse shadows and GI when the viewport size changes.
- Renamed the camera profiling sample to include the camera name
- Renamed the post processing graphic formats to match the new convention.
- The restart in Wizard for DXR will always be last fix from now on
- Refactoring pre-existing materials to share more shader code between rasterization and ray tracing.
- Setting a material's Refraction Model to Thin does not overwrite the Thickness and Transmission Absorption Distance anymore.
- Removed Wind textures from runtime as wind is no longer built into the pipeline
- Changed Shader Graph titles of master nodes to be more easily searchable ("HDRP/x" -> "x (HDRP)")
- Expose StartSinglePass() and StopSinglePass() as public interface for XRPass
- Replaced the Texture array for 2D cookies (spot, area and directional lights) and for planar reflections by an atlas.
- Moved the tier defining from the asset to the concerned volume components.
- Changing from a tier management to a "mode" management for reflection and GI and removing the ability to enable/disable deferred and ray bining (they are now implied by performance mode)
- The default FrameSettings for ScreenSpaceShadows is set to true for Camera in order to give a better workflow for DXR.
- Refactor internal usage of Stencil bits.
- Changed how the material upgrader works and added documentation for it.
- Custom passes now disable the stencil when overwriting the depth and not writing into it.
- Renamed the camera profiling sample to include the camera name
- Changed the way the shadow casting property of transparent and tranmissive materials is handeled for ray tracing.
- Changed inspector materials stencil setting code to have more sharing.
- Updated the default scene and default DXR scene and DefaultVolumeProfile.
- Changed the way the length parameter is used for ray traced contact shadows.
- Improved the coherency of PCSS blur between cascades.
- Updated VR checks in Wizard to reflect new XR System.
- Removing unused alpha threshold depth prepass and post pass for fabric shader graph.
- Transform result from CIE XYZ to sRGB color space in EvalSensitivity for iridescence.
- Moved BeginCameraRendering callback right before culling.
- Changed the visibility of the Indirect Lighting Controller component to public.
- Renamed the cubemap used for diffuse convolution to a more explicit name for the memory profiler.
- Improved behaviour of transmission color on transparent surfaces in path tracing.
- Light dimmer can now get values higher than one and was renamed to multiplier in the UI.
- Removed info box requesting volume component for Visual Environment and updated the documentation with the relevant information.
- Improved light selection oracle for light sampling in path tracing.
- Stripped ray tracing subsurface passes with ray tracing is not enabled.
- Remove LOD cross fade code for ray tracing shaders
- Removed legacy VR code
- Add range-based clipping to box lights (case 1178780)
- Improve area light culling (case 1085873)
- Light Hierarchy debug mode can now adjust Debug Exposure for visualizing high exposure scenes.
- Rejecting history for ray traced reflections based on a threshold evaluated on the neighborhood of the sampled history.
- Renamed "Environment" to "Reflection Probes" in tile/cluster debug menu.
- Utilities namespace is obsolete, moved its content to UnityEngine.Rendering (case 1204677)
- Obsolete Utilities namespace was removed, instead use UnityEngine.Rendering (case 1204677)
- Moved most of the compute shaders to the multi_compile API instead of multiple kernels.
- Use multi_compile API for deferred compute shader with shadow mask.
- Remove the raytracing rendering queue system to make recursive raytraced material work when raytracing is disabled
- Changed a few resources used by ray tracing shaders to be global resources (using register space1) for improved CPU performance.
- All custom pass volumes are now executed for one injection point instead of the first one.
- Hidden unsupported choice in emission in Materials
- Temporal Anti aliasing improvements.
- Optimized PrepareLightsForGPU (cost reduced by over 25%) and PrepareGPULightData (around twice as fast now).
- Moved scene view camera settings for HDRP from the preferences window to the scene view camera settings window.
- Updated shaders to be compatible with Microsoft's DXC.
- Debug exposure in debug menu have been replace to debug exposure compensation in EV100 space and is always visible.
- Further optimized PrepareLightsForGPU (3x faster with few shadows, 1.4x faster with a lot of shadows or equivalently cost reduced by 68% to 37%).
- Raytracing: Replaced the DIFFUSE_LIGHTING_ONLY multicompile by a uniform.
- Raytracing: Removed the dynamic lightmap multicompile.
- Raytracing: Remove the LOD cross fade multi compile for ray tracing.
- Cookie are now supported in lightmaper. All lights casting cookie and baked will now include cookie influence.
- Avoid building the mip chain a second time for SSR for transparent objects.
- Replaced "High Quality" Subsurface Scattering with a set of Quality Levels.
- Replaced "High Quality" Volumetric Lighting with "Screen Resolution Percentage" and "Volume Slice Count" on the Fog volume component.
- Merged material samples and shader samples
- Update material samples scene visuals
- Use multi_compile API for deferred compute shader with shadow mask.
- Made the StaticLightingSky class public so that users can change it by script for baking purpose.
- Shadowmask and realtime reflectoin probe property are hide in Quality settings
- Improved performance of reflection probe management when using a lot of probes.
- Ignoring the disable SSR flags for recursive rendering.
- Removed logic in the UI to disable parameters for contact shadows and fog volume components as it was going against the concept of the volume system.
- Fixed the sub surface mask not being taken into account when computing ray traced sub surface scattering.
- MSAA Within Forward Frame Setting is now enabled by default on Cameras when new Render Pipeline Asset is created
- Slightly changed the TAA anti-flicker mechanism so that it is more aggressive on almost static images (only on High preset for now).
- Changed default exposure compensation to 0.
- Refactored shadow caching system.
- Removed experimental namespace for ray tracing code.
- Increase limit for max numbers of lights in UX
- Removed direct use of BSDFData in the path tracing pass, delegated to the material instead.
- Pre-warm the RTHandle system to reduce the amount of memory allocations and the total memory needed at all points. 
- DXR: Only read the geometric attributes that are required using the share pass info and shader graph defines.
- DXR: Dispatch binned rays in 1D instead of 2D.
- Lit and LayeredLit tessellation cross lod fade don't used dithering anymore between LOD but fade the tessellation height instead. Allow a smoother transition
- Changed the way planar reflections are filtered in order to be a bit more "physically based".
- Increased path tracing BSDFs roughness range from [0.001, 0.999] to [0.00001, 0.99999].
- Changing the default SSGI radius for the all configurations.
- Changed the default parameters for quality RTGI to match expected behavior.
- Add color clear pass while rendering XR occlusion mesh to avoid leaks.
- Only use one texture for ray traced reflection upscaling.
- Adjust the upscale radius based on the roughness value.
- DXR: Changed the way the filter size is decided for directional, point and spot shadows.
- Changed the default exposure mode to "Automatic (Histogram)", along with "Limit Min" to -4 and "Limit Max" to 16.
- Replaced the default scene system with the builtin Scene Template feature.
- Changed extensions of shader CAS include files.
- Making the planar probe atlas's format match the color buffer's format.
- Removing the planarReflectionCacheCompressed setting from asset.
- SHADERPASS for TransparentDepthPrepass and TransparentDepthPostpass identification is using respectively SHADERPASS_TRANSPARENT_DEPTH_PREPASS and SHADERPASS_TRANSPARENT_DEPTH_POSTPASS
- Moved the Parallax Occlusion Mapping node into Shader Graph.
- Renamed the debug name from SSAO to ScreenSpaceAmbientOcclusion (1254974).
- Added missing tooltips and improved the UI of the aperture control (case 1254916).
- Fixed wrong tooltips in the Dof Volume (case 1256641).
- The `CustomPassLoadCameraColor` and `CustomPassSampleCameraColor` functions now returns the correct color buffer when used in after post process instead of the color pyramid (which didn't had post processes).
- PBR Sky now doesn't go black when going below sea level, but it instead freezes calculation as if on the horizon. 
- Fixed an issue with quality setting foldouts not opening when clicking on them (1253088).
- Shutter speed can now be changed by dragging the mouse over the UI label (case 1245007).
- Remove the 'Point Cube Size' for cookie, use the Cubemap size directly.
- VFXTarget with Unlit now allows EmissiveColor output to be consistent with HDRP unlit.
- Only building the RTAS if there is an effect that will require it (1262217).
- Fixed the first ray tracing frame not having the light cluster being set up properly (1260311).
- Render graph pre-setup for ray traced ambient occlusion.
- Avoid casting multiple rays and denoising for hard directional, point and spot ray traced shadows (1261040).
- Making sure the preview cameras do not use ray tracing effects due to a by design issue to build ray tracing acceleration structures (1262166).
- Preparing ray traced reflections for the render graph support (performance and quality).
- Preparing recursive rendering for the render graph port.
- Preparation pass for RTGI, temporal filter and diffuse denoiser for render graph.
- Updated the documentation for the DXR implementation.
- Changed the DXR wizard to support optional checks.
- Changed the DXR wizard steps.
- Preparation pass for RTSSS to be supported by render graph.
- Changed the color space of EmissiveColorLDR property on all shader. Was linear but should have been sRGB. Auto upgrade script handle the conversion.

## [7.1.1] - 2019-09-05

### Added
- Transparency Overdraw debug mode. Allows to visualize transparent objects draw calls as an "heat map".
- Enabled single-pass instancing support for XR SDK with new API cmd.SetInstanceMultiplier()
- XR settings are now available in the HDRP asset
- Support for Material Quality in Shader Graph
- Material Quality support selection in HDRP Asset
- Renamed XR shader macro from UNITY_STEREO_ASSIGN_COMPUTE_EYE_INDEX to UNITY_XR_ASSIGN_VIEW_INDEX
- Raytracing ShaderGraph node for HDRP shaders
- Custom passes volume component with 3 injection points: Before Rendering, Before Transparent and Before Post Process
- Alpha channel is now properly exported to camera render textures when using FP16 color buffer format
- Support for XR SDK mirror view modes
- HD Master nodes in Shader Graph now support Normal and Tangent modification in vertex stage.
- DepthOfFieldCoC option in the fullscreen debug modes.
- Added override Ambient Occlusion option on debug windows
- Added Custom Post Processes with 3 injection points: Before Transparent, Before Post Process and After Post Process
- Added draft of minimal interactive path tracing (experimental) based on DXR API - Support only 4 area light, lit and unlit shader (non-shadergraph)
- Small adjustments to TAA anti flicker (more aggressive on high values).

### Fixed
- Fixed wizard infinite loop on cancellation
- Fixed with compute shader error about too many threads in threadgroup on low GPU
- Fixed invalid contact shadow shaders being created on metal
- Fixed a bug where if Assembly.GetTypes throws an exception due to mis-versioned dlls, then no preprocessors are used in the shader stripper
- Fixed typo in AXF decal property preventing to compile
- Fixed reflection probe with XR single-pass and FPTL
- Fixed force gizmo shown when selecting camera in hierarchy
- Fixed issue with XR occlusion mesh and dynamic resolution
- Fixed an issue where lighting compute buffers were re-created with the wrong size when resizing the window, causing tile artefacts at the top of the screen.
- Fix FrameSettings names and tooltips
- Fixed error with XR SDK when the Editor is not in focus
- Fixed errors with RenderGraph, XR SDK and occlusion mesh
- Fixed shadow routines compilation errors when "real" type is a typedef on "half".
- Fixed toggle volumetric lighting in the light UI
- Fixed post-processing history reset handling rt-scale incorrectly
- Fixed crash with terrain and XR multi-pass
- Fixed ShaderGraph material synchronization issues
- Fixed a null reference exception when using an Emissive texture with Unlit shader (case 1181335)
- Fixed an issue where area lights and point lights where not counted separately with regards to max lights on screen (case 1183196)
- Fixed an SSR and Subsurface Scattering issue (appearing black) when using XR.

### Changed
- Update Wizard layout.
- Remove almost all Garbage collection call within a frame.
- Rename property AdditionalVeclocityChange to AddPrecomputeVelocity
- Call the End/Begin camera rendering callbacks for camera with customRender enabled
- Changeg framesettings migration order of postprocess flags as a pr for reflection settings flags have been backported to 2019.2
- Replaced usage of ENABLE_VR in XRSystem.cs by version defines based on the presence of the built-in VR and XR modules
- Added an update virtual function to the SkyRenderer class. This is called once per frame. This allows a given renderer to amortize heavy computation at the rate it chooses. Currently only the physically based sky implements this.
- Removed mandatory XRPass argument in HDCamera.GetOrCreate()
- Restored the HDCamera parameter to the sky rendering builtin parameters.
- Removed usage of StructuredBuffer for XR View Constants
- Expose Direct Specular Lighting control in FrameSettings
- Deprecated ExponentialFog and VolumetricFog volume components. Now there is only one exponential fog component (Fog) which can add Volumetric Fog as an option. Added a script in Edit -> Render Pipeline -> Upgrade Fog Volume Components.

## [7.0.1] - 2019-07-25

### Added
- Added option in the config package to disable globally Area Lights and to select shadow quality settings for the deferred pipeline.
- When shader log stripping is enabled, shader stripper statistics will be written at `Temp/shader-strip.json`
- Occlusion mesh support from XR SDK

### Fixed
- Fixed XR SDK mirror view blit, cleanup some XRTODO and removed XRDebug.cs
- Fixed culling for volumetrics with XR single-pass rendering
- Fix shadergraph material pass setup not called
- Fixed documentation links in component's Inspector header bar
- Cookies using the render texture output from a camera are now properly updated
- Allow in ShaderGraph to enable pre/post pass when the alpha clip is disabled

### Changed
- RenderQueue for Opaque now start at Background instead of Geometry.
- Clamp the area light size for scripting API when we change the light type
- Added a warning in the material UI when the diffusion profile assigned is not in the HDRP asset


## [7.0.0] - 2019-07-17

### Added
- `Fixed`, `Viewer`, and `Automatic` modes to compute the FOV used when rendering a `PlanarReflectionProbe`
- A checkbox to toggle the chrome gizmo of `ReflectionProbe`and `PlanarReflectionProbe`
- Added a Light layer in shadows that allow for objects to cast shadows without being affected by light (and vice versa).
- You can now access ShaderGraph blend states from the Material UI (for example, **Surface Type**, **Sorting Priority**, and **Blending Mode**). This change may break Materials that use a ShaderGraph, to fix them, select **Edit > Render Pipeline > Reset all ShaderGraph Scene Materials BlendStates**. This syncs the blendstates of you ShaderGraph master nodes with the Material properties.
- You can now control ZTest, ZWrite, and CullMode for transparent Materials.
- Materials that use Unlit Shaders or Unlit Master Node Shaders now cast shadows.
- Added an option to enable the ztest on **After Post Process** materials when TAA is disabled.
- Added a new SSAO (based on Ground Truth Ambient Occlusion algorithm) to replace the previous one.
- Added support for shadow tint on light
- BeginCameraRendering and EndCameraRendering callbacks are now called with probes
- Adding option to update shadow maps only On Enable and On Demand.
- Shader Graphs that use time-dependent vertex modification now generate correct motion vectors.
- Added option to allow a custom spot angle for spot light shadow maps.
- Added frame settings for individual post-processing effects
- Added dither transition between cascades for Low and Medium quality settings
- Added single-pass instancing support with XR SDK
- Added occlusion mesh support with XR SDK
- Added support of Alembic velocity to various shaders
- Added support for more than 2 views for single-pass instancing
- Added support for per punctual/directional light min roughness in StackLit
- Added mirror view support with XR SDK
- Added VR verification in HDRPWizard
- Added DXR verification in HDRPWizard
- Added feedbacks in UI of Volume regarding skies
- Cube LUT support in Tonemapping. Cube LUT helpers for external grading are available in the Post-processing Sample package.

### Fixed
- Fixed an issue with history buffers causing effects like TAA or auto exposure to flicker when more than one camera was visible in the editor
- The correct preview is displayed when selecting multiple `PlanarReflectionProbe`s
- Fixed volumetric rendering with camera-relative code and XR stereo instancing
- Fixed issue with flashing cyan due to async compilation of shader when selecting a mesh
- Fix texture type mismatch when the contact shadow are disabled (causing errors on IOS devices)
- Fixed Generate Shader Includes while in package
- Fixed issue when texture where deleted in ShadowCascadeGUI
- Fixed issue in FrameSettingsHistory when disabling a camera several time without enabling it in between.
- Fixed volumetric reprojection with camera-relative code and XR stereo instancing
- Added custom BaseShaderPreprocessor in HDEditorUtils.GetBaseShaderPreprocessorList()
- Fixed compile issue when USE_XR_SDK is not defined
- Fixed procedural sky sun disk intensity for high directional light intensities
- Fixed Decal mip level when using texture mip map streaming to avoid dropping to lowest permitted mip (now loading all mips)
- Fixed deferred shading for XR single-pass instancing after lightloop refactor
- Fixed cluster and material classification debug (material classification now works with compute as pixel shader lighting)
- Fixed IOS Nan by adding a maximun epsilon definition REAL_EPS that uses HALF_EPS when fp16 are used
- Removed unnecessary GC allocation in motion blur code
- Fixed locked UI with advanded influence volume inspector for probes
- Fixed invalid capture direction when rendering planar reflection probes
- Fixed Decal HTILE optimization with platform not supporting texture atomatic (Disable it)
- Fixed a crash in the build when the contact shadows are disabled
- Fixed camera rendering callbacks order (endCameraRendering was being called before the actual rendering)
- Fixed issue with wrong opaque blending settings for After Postprocess
- Fixed issue with Low resolution transparency on PS4
- Fixed a memory leak on volume profiles
- Fixed The Parallax Occlusion Mappping node in shader graph and it's UV input slot
- Fixed lighting with XR single-pass instancing by disabling deferred tiles
- Fixed the Bloom prefiltering pass
- Fixed post-processing effect relying on Unity's random number generator
- Fixed camera flickering when using TAA and selecting the camera in the editor
- Fixed issue with single shadow debug view and volumetrics
- Fixed most of the problems with light animation and timeline
- Fixed indirect deferred compute with XR single-pass instancing
- Fixed a slight omission in anisotropy calculations derived from HazeMapping in StackLit
- Improved stack computation numerical stability in StackLit
- Fix PBR master node always opaque (wrong blend modes for forward pass)
- Fixed TAA with XR single-pass instancing (missing macros)
- Fixed an issue causing Scene View selection wire gizmo to not appear when using HDRP Shader Graphs.
- Fixed wireframe rendering mode (case 1083989)
- Fixed the renderqueue not updated when the alpha clip is modified in the material UI.
- Fixed the PBR master node preview
- Remove the ReadOnly flag on Reflection Probe's cubemap assets during bake when there are no VCS active.
- Fixed an issue where setting a material debug view would not reset the other exclusive modes
- Spot light shapes are now correctly taken into account when baking
- Now the static lighting sky will correctly take the default values for non-overridden properties
- Fixed material albedo affecting the lux meter
- Extra test in deferred compute shading to avoid shading pixels that were not rendered by the current camera (for camera stacking)

### Changed
- Optimization: Reduce the group size of the deferred lighting pass from 16x16 to 8x8
- Replaced HDCamera.computePassCount by viewCount
- Removed xrInstancing flag in RTHandles (replaced by TextureXR.slices and TextureXR.dimensions)
- Refactor the HDRenderPipeline and lightloop code to preprare for high level rendergraph
- Removed the **Back Then Front Rendering** option in the fabric Master Node settings. Enabling this option previously did nothing.
- Shader type Real translates to FP16 precision on Nintendo Switch.
- Shader framework refactor: Introduce CBSDF, EvaluateBSDF, IsNonZeroBSDF to replace BSDF functions
- Shader framework refactor:  GetBSDFAngles, LightEvaluation and SurfaceShading functions
- Replace ComputeMicroShadowing by GetAmbientOcclusionForMicroShadowing
- Rename WorldToTangent to TangentToWorld as it was incorrectly named
- Remove SunDisk and Sun Halo size from directional light
- Remove all obsolete wind code from shader
- Renamed DecalProjectorComponent into DecalProjector for API alignment.
- Improved the Volume UI and made them Global by default
- Remove very high quality shadow option
- Change default for shadow quality in Deferred to Medium
- Enlighten now use inverse squared falloff (before was using builtin falloff)
- Enlighten is now deprecated. Please use CPU or GPU lightmaper instead.
- Remove the name in the diffusion profile UI
- Changed how shadow map resolution scaling with distance is computed. Now it uses screen space area rather than light range.
- Updated MoreOptions display in UI
- Moved Display Area Light Emissive Mesh script API functions in the editor namespace
- direct strenght properties in ambient occlusion now affect direct specular as well
- Removed advanced Specular Occlusion control in StackLit: SSAO based SO control is hidden and fixed to behave like Lit, SPTD is the only HQ technique shown for baked SO.
- Shader framework refactor: Changed ClampRoughness signature to include PreLightData access.
- HDRPWizard window is now in Window > General > HD Render Pipeline Wizard
- Moved StaticLightingSky to LightingWindow
- Removes the current "Scene Settings" and replace them with "Sky & Fog Settings" (with Physically Based Sky and Volumetric Fog).
- Changed how cached shadow maps are placed inside the atlas to minimize re-rendering of them.

## [6.7.0-preview] - 2019-05-16

### Added
- Added ViewConstants StructuredBuffer to simplify XR rendering
- Added API to render specific settings during a frame
- Added stadia to the supported platforms (2019.3)
- Enabled cascade blends settings in the HD Shadow component
- Added Hardware Dynamic Resolution support.
- Added MatCap debug view to replace the no scene lighting debug view.
- Added clear GBuffer option in FrameSettings (default to false)
- Added preview for decal shader graph (Only albedo, normal and emission)
- Added exposure weight control for decal
- Screen Space Directional Shadow under a define option. Activated for ray tracing
- Added a new abstraction for RendererList that will help transition to Render Graph and future RendererList API
- Added multipass support for VR
- Added XR SDK integration (multipass only)
- Added Shader Graph samples for Hair, Fabric and Decal master nodes.
- Add fade distance, shadow fade distance and light layers to light explorer
- Add method to draw light layer drawer in a rect to HDEditorUtils

### Fixed
- Fixed deserialization crash at runtime
- Fixed for ShaderGraph Unlit masternode not writing velocity
- Fixed a crash when assiging a new HDRP asset with the 'Verify Saving Assets' option enabled
- Fixed exposure to properly support TEXTURE2D_X
- Fixed TerrainLit basemap texture generation
- Fixed a bug that caused nans when material classification was enabled and a tile contained one standard material + a material with transmission.
- Fixed gradient sky hash that was not using the exposure hash
- Fixed displayed default FrameSettings in HDRenderPipelineAsset wrongly updated on scripts reload.
- Fixed gradient sky hash that was not using the exposure hash.
- Fixed visualize cascade mode with exposure.
- Fixed (enabled) exposure on override lighting debug modes.
- Fixed issue with LightExplorer when volume have no profile
- Fixed issue with SSR for negative, infinite and NaN history values
- Fixed LightLayer in HDReflectionProbe and PlanarReflectionProbe inspector that was not displayed as a mask.
- Fixed NaN in transmission when the thickness and a color component of the scattering distance was to 0
- Fixed Light's ShadowMask multi-edition.
- Fixed motion blur and SMAA with VR single-pass instancing
- Fixed NaNs generated by phase functionsin volumetric lighting
- Fixed NaN issue with refraction effect and IOR of 1 at extreme grazing angle
- Fixed nan tracker not using the exposure
- Fixed sorting priority on lit and unlit materials
- Fixed null pointer exception when there are no AOVRequests defined on a camera
- Fixed dirty state of prefab using disabled ReflectionProbes
- Fixed an issue where gizmos and editor grid were not correctly depth tested
- Fixed created default scene prefab non editable due to wrong file extension.
- Fixed an issue where sky convolution was recomputed for nothing when a preview was visible (causing extreme slowness when fabric convolution is enabled)
- Fixed issue with decal that wheren't working currently in player
- Fixed missing stereo rendering macros in some fragment shaders
- Fixed exposure for ReflectionProbe and PlanarReflectionProbe gizmos
- Fixed single-pass instancing on PSVR
- Fixed Vulkan shader issue with Texture2DArray in ScreenSpaceShadow.compute by re-arranging code (workaround)
- Fixed camera-relative issue with lights and XR single-pass instancing
- Fixed single-pass instancing on Vulkan
- Fixed htile synchronization issue with shader graph decal
- Fixed Gizmos are not drawn in Camera preview
- Fixed pre-exposure for emissive decal
- Fixed wrong values computed in PreIntegrateFGD and in the generation of volumetric lighting data by forcing the use of fp32.
- Fixed NaNs arising during the hair lighting pass
- Fixed synchronization issue in decal HTile that occasionally caused rendering artifacts around decal borders
- Fixed QualitySettings getting marked as modified by HDRP (and thus checked out in Perforce)
- Fixed a bug with uninitialized values in light explorer
- Fixed issue with LOD transition
- Fixed shader warnings related to raytracing and TEXTURE2D_X

### Changed
- Refactor PixelCoordToViewDirWS to be VR compatible and to compute it only once per frame
- Modified the variants stripper to take in account multiple HDRP assets used in the build.
- Improve the ray biasing code to avoid self-intersections during the SSR traversal
- Update Pyramid Spot Light to better match emitted light volume.
- Moved _XRViewConstants out of UnityPerPassStereo constant buffer to fix issues with PSSL
- Removed GetPositionInput_Stereo() and single-pass (double-wide) rendering mode
- Changed label width of the frame settings to accommodate better existing options.
- SSR's Default FrameSettings for camera is now enable.
- Re-enabled the sharpening filter on Temporal Anti-aliasing
- Exposed HDEditorUtils.LightLayerMaskDrawer for integration in other packages and user scripting.
- Rename atmospheric scattering in FrameSettings to Fog
- The size modifier in the override for the culling sphere in Shadow Cascades now defaults to 0.6, which is the same as the formerly hardcoded value.
- Moved LOD Bias and Maximum LOD Level from Frame Setting section `Other` to `Rendering`
- ShaderGraph Decal that affect only emissive, only draw in emissive pass (was drawing in dbuffer pass too)
- Apply decal projector fade factor correctly on all attribut and for shader graph decal
- Move RenderTransparentDepthPostpass after all transparent
- Update exposure prepass to interleave XR single-pass instancing views in a checkerboard pattern
- Removed ScriptRuntimeVersion check in wizard.

## [6.6.0-preview] - 2019-04-01

### Added
- Added preliminary changes for XR deferred shading
- Added support of 111110 color buffer
- Added proper support for Recorder in HDRP
- Added depth offset input in shader graph master nodes
- Added a Parallax Occlusion Mapping node
- Added SMAA support
- Added Homothety and Symetry quick edition modifier on volume used in ReflectionProbe, PlanarReflectionProbe and DensityVolume
- Added multi-edition support for DecalProjectorComponent
- Improve hair shader
- Added the _ScreenToTargetScaleHistory uniform variable to be used when sampling HDRP RTHandle history buffers.
- Added settings in `FrameSettings` to change `QualitySettings.lodBias` and `QualitySettings.maximumLODLevel` during a rendering
- Added an exposure node to retrieve the current, inverse and previous frame exposure value.
- Added an HD scene color node which allow to sample the scene color with mips and a toggle to remove the exposure.
- Added safeguard on HD scene creation if default scene not set in the wizard
- Added Low res transparency rendering pass.

### Fixed
- Fixed HDRI sky intensity lux mode
- Fixed dynamic resolution for XR
- Fixed instance identifier semantic string used by Shader Graph
- Fixed null culling result occuring when changing scene that was causing crashes
- Fixed multi-edition light handles and inspector shapes
- Fixed light's LightLayer field when multi-editing
- Fixed normal blend edition handles on DensityVolume
- Fixed an issue with layered lit shader and height based blend where inactive layers would still have influence over the result
- Fixed multi-selection handles color for DensityVolume
- Fixed multi-edition inspector's blend distances for HDReflectionProbe, PlanarReflectionProbe and DensityVolume
- Fixed metric distance that changed along size in DensityVolume
- Fixed DensityVolume shape handles that have not same behaviour in advance and normal edition mode
- Fixed normal map blending in TerrainLit by only blending the derivatives
- Fixed Xbox One rendering just a grey screen instead of the scene
- Fixed probe handles for multiselection
- Fixed baked cubemap import settings for convolution
- Fixed regression causing crash when attempting to open HDRenderPipelineWizard without an HDRenderPipelineAsset setted
- Fixed FullScreenDebug modes: SSAO, SSR, Contact shadow, Prerefraction Color Pyramid, Final Color Pyramid
- Fixed volumetric rendering with stereo instancing
- Fixed shader warning
- Fixed missing resources in existing asset when updating package
- Fixed PBR master node preview in forward rendering or transparent surface
- Fixed deferred shading with stereo instancing
- Fixed "look at" edition mode of Rotation tool for DecalProjectorComponent
- Fixed issue when switching mode in ReflectionProbe and PlanarReflectionProbe
- Fixed issue where migratable component version where not always serialized when part of prefab's instance
- Fixed an issue where shadow would not be rendered properly when light layer are not enabled
- Fixed exposure weight on unlit materials
- Fixed Light intensity not played in the player when recorded with animation/timeline
- Fixed some issues when multi editing HDRenderPipelineAsset
- Fixed emission node breaking the main shader graph preview in certain conditions.
- Fixed checkout of baked probe asset when baking probes.
- Fixed invalid gizmo position for rotated ReflectionProbe
- Fixed multi-edition of material's SurfaceType and RenderingPath
- Fixed whole pipeline reconstruction on selecting for the first time or modifying other than the currently used HDRenderPipelineAsset
- Fixed single shadow debug mode
- Fixed global scale factor debug mode when scale > 1
- Fixed debug menu material overrides not getting applied to the Terrain Lit shader
- Fixed typo in computeLightVariants
- Fixed deferred pass with XR instancing by disabling ComputeLightEvaluation
- Fixed bloom resolution independence
- Fixed lens dirt intensity not behaving properly
- Fixed the Stop NaN feature
- Fixed some resources to handle more than 2 instanced views for XR
- Fixed issue with black screen (NaN) produced on old GPU hardware or intel GPU hardware with gaussian pyramid
- Fixed issue with disabled punctual light would still render when only directional light is present

### Changed
- DensityVolume scripting API will no longuer allow to change between advance and normal edition mode
- Disabled depth of field, lens distortion and panini projection in the scene view
- TerrainLit shaders and includes are reorganized and made simpler.
- TerrainLit shader GUI now allows custom properties to be displayed in the Terrain fold-out section.
- Optimize distortion pass with stencil
- Disable SceneSelectionPass in shader graph preview
- Control punctual light and area light shadow atlas separately
- Move SMAA anti-aliasing option to after Temporal Anti Aliasing one, to avoid problem with previously serialized project settings
- Optimize rendering with static only lighting and when no cullable lights/decals/density volumes are present.
- Updated handles for DecalProjectorComponent for enhanced spacial position readability and have edition mode for better SceneView management
- DecalProjectorComponent are now scale independent in order to have reliable metric unit (see new Size field for changing the size of the volume)
- Restructure code from HDCamera.Update() by adding UpdateAntialiasing() and UpdateViewConstants()
- Renamed velocity to motion vectors
- Objects rendered during the After Post Process pass while TAA is enabled will not benefit from existing depth buffer anymore. This is done to fix an issue where those object would wobble otherwise
- Removed usage of builtin unity matrix for shadow, shadow now use same constant than other view
- The default volume layer mask for cameras & probes is now `Default` instead of `Everything`

## [6.5.0-preview] - 2019-03-07

### Added
- Added depth-of-field support with stereo instancing
- Adding real time area light shadow support
- Added a new FrameSettings: Specular Lighting to toggle the specular during the rendering

### Fixed
- Fixed diffusion profile upgrade breaking package when upgrading to a new version
- Fixed decals cropped by gizmo not updating correctly if prefab
- Fixed an issue when enabling SSR on multiple view
- Fixed edition of the intensity's unit field while selecting multiple lights
- Fixed wrong calculation in soft voxelization for density volume
- Fixed gizmo not working correctly with pre-exposure
- Fixed issue with setting a not available RT when disabling motion vectors
- Fixed planar reflection when looking at mirror normal
- Fixed mutiselection issue with HDLight Inspector
- Fixed HDAdditionalCameraData data migration
- Fixed failing builds when light explorer window is open
- Fixed cascade shadows border sometime causing artefacts between cascades
- Restored shadows in the Cascade Shadow debug visualization
- `camera.RenderToCubemap` use proper face culling

### Changed
- When rendering reflection probe disable all specular lighting and for metals use fresnelF0 as diffuse color for bake lighting.

## [6.4.0-preview] - 2019-02-21

### Added
- VR: Added TextureXR system to selectively expand TEXTURE2D macros to texture array for single-pass stereo instancing + Convert textures call to these macros
- Added an unit selection dropdown next to shutter speed (camera)
- Added error helpbox when trying to use a sub volume component that require the current HDRenderPipelineAsset to support a feature that it is not supporting.
- Add mesh for tube light when display emissive mesh is enabled

### Fixed
- Fixed Light explorer. The volume explorer used `profile` instead of `sharedProfile` which instantiate a custom volume profile instead of editing the asset itself.
- Fixed UI issue where all is displayed using metric unit in shadow cascade and Percent is set in the unit field (happening when opening the inspector).
- Fixed inspector event error when double clicking on an asset (diffusion profile/material).
- Fixed nullref on layered material UI when the material is not an asset.
- Fixed nullref exception when undo/redo a light property.
- Fixed visual bug when area light handle size is 0.

### Changed
- Update UI for 32bit/16bit shadow precision settings in HDRP asset
- Object motion vectors have been disabled in all but the game view. Camera motion vectors are still enabled everywhere, allowing TAA and Motion Blur to work on static objects.
- Enable texture array by default for most rendering code on DX11 and unlock stereo instancing (DX11 only for now)

## [6.3.0-preview] - 2019-02-18

### Added
- Added emissive property for shader graph decals
- Added a diffusion profile override volume so the list of diffusion profile assets to use can be chanaged without affecting the HDRP asset
- Added a "Stop NaNs" option on cameras and in the Scene View preferences.
- Added metric display option in HDShadowSettings and improve clamping
- Added shader parameter mapping in DebugMenu
- Added scripting API to configure DebugData for DebugMenu

### Fixed
- Fixed decals in forward
- Fixed issue with stencil not correctly setup for various master node and shader for the depth pass, motion vector pass and GBuffer/Forward pass
- Fixed SRP batcher and metal
- Fixed culling and shadows for Pyramid, Box, Rectangle and Tube lights
- Fixed an issue where scissor render state leaking from the editor code caused partially black rendering

### Changed
- When a lit material has a clear coat mask that is not null, we now use the clear coat roughness to compute the screen space reflection.
- Diffusion profiles are now limited to one per asset and can be referenced in materials, shader graphs and vfx graphs. Materials will be upgraded automatically except if they are using a shader graph, in this case it will display an error message.

## [6.2.0-preview] - 2019-02-15

### Added
- Added help box listing feature supported in a given HDRenderPipelineAsset alongs with the drawbacks implied.
- Added cascade visualizer, supporting disabled handles when not overriding.

### Fixed
- Fixed post processing with stereo double-wide
- Fixed issue with Metal: Use sign bit to find the cache type instead of lowest bit.
- Fixed invalid state when creating a planar reflection for the first time
- Fix FrameSettings's LitShaderMode not restrained by supported LitShaderMode regression.

### Changed
- The default value roughness value for the clearcoat has been changed from 0.03 to 0.01
- Update default value of based color for master node
- Update Fabric Charlie Sheen lighting model - Remove Fresnel component that wasn't part of initial model + Remap smoothness to [0.0 - 0.6] range for more artist friendly parameter

### Changed
- Code refactor: all macros with ARGS have been swapped with macros with PARAM. This is because the ARGS macros were incorrectly named.

## [6.1.0-preview] - 2019-02-13

### Added
- Added support for post-processing anti-aliasing in the Scene View (FXAA and TAA). These can be set in Preferences.
- Added emissive property for decal material (non-shader graph)

### Fixed
- Fixed a few UI bugs with the color grading curves.
- Fixed "Post Processing" in the scene view not toggling post-processing effects
- Fixed bake only object with flag `ReflectionProbeStaticFlag` when baking a `ReflectionProbe`

### Changed
- Removed unsupported Clear Depth checkbox in Camera inspector
- Updated the toggle for advanced mode in inspectors.

## [6.0.0-preview] - 2019-02-23

### Added
- Added new API to perform a camera rendering
- Added support for hair master node (Double kajiya kay - Lambert)
- Added Reset behaviour in DebugMenu (ingame mapping is right joystick + B)
- Added Default HD scene at new scene creation while in HDRP
- Added Wizard helping to configure HDRP project
- Added new UI for decal material to allow remapping and scaling of some properties
- Added cascade shadow visualisation toggle in HD shadow settings
- Added icons for assets
- Added replace blending mode for distortion
- Added basic distance fade for density volumes
- Added decal master node for shader graph
- Added HD unlit master node (Cross Pipeline version is name Unlit)
- Added new Rendering Queue in materials
- Added post-processing V3 framework embed in HDRP, remove postprocess V2 framework
- Post-processing now uses the generic volume framework
-   New depth-of-field, bloom, panini projection effects, motion blur
-   Exposure is now done as a pre-exposition pass, the whole system has been revamped
-   Exposure now use EV100 everywhere in the UI (Sky, Emissive Light)
- Added emissive intensity (Luminance and EV100 control) control for Emissive
- Added pre-exposure weigth for Emissive
- Added an emissive color node and a slider to control the pre-exposure percentage of emission color
- Added physical camera support where applicable
- Added more color grading tools
- Added changelog level for Shader Variant stripping
- Added Debug mode for validation of material albedo and metalness/specularColor values
- Added a new dynamic mode for ambient probe and renamed BakingSky to StaticLightingSky
- Added command buffer parameter to all Bind() method of material
- Added Material validator in Render Pipeline Debug
- Added code to future support of DXR (not enabled)
- Added support of multiviewport
- Added HDRenderPipeline.RequestSkyEnvironmentUpdate function to force an update from script when sky is set to OnDemand
- Added a Lighting and BackLighting slots in Lit, StackLit, Fabric and Hair master nodes
- Added support for overriding terrain detail rendering shaders, via the render pipeline editor resources asset
- Added xrInstancing flag support to RTHandle
- Added support for cullmask for decal projectors
- Added software dynamic resolution support
- Added support for "After Post-Process" render pass for unlit shader
- Added support for textured rectangular area lights
- Added stereo instancing macros to MSAA shaders
- Added support for Quarter Res Raytraced Reflections (not enabled)
- Added fade factor for decal projectors.
- Added stereo instancing macros to most shaders used in VR
- Added multi edition support for HDRenderPipelineAsset

### Fixed
- Fixed logic to disable FPTL with stereo rendering
- Fixed stacklit transmission and sun highlight
- Fixed decals with stereo rendering
- Fixed sky with stereo rendering
- Fixed flip logic for postprocessing + VR
- Fixed copyStencilBuffer pass for Switch
- Fixed point light shadow map culling that wasn't taking into account far plane
- Fixed usage of SSR with transparent on all master node
- Fixed SSR and microshadowing on fabric material
- Fixed blit pass for stereo rendering
- Fixed lightlist bounds for stereo rendering
- Fixed windows and in-game DebugMenu sync.
- Fixed FrameSettings' LitShaderMode sync when opening DebugMenu.
- Fixed Metal specific issues with decals, hitting a sampler limit and compiling AxF shader
- Fixed an issue with flipped depth buffer during postprocessing
- Fixed normal map use for shadow bias with forward lit - now use geometric normal
- Fixed transparent depth prepass and postpass access so they can be use without alpha clipping for lit shader
- Fixed support of alpha clip shadow for lit master node
- Fixed unlit master node not compiling
- Fixed issue with debug display of reflection probe
- Fixed issue with phong tessellations not working with lit shader
- Fixed issue with vertex displacement being affected by heightmap setting even if not heightmap where assign
- Fixed issue with density mode on Lit terrain producing NaN
- Fixed issue when going back and forth from Lit to LitTesselation for displacement mode
- Fixed issue with ambient occlusion incorrectly applied to emissiveColor with light layers in deferred
- Fixed issue with fabric convolution not using the correct convolved texture when fabric convolution is enabled
- Fixed issue with Thick mode for Transmission that was disabling transmission with directional light
- Fixed shutdown edge cases with HDRP tests
- Fixed slowdow when enabling Fabric convolution in HDRP asset
- Fixed specularAA not compiling in StackLit Master node
- Fixed material debug view with stereo rendering
- Fixed material's RenderQueue edition in default view.
- Fixed banding issues within volumetric density buffer
- Fixed missing multicompile for MSAA for AxF
- Fixed camera-relative support for stereo rendering
- Fixed remove sync with render thread when updating decal texture atlas.
- Fixed max number of keyword reach [256] issue. Several shader feature are now local
- Fixed Scene Color and Depth nodes
- Fixed SSR in forward
- Fixed custom editor of Unlit, HD Unlit and PBR shader graph master node
- Fixed issue with NewFrame not correctly calculated in Editor when switching scene
- Fixed issue with TerrainLit not compiling with depth only pass and normal buffer
- Fixed geometric normal use for shadow bias with PBR master node in forward
- Fixed instancing macro usage for decals
- Fixed error message when having more than one directional light casting shadow
- Fixed error when trying to display preview of Camera or PlanarReflectionProbe
- Fixed LOAD_TEXTURE2D_ARRAY_MSAA macro
- Fixed min-max and amplitude clamping value in inspector of vertex displacement materials
- Fixed issue with alpha shadow clip (was incorrectly clipping object shadow)
- Fixed an issue where sky cubemap would not be cleared correctly when setting the current sky to None
- Fixed a typo in Static Lighting Sky component UI
- Fixed issue with incorrect reset of RenderQueue when switching shader in inspector GUI
- Fixed issue with variant stripper stripping incorrectly some variants
- Fixed a case of ambient lighting flickering because of previews
- Fixed Decals when rendering multiple camera in a single frame
- Fixed cascade shadow count in shader
- Fixed issue with Stacklit shader with Haze effect
- Fixed an issue with the max sample count for the TAA
- Fixed post-process guard band for XR
- Fixed exposure of emissive of Unlit
- Fixed depth only and motion vector pass for Unlit not working correctly with MSAA
- Fixed an issue with stencil buffer copy causing unnecessary compute dispatches for lighting
- Fixed multi edition issue in FrameSettings
- Fixed issue with SRP batcher and DebugDisplay variant of lit shader
- Fixed issue with debug material mode not doing alpha test
- Fixed "Attempting to draw with missing UAV bindings" errors on Vulkan
- Fixed pre-exposure incorrectly apply to preview
- Fixed issue with duplicate 3D texture in 3D texture altas of volumetric?
- Fixed Camera rendering order (base on the depth parameter)
- Fixed shader graph decals not being cropped by gizmo
- Fixed "Attempting to draw with missing UAV bindings" errors on Vulkan.


### Changed
- ColorPyramid compute shader passes is swapped to pixel shader passes on platforms where the later is faster (Nintendo Switch).
- Removing the simple lightloop used by the simple lit shader
- Whole refactor of reflection system: Planar and reflection probe
- Separated Passthrough from other RenderingPath
- Update several properties naming and caption based on feedback from documentation team
- Remove tile shader variant for transparent backface pass of lit shader
- Rename all HDRenderPipeline to HDRP folder for shaders
- Rename decal property label (based on doc team feedback)
- Lit shader mode now default to Deferred to reduce build time
- Update UI of Emission parameters in shaders
- Improve shader variant stripping including shader graph variant
- Refactored render loop to render realtime probes visible per camera
- Enable SRP batcher by default
- Shader code refactor: Rename LIGHTLOOP_SINGLE_PASS => LIGHTLOOP_DISABLE_TILE_AND_CLUSTER and clean all usage of LIGHTLOOP_TILE_PASS
- Shader code refactor: Move pragma definition of vertex and pixel shader inside pass + Move SURFACE_GRADIENT definition in XXXData.hlsl
- Micro-shadowing in Lit forward now use ambientOcclusion instead of SpecularOcclusion
- Upgraded FrameSettings workflow, DebugMenu and Inspector part relative to it
- Update build light list shader code to support 32 threads in wavefronts on Switch
- LayeredLit layers' foldout are now grouped in one main foldout per layer
- Shadow alpha clip can now be enabled on lit shader and haor shader enven for opaque
- Temporal Antialiasing optimization for Xbox One X
- Parameter depthSlice on SetRenderTarget functions now defaults to -1 to bind the entire resource
- Rename SampleCameraDepth() functions to LoadCameraDepth() and SampleCameraDepth(), same for SampleCameraColor() functions
- Improved Motion Blur quality.
- Update stereo frame settings values for single-pass instancing and double-wide
- Rearrange FetchDepth functions to prepare for stereo-instancing
- Remove unused _ComputeEyeIndex
- Updated HDRenderPipelineAsset inspector
- Re-enable SRP batcher for metal

## [5.2.0-preview] - 2018-11-27

### Added
- Added option to run Contact Shadows and Volumetrics Voxelization stage in Async Compute
- Added camera freeze debug mode - Allow to visually see culling result for a camera
- Added support of Gizmo rendering before and after postprocess in Editor
- Added support of LuxAtDistance for punctual lights

### Fixed
- Fixed Debug.DrawLine and Debug.Ray call to work in game view
- Fixed DebugMenu's enum resetted on change
- Fixed divide by 0 in refraction causing NaN
- Fixed disable rough refraction support
- Fixed refraction, SSS and atmospheric scattering for VR
- Fixed forward clustered lighting for VR (double-wide).
- Fixed Light's UX to not allow negative intensity
- Fixed HDRenderPipelineAsset inspector broken when displaying its FrameSettings from project windows.
- Fixed forward clustered lighting for VR (double-wide).
- Fixed HDRenderPipelineAsset inspector broken when displaying its FrameSettings from project windows.
- Fixed Decals and SSR diable flags for all shader graph master node (Lit, Fabric, StackLit, PBR)
- Fixed Distortion blend mode for shader graph master node (Lit, StackLit)
- Fixed bent Normal for Fabric master node in shader graph
- Fixed PBR master node lightlayers
- Fixed shader stripping for built-in lit shaders.

### Changed
- Rename "Regular" in Diffusion profile UI "Thick Object"
- Changed VBuffer depth parametrization for volumetric from distanceRange to depthExtent - Require update of volumetric settings - Fog start at near plan
- SpotLight with box shape use Lux unit only

## [5.1.0-preview] - 2018-11-19

### Added

- Added a separate Editor resources file for resources Unity does not take when it builds a Player.
- You can now disable SSR on Materials in Shader Graph.
- Added support for MSAA when the Supported Lit Shader Mode is set to Both. Previously HDRP only supported MSAA for Forward mode.
- You can now override the emissive color of a Material when in debug mode.
- Exposed max light for Light Loop Settings in HDRP asset UI.
- HDRP no longer performs a NormalDBuffer pass update if there are no decals in the Scene.
- Added distant (fall-back) volumetric fog and improved the fog evaluation precision.
- Added an option to reflect sky in SSR.
- Added a y-axis offset for the PlanarReflectionProbe and offset tool.
- Exposed the option to run SSR and SSAO on async compute.
- Added support for the _GlossMapScale parameter in the Legacy to HDRP Material converter.
- Added wave intrinsic instructions for use in Shaders (for AMD GCN).


### Fixed
- Fixed sphere shaped influence handles clamping in Reflection Probes.
- Fixed Reflection Probe data migration for projects created before using HDRP.
- Fixed UI of Layered Material where Unity previously rendered the scrollbar above the Copy button.
- Fixed Material tessellations parameters Start fade distance and End fade distance. Originally, Unity clamped these values when you modified them.
- Fixed various distortion and refraction issues - handle a better fall-back.
- Fixed SSR for multiple views.
- Fixed SSR issues related to self-intersections.
- Fixed shape density volume handle speed.
- Fixed density volume shape handle moving too fast.
- Fixed the Camera velocity pass that we removed by mistake.
- Fixed some null pointer exceptions when disabling motion vectors support.
- Fixed viewports for both the Subsurface Scattering combine pass and the transparent depth prepass.
- Fixed the blend mode pop-up in the UI. It previously did not appear when you enabled pre-refraction.
- Fixed some null pointer exceptions that previously occurred when you disabled motion vectors support.
- Fixed Layered Lit UI issue with scrollbar.
- Fixed cubemap assignation on custom ReflectionProbe.
- Fixed Reflection Probes’ capture settings' shadow distance.
- Fixed an issue with the SRP batcher and Shader variables declaration.
- Fixed thickness and subsurface slots for fabric Shader master node that wasn't appearing with the right combination of flags.
- Fixed d3d debug layer warning.
- Fixed PCSS sampling quality.
- Fixed the Subsurface and transmission Material feature enabling for fabric Shader.
- Fixed the Shader Graph UV node’s dimensions when using it in a vertex Shader.
- Fixed the planar reflection mirror gizmo's rotation.
- Fixed HDRenderPipelineAsset's FrameSettings not showing the selected enum in the Inspector drop-down.
- Fixed an error with async compute.
- MSAA now supports transparency.
- The HDRP Material upgrader tool now converts metallic values correctly.
- Volumetrics now render in Reflection Probes.
- Fixed a crash that occurred whenever you set a viewport size to 0.
- Fixed the Camera physic parameter that the UI previously did not display.
- Fixed issue in pyramid shaped spotlight handles manipulation

### Changed

- Renamed Line shaped Lights to Tube Lights.
- HDRP now uses mean height fog parametrization.
- Shadow quality settings are set to All when you use HDRP (This setting is not visible in the UI when using SRP). This avoids Legacy Graphics Quality Settings disabling the shadows and give SRP full control over the Shadows instead.
- HDRP now internally uses premultiplied alpha for all fog.
- Updated default FrameSettings used for realtime Reflection Probes when you create a new HDRenderPipelineAsset.
- Remove multi-camera support. LWRP and HDRP will not support multi-camera layered rendering.
- Updated Shader Graph subshaders to use the new instancing define.
- Changed fog distance calculation from distance to plane to distance to sphere.
- Optimized forward rendering using AMD GCN by scalarizing the light loop.
- Changed the UI of the Light Editor.
- Change ordering of includes in HDRP Materials in order to reduce iteration time for faster compilation.
- Added a StackLit master node replacing the InspectorUI version. IMPORTANT: All previously authored StackLit Materials will be lost. You need to recreate them with the master node.

## [5.0.0-preview] - 2018-09-28

### Added
- Added occlusion mesh to depth prepass for VR (VR still disabled for now)
- Added a debug mode to display only one shadow at once
- Added controls for the highlight created by directional lights
- Added a light radius setting to punctual lights to soften light attenuation and simulate fill lighting
- Added a 'minRoughness' parameter to all non-area lights (was previously only available for certain light types)
- Added separate volumetric light/shadow dimmers
- Added per-pixel jitter to volumetrics to reduce aliasing artifacts
- Added a SurfaceShading.hlsl file, which implements material-agnostic shading functionality in an efficient manner
- Added support for shadow bias for thin object transmission
- Added FrameSettings to control realtime planar reflection
- Added control for SRPBatcher on HDRP Asset
- Added an option to clear the shadow atlases in the debug menu
- Added a color visualization of the shadow atlas rescale in debug mode
- Added support for disabling SSR on materials
- Added intrinsic for XBone
- Added new light volume debugging tool
- Added a new SSR debug view mode
- Added translaction's scale invariance on DensityVolume
- Added multiple supported LitShadermode and per renderer choice in case of both Forward and Deferred supported
- Added custom specular occlusion mode to Lit Shader Graph Master node

### Fixed
- Fixed a normal bias issue with Stacklit (Was causing light leaking)
- Fixed camera preview outputing an error when both scene and game view where display and play and exit was call
- Fixed override debug mode not apply correctly on static GI
- Fixed issue where XRGraphicsConfig values set in the asset inspector GUI weren't propagating correctly (VR still disabled for now)
- Fixed issue with tangent that was using SurfaceGradient instead of regular normal decoding
- Fixed wrong error message display when switching to unsupported target like IOS
- Fixed an issue with ambient occlusion texture sometimes not being created properly causing broken rendering
- Shadow near plane is no longer limited at 0.1
- Fixed decal draw order on transparent material
- Fixed an issue where sometime the lookup texture used for GGX convolution was broken, causing broken rendering
- Fixed an issue where you wouldn't see any fog for certain pipeline/scene configurations
- Fixed an issue with volumetric lighting where the anisotropy value of 0 would not result in perfectly isotropic lighting
- Fixed shadow bias when the atlas is rescaled
- Fixed shadow cascade sampling outside of the atlas when cascade count is inferior to 4
- Fixed shadow filter width in deferred rendering not matching shader config
- Fixed stereo sampling of depth texture in MSAA DepthValues.shader
- Fixed box light UI which allowed negative and zero sizes, thus causing NaNs
- Fixed stereo rendering in HDRISky.shader (VR)
- Fixed normal blend and blend sphere influence for reflection probe
- Fixed distortion filtering (was point filtering, now trilinear)
- Fixed contact shadow for large distance
- Fixed depth pyramid debug view mode
- Fixed sphere shaped influence handles clamping in reflection probes
- Fixed reflection probes data migration for project created before using hdrp
- Fixed ambient occlusion for Lit Master Node when slot is connected

### Changed
- Use samplerunity_ShadowMask instead of samplerunity_samplerLightmap for shadow mask
- Allow to resize reflection probe gizmo's size
- Improve quality of screen space shadow
- Remove support of projection model for ScreenSpaceLighting (SSR always use HiZ and refraction always Proxy)
- Remove all the debug mode from SSR that are obsolete now
- Expose frameSettings and Capture settings for reflection and planar probe
- Update UI for reflection probe, planar probe, camera and HDRP Asset
- Implement proper linear blending for volumetric lighting via deep compositing as described in the paper "Deep Compositing Using Lie Algebras"
- Changed  planar mapping to match terrain convention (XZ instead of ZX)
- XRGraphicsConfig is no longer Read/Write. Instead, it's read-only. This improves consistency of XR behavior between the legacy render pipeline and SRP
- Change reflection probe data migration code (to update old reflection probe to new one)
- Updated gizmo for ReflectionProbes
- Updated UI and Gizmo of DensityVolume

## [4.0.0-preview] - 2018-09-28

### Added
- Added a new TerrainLit shader that supports rendering of Unity terrains.
- Added controls for linear fade at the boundary of density volumes
- Added new API to control decals without monobehaviour object
- Improve Decal Gizmo
- Implement Screen Space Reflections (SSR) (alpha version, highly experimental)
- Add an option to invert the fade parameter on a Density Volume
- Added a Fabric shader (experimental) handling cotton and silk
- Added support for MSAA in forward only for opaque only
- Implement smoothness fade for SSR
- Added support for AxF shader (X-rite format - require special AxF importer from Unity not part of HDRP)
- Added control for sundisc on directional light (hack)
- Added a new HD Lit Master node that implements Lit shader support for Shader Graph
- Added Micro shadowing support (hack)
- Added an event on HDAdditionalCameraData for custom rendering
- HDRP Shader Graph shaders now support 4-channel UVs.

### Fixed
- Fixed an issue where sometimes the deferred shadow texture would not be valid, causing wrong rendering.
- Stencil test during decals normal buffer update is now properly applied
- Decals corectly update normal buffer in forward
- Fixed a normalization problem in reflection probe face fading causing artefacts in some cases
- Fix multi-selection behavior of Density Volumes overwriting the albedo value
- Fixed support of depth texture for RenderTexture. HDRP now correctly output depth to user depth buffer if RenderTexture request it.
- Fixed multi-selection behavior of Density Volumes overwriting the albedo value
- Fixed support of depth for RenderTexture. HDRP now correctly output depth to user depth buffer if RenderTexture request it.
- Fixed support of Gizmo in game view in the editor
- Fixed gizmo for spot light type
- Fixed issue with TileViewDebug mode being inversed in gameview
- Fixed an issue with SAMPLE_TEXTURECUBE_SHADOW macro
- Fixed issue with color picker not display correctly when game and scene view are visible at the same time
- Fixed an issue with reflection probe face fading
- Fixed camera motion vectors shader and associated matrices to update correctly for single-pass double-wide stereo rendering
- Fixed light attenuation functions when range attenuation is disabled
- Fixed shadow component algorithm fixup not dirtying the scene, so changes can be saved to disk.
- Fixed some GC leaks for HDRP
- Fixed contact shadow not affected by shadow dimmer
- Fixed GGX that works correctly for the roughness value of 0 (mean specular highlgiht will disappeard for perfect mirror, we rely on maxSmoothness instead to always have a highlight even on mirror surface)
- Add stereo support to ShaderPassForward.hlsl. Forward rendering now seems passable in limited test scenes with camera-relative rendering disabled.
- Add stereo support to ProceduralSky.shader and OpaqueAtmosphericScattering.shader.
- Added CullingGroupManager to fix more GC.Alloc's in HDRP
- Fixed rendering when multiple cameras render into the same render texture

### Changed
- Changed the way depth & color pyramids are built to be faster and better quality, thus improving the look of distortion and refraction.
- Stabilize the dithered LOD transition mask with respect to the camera rotation.
- Avoid multiple depth buffer copies when decals are present
- Refactor code related to the RT handle system (No more normal buffer manager)
- Remove deferred directional shadow and move evaluation before lightloop
- Add a function GetNormalForShadowBias() that material need to implement to return the normal used for normal shadow biasing
- Remove Jimenez Subsurface scattering code (This code was disabled by default, now remove to ease maintenance)
- Change Decal API, decal contribution is now done in Material. Require update of material using decal
- Move a lot of files from CoreRP to HDRP/CoreRP. All moved files weren't used by Ligthweight pipeline. Long term they could move back to CoreRP after CoreRP become out of preview
- Updated camera inspector UI
- Updated decal gizmo
- Optimization: The objects that are rendered in the Motion Vector Pass are not rendered in the prepass anymore
- Removed setting shader inclue path via old API, use package shader include paths
- The default value of 'maxSmoothness' for punctual lights has been changed to 0.99
- Modified deferred compute and vert/frag shaders for first steps towards stereo support
- Moved material specific Shader Graph files into corresponding material folders.
- Hide environment lighting settings when enabling HDRP (Settings are control from sceneSettings)
- Update all shader includes to use absolute path (allow users to create material in their Asset folder)
- Done a reorganization of the files (Move ShaderPass to RenderPipeline folder, Move all shadow related files to Lighting/Shadow and others)
- Improved performance and quality of Screen Space Shadows

## [3.3.0-preview] - 2018-01-01

### Added
- Added an error message to say to use Metal or Vulkan when trying to use OpenGL API
- Added a new Fabric shader model that supports Silk and Cotton/Wool
- Added a new HDRP Lighting Debug mode to visualize Light Volumes for Point, Spot, Line, Rectangular and Reflection Probes
- Add support for reflection probe light layers
- Improve quality of anisotropic on IBL

### Fixed
- Fix an issue where the screen where darken when rendering camera preview
- Fix display correct target platform when showing message to inform user that a platform is not supported
- Remove workaround for metal and vulkan in normal buffer encoding/decoding
- Fixed an issue with color picker not working in forward
- Fixed an issue where reseting HDLight do not reset all of its parameters
- Fixed shader compile warning in DebugLightVolumes.shader

### Changed
- Changed default reflection probe to be 256x256x6 and array size to be 64
- Removed dependence on the NdotL for thickness evaluation for translucency (based on artist's input)
- Increased the precision when comparing Planar or HD reflection probe volumes
- Remove various GC alloc in C#. Slightly better performance

## [3.2.0-preview] - 2018-01-01

### Added
- Added a luminance meter in the debug menu
- Added support of Light, reflection probe, emissive material, volume settings related to lighting to Lighting explorer
- Added support for 16bit shadows

### Fixed
- Fix issue with package upgrading (HDRP resources asset is now versionned to worarkound package manager limitation)
- Fix HDReflectionProbe offset displayed in gizmo different than what is affected.
- Fix decals getting into a state where they could not be removed or disabled.
- Fix lux meter mode - The lux meter isn't affected by the sky anymore
- Fix area light size reset when multi-selected
- Fix filter pass number in HDUtils.BlitQuad
- Fix Lux meter mode that was applying SSS
- Fix planar reflections that were not working with tile/cluster (olbique matrix)
- Fix debug menu at runtime not working after nested prefab PR come to trunk
- Fix scrolling issue in density volume

### Changed
- Shader code refactor: Split MaterialUtilities file in two parts BuiltinUtilities (independent of FragInputs) and MaterialUtilities (Dependent of FragInputs)
- Change screen space shadow rendertarget format from ARGB32 to RG16

## [3.1.0-preview] - 2018-01-01

### Added
- Decal now support per channel selection mask. There is now two mode. One with BaseColor, Normal and Smoothness and another one more expensive with BaseColor, Normal, Smoothness, Metal and AO. Control is on HDRP Asset. This may require to launch an update script for old scene: 'Edit/Render Pipeline/Single step upgrade script/Upgrade all DecalMaterial MaskBlendMode'.
- Decal now supports depth bias for decal mesh, to prevent z-fighting
- Decal material now supports draw order for decal projectors
- Added LightLayers support (Base on mask from renderers name RenderingLayers and mask from light name LightLayers - if they match, the light apply) - cost an extra GBuffer in deferred (more bandwidth)
- When LightLayers is enabled, the AmbientOclusion is store in the GBuffer in deferred path allowing to avoid double occlusion with SSAO. In forward the double occlusion is now always avoided.
- Added the possibility to add an override transform on the camera for volume interpolation
- Added desired lux intensity and auto multiplier for HDRI sky
- Added an option to disable light by type in the debug menu
- Added gradient sky
- Split EmissiveColor and bakeDiffuseLighting in forward avoiding the emissiveColor to be affect by SSAO
- Added a volume to control indirect light intensity
- Added EV 100 intensity unit for area lights
- Added support for RendererPriority on Renderer. This allow to control order of transparent rendering manually. HDRP have now two stage of sorting for transparent in addition to bact to front. Material have a priority then Renderer have a priority.
- Add Coupling of (HD)Camera and HDAdditionalCameraData for reset and remove in inspector contextual menu of Camera
- Add Coupling of (HD)ReflectionProbe and HDAdditionalReflectionData for reset and remove in inspector contextual menu of ReflectoinProbe
- Add macro to forbid unity_ObjectToWorld/unity_WorldToObject to be use as it doesn't handle camera relative rendering
- Add opacity control on contact shadow

### Fixed
- Fixed an issue with PreIntegratedFGD texture being sometimes destroyed and not regenerated causing rendering to break
- PostProcess input buffers are not copied anymore on PC if the viewport size matches the final render target size
- Fixed an issue when manipulating a lot of decals, it was displaying a lot of errors in the inspector
- Fixed capture material with reflection probe
- Refactored Constant Buffers to avoid hitting the maximum number of bound CBs in some cases.
- Fixed the light range affecting the transform scale when changed.
- Snap to grid now works for Decal projector resizing.
- Added a warning for 128x128 cookie texture without mipmaps
- Replace the sampler used for density volumes for correct wrap mode handling

### Changed
- Move Render Pipeline Debug "Windows from Windows->General-> Render Pipeline debug windows" to "Windows from Windows->Analysis-> Render Pipeline debug windows"
- Update detail map formula for smoothness and albedo, goal it to bright and dark perceptually and scale factor is use to control gradient speed
- Refactor the Upgrade material system. Now a material can be update from older version at any time. Call Edit/Render Pipeline/Upgrade all Materials to newer version
- Change name EnableDBuffer to EnableDecals at several place (shader, hdrp asset...), this require a call to Edit/Render Pipeline/Upgrade all Materials to newer version to have up to date material.
- Refactor shader code: BakeLightingData structure have been replace by BuiltinData. Lot of shader code have been remove/change.
- Refactor shader code: All GBuffer are now handled by the deferred material. Mean ShadowMask and LightLayers are control by lit material in lit.hlsl and not outside anymore. Lot of shader code have been remove/change.
- Refactor shader code: Rename GetBakedDiffuseLighting to ModifyBakedDiffuseLighting. This function now handle lighting model for transmission too. Lux meter debug mode is factor outisde.
- Refactor shader code: GetBakedDiffuseLighting is not call anymore in GBuffer or forward pass, including the ConvertSurfaceDataToBSDFData and GetPreLightData, this is done in ModifyBakedDiffuseLighting now
- Refactor shader code: Added a backBakeDiffuseLighting to BuiltinData to handle lighting for transmission
- Refactor shader code: Material must now call InitBuiltinData (Init all to zero + init bakeDiffuseLighting and backBakeDiffuseLighting ) and PostInitBuiltinData

## [3.0.0-preview] - 2018-01-01

### Fixed
- Fixed an issue with distortion that was using previous frame instead of current frame
- Fixed an issue where disabled light where not upgrade correctly to the new physical light unit system introduce in 2.0.5-preview

### Changed
- Update assembly definitions to output assemblies that match Unity naming convention (Unity.*).

## [2.0.5-preview] - 2018-01-01

### Added
- Add option supportDitheringCrossFade on HDRP Asset to allow to remove shader variant during player build if needed
- Add contact shadows for punctual lights (in additional shadow settings), only one light is allowed to cast contact shadows at the same time and so at each frame a dominant light is choosed among all light with contact shadows enabled.
- Add PCSS shadow filter support (from SRP Core)
- Exposed shadow budget parameters in HDRP asset
- Add an option to generate an emissive mesh for area lights (currently rectangle light only). The mesh fits the size, intensity and color of the light.
- Add an option to the HDRP asset to increase the resolution of volumetric lighting.
- Add additional ligth unit support for punctual light (Lumens, Candela) and area lights (Lumens, Luminance)
- Add dedicated Gizmo for the box Influence volume of HDReflectionProbe / PlanarReflectionProbe

### Changed
- Re-enable shadow mask mode in debug view
- SSS and Transmission code have been refactored to be able to share it between various material. Guidelines are in SubsurfaceScattering.hlsl
- Change code in area light with LTC for Lit shader. Magnitude is now take from FGD texture instead of a separate texture
- Improve camera relative rendering: We now apply camera translation on the model matrix, so before the TransformObjectToWorld(). Note: unity_WorldToObject and unity_ObjectToWorld must never be used directly.
- Rename positionWS to positionRWS (Camera relative world position) at a lot of places (mainly in interpolator and FragInputs). In case of custom shader user will be required to update their code.
- Rename positionWS, capturePositionWS, proxyPositionWS, influencePositionWS to positionRWS, capturePositionRWS, proxyPositionRWS, influencePositionRWS (Camera relative world position) in LightDefinition struct.
- Improve the quality of trilinear filtering of density volume textures.
- Improve UI for HDReflectionProbe / PlanarReflectionProbe

### Fixed
- Fixed a shader preprocessor issue when compiling DebugViewMaterialGBuffer.shader against Metal target
- Added a temporary workaround to Lit.hlsl to avoid broken lighting code with Metal/AMD
- Fixed issue when using more than one volume texture mask with density volumes.
- Fixed an error which prevented volumetric lighting from working if no density volumes with 3D textures were present.
- Fix contact shadows applied on transmission
- Fix issue with forward opaque lit shader variant being removed by the shader preprocessor
- Fixed compilation errors on Nintendo Switch (limited XRSetting support).
- Fixed apply range attenuation option on punctual light
- Fixed issue with color temperature not take correctly into account with static lighting
- Don't display fog when diffuse lighting, specular lighting, or lux meter debug mode are enabled.

## [2.0.4-preview] - 2018-01-01

### Fixed
- Fix issue when disabling rough refraction and building a player. Was causing a crash.

## [2.0.3-preview] - 2018-01-01

### Added
- Increased debug color picker limit up to 260k lux

## [2.0.2-preview] - 2018-01-01

### Added
- Add Light -> Planar Reflection Probe command
- Added a false color mode in rendering debug
- Add support for mesh decals
- Add flag to disable projector decals on transparent geometry to save performance and decal texture atlas space
- Add ability to use decal diffuse map as mask only
- Add visualize all shadow masks in lighting debug
- Add export of normal and roughness buffer for forwardOnly and when in supportOnlyForward mode for forward
- Provide a define in lit.hlsl (FORWARD_MATERIAL_READ_FROM_WRITTEN_NORMAL_BUFFER) when output buffer normal is used to read the normal and roughness instead of caclulating it (can save performance, but lower quality due to compression)
- Add color swatch to decal material

### Changed
- Change Render -> Planar Reflection creation to 3D Object -> Mirror
- Change "Enable Reflector" name on SpotLight to "Angle Affect Intensity"
- Change prototype of BSDFData ConvertSurfaceDataToBSDFData(SurfaceData surfaceData) to BSDFData ConvertSurfaceDataToBSDFData(uint2 positionSS, SurfaceData surfaceData)

### Fixed
- Fix issue with StackLit in deferred mode with deferredDirectionalShadow due to GBuffer not being cleared. Gbuffer is still not clear and issue was fix with the new Output of normal buffer.
- Fixed an issue where interpolation volumes were not updated correctly for reflection captures.
- Fixed an exception in Light Loop settings UI

## [2.0.1-preview] - 2018-01-01

### Added
- Add stripper of shader variant when building a player. Save shader compile time.
- Disable per-object culling that was executed in C++ in HD whereas it was not used (Optimization)
- Enable texture streaming debugging (was not working before 2018.2)
- Added Screen Space Reflection with Proxy Projection Model
- Support correctly scene selection for alpha tested object
- Add per light shadow mask mode control (i.e shadow mask distance and shadow mask). It use the option NonLightmappedOnly
- Add geometric filtering to Lit shader (allow to reduce specular aliasing)
- Add shortcut to create DensityVolume and PlanarReflection in hierarchy
- Add a DefaultHDMirrorMaterial material for PlanarReflection
- Added a script to be able to upgrade material to newer version of HDRP
- Removed useless duplication of ForwardError passes.
- Add option to not compile any DEBUG_DISPLAY shader in the player (Faster build) call Support Runtime Debug display

### Changed
- Changed SupportForwardOnly to SupportOnlyForward in render pipeline settings
- Changed versioning variable name in HDAdditionalXXXData from m_version to version
- Create unique name when creating a game object in the rendering menu (i.e Density Volume(2))
- Re-organize various files and folder location to clean the repository
- Change Debug windows name and location. Now located at:  Windows -> General -> Render Pipeline Debug

### Removed
- Removed GlobalLightLoopSettings.maxPlanarReflectionProbes and instead use value of GlobalLightLoopSettings.planarReflectionProbeCacheSize
- Remove EmissiveIntensity parameter and change EmissiveColor to be HDR (Matching Builtin Unity behavior) - Data need to be updated - Launch Edit -> Single Step Upgrade Script -> Upgrade all Materials emissionColor

### Fixed
- Fix issue with LOD transition and instancing
- Fix discrepency between object motion vector and camera motion vector
- Fix issue with spot and dir light gizmo axis not highlighted correctly
- Fix potential crash while register debug windows inputs at startup
- Fix warning when creating Planar reflection
- Fix specular lighting debug mode (was rendering black)
- Allow projector decal with null material to allow to configure decal when HDRP is not set
- Decal atlas texture offset/scale is updated after allocations (used to be before so it was using date from previous frame)

## [0.0.0-preview] - 2018-01-01

### Added
- Configure the VolumetricLightingSystem code path to be on by default
- Trigger a build exception when trying to build an unsupported platform
- Introduce the VolumetricLightingController component, which can (and should) be placed on the camera, and allows one to control the near and the far plane of the V-Buffer (volumetric "froxel" buffer) along with the depth distribution (from logarithmic to linear)
- Add 3D texture support for DensityVolumes
- Add a better mapping of roughness to mipmap for planar reflection
- The VolumetricLightingSystem now uses RTHandles, which allows to save memory by sharing buffers between different cameras (history buffers are not shared), and reduce reallocation frequency by reallocating buffers only if the rendering resolution increases (and suballocating within existing buffers if the rendering resolution decreases)
- Add a Volumetric Dimmer slider to lights to control the intensity of the scattered volumetric lighting
- Add UV tiling and offset support for decals.
- Add mipmapping support for volume 3D mask textures

### Changed
- Default number of planar reflection change from 4 to 2
- Rename _MainDepthTexture to _CameraDepthTexture
- The VolumetricLightingController has been moved to the Interpolation Volume framework and now functions similarly to the VolumetricFog settings
- Update of UI of cookie, CubeCookie, Reflection probe and planar reflection probe to combo box
- Allow enabling/disabling shadows for area lights when they are set to baked.
- Hide applyRangeAttenuation and FadeDistance for directional shadow as they are not used

### Removed
- Remove Resource folder of PreIntegratedFGD and add the resource to RenderPipeline Asset

### Fixed
- Fix ConvertPhysicalLightIntensityToLightIntensity() function used when creating light from script to match HDLightEditor behavior
- Fix numerical issues with the default value of mean free path of volumetric fog
- Fix the bug preventing decals from coexisting with density volumes
- Fix issue with alpha tested geometry using planar/triplanar mapping not render correctly or flickering (due to being wrongly alpha tested in depth prepass)
- Fix meta pass with triplanar (was not handling correctly the normal)
- Fix preview when a planar reflection is present
- Fix Camera preview, it is now a Preview cameraType (was a SceneView)
- Fix handling unknown GPUShadowTypes in the shadow manager.
- Fix area light shapes sent as point lights to the baking backends when they are set to baked.
- Fix unnecessary division by PI for baked area lights.
- Fix line lights sent to the lightmappers. The backends don't support this light type.
- Fix issue with shadow mask framesettings not correctly taken into account when shadow mask is enabled for lighting.
- Fix directional light and shadow mask transition, they are now matching making smooth transition
- Fix banding issues caused by high intensity volumetric lighting
- Fix the debug window being emptied on SRP asset reload
- Fix issue with debug mode not correctly clearing the GBuffer in editor after a resize
- Fix issue with ResetMaterialKeyword not resetting correctly ToggleOff/Roggle Keyword
- Fix issue with motion vector not render correctly if there is no depth prepass in deferred

## [0.0.0-preview] - 2018-01-01

### Added
- Screen Space Refraction projection model (Proxy raycasting, HiZ raymarching)
- Screen Space Refraction settings as volume component
- Added buffered frame history per camera
- Port Global Density Volumes to the Interpolation Volume System.
- Optimize ImportanceSampleLambert() to not require the tangent frame.
- Generalize SampleVBuffer() to handle different sampling and reconstruction methods.
- Improve the quality of volumetric lighting reprojection.
- Optimize Morton Order code in the Subsurface Scattering pass.
- Planar Reflection Probe support roughness (gaussian convolution of captured probe)
- Use an atlas instead of a texture array for cluster transparent decals
- Add a debug view to visualize the decal atlas
- Only store decal textures to atlas if decal is visible, debounce out of memory decal atlas warning.
- Add manipulator gizmo on decal to improve authoring workflow
- Add a minimal StackLit material (work in progress, this version can be used as template to add new material)

### Changed
- EnableShadowMask in FrameSettings (But shadowMaskSupport still disable by default)
- Forced Planar Probe update modes to (Realtime, Every Update, Mirror Camera)
- Screen Space Refraction proxy model uses the proxy of the first environment light (Reflection probe/Planar probe) or the sky
- Moved RTHandle static methods to RTHandles
- Renamed RTHandle to RTHandleSystem.RTHandle
- Move code for PreIntegratedFDG (Lit.shader) into its dedicated folder to be share with other material
- Move code for LTCArea (Lit.shader) into its dedicated folder to be share with other material

### Removed
- Removed Planar Probe mirror plane position and normal fields in inspector, always display mirror plane and normal gizmos

### Fixed
- Fix fog flags in scene view is now taken into account
- Fix sky in preview windows that were disappearing after a load of a new level
- Fix numerical issues in IntersectRayAABB().
- Fix alpha blending of volumetric lighting with transparent objects.
- Fix the near plane of the V-Buffer causing out-of-bounds look-ups in the clustered data structure.
- Depth and color pyramid are properly computed and sampled when the camera renders inside a viewport of a RTHandle.
- Fix decal atlas debug view to work correctly when shadow atlas view is also enabled<|MERGE_RESOLUTION|>--- conflicted
+++ resolved
@@ -141,9 +141,6 @@
 - Fixed backface selection on some shader not ignore correctly.
 - Disable quad overdraw on ps4.
 - Fixed error when resizing the graphics compositor's output and when re-adding a compositor in the scene
-<<<<<<< HEAD
-- VFX : Fix Emissive writing in Opaque Lit Output with PSSL platforms (case 273378).
-=======
 - Fixed issues with bloom, alpha and HDR layers in the compositor (case 1272621).
 - Fixed alpha not having TAA applied to it.
 - Fix issue with alpha output in forward.
@@ -162,7 +159,7 @@
 - Fixed profiling scope for quality RTGI.
 - Fixed the denoising and multi-sample not being used for smooth multibounce RTReflections.
 - Fixed issue where multiple cameras would cause GC each frame.
->>>>>>> 5a3cc9d9
+- VFX : Fix Emissive writing in Opaque Lit Output with PSSL platforms (case 273378).
 
 ### Changed
 - Preparation pass for RTSSShadows to be supported by render graph.
