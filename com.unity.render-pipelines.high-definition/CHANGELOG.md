# Changelog
All notable changes to this package will be documented in this file.

The format is based on [Keep a Changelog](http://keepachangelog.com/en/1.0.0/)
and this project adheres to [Semantic Versioning](http://semver.org/spec/v2.0.0.html).

## [8.0.0] - 2019-XX-XX

### Added
- Ray tracing support for VR single-pass
- Added sharpen filter shader parameter and UI for TemporalAA to control image quality instead of hardcoded value
- Added frame settings option for custom post process and custom passes as well as custom color buffer format option.
- Add check in wizard on SRP Batcher enabled.
- Added default implementations of OnPreprocessMaterialDescription for FBX, Obj, Sketchup and 3DS file formats.
- Added custom pass fade radius
- Added after post process injection point for custom passes
- Added basic alpha compositing support - Alpha is available afterpostprocess when using FP16 buffer format.
- Added falloff distance on Reflection Probe and Planar Reflection Probe
- Added hability to name LightLayers in HDRenderPipelineAsset
- Added a range compression factor for Reflection Probe and Planar Reflection Probe to avoid saturation of colors.
- Added path tracing support for directional, point and spot lights, as well as emission from Lit and Unlit.
- Added non temporal version of SSAO.
- Added more detailed ray tracing stats in the debug window
- Added Disc area light (bake only)

### Fixed
- Sorting, undo, labels, layout in the Lighting Explorer.
- Fixed sky settings and materials in Shader Graph Samples package
- Fix/workaround a probable graphics driver bug in the GTAO shader.
- Fixed Hair and PBR shader graphs double sided modes
- Fixed an issue where updating an HDRP asset in the Quality setting panel would not recreate the pipeline.
- Fixed issue with point lights being considered even when occupying less than a pixel on screen (case 1183196)
- Fix a potential NaN source with iridescence (case 1183216)
- Fixed issue of spotlight breaking when minimizing the cone angle via the gizmo (case 1178279)
- Fixed issue that caused decals not to modify the roughness in the normal buffer, causing SSR to not behave correctly (case 1178336)
- Fixed lit transparent refraction with XR single-pass rendering
- Removed extra jitter for TemporalAA in VR
- Fixed ShaderGraph time in main preview
- Fixed issue on some UI elements in HDRP asset not expanding when clicking the arrow (case 1178369)
- Fixed alpha blending in custom post process
- Fixed the modification of the _AlphaCutoff property in the material UI when exposed with a ShaderGraph parameter.
- Fixed HDRP test `1218_Lit_DiffusionProfiles` on Vulkan.
- Fixed an issue where building a player in non-dev mode would generate render target error logs every frame
- Fixed crash when upgrading version of HDRP
- Fixed rendering issues with material previews
- Fixed NPE when using light module in Shuriken particle systems (1173348).
- Refresh cached shadow on editor changes
- Fixed light supported units caching (1182266)
- Fixed an issue where SSAO (that needs temporal reprojection) was still being rendered when Motion Vectors were not available (case 1184998)
- Fixed a nullref when modifying the height parameters inside the layered lit shader UI.
- Fixed Decal gizmo that become white after exiting play mode
- Fixed Decal pivot position to behave like a spotlight
- Fixed an issue where using the LightingOverrideMask would break sky reflection for regular cameras
- Fix DebugMenu FrameSettingsHistory persistency on close
- Fix DensityVolume, ReflectionProbe aned PlanarReflectionProbe advancedControl display
- Fix DXR scene serialization in wizard
- Fixed an issue where Previews would reallocate History Buffers every frame
- Fixed the SetLightLayer function in HDAdditionalLightData setting the wrong light layer
- Fix error first time a preview is created for planar
- Fixed an issue where SSR would use an incorrect roughness value on ForwardOnly (StackLit, AxF, Fabric, etc.) materials when the pipeline is configured to also allow deferred Lit.
- Fixed issues with light explorer (cases 1183468, 1183269)
- Fix dot colors in LayeredLit material inspector
- Fix undo not resetting all value when undoing the material affectation in LayerLit material
- Fix for issue that caused gizmos to render in render textures (case 1174395)
- Fixed the light emissive mesh not updated when the light was disabled/enabled
- Fixed light and shadow layer sync when setting the HDAdditionalLightData.lightlayersMask property
- Fixed a nullref when a custom post process component that was in the HDRP PP list is removed from the project
- Fixed issue that prevented decals from modifying specular occlusion (case 1178272).
- Fixed exposure of volumetric reprojection
- Fixed multi selection support for Scalable Settings in lights
- Fixed font shaders in test projects for VR by using a Shader Graph version
- Fixed refresh of baked cubemap by incrementing updateCount at the end of the bake (case 1158677).
- Fixed issue with rectangular area light when seen from the back
- Fixed decals not affecting lightmap/lightprobe
- Fixed zBufferParams with XR single-pass rendering
- Fixed moving objects not rendered in custom passes
- Fixed abstract classes listed in the + menu of the custom pass list
- Fixed custom pass that was rendered in previews
- Fixed precision error in zero value normals when applying decals (case 1181639)
- Fixed issue that triggered No Scene Lighting view in game view as well (case 1156102)
- Assign default volume profile when creating a new HDRP Asset
- Fixed fov to 0 in planar probe breaking the projection matrix (case 1182014)
- Fixed bugs with shadow caching
- Reassign the same camera for a realtime probe face render request to have appropriate history buffer during realtime probe rendering.
- Fixed issue causing wrong shading when normal map mode is Object space, no normal map is set, but a detail map is present (case 1143352)
- Fixed issue with decal and htile optimization
- Fixed TerrainLit shader compilation error regarding `_Control0_TexelSize` redefinition (case 1178480).
- Fixed warning about duplicate HDRuntimeReflectionSystem when configuring play mode without domain reload.
- Fixed an editor crash when multiple decal projectors were selected and some had null material
- Added all relevant fix actions to FixAll button in Wizard
- Moved FixAll button on top of the Wizard
- Fixed an issue where fog color was not pre-exposed correctly
- Fix priority order when custom passes are overlapping
- Fix cleanup not called when the custom pass GameObject is destroyed
- Replaced most instances of GraphicsSettings.renderPipelineAsset by GraphicsSettings.currentRenderPipeline. This should fix some parameters not working on Quality Settings overrides.
- Fixed an issue with Realtime GI not working on upgraded projects.
- Fixed issue with screen space shadows fallback texture was not set as a texture array.
- Fixed Pyramid Lights bounding box
- Fixed terrain heightmap default/null values and epsilons
- Fixed custom post-processing effects breaking when an abstract class inherited from `CustomPostProcessVolumeComponent`
- Fixed XR single-pass rendering in Editor by using ShaderConfig.s_XrMaxViews to allocate matrix array
- Multiple different skies rendered at the same time by different cameras are now handled correctly without flickering
- Fixed flickering issue happening when different volumes have shadow settings and multiple cameras are present. 
- Fixed issue causing planar probes to disappear if there is no light in the scene.
- Fixed a number of issues with the prefab isolation mode (Volumes leaking from the main scene and reflection not working properly)
- Fixed an issue with fog volume component upgrade not working properly
- Fixed Spot light Pyramid Shape has shadow artifacts on aspect ratio values lower than 1
- Fixed issue with AO upsampling in XR
- Fixed camera without HDAdditionalCameraData component not rendering
- Removed the macro ENABLE_RAYTRACING for most of the ray tracing code
- Fixed prefab containing camera reloading in loop while selected in the Project view
- Fixed issue causing NaN wheh the Z scale of an object is set to 0.
- Fixed DXR shader passes attempting to render before pipeline loaded
- Fixed black ambient sky issue when importing a project after deleting Library.

### Changed
- Color buffer pyramid is not allocated anymore if neither refraction nor distortion are enabled
- Rename Emission Radius to Radius in UI in Point, Spot
- Angular Diameter parameter for directional light is no longuer an advanced property
- DXR: Remove Light Radius and Angular Diamater of Raytrace shadow. Angular Diameter and Radius are used instead.
- Remove MaxSmoothness parameters from UI for point, spot and directional light. The MaxSmoothness is now deduce from Radius Parameters
- DXR: Remove the Ray Tracing Environement Component. Add a Layer Mask to the ray Tracing volume components to define which objects are taken into account for each effect.
- Removed second cubemaps used for shadowing in lookdev
- Disable Physically Based Sky below ground
- Increase max limit of area light and reflection probe to 128
- Change default texture for detailmap to grey
- Optimize Shadow RT load on Tile based architecture platforms. 
- Improved quality of SSAO.
- Moved RequestShadowMapRendering() back to public API.
- Update HDRP DXR Wizard with an option to automatically clone the hdrp config package and setup raytracing to 1 in shaders file.
<<<<<<< HEAD
- Simplified Light's type API regrouping the logic in one place (Check type in HDAdditionalLightData)
- The support of LOD CrossFade (Dithering transition) in master nodes now required to enable it in the master node settings (Save variant)
=======
- Added SceneSelection pass for TerrainLit shader.
>>>>>>> a6846582

## [7.1.1] - 2019-09-05

### Added
- Transparency Overdraw debug mode. Allows to visualize transparent objects draw calls as an "heat map".
- Enabled single-pass instancing support for XR SDK with new API cmd.SetInstanceMultiplier()
- XR settings are now available in the HDRP asset
- Support for Material Quality in Shader Graph
- Material Quality support selection in HDRP Asset
- Renamed XR shader macro from UNITY_STEREO_ASSIGN_COMPUTE_EYE_INDEX to UNITY_XR_ASSIGN_VIEW_INDEX
- Raytracing ShaderGraph node for HDRP shaders
- Custom passes volume component with 3 injection points: Before Rendering, Before Transparent and Before Post Process
- Alpha channel is now properly exported to camera render textures when using FP16 color buffer format
- Support for XR SDK mirror view modes
- HD Master nodes in Shader Graph now support Normal and Tangent modification in vertex stage.
- DepthOfFieldCoC option in the fullscreen debug modes.
- Added override Ambient Occlusion option on debug windows
- Added Custom Post Processes with 3 injection points: Before Transparent, Before Post Process and After Post Process
- Added draft of minimal interactive path tracing (experimental) based on DXR API - Support only 4 area light, lit and unlit shader (non-shadergraph)

### Fixed
- Fixed wizard infinite loop on cancellation
- Fixed with compute shader error about too many threads in threadgroup on low GPU
- Fixed invalid contact shadow shaders being created on metal
- Fixed a bug where if Assembly.GetTypes throws an exception due to mis-versioned dlls, then no preprocessors are used in the shader stripper
- Fixed typo in AXF decal property preventing to compile
- Fixed reflection probe with XR single-pass and FPTL
- Fixed force gizmo shown when selecting camera in hierarchy
- Fixed issue with XR occlusion mesh and dynamic resolution
- Fixed an issue where lighting compute buffers were re-created with the wrong size when resizing the window, causing tile artefacts at the top of the screen.
- Fix FrameSettings names and tooltips
- Fixed error with XR SDK when the Editor is not in focus
- Fixed errors with RenderGraph, XR SDK and occlusion mesh
- Fixed shadow routines compilation errors when "real" type is a typedef on "half".
- Fixed toggle volumetric lighting in the light UI
- Fixed post-processing history reset handling rt-scale incorrectly
- Fixed crash with terrain and XR multi-pass
- Fixed ShaderGraph material synchronization issues
- Fixed a null reference exception when using an Emissive texture with Unlit shader (case 1181335)
- Fixed an issue where area lights and point lights where not counted separately with regards to max lights on screen (case 1183196)

### Changed
- Update Wizard layout.
- Remove almost all Garbage collection call within a frame.
- Rename property AdditionalVeclocityChange to AddPrecomputeVelocity
- Call the End/Begin camera rendering callbacks for camera with customRender enabled
- Changeg framesettings migration order of postprocess flags as a pr for reflection settings flags have been backported to 2019.2
- Replaced usage of ENABLE_VR in XRSystem.cs by version defines based on the presence of the built-in VR and XR modules
- Added an update virtual function to the SkyRenderer class. This is called once per frame. This allows a given renderer to amortize heavy computation at the rate it chooses. Currently only the physically based sky implements this.
- Removed mandatory XRPass argument in HDCamera.GetOrCreate()
- Restored the HDCamera parameter to the sky rendering builtin parameters.
- Removed usage of StructuredBuffer for XR View Constants
- Expose Direct Specular Lighting control in FrameSettings
- Deprecated ExponentialFog and VolumetricFog volume components. Now there is only one exponential fog component (Fog) which can add Volumetric Fog as an option. Added a script in Edit -> Render Pipeline -> Upgrade Fog Volume Components.

## [7.0.1] - 2019-07-25

### Added
- Added option in the config package to disable globally Area Lights and to select shadow quality settings for the deferred pipeline.
- When shader log stripping is enabled, shader stripper statistics will be written at `Temp/shader-strip.json`
- Occlusion mesh support from XR SDK

### Fixed
- Fixed XR SDK mirror view blit, cleanup some XRTODO and removed XRDebug.cs
- Fixed culling for volumetrics with XR single-pass rendering
- Fix shadergraph material pass setup not called
- Fixed documentation links in component's Inspector header bar
- Cookies using the render texture output from a camera are now properly updated
- Allow in ShaderGraph to enable pre/post pass when the alpha clip is disabled

### Changed
- RenderQueue for Opaque now start at Background instead of Geometry.
- Clamp the area light size for scripting API when we change the light type
- Added a warning in the material UI when the diffusion profile assigned is not in the HDRP asset


## [7.0.0] - 2019-07-17

### Added
- `Fixed`, `Viewer`, and `Automatic` modes to compute the FOV used when rendering a `PlanarReflectionProbe`
- A checkbox to toggle the chrome gizmo of `ReflectionProbe`and `PlanarReflectionProbe`
- Added a Light layer in shadows that allow for objects to cast shadows without being affected by light (and vice versa).
- You can now access ShaderGraph blend states from the Material UI (for example, **Surface Type**, **Sorting Priority**, and **Blending Mode**). This change may break Materials that use a ShaderGraph, to fix them, select **Edit > Render Pipeline > Reset all ShaderGraph Scene Materials BlendStates**. This syncs the blendstates of you ShaderGraph master nodes with the Material properties.
- You can now control ZTest, ZWrite, and CullMode for transparent Materials.
- Materials that use Unlit Shaders or Unlit Master Node Shaders now cast shadows.
- Added an option to enable the ztest on **After Post Process** materials when TAA is disabled.
- Added a new SSAO (based on Ground Truth Ambient Occlusion algorithm) to replace the previous one.
- Added support for shadow tint on light
- BeginCameraRendering and EndCameraRendering callbacks are now called with probes
- Adding option to update shadow maps only On Enable and On Demand.
- Shader Graphs that use time-dependent vertex modification now generate correct motion vectors.
- Added option to allow a custom spot angle for spot light shadow maps.
- Added frame settings for individual post-processing effects
- Added dither transition between cascades for Low and Medium quality settings
- Added single-pass instancing support with XR SDK
- Added occlusion mesh support with XR SDK
- Added support of Alembic velocity to various shaders
- Added support for more than 2 views for single-pass instancing
- Added support for per punctual/directional light min roughness in StackLit
- Added mirror view support with XR SDK
- Added VR verification in HDRPWizard
- Added DXR verification in HDRPWizard
- Added feedbacks in UI of Volume regarding skies
- Cube LUT support in Tonemapping. Cube LUT helpers for external grading are available in the Post-processing Sample package.

### Fixed
- Fixed an issue with history buffers causing effects like TAA or auto exposure to flicker when more than one camera was visible in the editor
- The correct preview is displayed when selecting multiple `PlanarReflectionProbe`s
- Fixed volumetric rendering with camera-relative code and XR stereo instancing
- Fixed issue with flashing cyan due to async compilation of shader when selecting a mesh
- Fix texture type mismatch when the contact shadow are disabled (causing errors on IOS devices)
- Fixed Generate Shader Includes while in package
- Fixed issue when texture where deleted in ShadowCascadeGUI
- Fixed issue in FrameSettingsHistory when disabling a camera several time without enabling it in between.
- Fixed volumetric reprojection with camera-relative code and XR stereo instancing
- Added custom BaseShaderPreprocessor in HDEditorUtils.GetBaseShaderPreprocessorList()
- Fixed compile issue when USE_XR_SDK is not defined
- Fixed procedural sky sun disk intensity for high directional light intensities
- Fixed Decal mip level when using texture mip map streaming to avoid dropping to lowest permitted mip (now loading all mips)
- Fixed deferred shading for XR single-pass instancing after lightloop refactor
- Fixed cluster and material classification debug (material classification now works with compute as pixel shader lighting)
- Fixed IOS Nan by adding a maximun epsilon definition REAL_EPS that uses HALF_EPS when fp16 are used
- Removed unnecessary GC allocation in motion blur code
- Fixed locked UI with advanded influence volume inspector for probes
- Fixed invalid capture direction when rendering planar reflection probes
- Fixed Decal HTILE optimization with platform not supporting texture atomatic (Disable it)
- Fixed a crash in the build when the contact shadows are disabled
- Fixed camera rendering callbacks order (endCameraRendering was being called before the actual rendering)
- Fixed issue with wrong opaque blending settings for After Postprocess
- Fixed issue with Low resolution transparency on PS4
- Fixed a memory leak on volume profiles
- Fixed The Parallax Occlusion Mappping node in shader graph and it's UV input slot
- Fixed lighting with XR single-pass instancing by disabling deferred tiles
- Fixed the Bloom prefiltering pass
- Fixed post-processing effect relying on Unity's random number generator
- Fixed camera flickering when using TAA and selecting the camera in the editor
- Fixed issue with single shadow debug view and volumetrics
- Fixed most of the problems with light animation and timeline
- Fixed indirect deferred compute with XR single-pass instancing
- Fixed a slight omission in anisotropy calculations derived from HazeMapping in StackLit
- Improved stack computation numerical stability in StackLit
- Fix PBR master node always opaque (wrong blend modes for forward pass)
- Fixed TAA with XR single-pass instancing (missing macros)
- Fixed an issue causing Scene View selection wire gizmo to not appear when using HDRP Shader Graphs.
- Fixed wireframe rendering mode (case 1083989)
- Fixed the renderqueue not updated when the alpha clip is modified in the material UI.
- Fixed the PBR master node preview
- Remove the ReadOnly flag on Reflection Probe's cubemap assets during bake when there are no VCS active.
- Fixed an issue where setting a material debug view would not reset the other exclusive modes
- Spot light shapes are now correctly taken into account when baking
- Now the static lighting sky will correctly take the default values for non-overridden properties
- Fixed material albedo affecting the lux meter

### Changed
- Optimization: Reduce the group size of the deferred lighting pass from 16x16 to 8x8
- Replaced HDCamera.computePassCount by viewCount
- Removed xrInstancing flag in RTHandles (replaced by TextureXR.slices and TextureXR.dimensions)
- Refactor the HDRenderPipeline and lightloop code to preprare for high level rendergraph
- Removed the **Back Then Front Rendering** option in the fabric Master Node settings. Enabling this option previously did nothing.
- Shader type Real translates to FP16 precision on Nintendo Switch.
- Shader framework refactor: Introduce CBSDF, EvaluateBSDF, IsNonZeroBSDF to replace BSDF functions
- Shader framework refactor:  GetBSDFAngles, LightEvaluation and SurfaceShading functions
- Replace ComputeMicroShadowing by GetAmbientOcclusionForMicroShadowing
- Rename WorldToTangent to TangentToWorld as it was incorrectly named
- Remove SunDisk and Sun Halo size from directional light
- Remove all obsolete wind code from shader
- Renamed DecalProjectorComponent into DecalProjector for API alignment.
- Improved the Volume UI and made them Global by default
- Remove very high quality shadow option
- Change default for shadow quality in Deferred to Medium
- Enlighten now use inverse squared falloff (before was using builtin falloff)
- Enlighten is now deprecated. Please use CPU or GPU lightmaper instead.
- Remove the name in the diffusion profile UI
- Changed how shadow map resolution scaling with distance is computed. Now it uses screen space area rather than light range.
- Updated MoreOptions display in UI
- Moved Display Area Light Emissive Mesh script API functions in the editor namespace
- direct strenght properties in ambient occlusion now affect direct specular as well
- Removed advanced Specular Occlusion control in StackLit: SSAO based SO control is hidden and fixed to behave like Lit, SPTD is the only HQ technique shown for baked SO.
- Shader framework refactor: Changed ClampRoughness signature to include PreLightData access.
- HDRPWizard window is now in Window > General > HD Render Pipeline Wizard
- Moved StaticLightingSky to LightingWindow
- Removes the current "Scene Settings" and replace them with "Sky & Fog Settings" (with Physically Based Sky and Volumetric Fog).
- Changed how cached shadow maps are placed inside the atlas to minimize re-rendering of them.

## [6.7.0-preview] - 2019-05-16

### Added
- Added ViewConstants StructuredBuffer to simplify XR rendering
- Added API to render specific settings during a frame
- Added stadia to the supported platforms (2019.3)
- Enabled cascade blends settings in the HD Shadow component
- Added Hardware Dynamic Resolution support.
- Added MatCap debug view to replace the no scene lighting debug view.
- Added clear GBuffer option in FrameSettings (default to false)
- Added preview for decal shader graph (Only albedo, normal and emission)
- Added exposure weight control for decal
- Screen Space Directional Shadow under a define option. Activated for ray tracing
- Added a new abstraction for RendererList that will help transition to Render Graph and future RendererList API
- Added multipass support for VR
- Added XR SDK integration (multipass only)
- Added Shader Graph samples for Hair, Fabric and Decal master nodes.
- Add fade distance, shadow fade distance and light layers to light explorer
- Add method to draw light layer drawer in a rect to HDEditorUtils

### Fixed
- Fixed deserialization crash at runtime
- Fixed for ShaderGraph Unlit masternode not writing velocity
- Fixed a crash when assiging a new HDRP asset with the 'Verify Saving Assets' option enabled
- Fixed exposure to properly support TEXTURE2D_X
- Fixed TerrainLit basemap texture generation
- Fixed a bug that caused nans when material classification was enabled and a tile contained one standard material + a material with transmission.
- Fixed gradient sky hash that was not using the exposure hash
- Fixed displayed default FrameSettings in HDRenderPipelineAsset wrongly updated on scripts reload.
- Fixed gradient sky hash that was not using the exposure hash.
- Fixed visualize cascade mode with exposure.
- Fixed (enabled) exposure on override lighting debug modes.
- Fixed issue with LightExplorer when volume have no profile
- Fixed issue with SSR for negative, infinite and NaN history values
- Fixed LightLayer in HDReflectionProbe and PlanarReflectionProbe inspector that was not displayed as a mask.
- Fixed NaN in transmission when the thickness and a color component of the scattering distance was to 0
- Fixed Light's ShadowMask multi-edition.
- Fixed motion blur and SMAA with VR single-pass instancing
- Fixed NaNs generated by phase functionsin volumetric lighting
- Fixed NaN issue with refraction effect and IOR of 1 at extreme grazing angle
- Fixed nan tracker not using the exposure
- Fixed sorting priority on lit and unlit materials
- Fixed null pointer exception when there are no AOVRequests defined on a camera
- Fixed dirty state of prefab using disabled ReflectionProbes
- Fixed an issue where gizmos and editor grid were not correctly depth tested
- Fixed created default scene prefab non editable due to wrong file extension.
- Fixed an issue where sky convolution was recomputed for nothing when a preview was visible (causing extreme slowness when fabric convolution is enabled)
- Fixed issue with decal that wheren't working currently in player
- Fixed missing stereo rendering macros in some fragment shaders
- Fixed exposure for ReflectionProbe and PlanarReflectionProbe gizmos
- Fixed single-pass instancing on PSVR
- Fixed Vulkan shader issue with Texture2DArray in ScreenSpaceShadow.compute by re-arranging code (workaround)
- Fixed camera-relative issue with lights and XR single-pass instancing
- Fixed single-pass instancing on Vulkan
- Fixed htile synchronization issue with shader graph decal
- Fixed Gizmos are not drawn in Camera preview
- Fixed pre-exposure for emissive decal
- Fixed wrong values computed in PreIntegrateFGD and in the generation of volumetric lighting data by forcing the use of fp32.
- Fixed NaNs arising during the hair lighting pass
- Fixed synchronization issue in decal HTile that occasionally caused rendering artifacts around decal borders
- Fixed QualitySettings getting marked as modified by HDRP (and thus checked out in Perforce)
- Fixed a bug with uninitialized values in light explorer
- Fixed issue with LOD transition
- Fixed shader warnings related to raytracing and TEXTURE2D_X

### Changed
- Refactor PixelCoordToViewDirWS to be VR compatible and to compute it only once per frame
- Modified the variants stripper to take in account multiple HDRP assets used in the build.
- Improve the ray biasing code to avoid self-intersections during the SSR traversal
- Update Pyramid Spot Light to better match emitted light volume.
- Moved _XRViewConstants out of UnityPerPassStereo constant buffer to fix issues with PSSL
- Removed GetPositionInput_Stereo() and single-pass (double-wide) rendering mode
- Changed label width of the frame settings to accommodate better existing options.
- SSR's Default FrameSettings for camera is now enable.
- Re-enabled the sharpening filter on Temporal Anti-aliasing
- Exposed HDEditorUtils.LightLayerMaskDrawer for integration in other packages and user scripting.
- Rename atmospheric scattering in FrameSettings to Fog
- The size modifier in the override for the culling sphere in Shadow Cascades now defaults to 0.6, which is the same as the formerly hardcoded value.
- Moved LOD Bias and Maximum LOD Level from Frame Setting section `Other` to `Rendering`
- ShaderGraph Decal that affect only emissive, only draw in emissive pass (was drawing in dbuffer pass too)
- Apply decal projector fade factor correctly on all attribut and for shader graph decal
- Move RenderTransparentDepthPostpass after all transparent
- Update exposure prepass to interleave XR single-pass instancing views in a checkerboard pattern
- Removed ScriptRuntimeVersion check in wizard.

## [6.6.0-preview] - 2019-04-01

### Added
- Added preliminary changes for XR deferred shading
- Added support of 111110 color buffer
- Added proper support for Recorder in HDRP
- Added depth offset input in shader graph master nodes
- Added a Parallax Occlusion Mapping node
- Added SMAA support
- Added Homothety and Symetry quick edition modifier on volume used in ReflectionProbe, PlanarReflectionProbe and DensityVolume
- Added multi-edition support for DecalProjectorComponent
- Improve hair shader
- Added the _ScreenToTargetScaleHistory uniform variable to be used when sampling HDRP RTHandle history buffers.
- Added settings in `FrameSettings` to change `QualitySettings.lodBias` and `QualitySettings.maximumLODLevel` during a rendering
- Added an exposure node to retrieve the current, inverse and previous frame exposure value.
- Added an HD scene color node which allow to sample the scene color with mips and a toggle to remove the exposure.
- Added safeguard on HD scene creation if default scene not set in the wizard
- Added Low res transparency rendering pass.

### Fixed
- Fixed HDRI sky intensity lux mode
- Fixed dynamic resolution for XR
- Fixed instance identifier semantic string used by Shader Graph
- Fixed null culling result occuring when changing scene that was causing crashes
- Fixed multi-edition light handles and inspector shapes
- Fixed light's LightLayer field when multi-editing
- Fixed normal blend edition handles on DensityVolume
- Fixed an issue with layered lit shader and height based blend where inactive layers would still have influence over the result
- Fixed multi-selection handles color for DensityVolume
- Fixed multi-edition inspector's blend distances for HDReflectionProbe, PlanarReflectionProbe and DensityVolume
- Fixed metric distance that changed along size in DensityVolume
- Fixed DensityVolume shape handles that have not same behaviour in advance and normal edition mode
- Fixed normal map blending in TerrainLit by only blending the derivatives
- Fixed Xbox One rendering just a grey screen instead of the scene
- Fixed probe handles for multiselection
- Fixed baked cubemap import settings for convolution
- Fixed regression causing crash when attempting to open HDRenderPipelineWizard without an HDRenderPipelineAsset setted
- Fixed FullScreenDebug modes: SSAO, SSR, Contact shadow, Prerefraction Color Pyramid, Final Color Pyramid
- Fixed volumetric rendering with stereo instancing
- Fixed shader warning
- Fixed missing resources in existing asset when updating package
- Fixed PBR master node preview in forward rendering or transparent surface
- Fixed deferred shading with stereo instancing
- Fixed "look at" edition mode of Rotation tool for DecalProjectorComponent
- Fixed issue when switching mode in ReflectionProbe and PlanarReflectionProbe
- Fixed issue where migratable component version where not always serialized when part of prefab's instance
- Fixed an issue where shadow would not be rendered properly when light layer are not enabled
- Fixed exposure weight on unlit materials
- Fixed Light intensity not played in the player when recorded with animation/timeline
- Fixed some issues when multi editing HDRenderPipelineAsset
- Fixed emission node breaking the main shader graph preview in certain conditions.
- Fixed checkout of baked probe asset when baking probes.
- Fixed invalid gizmo position for rotated ReflectionProbe
- Fixed multi-edition of material's SurfaceType and RenderingPath
- Fixed whole pipeline reconstruction on selecting for the first time or modifying other than the currently used HDRenderPipelineAsset
- Fixed single shadow debug mode
- Fixed global scale factor debug mode when scale > 1
- Fixed debug menu material overrides not getting applied to the Terrain Lit shader
- Fixed typo in computeLightVariants
- Fixed deferred pass with XR instancing by disabling ComputeLightEvaluation
- Fixed bloom resolution independence
- Fixed lens dirt intensity not behaving properly
- Fixed the Stop NaN feature
- Fixed some resources to handle more than 2 instanced views for XR
- Fixed issue with black screen (NaN) produced on old GPU hardware or intel GPU hardware with gaussian pyramid
- Fixed issue with disabled punctual light would still render when only directional light is present

### Changed
- DensityVolume scripting API will no longuer allow to change between advance and normal edition mode
- Disabled depth of field, lens distortion and panini projection in the scene view
- TerrainLit shaders and includes are reorganized and made simpler.
- TerrainLit shader GUI now allows custom properties to be displayed in the Terrain fold-out section.
- Optimize distortion pass with stencil
- Disable SceneSelectionPass in shader graph preview
- Control punctual light and area light shadow atlas separately
- Move SMAA anti-aliasing option to after Temporal Anti Aliasing one, to avoid problem with previously serialized project settings
- Optimize rendering with static only lighting and when no cullable lights/decals/density volumes are present.
- Updated handles for DecalProjectorComponent for enhanced spacial position readability and have edition mode for better SceneView management
- DecalProjectorComponent are now scale independent in order to have reliable metric unit (see new Size field for changing the size of the volume)
- Restructure code from HDCamera.Update() by adding UpdateAntialiasing() and UpdateViewConstants()
- Renamed velocity to motion vectors
- Objects rendered during the After Post Process pass while TAA is enabled will not benefit from existing depth buffer anymore. This is done to fix an issue where those object would wobble otherwise
- Removed usage of builtin unity matrix for shadow, shadow now use same constant than other view
- The default volume layer mask for cameras & probes is now `Default` instead of `Everything`

## [6.5.0-preview] - 2019-03-07

### Added
- Added depth-of-field support with stereo instancing
- Adding real time area light shadow support
- Added a new FrameSettings: Specular Lighting to toggle the specular during the rendering

### Fixed
- Fixed diffusion profile upgrade breaking package when upgrading to a new version
- Fixed decals cropped by gizmo not updating correctly if prefab
- Fixed an issue when enabling SSR on multiple view
- Fixed edition of the intensity's unit field while selecting multiple lights
- Fixed wrong calculation in soft voxelization for density volume
- Fixed gizmo not working correctly with pre-exposure
- Fixed issue with setting a not available RT when disabling motion vectors
- Fixed planar reflection when looking at mirror normal
- Fixed mutiselection issue with HDLight Inspector
- Fixed HDAdditionalCameraData data migration
- Fixed failing builds when light explorer window is open
- Fixed cascade shadows border sometime causing artefacts between cascades
- Restored shadows in the Cascade Shadow debug visualization
- `camera.RenderToCubemap` use proper face culling

### Changed
- When rendering reflection probe disable all specular lighting and for metals use fresnelF0 as diffuse color for bake lighting.

## [6.4.0-preview] - 2019-02-21

### Added
- VR: Added TextureXR system to selectively expand TEXTURE2D macros to texture array for single-pass stereo instancing + Convert textures call to these macros
- Added an unit selection dropdown next to shutter speed (camera)
- Added error helpbox when trying to use a sub volume component that require the current HDRenderPipelineAsset to support a feature that it is not supporting.
- Add mesh for tube light when display emissive mesh is enabled

### Fixed
- Fixed Light explorer. The volume explorer used `profile` instead of `sharedProfile` which instantiate a custom volume profile instead of editing the asset itself.
- Fixed UI issue where all is displayed using metric unit in shadow cascade and Percent is set in the unit field (happening when opening the inspector).
- Fixed inspector event error when double clicking on an asset (diffusion profile/material).
- Fixed nullref on layered material UI when the material is not an asset.
- Fixed nullref exception when undo/redo a light property.
- Fixed visual bug when area light handle size is 0.

### Changed
- Update UI for 32bit/16bit shadow precision settings in HDRP asset
- Object motion vectors have been disabled in all but the game view. Camera motion vectors are still enabled everywhere, allowing TAA and Motion Blur to work on static objects.
- Enable texture array by default for most rendering code on DX11 and unlock stereo instancing (DX11 only for now)

## [6.3.0-preview] - 2019-02-18

### Added
- Added emissive property for shader graph decals
- Added a diffusion profile override volume so the list of diffusion profile assets to use can be chanaged without affecting the HDRP asset
- Added a "Stop NaNs" option on cameras and in the Scene View preferences.
- Added metric display option in HDShadowSettings and improve clamping
- Added shader parameter mapping in DebugMenu
- Added scripting API to configure DebugData for DebugMenu

### Fixed
- Fixed decals in forward
- Fixed issue with stencil not correctly setup for various master node and shader for the depth pass, motion vector pass and GBuffer/Forward pass
- Fixed SRP batcher and metal
- Fixed culling and shadows for Pyramid, Box, Rectangle and Tube lights
- Fixed an issue where scissor render state leaking from the editor code caused partially black rendering

### Changed
- When a lit material has a clear coat mask that is not null, we now use the clear coat roughness to compute the screen space reflection.
- Diffusion profiles are now limited to one per asset and can be referenced in materials, shader graphs and vfx graphs. Materials will be upgraded automatically except if they are using a shader graph, in this case it will display an error message.

## [6.2.0-preview] - 2019-02-15

### Added
- Added help box listing feature supported in a given HDRenderPipelineAsset alongs with the drawbacks implied.
- Added cascade visualizer, supporting disabled handles when not overriding.

### Fixed
- Fixed post processing with stereo double-wide
- Fixed issue with Metal: Use sign bit to find the cache type instead of lowest bit.
- Fixed invalid state when creating a planar reflection for the first time
- Fix FrameSettings's LitShaderMode not restrained by supported LitShaderMode regression.

### Changed
- The default value roughness value for the clearcoat has been changed from 0.03 to 0.01
- Update default value of based color for master node
- Update Fabric Charlie Sheen lighting model - Remove Fresnel component that wasn't part of initial model + Remap smoothness to [0.0 - 0.6] range for more artist friendly parameter

### Changed
- Code refactor: all macros with ARGS have been swapped with macros with PARAM. This is because the ARGS macros were incorrectly named.

## [6.1.0-preview] - 2019-02-13

### Added
- Added support for post-processing anti-aliasing in the Scene View (FXAA and TAA). These can be set in Preferences.
- Added emissive property for decal material (non-shader graph)

### Fixed
- Fixed a few UI bugs with the color grading curves.
- Fixed "Post Processing" in the scene view not toggling post-processing effects
- Fixed bake only object with flag `ReflectionProbeStaticFlag` when baking a `ReflectionProbe`

### Changed
- Removed unsupported Clear Depth checkbox in Camera inspector
- Updated the toggle for advanced mode in inspectors.

## [6.0.0-preview] - 2019-02-23

### Added
- Added new API to perform a camera rendering
- Added support for hair master node (Double kajiya kay - Lambert)
- Added Reset behaviour in DebugMenu (ingame mapping is right joystick + B)
- Added Default HD scene at new scene creation while in HDRP
- Added Wizard helping to configure HDRP project
- Added new UI for decal material to allow remapping and scaling of some properties
- Added cascade shadow visualisation toggle in HD shadow settings
- Added icons for assets
- Added replace blending mode for distortion
- Added basic distance fade for density volumes
- Added decal master node for shader graph
- Added HD unlit master node (Cross Pipeline version is name Unlit)
- Added new Rendering Queue in materials
- Added post-processing V3 framework embed in HDRP, remove postprocess V2 framework
- Post-processing now uses the generic volume framework
-   New depth-of-field, bloom, panini projection effects, motion blur
-   Exposure is now done as a pre-exposition pass, the whole system has been revamped
-   Exposure now use EV100 everywhere in the UI (Sky, Emissive Light)
- Added emissive intensity (Luminance and EV100 control) control for Emissive
- Added pre-exposure weigth for Emissive
- Added an emissive color node and a slider to control the pre-exposure percentage of emission color
- Added physical camera support where applicable
- Added more color grading tools
- Added changelog level for Shader Variant stripping
- Added Debug mode for validation of material albedo and metalness/specularColor values
- Added a new dynamic mode for ambient probe and renamed BakingSky to StaticLightingSky
- Added command buffer parameter to all Bind() method of material
- Added Material validator in Render Pipeline Debug
- Added code to future support of DXR (not enabled)
- Added support of multiviewport
- Added HDRenderPipeline.RequestSkyEnvironmentUpdate function to force an update from script when sky is set to OnDemand
- Added a Lighting and BackLighting slots in Lit, StackLit, Fabric and Hair master nodes
- Added support for overriding terrain detail rendering shaders, via the render pipeline editor resources asset
- Added xrInstancing flag support to RTHandle
- Added support for cullmask for decal projectors
- Added software dynamic resolution support
- Added support for "After Post-Process" render pass for unlit shader
- Added support for textured rectangular area lights
- Added stereo instancing macros to MSAA shaders
- Added support for Quarter Res Raytraced Reflections (not enabled)
- Added fade factor for decal projectors.
- Added stereo instancing macros to most shaders used in VR
- Added multi edition support for HDRenderPipelineAsset

### Fixed
- Fixed logic to disable FPTL with stereo rendering
- Fixed stacklit transmission and sun highlight
- Fixed decals with stereo rendering
- Fixed sky with stereo rendering
- Fixed flip logic for postprocessing + VR
- Fixed copyStencilBuffer pass for Switch
- Fixed point light shadow map culling that wasn't taking into account far plane
- Fixed usage of SSR with transparent on all master node
- Fixed SSR and microshadowing on fabric material
- Fixed blit pass for stereo rendering
- Fixed lightlist bounds for stereo rendering
- Fixed windows and in-game DebugMenu sync.
- Fixed FrameSettings' LitShaderMode sync when opening DebugMenu.
- Fixed Metal specific issues with decals, hitting a sampler limit and compiling AxF shader
- Fixed an issue with flipped depth buffer during postprocessing
- Fixed normal map use for shadow bias with forward lit - now use geometric normal
- Fixed transparent depth prepass and postpass access so they can be use without alpha clipping for lit shader
- Fixed support of alpha clip shadow for lit master node
- Fixed unlit master node not compiling
- Fixed issue with debug display of reflection probe
- Fixed issue with phong tessellations not working with lit shader
- Fixed issue with vertex displacement being affected by heightmap setting even if not heightmap where assign
- Fixed issue with density mode on Lit terrain producing NaN
- Fixed issue when going back and forth from Lit to LitTesselation for displacement mode
- Fixed issue with ambient occlusion incorrectly applied to emissiveColor with light layers in deferred
- Fixed issue with fabric convolution not using the correct convolved texture when fabric convolution is enabled
- Fixed issue with Thick mode for Transmission that was disabling transmission with directional light
- Fixed shutdown edge cases with HDRP tests
- Fixed slowdow when enabling Fabric convolution in HDRP asset
- Fixed specularAA not compiling in StackLit Master node
- Fixed material debug view with stereo rendering
- Fixed material's RenderQueue edition in default view.
- Fixed banding issues within volumetric density buffer
- Fixed missing multicompile for MSAA for AxF
- Fixed camera-relative support for stereo rendering
- Fixed remove sync with render thread when updating decal texture atlas.
- Fixed max number of keyword reach [256] issue. Several shader feature are now local
- Fixed Scene Color and Depth nodes
- Fixed SSR in forward
- Fixed custom editor of Unlit, HD Unlit and PBR shader graph master node
- Fixed issue with NewFrame not correctly calculated in Editor when switching scene
- Fixed issue with TerrainLit not compiling with depth only pass and normal buffer
- Fixed geometric normal use for shadow bias with PBR master node in forward
- Fixed instancing macro usage for decals
- Fixed error message when having more than one directional light casting shadow
- Fixed error when trying to display preview of Camera or PlanarReflectionProbe
- Fixed LOAD_TEXTURE2D_ARRAY_MSAA macro
- Fixed min-max and amplitude clamping value in inspector of vertex displacement materials
- Fixed issue with alpha shadow clip (was incorrectly clipping object shadow)
- Fixed an issue where sky cubemap would not be cleared correctly when setting the current sky to None
- Fixed a typo in Static Lighting Sky component UI
- Fixed issue with incorrect reset of RenderQueue when switching shader in inspector GUI
- Fixed issue with variant stripper stripping incorrectly some variants
- Fixed a case of ambient lighting flickering because of previews
- Fixed Decals when rendering multiple camera in a single frame
- Fixed cascade shadow count in shader
- Fixed issue with Stacklit shader with Haze effect
- Fixed an issue with the max sample count for the TAA
- Fixed post-process guard band for XR
- Fixed exposure of emissive of Unlit
- Fixed depth only and motion vector pass for Unlit not working correctly with MSAA
- Fixed an issue with stencil buffer copy causing unnecessary compute dispatches for lighting
- Fixed multi edition issue in FrameSettings
- Fixed issue with SRP batcher and DebugDisplay variant of lit shader
- Fixed issue with debug material mode not doing alpha test
- Fixed "Attempting to draw with missing UAV bindings" errors on Vulkan
- Fixed pre-exposure incorrectly apply to preview
- Fixed issue with duplicate 3D texture in 3D texture altas of volumetric?
- Fixed Camera rendering order (base on the depth parameter)
- Fixed shader graph decals not being cropped by gizmo
- Fixed "Attempting to draw with missing UAV bindings" errors on Vulkan.


### Changed
- ColorPyramid compute shader passes is swapped to pixel shader passes on platforms where the later is faster (Nintendo Switch).
- Removing the simple lightloop used by the simple lit shader
- Whole refactor of reflection system: Planar and reflection probe
- Separated Passthrough from other RenderingPath
- Update several properties naming and caption based on feedback from documentation team
- Remove tile shader variant for transparent backface pass of lit shader
- Rename all HDRenderPipeline to HDRP folder for shaders
- Rename decal property label (based on doc team feedback)
- Lit shader mode now default to Deferred to reduce build time
- Update UI of Emission parameters in shaders
- Improve shader variant stripping including shader graph variant
- Refactored render loop to render realtime probes visible per camera
- Enable SRP batcher by default
- Shader code refactor: Rename LIGHTLOOP_SINGLE_PASS => LIGHTLOOP_DISABLE_TILE_AND_CLUSTER and clean all usage of LIGHTLOOP_TILE_PASS
- Shader code refactor: Move pragma definition of vertex and pixel shader inside pass + Move SURFACE_GRADIENT definition in XXXData.hlsl
- Micro-shadowing in Lit forward now use ambientOcclusion instead of SpecularOcclusion
- Upgraded FrameSettings workflow, DebugMenu and Inspector part relative to it
- Update build light list shader code to support 32 threads in wavefronts on Switch
- LayeredLit layers' foldout are now grouped in one main foldout per layer
- Shadow alpha clip can now be enabled on lit shader and haor shader enven for opaque
- Temporal Antialiasing optimization for Xbox One X
- Parameter depthSlice on SetRenderTarget functions now defaults to -1 to bind the entire resource
- Rename SampleCameraDepth() functions to LoadCameraDepth() and SampleCameraDepth(), same for SampleCameraColor() functions
- Improved Motion Blur quality.
- Update stereo frame settings values for single-pass instancing and double-wide
- Rearrange FetchDepth functions to prepare for stereo-instancing
- Remove unused _ComputeEyeIndex
- Updated HDRenderPipelineAsset inspector
- Re-enable SRP batcher for metal

## [5.2.0-preview] - 2018-11-27

### Added
- Added option to run Contact Shadows and Volumetrics Voxelization stage in Async Compute
- Added camera freeze debug mode - Allow to visually see culling result for a camera
- Added support of Gizmo rendering before and after postprocess in Editor
- Added support of LuxAtDistance for punctual lights

### Fixed
- Fixed Debug.DrawLine and Debug.Ray call to work in game view
- Fixed DebugMenu's enum resetted on change
- Fixed divide by 0 in refraction causing NaN
- Fixed disable rough refraction support
- Fixed refraction, SSS and atmospheric scattering for VR
- Fixed forward clustered lighting for VR (double-wide).
- Fixed Light's UX to not allow negative intensity
- Fixed HDRenderPipelineAsset inspector broken when displaying its FrameSettings from project windows.
- Fixed forward clustered lighting for VR (double-wide).
- Fixed HDRenderPipelineAsset inspector broken when displaying its FrameSettings from project windows.
- Fixed Decals and SSR diable flags for all shader graph master node (Lit, Fabric, StackLit, PBR)
- Fixed Distortion blend mode for shader graph master node (Lit, StackLit)
- Fixed bent Normal for Fabric master node in shader graph
- Fixed PBR master node lightlayers
- Fixed shader stripping for built-in lit shaders.

### Changed
- Rename "Regular" in Diffusion profile UI "Thick Object"
- Changed VBuffer depth parametrization for volumetric from distanceRange to depthExtent - Require update of volumetric settings - Fog start at near plan
- SpotLight with box shape use Lux unit only

## [5.1.0-preview] - 2018-11-19

### Added

- Added a separate Editor resources file for resources Unity does not take when it builds a Player.
- You can now disable SSR on Materials in Shader Graph.
- Added support for MSAA when the Supported Lit Shader Mode is set to Both. Previously HDRP only supported MSAA for Forward mode.
- You can now override the emissive color of a Material when in debug mode.
- Exposed max light for Light Loop Settings in HDRP asset UI.
- HDRP no longer performs a NormalDBuffer pass update if there are no decals in the Scene.
- Added distant (fall-back) volumetric fog and improved the fog evaluation precision.
- Added an option to reflect sky in SSR.
- Added a y-axis offset for the PlanarReflectionProbe and offset tool.
- Exposed the option to run SSR and SSAO on async compute.
- Added support for the _GlossMapScale parameter in the Legacy to HDRP Material converter.
- Added wave intrinsic instructions for use in Shaders (for AMD GCN).


### Fixed
- Fixed sphere shaped influence handles clamping in Reflection Probes.
- Fixed Reflection Probe data migration for projects created before using HDRP.
- Fixed UI of Layered Material where Unity previously rendered the scrollbar above the Copy button.
- Fixed Material tessellations parameters Start fade distance and End fade distance. Originally, Unity clamped these values when you modified them.
- Fixed various distortion and refraction issues - handle a better fall-back.
- Fixed SSR for multiple views.
- Fixed SSR issues related to self-intersections.
- Fixed shape density volume handle speed.
- Fixed density volume shape handle moving too fast.
- Fixed the Camera velocity pass that we removed by mistake.
- Fixed some null pointer exceptions when disabling motion vectors support.
- Fixed viewports for both the Subsurface Scattering combine pass and the transparent depth prepass.
- Fixed the blend mode pop-up in the UI. It previously did not appear when you enabled pre-refraction.
- Fixed some null pointer exceptions that previously occurred when you disabled motion vectors support.
- Fixed Layered Lit UI issue with scrollbar.
- Fixed cubemap assignation on custom ReflectionProbe.
- Fixed Reflection Probes’ capture settings' shadow distance.
- Fixed an issue with the SRP batcher and Shader variables declaration.
- Fixed thickness and subsurface slots for fabric Shader master node that wasn't appearing with the right combination of flags.
- Fixed d3d debug layer warning.
- Fixed PCSS sampling quality.
- Fixed the Subsurface and transmission Material feature enabling for fabric Shader.
- Fixed the Shader Graph UV node’s dimensions when using it in a vertex Shader.
- Fixed the planar reflection mirror gizmo's rotation.
- Fixed HDRenderPipelineAsset's FrameSettings not showing the selected enum in the Inspector drop-down.
- Fixed an error with async compute.
- MSAA now supports transparency.
- The HDRP Material upgrader tool now converts metallic values correctly.
- Volumetrics now render in Reflection Probes.
- Fixed a crash that occurred whenever you set a viewport size to 0.
- Fixed the Camera physic parameter that the UI previously did not display.
- Fixed issue in pyramid shaped spotlight handles manipulation

### Changed

- Renamed Line shaped Lights to Tube Lights.
- HDRP now uses mean height fog parametrization.
- Shadow quality settings are set to All when you use HDRP (This setting is not visible in the UI when using SRP). This avoids Legacy Graphics Quality Settings disabling the shadows and give SRP full control over the Shadows instead.
- HDRP now internally uses premultiplied alpha for all fog.
- Updated default FrameSettings used for realtime Reflection Probes when you create a new HDRenderPipelineAsset.
- Remove multi-camera support. LWRP and HDRP will not support multi-camera layered rendering.
- Updated Shader Graph subshaders to use the new instancing define.
- Changed fog distance calculation from distance to plane to distance to sphere.
- Optimized forward rendering using AMD GCN by scalarizing the light loop.
- Changed the UI of the Light Editor.
- Change ordering of includes in HDRP Materials in order to reduce iteration time for faster compilation.
- Added a StackLit master node replacing the InspectorUI version. IMPORTANT: All previously authored StackLit Materials will be lost. You need to recreate them with the master node.

## [5.0.0-preview] - 2018-09-28

### Added
- Added occlusion mesh to depth prepass for VR (VR still disabled for now)
- Added a debug mode to display only one shadow at once
- Added controls for the highlight created by directional lights
- Added a light radius setting to punctual lights to soften light attenuation and simulate fill lighting
- Added a 'minRoughness' parameter to all non-area lights (was previously only available for certain light types)
- Added separate volumetric light/shadow dimmers
- Added per-pixel jitter to volumetrics to reduce aliasing artifacts
- Added a SurfaceShading.hlsl file, which implements material-agnostic shading functionality in an efficient manner
- Added support for shadow bias for thin object transmission
- Added FrameSettings to control realtime planar reflection
- Added control for SRPBatcher on HDRP Asset
- Added an option to clear the shadow atlases in the debug menu
- Added a color visualization of the shadow atlas rescale in debug mode
- Added support for disabling SSR on materials
- Added intrinsic for XBone
- Added new light volume debugging tool
- Added a new SSR debug view mode
- Added translaction's scale invariance on DensityVolume
- Added multiple supported LitShadermode and per renderer choice in case of both Forward and Deferred supported
- Added custom specular occlusion mode to Lit Shader Graph Master node

### Fixed
- Fixed a normal bias issue with Stacklit (Was causing light leaking)
- Fixed camera preview outputing an error when both scene and game view where display and play and exit was call
- Fixed override debug mode not apply correctly on static GI
- Fixed issue where XRGraphicsConfig values set in the asset inspector GUI weren't propagating correctly (VR still disabled for now)
- Fixed issue with tangent that was using SurfaceGradient instead of regular normal decoding
- Fixed wrong error message display when switching to unsupported target like IOS
- Fixed an issue with ambient occlusion texture sometimes not being created properly causing broken rendering
- Shadow near plane is no longer limited at 0.1
- Fixed decal draw order on transparent material
- Fixed an issue where sometime the lookup texture used for GGX convolution was broken, causing broken rendering
- Fixed an issue where you wouldn't see any fog for certain pipeline/scene configurations
- Fixed an issue with volumetric lighting where the anisotropy value of 0 would not result in perfectly isotropic lighting
- Fixed shadow bias when the atlas is rescaled
- Fixed shadow cascade sampling outside of the atlas when cascade count is inferior to 4
- Fixed shadow filter width in deferred rendering not matching shader config
- Fixed stereo sampling of depth texture in MSAA DepthValues.shader
- Fixed box light UI which allowed negative and zero sizes, thus causing NaNs
- Fixed stereo rendering in HDRISky.shader (VR)
- Fixed normal blend and blend sphere influence for reflection probe
- Fixed distortion filtering (was point filtering, now trilinear)
- Fixed contact shadow for large distance
- Fixed depth pyramid debug view mode
- Fixed sphere shaped influence handles clamping in reflection probes
- Fixed reflection probes data migration for project created before using hdrp
- Fixed ambient occlusion for Lit Master Node when slot is connected

### Changed
- Use samplerunity_ShadowMask instead of samplerunity_samplerLightmap for shadow mask
- Allow to resize reflection probe gizmo's size
- Improve quality of screen space shadow
- Remove support of projection model for ScreenSpaceLighting (SSR always use HiZ and refraction always Proxy)
- Remove all the debug mode from SSR that are obsolete now
- Expose frameSettings and Capture settings for reflection and planar probe
- Update UI for reflection probe, planar probe, camera and HDRP Asset
- Implement proper linear blending for volumetric lighting via deep compositing as described in the paper "Deep Compositing Using Lie Algebras"
- Changed  planar mapping to match terrain convention (XZ instead of ZX)
- XRGraphicsConfig is no longer Read/Write. Instead, it's read-only. This improves consistency of XR behavior between the legacy render pipeline and SRP
- Change reflection probe data migration code (to update old reflection probe to new one)
- Updated gizmo for ReflectionProbes
- Updated UI and Gizmo of DensityVolume

## [4.0.0-preview] - 2018-09-28

### Added
- Added a new TerrainLit shader that supports rendering of Unity terrains.
- Added controls for linear fade at the boundary of density volumes
- Added new API to control decals without monobehaviour object
- Improve Decal Gizmo
- Implement Screen Space Reflections (SSR) (alpha version, highly experimental)
- Add an option to invert the fade parameter on a Density Volume
- Added a Fabric shader (experimental) handling cotton and silk
- Added support for MSAA in forward only for opaque only
- Implement smoothness fade for SSR
- Added support for AxF shader (X-rite format - require special AxF importer from Unity not part of HDRP)
- Added control for sundisc on directional light (hack)
- Added a new HD Lit Master node that implements Lit shader support for Shader Graph
- Added Micro shadowing support (hack)
- Added an event on HDAdditionalCameraData for custom rendering
- HDRP Shader Graph shaders now support 4-channel UVs.

### Fixed
- Fixed an issue where sometimes the deferred shadow texture would not be valid, causing wrong rendering.
- Stencil test during decals normal buffer update is now properly applied
- Decals corectly update normal buffer in forward
- Fixed a normalization problem in reflection probe face fading causing artefacts in some cases
- Fix multi-selection behavior of Density Volumes overwriting the albedo value
- Fixed support of depth texture for RenderTexture. HDRP now correctly output depth to user depth buffer if RenderTexture request it.
- Fixed multi-selection behavior of Density Volumes overwriting the albedo value
- Fixed support of depth for RenderTexture. HDRP now correctly output depth to user depth buffer if RenderTexture request it.
- Fixed support of Gizmo in game view in the editor
- Fixed gizmo for spot light type
- Fixed issue with TileViewDebug mode being inversed in gameview
- Fixed an issue with SAMPLE_TEXTURECUBE_SHADOW macro
- Fixed issue with color picker not display correctly when game and scene view are visible at the same time
- Fixed an issue with reflection probe face fading
- Fixed camera motion vectors shader and associated matrices to update correctly for single-pass double-wide stereo rendering
- Fixed light attenuation functions when range attenuation is disabled
- Fixed shadow component algorithm fixup not dirtying the scene, so changes can be saved to disk.
- Fixed some GC leaks for HDRP
- Fixed contact shadow not affected by shadow dimmer
- Fixed GGX that works correctly for the roughness value of 0 (mean specular highlgiht will disappeard for perfect mirror, we rely on maxSmoothness instead to always have a highlight even on mirror surface)
- Add stereo support to ShaderPassForward.hlsl. Forward rendering now seems passable in limited test scenes with camera-relative rendering disabled.
- Add stereo support to ProceduralSky.shader and OpaqueAtmosphericScattering.shader.
- Added CullingGroupManager to fix more GC.Alloc's in HDRP
- Fixed rendering when multiple cameras render into the same render texture

### Changed
- Changed the way depth & color pyramids are built to be faster and better quality, thus improving the look of distortion and refraction.
- Stabilize the dithered LOD transition mask with respect to the camera rotation.
- Avoid multiple depth buffer copies when decals are present
- Refactor code related to the RT handle system (No more normal buffer manager)
- Remove deferred directional shadow and move evaluation before lightloop
- Add a function GetNormalForShadowBias() that material need to implement to return the normal used for normal shadow biasing
- Remove Jimenez Subsurface scattering code (This code was disabled by default, now remove to ease maintenance)
- Change Decal API, decal contribution is now done in Material. Require update of material using decal
- Move a lot of files from CoreRP to HDRP/CoreRP. All moved files weren't used by Ligthweight pipeline. Long term they could move back to CoreRP after CoreRP become out of preview
- Updated camera inspector UI
- Updated decal gizmo
- Optimization: The objects that are rendered in the Motion Vector Pass are not rendered in the prepass anymore
- Removed setting shader inclue path via old API, use package shader include paths
- The default value of 'maxSmoothness' for punctual lights has been changed to 0.99
- Modified deferred compute and vert/frag shaders for first steps towards stereo support
- Moved material specific Shader Graph files into corresponding material folders.
- Hide environment lighting settings when enabling HDRP (Settings are control from sceneSettings)
- Update all shader includes to use absolute path (allow users to create material in their Asset folder)
- Done a reorganization of the files (Move ShaderPass to RenderPipeline folder, Move all shadow related files to Lighting/Shadow and others)
- Improved performance and quality of Screen Space Shadows

## [3.3.0-preview]

### Added
- Added an error message to say to use Metal or Vulkan when trying to use OpenGL API
- Added a new Fabric shader model that supports Silk and Cotton/Wool
- Added a new HDRP Lighting Debug mode to visualize Light Volumes for Point, Spot, Line, Rectangular and Reflection Probes
- Add support for reflection probe light layers
- Improve quality of anisotropic on IBL

### Fixed
- Fix an issue where the screen where darken when rendering camera preview
- Fix display correct target platform when showing message to inform user that a platform is not supported
- Remove workaround for metal and vulkan in normal buffer encoding/decoding
- Fixed an issue with color picker not working in forward
- Fixed an issue where reseting HDLight do not reset all of its parameters
- Fixed shader compile warning in DebugLightVolumes.shader

### Changed
- Changed default reflection probe to be 256x256x6 and array size to be 64
- Removed dependence on the NdotL for thickness evaluation for translucency (based on artist's input)
- Increased the precision when comparing Planar or HD reflection probe volumes
- Remove various GC alloc in C#. Slightly better performance

## [3.2.0-preview]

### Added
- Added a luminance meter in the debug menu
- Added support of Light, reflection probe, emissive material, volume settings related to lighting to Lighting explorer
- Added support for 16bit shadows

### Fixed
- Fix issue with package upgrading (HDRP resources asset is now versionned to worarkound package manager limitation)
- Fix HDReflectionProbe offset displayed in gizmo different than what is affected.
- Fix decals getting into a state where they could not be removed or disabled.
- Fix lux meter mode - The lux meter isn't affected by the sky anymore
- Fix area light size reset when multi-selected
- Fix filter pass number in HDUtils.BlitQuad
- Fix Lux meter mode that was applying SSS
- Fix planar reflections that were not working with tile/cluster (olbique matrix)
- Fix debug menu at runtime not working after nested prefab PR come to trunk
- Fix scrolling issue in density volume

### Changed
- Shader code refactor: Split MaterialUtilities file in two parts BuiltinUtilities (independent of FragInputs) and MaterialUtilities (Dependent of FragInputs)
- Change screen space shadow rendertarget format from ARGB32 to RG16

## [3.1.0-preview]

### Added
- Decal now support per channel selection mask. There is now two mode. One with BaseColor, Normal and Smoothness and another one more expensive with BaseColor, Normal, Smoothness, Metal and AO. Control is on HDRP Asset. This may require to launch an update script for old scene: 'Edit/Render Pipeline/Single step upgrade script/Upgrade all DecalMaterial MaskBlendMode'.
- Decal now supports depth bias for decal mesh, to prevent z-fighting
- Decal material now supports draw order for decal projectors
- Added LightLayers support (Base on mask from renderers name RenderingLayers and mask from light name LightLayers - if they match, the light apply) - cost an extra GBuffer in deferred (more bandwidth)
- When LightLayers is enabled, the AmbientOclusion is store in the GBuffer in deferred path allowing to avoid double occlusion with SSAO. In forward the double occlusion is now always avoided.
- Added the possibility to add an override transform on the camera for volume interpolation
- Added desired lux intensity and auto multiplier for HDRI sky
- Added an option to disable light by type in the debug menu
- Added gradient sky
- Split EmissiveColor and bakeDiffuseLighting in forward avoiding the emissiveColor to be affect by SSAO
- Added a volume to control indirect light intensity
- Added EV 100 intensity unit for area lights
- Added support for RendererPriority on Renderer. This allow to control order of transparent rendering manually. HDRP have now two stage of sorting for transparent in addition to bact to front. Material have a priority then Renderer have a priority.
- Add Coupling of (HD)Camera and HDAdditionalCameraData for reset and remove in inspector contextual menu of Camera
- Add Coupling of (HD)ReflectionProbe and HDAdditionalReflectionData for reset and remove in inspector contextual menu of ReflectoinProbe
- Add macro to forbid unity_ObjectToWorld/unity_WorldToObject to be use as it doesn't handle camera relative rendering
- Add opacity control on contact shadow

### Fixed
- Fixed an issue with PreIntegratedFGD texture being sometimes destroyed and not regenerated causing rendering to break
- PostProcess input buffers are not copied anymore on PC if the viewport size matches the final render target size
- Fixed an issue when manipulating a lot of decals, it was displaying a lot of errors in the inspector
- Fixed capture material with reflection probe
- Refactored Constant Buffers to avoid hitting the maximum number of bound CBs in some cases.
- Fixed the light range affecting the transform scale when changed.
- Snap to grid now works for Decal projector resizing.
- Added a warning for 128x128 cookie texture without mipmaps
- Replace the sampler used for density volumes for correct wrap mode handling

### Changed
- Move Render Pipeline Debug "Windows from Windows->General-> Render Pipeline debug windows" to "Windows from Windows->Analysis-> Render Pipeline debug windows"
- Update detail map formula for smoothness and albedo, goal it to bright and dark perceptually and scale factor is use to control gradient speed
- Refactor the Upgrade material system. Now a material can be update from older version at any time. Call Edit/Render Pipeline/Upgrade all Materials to newer version
- Change name EnableDBuffer to EnableDecals at several place (shader, hdrp asset...), this require a call to Edit/Render Pipeline/Upgrade all Materials to newer version to have up to date material.
- Refactor shader code: BakeLightingData structure have been replace by BuiltinData. Lot of shader code have been remove/change.
- Refactor shader code: All GBuffer are now handled by the deferred material. Mean ShadowMask and LightLayers are control by lit material in lit.hlsl and not outside anymore. Lot of shader code have been remove/change.
- Refactor shader code: Rename GetBakedDiffuseLighting to ModifyBakedDiffuseLighting. This function now handle lighting model for transmission too. Lux meter debug mode is factor outisde.
- Refactor shader code: GetBakedDiffuseLighting is not call anymore in GBuffer or forward pass, including the ConvertSurfaceDataToBSDFData and GetPreLightData, this is done in ModifyBakedDiffuseLighting now
- Refactor shader code: Added a backBakeDiffuseLighting to BuiltinData to handle lighting for transmission
- Refactor shader code: Material must now call InitBuiltinData (Init all to zero + init bakeDiffuseLighting and backBakeDiffuseLighting ) and PostInitBuiltinData

## [3.0.0-preview]

### Fixed
- Fixed an issue with distortion that was using previous frame instead of current frame
- Fixed an issue where disabled light where not upgrade correctly to the new physical light unit system introduce in 2.0.5-preview

### Changed
- Update assembly definitions to output assemblies that match Unity naming convention (Unity.*).

## [2.0.5-preview]

### Added
- Add option supportDitheringCrossFade on HDRP Asset to allow to remove shader variant during player build if needed
- Add contact shadows for punctual lights (in additional shadow settings), only one light is allowed to cast contact shadows at the same time and so at each frame a dominant light is choosed among all light with contact shadows enabled.
- Add PCSS shadow filter support (from SRP Core)
- Exposed shadow budget parameters in HDRP asset
- Add an option to generate an emissive mesh for area lights (currently rectangle light only). The mesh fits the size, intensity and color of the light.
- Add an option to the HDRP asset to increase the resolution of volumetric lighting.
- Add additional ligth unit support for punctual light (Lumens, Candela) and area lights (Lumens, Luminance)
- Add dedicated Gizmo for the box Influence volume of HDReflectionProbe / PlanarReflectionProbe

### Changed
- Re-enable shadow mask mode in debug view
- SSS and Transmission code have been refactored to be able to share it between various material. Guidelines are in SubsurfaceScattering.hlsl
- Change code in area light with LTC for Lit shader. Magnitude is now take from FGD texture instead of a separate texture
- Improve camera relative rendering: We now apply camera translation on the model matrix, so before the TransformObjectToWorld(). Note: unity_WorldToObject and unity_ObjectToWorld must never be used directly.
- Rename positionWS to positionRWS (Camera relative world position) at a lot of places (mainly in interpolator and FragInputs). In case of custom shader user will be required to update their code.
- Rename positionWS, capturePositionWS, proxyPositionWS, influencePositionWS to positionRWS, capturePositionRWS, proxyPositionRWS, influencePositionRWS (Camera relative world position) in LightDefinition struct.
- Improve the quality of trilinear filtering of density volume textures.
- Improve UI for HDReflectionProbe / PlanarReflectionProbe

### Fixed
- Fixed a shader preprocessor issue when compiling DebugViewMaterialGBuffer.shader against Metal target
- Added a temporary workaround to Lit.hlsl to avoid broken lighting code with Metal/AMD
- Fixed issue when using more than one volume texture mask with density volumes.
- Fixed an error which prevented volumetric lighting from working if no density volumes with 3D textures were present.
- Fix contact shadows applied on transmission
- Fix issue with forward opaque lit shader variant being removed by the shader preprocessor
- Fixed compilation errors on Nintendo Switch (limited XRSetting support).
- Fixed apply range attenuation option on punctual light
- Fixed issue with color temperature not take correctly into account with static lighting
- Don't display fog when diffuse lighting, specular lighting, or lux meter debug mode are enabled.

## [2.0.4-preview]

### Fixed
- Fix issue when disabling rough refraction and building a player. Was causing a crash.

## [2.0.3-preview]

### Added
- Increased debug color picker limit up to 260k lux

## [2.0.2-preview]

### Added
- Add Light -> Planar Reflection Probe command
- Added a false color mode in rendering debug
- Add support for mesh decals
- Add flag to disable projector decals on transparent geometry to save performance and decal texture atlas space
- Add ability to use decal diffuse map as mask only
- Add visualize all shadow masks in lighting debug
- Add export of normal and roughness buffer for forwardOnly and when in supportOnlyForward mode for forward
- Provide a define in lit.hlsl (FORWARD_MATERIAL_READ_FROM_WRITTEN_NORMAL_BUFFER) when output buffer normal is used to read the normal and roughness instead of caclulating it (can save performance, but lower quality due to compression)
- Add color swatch to decal material

### Changed
- Change Render -> Planar Reflection creation to 3D Object -> Mirror
- Change "Enable Reflector" name on SpotLight to "Angle Affect Intensity"
- Change prototype of BSDFData ConvertSurfaceDataToBSDFData(SurfaceData surfaceData) to BSDFData ConvertSurfaceDataToBSDFData(uint2 positionSS, SurfaceData surfaceData)

### Fixed
- Fix issue with StackLit in deferred mode with deferredDirectionalShadow due to GBuffer not being cleared. Gbuffer is still not clear and issue was fix with the new Output of normal buffer.
- Fixed an issue where interpolation volumes were not updated correctly for reflection captures.
- Fixed an exception in Light Loop settings UI

## [2.0.1-preview]

### Added
- Add stripper of shader variant when building a player. Save shader compile time.
- Disable per-object culling that was executed in C++ in HD whereas it was not used (Optimization)
- Enable texture streaming debugging (was not working before 2018.2)
- Added Screen Space Reflection with Proxy Projection Model
- Support correctly scene selection for alpha tested object
- Add per light shadow mask mode control (i.e shadow mask distance and shadow mask). It use the option NonLightmappedOnly
- Add geometric filtering to Lit shader (allow to reduce specular aliasing)
- Add shortcut to create DensityVolume and PlanarReflection in hierarchy
- Add a DefaultHDMirrorMaterial material for PlanarReflection
- Added a script to be able to upgrade material to newer version of HDRP
- Removed useless duplication of ForwardError passes.
- Add option to not compile any DEBUG_DISPLAY shader in the player (Faster build) call Support Runtime Debug display

### Changed
- Changed SupportForwardOnly to SupportOnlyForward in render pipeline settings
- Changed versioning variable name in HDAdditionalXXXData from m_version to version
- Create unique name when creating a game object in the rendering menu (i.e Density Volume(2))
- Re-organize various files and folder location to clean the repository
- Change Debug windows name and location. Now located at:  Windows -> General -> Render Pipeline Debug

### Removed
- Removed GlobalLightLoopSettings.maxPlanarReflectionProbes and instead use value of GlobalLightLoopSettings.planarReflectionProbeCacheSize
- Remove EmissiveIntensity parameter and change EmissiveColor to be HDR (Matching Builtin Unity behavior) - Data need to be updated - Launch Edit -> Single Step Upgrade Script -> Upgrade all Materials emissionColor

### Fixed
- Fix issue with LOD transition and instancing
- Fix discrepency between object motion vector and camera motion vector
- Fix issue with spot and dir light gizmo axis not highlighted correctly
- Fix potential crash while register debug windows inputs at startup
- Fix warning when creating Planar reflection
- Fix specular lighting debug mode (was rendering black)
- Allow projector decal with null material to allow to configure decal when HDRP is not set
- Decal atlas texture offset/scale is updated after allocations (used to be before so it was using date from previous frame)

## [2018.1 experimental]

### Added
- Configure the VolumetricLightingSystem code path to be on by default
- Trigger a build exception when trying to build an unsupported platform
- Introduce the VolumetricLightingController component, which can (and should) be placed on the camera, and allows one to control the near and the far plane of the V-Buffer (volumetric "froxel" buffer) along with the depth distribution (from logarithmic to linear)
- Add 3D texture support for DensityVolumes
- Add a better mapping of roughness to mipmap for planar reflection
- The VolumetricLightingSystem now uses RTHandles, which allows to save memory by sharing buffers between different cameras (history buffers are not shared), and reduce reallocation frequency by reallocating buffers only if the rendering resolution increases (and suballocating within existing buffers if the rendering resolution decreases)
- Add a Volumetric Dimmer slider to lights to control the intensity of the scattered volumetric lighting
- Add UV tiling and offset support for decals.
- Add mipmapping support for volume 3D mask textures

### Changed
- Default number of planar reflection change from 4 to 2
- Rename _MainDepthTexture to _CameraDepthTexture
- The VolumetricLightingController has been moved to the Interpolation Volume framework and now functions similarly to the VolumetricFog settings
- Update of UI of cookie, CubeCookie, Reflection probe and planar reflection probe to combo box
- Allow enabling/disabling shadows for area lights when they are set to baked.
- Hide applyRangeAttenuation and FadeDistance for directional shadow as they are not used

### Removed
- Remove Resource folder of PreIntegratedFGD and add the resource to RenderPipeline Asset

### Fixed
- Fix ConvertPhysicalLightIntensityToLightIntensity() function used when creating light from script to match HDLightEditor behavior
- Fix numerical issues with the default value of mean free path of volumetric fog
- Fix the bug preventing decals from coexisting with density volumes
- Fix issue with alpha tested geometry using planar/triplanar mapping not render correctly or flickering (due to being wrongly alpha tested in depth prepass)
- Fix meta pass with triplanar (was not handling correctly the normal)
- Fix preview when a planar reflection is present
- Fix Camera preview, it is now a Preview cameraType (was a SceneView)
- Fix handling unknown GPUShadowTypes in the shadow manager.
- Fix area light shapes sent as point lights to the baking backends when they are set to baked.
- Fix unnecessary division by PI for baked area lights.
- Fix line lights sent to the lightmappers. The backends don't support this light type.
- Fix issue with shadow mask framesettings not correctly taken into account when shadow mask is enabled for lighting.
- Fix directional light and shadow mask transition, they are now matching making smooth transition
- Fix banding issues caused by high intensity volumetric lighting
- Fix the debug window being emptied on SRP asset reload
- Fix issue with debug mode not correctly clearing the GBuffer in editor after a resize
- Fix issue with ResetMaterialKeyword not resetting correctly ToggleOff/Roggle Keyword
- Fix issue with motion vector not render correctly if there is no depth prepass in deferred

## [2018.1.0f2]

### Added
- Screen Space Refraction projection model (Proxy raycasting, HiZ raymarching)
- Screen Space Refraction settings as volume component
- Added buffered frame history per camera
- Port Global Density Volumes to the Interpolation Volume System.
- Optimize ImportanceSampleLambert() to not require the tangent frame.
- Generalize SampleVBuffer() to handle different sampling and reconstruction methods.
- Improve the quality of volumetric lighting reprojection.
- Optimize Morton Order code in the Subsurface Scattering pass.
- Planar Reflection Probe support roughness (gaussian convolution of captured probe)
- Use an atlas instead of a texture array for cluster transparent decals
- Add a debug view to visualize the decal atlas
- Only store decal textures to atlas if decal is visible, debounce out of memory decal atlas warning.
- Add manipulator gizmo on decal to improve authoring workflow
- Add a minimal StackLit material (work in progress, this version can be used as template to add new material)

### Changed
- EnableShadowMask in FrameSettings (But shadowMaskSupport still disable by default)
- Forced Planar Probe update modes to (Realtime, Every Update, Mirror Camera)
- Screen Space Refraction proxy model uses the proxy of the first environment light (Reflection probe/Planar probe) or the sky
- Moved RTHandle static methods to RTHandles
- Renamed RTHandle to RTHandleSystem.RTHandle
- Move code for PreIntegratedFDG (Lit.shader) into its dedicated folder to be share with other material
- Move code for LTCArea (Lit.shader) into its dedicated folder to be share with other material

### Removed
- Removed Planar Probe mirror plane position and normal fields in inspector, always display mirror plane and normal gizmos

### Fixed
- Fix fog flags in scene view is now taken into account
- Fix sky in preview windows that were disappearing after a load of a new level
- Fix numerical issues in IntersectRayAABB().
- Fix alpha blending of volumetric lighting with transparent objects.
- Fix the near plane of the V-Buffer causing out-of-bounds look-ups in the clustered data structure.
- Depth and color pyramid are properly computed and sampled when the camera renders inside a viewport of a RTHandle.
- Fix decal atlas debug view to work correctly when shadow atlas view is also enabled

## [2018.1.0b13]

...<|MERGE_RESOLUTION|>--- conflicted
+++ resolved
@@ -128,12 +128,9 @@
 - Improved quality of SSAO.
 - Moved RequestShadowMapRendering() back to public API.
 - Update HDRP DXR Wizard with an option to automatically clone the hdrp config package and setup raytracing to 1 in shaders file.
-<<<<<<< HEAD
+- Added SceneSelection pass for TerrainLit shader.
 - Simplified Light's type API regrouping the logic in one place (Check type in HDAdditionalLightData)
 - The support of LOD CrossFade (Dithering transition) in master nodes now required to enable it in the master node settings (Save variant)
-=======
-- Added SceneSelection pass for TerrainLit shader.
->>>>>>> a6846582
 
 ## [7.1.1] - 2019-09-05
 
