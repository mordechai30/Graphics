# Changelog
All notable changes to this package will be documented in this file.

The format is based on [Keep a Changelog](http://keepachangelog.com/en/1.0.0/)
and this project adheres to [Semantic Versioning](http://semver.org/spec/v2.0.0.html).

## [11.0.0] - 2020-12-02

### Added
- Added a new API to bake HDRP probes from C# (case 1276360)
- Added support for pre-exposure for planar reflections.
- Added support for nested volume components to volume system.
- Added a cameraCullingResult field in Custom Pass Context to give access to both custom pass and camera culling result.
- Added a slider to control the fallback value of the directional shadow when the cascade have no coverage.
- Added a toggle to allow to include or exclude smooth surfaces from ray traced reflection denoising.
- Added light unit slider for automatic and automatic histrogram exposure limits.
- Added support for raytracing for AxF material
- Added rasterized area light shadows for AxF material
- Added View Bias for mesh decals.
- Added a cloud system and the CloudLayer volume override.
- Added a setting in the HDRP asset to change the Density Volume mask resolution of being locked at 32x32x32 (HDRP Asset > Lighting > Volumetrics > Max Density Volume Size).
- Added a Falloff Mode (Linear or Exponential) in the Density Volume for volume blending with Blend Distance.

### Fixed
- Fixed probe volumes debug views.
- Fixed ShaderGraph Decal material not showing exposed properties.
- Fixed couple samplers that had the wrong name in raytracing code
- VFX : Debug material view were rendering pink for albedo. (case 1290752)
- VFX: Fixed LPPV with lit particles in deferred (case 1293608)
- Fixed computation of geometric normal in path tracing (case 1293029).
- Fixed issues with path-traced volumetric scattering (cases 1295222, 1295234).
- Fixed the default background color for previews to use the original color.
- Fixed an issue with half res ssgi upscale.
- Fixed Clearcoat on Stacklit or Lit breaks when URP is imported into the project (case 1297806)
- Fixed timing issues with accumulation motion blur
- Fixed an issue with the frame count management for the volumetric fog (case 1299251).
<<<<<<< HEAD
- Fixed issue with shadow mask and area lights.
- Fixed an issue with the capture callback (now includes post processing results).
- Fixed decal draw order for ShaderGraph decal materials.
=======
- Fixed an issue with material using distortion from ShaderGraph init after Material creation (case 1294026)
- Fixed issues with path-traced volumetric scattering (cases 1295222, 1295234).
>>>>>>> 24b8ad90

### Changed
- Removed the material pass probe volumes evaluation mode.
- Volume parameter of type Cubemap can now accept Cubemap render textures and custom render textures.
- Removed the superior clamping value for the recursive rendering max ray length. 
- Removed the superior clamping value for the ray tracing light cluster size.
- Now reflection probes cannot have SSAO, SSGI, SSR, ray tracing effects or volumetric reprojection.
- Removed the readonly keyword on the cullingResults of the CustomPassContext to allow users to overwrite.
- The DrawRenderers function of CustomPassUtils class now takes a sortingCriteria in parameter.
- When in half res, RTR denoising is executed at half resolution and the upscale happens at the end.
- Removed the upscale radius from the RTR.
- Density Volumes can now take a 3D RenderTexture as mask, the mask can use RGBA format for RGB fog.
- Decreased the minimal Fog Distance value in the Density Volume to 0.05.
- Changed the convergence time of ssgi to 16 frames and the preset value
- Improved robustness of volumetric sampling in path tracing (case 1295187).

## [10.3.0] - 2020-12-01

### Fixed
- Fixed issue where some ShaderGraph generated shaders were not SRP compatible because of UnityPerMaterial cbuffer layout mismatches (case 1292501)
- Fixed Rendergraph issue with virtual texturing and debug mode while in forward.
- Fixed wrong coat normal space in shader graph
- Fixed issue with faulty shadow transition when view is close to an object under some aspect ratio conditions
- Fixed NullPointerException when baking probes from the lighting window (case 1289680)
- Fixed volumetric fog with XR single-pass rendering.
- Fixed issues with first frame rendering when RenderGraph is used (auto exposure, AO)
- Fixed AOV api in render graph (case 1296605)
- Fixed a small discrepancy in the marker placement in light intensity sliders (case 1299750)
- Fixed issue with VT resolve pass rendergraph errors when opaque and transparent are disabled in frame settings.
- Fixed a bug in the sphere-aabb light cluster (case 1294767).
- Fixed issue when submitting SRPContext during EndCameraRendering.
- Fixed baked light being included into the ray tracing light cluster (case 1296203).
- Fixed enums UI for the shadergraph nodes.
- Fixed ShaderGraph stack blocks appearing when opening the settings in Hair and Eye ShaderGraphs.
- Fixed white screen when undoing in the editor.
- Fixed display of LOD Bias and maximum level in frame settings when using Quality Levels
- Fixed an issue when trying to open a look dev env library when Look Dev is not supported.
- Fixed shader graph not supporting indirectdxr multibounce (case 1294694).
- Fixed the planar depth texture not being properly created and rendered to (case 1299617).
- Fixed C# 8 compilation issue with turning on nullable checks (case 1300167)
- Fixed affects AO for deacl materials.
- Fixed case where material keywords would not get setup before usage.

### Changed
- Rename HDRP sub menu in Assets/Create/Shader to HD Render Pipeline for consistency.
- Replaced last package version checker in Wizard to a link on Package Manager
- Changed the message when the graphics device doesn't support ray tracing (case 1287355).
- When a Custom Pass Volume is disabled, the custom pass Cleanup() function is called, it allows to release resources when the volume isn't used anymore.
- Enable Reflector for Spotlight by default

## [10.2.1] - 2020-11-30

### Added
- Added a warning when trying to bake with static lighting being in an invalid state.

### Fixed
- Fixed stylesheet reloading for LookDev window and Wizard window.
- Fixed XR single-pass rendering with legacy shaders using unity_StereoWorldSpaceCameraPos.
- Fixed issue displaying wrong debug mode in runtime debug menu UI.
- Fixed useless editor repaint when using lod bias.
- Fixed multi-editing with new light intensity slider.
- Fixed issue with density volumes flickering when editing shape box.
- Fixed issue with image layers in the graphics compositor (case 1289936).
- Fixed issue with angle fading when rotating decal projector.
- Fixed issue with gameview repaint in the graphics compositor (case 1290622).
- Fixed some labels being clipped in the Render Graph Viewer
- Fixed issue when decal projector material is none.
- Fixed the sampling of the normal buffer in the the forward transparent pass.
- Fixed bloom prefiltering tooltip.
- Fixed NullReferenceException when loading multipel scene async
- Fixed missing alpha blend state properties in Axf shader and update default stencil properties
- Fixed normal buffer not bound to custom pass anymore.
- Fixed issues with camera management in the graphics compositor (cases 1292548, 1292549).
- Fixed an issue where a warning about the static sky not being ready was wrongly displayed.
- Fixed the clear coat not being handled properly for SSR and RTR (case 1291654).
- Fixed ghosting in RTGI and RTAO when denoising is enabled and the RTHandle size is not equal to the Viewport size (case 1291654).
- Fixed alpha output when atmospheric scattering is enabled.
- Fixed issue with TAA history sharpening when view is downsampled.
- Fixed lookdev movement.
- Fixed volume component tooltips using the same parameter name.
- Fixed issue with saving some quality settings in volume overrides  (case 1293747)
- Fixed NullReferenceException in HDRenderPipeline.UpgradeResourcesIfNeeded (case 1292524)
- Fixed SSGI texture allocation when not using the RenderGraph.
- Fixed NullReference Exception when setting Max Shadows On Screen to 0 in the HDRP asset.
- Fixed issue with saving some quality settings in volume overrides  (case 1293747)

### Changed
- Volume Manager now always tests scene culling masks. This was required to fix hybrid workflow.
- Now the screen space shadow is only used if the analytic value is valid.
- Distance based roughness is disabled by default and have a control

## [10.2.0] - 2020-10-19

### Added
- Added a rough distortion frame setting and and info box on distortion materials.
- Adding support of 4 channel tex coords for ray tracing (case 1265309).
- Added a help button on the volume component toolbar for documentation.
- Added range remapping to metallic property for Lit and Decal shaders.
- Exposed the API to access HDRP shader pass names.
- Added the status check of default camera frame settings in the DXR wizard.
- Added frame setting for Virtual Texturing. 
- Added a fade distance for light influencing volumetric lighting.
- Adding an "Include For Ray Tracing" toggle on lights to allow the user to exclude them when ray tracing is enabled in the frame settings of a camera.
- Added fog volumetric scattering support for path tracing.
- Added new algorithm for SSR with temporal accumulation
- Added quality preset of the new volumetric fog parameters.
- Added missing documentation for unsupported SG RT nodes and light's include for raytracing attrbute.
- Added documentation for LODs not being supported by ray tracing.
- Added more options to control how the component of motion vectors coming from the camera transform will affect the motion blur with new clamping modes.
- Added the TerrainCompatible SubShader Tag. Use this Tag in your custom shader to tell Unity that the shader is compatible with the Terrain system.
- Added anamorphism support for phsyical DoF, switched to blue noise sampling and fixed tiling artifacts.

### Fixed
- Fixed an issue where the Exposure Shader Graph node had clipped text. (case 1265057)
- Fixed an issue when rendering into texture where alpha would not default to 1.0 when using 11_11_10 color buffer in non-dev builds.
- Fixed issues with reordering and hiding graphics compositor layers (cases 1283903, 1285282, 1283886).
- Fixed the possibility to have a shader with a pre-refraction render queue and refraction enabled at the same time.
- Fixed a migration issue with the rendering queue in ShaderGraph when upgrading to 10.x;
- Fixed the object space matrices in shader graph for ray tracing.
- Changed the cornea refraction function to take a view dir in object space.
- Fixed upside down XR occlusion mesh.
- Fixed precision issue with the atmospheric fog.
- Fixed issue with TAA and no motion vectors.
- Fixed the stripping not working the terrain alphatest feature required for terrain holes (case 1205902).
- Fixed bounding box generation that resulted in incorrect light culling (case 3875925).
- VFX : Fix Emissive writing in Opaque Lit Output with PSSL platforms (case 273378).
- Fixed issue where pivot of DecalProjector was not aligned anymore on Transform position when manipulating the size of the projector from the Inspector.
- Fixed a null reference exception when creating a diffusion profile asset.
- Fixed the diffusion profile not being registered as a dependency of the ShaderGraph.
- Fixing exceptions in the console when putting the SSGI in low quality mode (render graph).
- Fixed NullRef Exception when decals are in the scene, no asset is set and HDRP wizard is run.
- Fixed issue with TAA causing bleeding of a view into another when multiple views are visible.
- Fix an issue that caused issues of usability of editor if a very high resolution is set by mistake and then reverted back to a smaller resolution.
- Fixed issue where Default Volume Profile Asset change in project settings was not added to the undo stack (case 1285268).
- Fixed undo after enabling compositor.
- Fixed the ray tracing shadow UI being displayed while it shouldn't (case 1286391).
- Fixed issues with physically-based DoF, improved speed and robustness 
- Fixed a warning happening when putting the range of lights to 0.
- Fixed issue when null parameters in a volume component would spam null reference errors. Produce a warning instead.
- Fixed volument component creation via script.
- Fixed GC allocs in render graph.
- Fixed scene picking passes.
- Fixed broken ray tracing light cluster full screen debug.
- Fixed dead code causing error.
- Fixed issue when dragging slider in inspector for ProjectionDepth.
- Fixed issue when resizing Inspector window that make the DecalProjector editor flickers.
- Fixed issue in DecalProjector editor when the Inspector window have a too small width: the size appears on 2 lines but the editor not let place for the second one.
- Fixed issue (null reference in console) when selecting a DensityVolume with rectangle selection.
- Fixed issue when linking the field of view with the focal length in physical camera
- Fixed supported platform build and error message.
- Fixed exceptions occuring when selecting mulitple decal projectors without materials assigned (case 1283659).
- Fixed LookDev error message when pipeline is not loaded.
- Properly reject history when enabling seond denoiser for RTGI.
- Fixed an issue that could cause objects to not be rendered when using Vulkan API.
- Fixed issue with lookdev shadows looking wrong upon exiting playmode. 
- Fixed temporary Editor freeze when selecting AOV output in graphics compositor (case 1288744).
- Fixed normal flip with double sided materials.
- Fixed shadow resolution settings level in the light explorer.
- Fixed the ShaderGraph being dirty after the first save.
- Fixed XR shadows culling
- Fixed stylesheet reloading for LookDev window and Wizard window.
- Fixed Nans happening when upscaling the RTGI.
- Fixed the adjust weight operation not being done for the non-rendergraph pipeline.
- Fixed overlap with SSR Transparent default frame settings message on DXR Wizard.
- Fixed alpha channel in the stop NaNs and motion blur shaders.
- Fixed undo of duplicate environments in the look dev environment library.
- Fixed a ghosting issue with RTShadows (Sun, Point and Spot), RTAO and RTGI when the camera is moving fast.
- Fixed a SSGI denoiser bug for large scenes.
- Fixed a Nan issue with SSGI.
- Fixed an issue with IsFrontFace node in Shader Graph not working properly
- Fixed CustomPassUtils.RenderFrom* functions and CustomPassUtils.DisableSinglePassRendering struct in VR.
- Fixed custom pass markers not recorded when render graph was enabled.
- Fixed exceptions when unchecking "Big Tile Prepass" on the frame settings with render-graph.
- Fixed an issue causing errors in GenerateMaxZ when opaque objects or decals are disabled. 
- Fixed an issue with Bake button of Reflection Probe when in custom mode
- Fixed exceptions related to the debug display settings when changing the default frame settings.
- Fixed picking for materials with depth offset.
- Fixed issue with exposure history being uninitialized on second frame.
- Fixed issue when changing FoV with the physical camera fold-out closed.
- Fixed path tracing accumulation not being reset when changing to a different frame of an animation.

### Changed
- Combined occlusion meshes into one to reduce draw calls and state changes with XR single-pass.
- Claryfied doc for the LayeredLit material.
- Various improvements for the Volumetric Fog.
- Use draggable fields for float scalable settings
- Migrated the fabric & hair shadergraph samples directly into the renderpipeline resources.
- Removed green coloration of the UV on the DecalProjector gizmo.
- Removed _BLENDMODE_PRESERVE_SPECULAR_LIGHTING keyword from shaders.
- Now the DXR wizard displays the name of the target asset that needs to be changed.
- Standardized naming for the option regarding Transparent objects being able to receive Screen Space Reflections.
- Making the reflection and refractions of cubemaps distance based.
- Changed Receive SSR to also controls Receive SSGI on opaque objects.
- Improved the punctual light shadow rescale algorithm.
- Changed the names of some of the parameters for the Eye Utils SG Nodes.
- Restored frame setting for async compute of contact shadows.
- Removed the possibility to have MSAA (through the frame settings) when ray tracing is active.
- Range handles for decal projector angle fading.
- Smoother angle fading for decal projector.

## [10.1.0] - 2020-10-12

### Added
- Added an option to have only the metering mask displayed in the debug mode.
- Added a new mode to cluster visualization debug where users can see a slice instead of the cluster on opaque objects.
- Added ray traced reflection support for the render graph version of the pipeline.
- Added render graph support of RTAO and required denoisers.
- Added render graph support of RTGI.
- Added support of RTSSS and Recursive Rendering in the render graph mode.
- Added support of RT and screen space shadow for render graph.
- Added tooltips with the full name of the (graphics) compositor properties to properly show large names that otherwise are clipped by the UI (case 1263590)
- Added error message if a callback AOV allocation fail
- Added marker for all AOV request operation on GPU
- Added remapping options for Depth Pyramid debug view mode
- Added an option to support AOV shader at runtime in HDRP settings (case 1265070)
- Added support of SSGI in the render graph mode.
- Added option for 11-11-10 format for cube reflection probes.
- Added an optional check in the HDRP DXR Wizard to verify 64 bits target architecture
- Added option to display timing stats in the debug menu as an average over 1 second. 
- Added a light unit slider to provide users more context when authoring physically based values.
- Added a way to check the normals through the material views.
- Added Simple mode to Earth Preset for PBR Sky
- Added the export of normals during the prepass for shadow matte for proper SSAO calculation.
- Added the usage of SSAO for shadow matte unlit shader graph.
- Added the support of input system V2
- Added a new volume component parameter to control the max ray length of directional lights(case 1279849).
- Added support for 'Pyramid' and 'Box' spot light shapes in path tracing.
- Added high quality prefiltering option for Bloom.
- Added support for camera relative ray tracing (and keeping non-camera relative ray tracing working)
- Added a rough refraction option on planar reflections.
- Added scalability settings for the planar reflection resolution.
- Added tests for AOV stacking and UI rendering in the graphics compositor.
- Added a new ray tracing only function that samples the specular part of the materials.
- Adding missing marker for ray tracing profiling (RaytracingDeferredLighting)
- Added the support of eye shader for ray tracing.
- Exposed Refraction Model to the material UI when using a Lit ShaderGraph.
- Added bounding sphere support to screen-space axis-aligned bounding box generation pass.

### Fixed
- Fixed several issues with physically-based DoF (TAA ghosting of the CoC buffer, smooth layer transitions, etc)
- Fixed GPU hang on D3D12 on xbox. 
- Fixed game view artifacts on resizing when hardware dynamic resolution was enabled
- Fixed black line artifacts occurring when Lanczos upsampling was set for dynamic resolution
- Fixed Amplitude -> Min/Max parametrization conversion
- Fixed CoatMask block appearing when creating lit master node (case 1264632)
- Fixed issue with SceneEV100 debug mode indicator when rescaling the window.
- Fixed issue with PCSS filter being wrong on first frame. 
- Fixed issue with emissive mesh for area light not appearing in playmode if Reload Scene option is disabled in Enter Playmode Settings.
- Fixed issue when Reflection Probes are set to OnEnable and are never rendered if the probe is enabled when the camera is farther than the probe fade distance. 
- Fixed issue with sun icon being clipped in the look dev window. 
- Fixed error about layers when disabling emissive mesh for area lights.
- Fixed issue when the user deletes the composition graph or .asset in runtime (case 1263319)
- Fixed assertion failure when changing resolution to compositor layers after using AOVs (case 1265023) 
- Fixed flickering layers in graphics compositor (case 1264552)
- Fixed issue causing the editor field not updating the disc area light radius.
- Fixed issues that lead to cookie atlas to be updated every frame even if cached data was valid.
- Fixed an issue where world space UI was not emitted for reflection cameras in HDRP
- Fixed an issue with cookie texture atlas that would cause realtime textures to always update in the atlas even when the content did not change.
- Fixed an issue where only one of the two lookdev views would update when changing the default lookdev volume profile.
- Fixed a bug related to light cluster invalidation.
- Fixed shader warning in DofGather (case 1272931)
- Fixed AOV export of depth buffer which now correctly export linear depth (case 1265001)
- Fixed issue that caused the decal atlas to not be updated upon changing of the decal textures content.
- Fixed "Screen position out of view frustum" error when camera is at exactly the planar reflection probe location.
- Fixed Amplitude -> Min/Max parametrization conversion
- Fixed issue that allocated a small cookie for normal spot lights.
- Fixed issue when undoing a change in diffuse profile list after deleting the volume profile.
- Fixed custom pass re-ordering and removing.
- Fixed TAA issue and hardware dynamic resolution.
- Fixed a static lighting flickering issue caused by having an active planar probe in the scene while rendering inspector preview.
- Fixed an issue where even when set to OnDemand, the sky lighting would still be updated when changing sky parameters.
- Fixed an error message trigerred when a mesh has more than 32 sub-meshes (case 1274508).
- Fixed RTGI getting noisy for grazying angle geometry (case 1266462).
- Fixed an issue with TAA history management on pssl.
- Fixed the global illumination volume override having an unwanted advanced mode (case 1270459).
- Fixed screen space shadow option displayed on directional shadows while they shouldn't (case 1270537).
- Fixed the handling of undo and redo actions in the graphics compositor (cases 1268149, 1266212, 1265028)
- Fixed issue with composition graphs that include virtual textures, cubemaps and other non-2D textures (cases 1263347, 1265638).
- Fixed issues when selecting a new composition graph or setting it to None (cases 1263350, 1266202)
- Fixed ArgumentNullException when saving shader graphs after removing the compositor from the scene (case 1268658)
- Fixed issue with updating the compositor output when not in play mode (case 1266216)
- Fixed warning with area mesh (case 1268379)
- Fixed issue with diffusion profile not being updated upon reset of the editor. 
- Fixed an issue that lead to corrupted refraction in some scenarios on xbox.
- Fixed for light loop scalarization not happening. 
- Fixed issue with stencil not being set in rendergraph mode.
- Fixed for post process being overridable in reflection probes even though it is not supported.
- Fixed RTGI in performance mode when light layers are enabled on the asset.
- Fixed SSS materials appearing black in matcap mode.
- Fixed a collision in the interaction of RTR and RTGI.
- Fix for lookdev toggling renderers that are set to non editable or are hidden in the inspector.
- Fixed issue with mipmap debug mode not properly resetting full screen mode (and viceversa). 
- Added unsupported message when using tile debug mode with MSAA.
- Fixed SSGI compilation issues on PS4.
- Fixed "Screen position out of view frustum" error when camera is on exactly the planar reflection probe plane.
- Workaround issue that caused objects using eye shader to not be rendered on xbox.
- Fixed GC allocation when using XR single-pass test mode.
- Fixed text in cascades shadow split being truncated.
- Fixed rendering of custom passes in the Custom Pass Volume inspector
- Force probe to render again if first time was during async shader compilation to avoid having cyan objects.
- Fixed for lookdev library field not being refreshed upon opening a library from the environment library inspector.
- Fixed serialization issue with matcap scale intensity.
- Close Add Override popup of Volume Inspector when the popup looses focus (case 1258571)
- Light quality setting for contact shadow set to on for High quality by default.
- Fixed an exception thrown when closing the look dev because there is no active SRP anymore.
- Fixed alignment of framesettings in HDRP Default Settings
- Fixed an exception thrown when closing the look dev because there is no active SRP anymore.
- Fixed an issue where entering playmode would close the LookDev window.
- Fixed issue with rendergraph on console failing on SSS pass.
- Fixed Cutoff not working properly with ray tracing shaders default and SG (case 1261292).
- Fixed shader compilation issue with Hair shader and debug display mode
- Fixed cubemap static preview not updated when the asset is imported.
- Fixed wizard DXR setup on non-DXR compatible devices.
- Fixed Custom Post Processes affecting preview cameras.
- Fixed issue with lens distortion breaking rendering.
- Fixed save popup appearing twice due to HDRP wizard.
- Fixed error when changing planar probe resolution.
- Fixed the dependecy of FrameSettings (MSAA, ClearGBuffer, DepthPrepassWithDeferred) (case 1277620).
- Fixed the usage of GUIEnable for volume components (case 1280018).
- Fixed the diffusion profile becoming invalid when hitting the reset (case 1269462).
- Fixed issue with MSAA resolve killing the alpha channel.
- Fixed a warning in materialevalulation
- Fixed an error when building the player.
- Fixed issue with box light not visible if range is below one and range attenuation is off.
- Fixed an issue that caused a null reference when deleting camera component in a prefab. (case 1244430)
- Fixed issue with bloom showing a thin black line after rescaling window. 
- Fixed rendergraph motion vector resolve.
- Fixed the Ray-Tracing related Debug Display not working in render graph mode.
- Fix nan in pbr sky
- Fixed Light skin not properly applied on the LookDev when switching from Dark Skin (case 1278802)
- Fixed accumulation on DX11
- Fixed issue with screen space UI not drawing on the graphics compositor (case 1279272).
- Fixed error Maximum allowed thread group count is 65535 when resolution is very high. 
- LOD meshes are now properly stripped based on the maximum lod value parameters contained in the HDRP asset.
- Fixed an inconsistency in the LOD group UI where LOD bias was not the right one.
- Fixed outlines in transitions between post-processed and plain regions in the graphics compositor (case 1278775).
- Fix decal being applied twice with LOD Crossfade.
- Fixed camera stacking for AOVs in the graphics compositor (case 1273223).
- Fixed backface selection on some shader not ignore correctly.
- Disable quad overdraw on ps4.
- Fixed error when resizing the graphics compositor's output and when re-adding a compositor in the scene
- Fixed issues with bloom, alpha and HDR layers in the compositor (case 1272621).
- Fixed alpha not having TAA applied to it.
- Fix issue with alpha output in forward.
- Fix compilation issue on Vulkan for shaders using high quality shadows in XR mode.
- Fixed wrong error message when fixing DXR resources from Wizard.
- Fixed compilation error of quad overdraw with double sided materials
- Fixed screen corruption on xbox when using TAA and Motion Blur with rendergraph. 
- Fixed UX issue in the graphics compositor related to clear depth and the defaults for new layers, add better tooltips and fix minor bugs (case 1283904)
- Fixed scene visibility not working for custom pass volumes.
- Fixed issue with several override entries in the runtime debug menu. 
- Fixed issue with rendergraph failing to execute every 30 minutes. 
- Fixed Lit ShaderGraph surface option property block to only display transmission and energy conserving specular color options for their proper material mode (case 1257050)
- Fixed nan in reflection probe when volumetric fog filtering is enabled, causing the whole probe to be invalid.
- Fixed Debug Color pixel became grey
- Fixed TAA flickering on the very edge of screen. 
- Fixed profiling scope for quality RTGI.
- Fixed the denoising and multi-sample not being used for smooth multibounce RTReflections.
- Fixed issue where multiple cameras would cause GC each frame.
- Fixed after post process rendering pass options not showing for unlit ShaderGraphs.
- Fixed null reference in the Undo callback of the graphics compositor 
- Fixed cullmode for SceneSelectionPass.
- Fixed issue that caused non-static object to not render at times in OnEnable reflection probes.
- Baked reflection probes now correctly use static sky for ambient lighting.

### Changed
- Preparation pass for RTSSShadows to be supported by render graph.
- Add tooltips with the full name of the (graphics) compositor properties to properly show large names that otherwise are clipped by the UI (case 1263590)
- Composition profile .asset files cannot be manually edited/reset by users (to avoid breaking things - case 1265631)
- Preparation pass for RTSSShadows to be supported by render graph.
- Changed the way the ray tracing property is displayed on the material (QOL 1265297).
- Exposed lens attenuation mode in default settings and remove it as a debug mode.
- Composition layers without any sub layers are now cleared to black to avoid confusion (case 1265061).
- Slight reduction of VGPR used by area light code.
- Changed thread group size for contact shadows (save 1.1ms on PS4)
- Make sure distortion stencil test happens before pixel shader is run.
- Small optimization that allows to skip motion vector prepping when the whole wave as velocity of 0.
- Improved performance to avoid generating coarse stencil buffer when not needed.
- Remove HTile generation for decals (faster without).
- Improving SSGI Filtering and fixing a blend issue with RTGI.
- Changed the Trackball UI so that it allows explicit numeric values.
- Reduce the G-buffer footprint of anisotropic materials
- Moved SSGI out of preview.
- Skip an unneeded depth buffer copy on consoles. 
- Replaced the Density Volume Texture Tool with the new 3D Texture Importer.
- Rename Raytracing Node to Raytracing Quality Keyword and rename high and low inputs as default and raytraced. All raytracing effects now use the raytraced mode but path tracing.
- Moved diffusion profile list to the HDRP default settings panel.
- Skip biquadratic resampling of vbuffer when volumetric fog filtering is enabled.
- Optimized Grain and sRGB Dithering.
- On platforms that allow it skip the first mip of the depth pyramid and compute it alongside the depth buffer used for low res transparents.
- When trying to install the local configuration package, if another one is already present the user is now asked whether they want to keep it or not.
- Improved MSAA color resolve to fix issues when very bright and very dark samples are resolved together.
- Improve performance of GPU light AABB generation
- Removed the max clamp value for the RTR, RTAO and RTGI's ray length (case 1279849).
- Meshes assigned with a decal material are not visible anymore in ray-tracing or path-tracing.
- Removed BLEND shader keywords.
- Remove a rendergraph debug option to clear resources on release from UI.
- added SV_PrimitiveID in the VaryingMesh structure for fulldebugscreenpass as well as primitiveID in FragInputs
- Changed which local frame is used for multi-bounce RTReflections.
- Move System Generated Values semantics out of VaryingsMesh structure.
- Other forms of FSAA are silently deactivated, when path tracing is on.
- Removed XRSystemTests. The GC verification is now done during playmode tests (case 1285012).
- SSR now uses the pre-refraction color pyramid.
- Various improvements for the Volumetric Fog.
- Optimizations for volumetric fog.

## [10.0.0] - 2019-06-10

### Added
- Ray tracing support for VR single-pass
- Added sharpen filter shader parameter and UI for TemporalAA to control image quality instead of hardcoded value
- Added frame settings option for custom post process and custom passes as well as custom color buffer format option.
- Add check in wizard on SRP Batcher enabled.
- Added default implementations of OnPreprocessMaterialDescription for FBX, Obj, Sketchup and 3DS file formats.
- Added custom pass fade radius
- Added after post process injection point for custom passes
- Added basic alpha compositing support - Alpha is available afterpostprocess when using FP16 buffer format.
- Added falloff distance on Reflection Probe and Planar Reflection Probe
- Added Backplate projection from the HDRISky
- Added Shadow Matte in UnlitMasterNode, which only received shadow without lighting
- Added hability to name LightLayers in HDRenderPipelineAsset
- Added a range compression factor for Reflection Probe and Planar Reflection Probe to avoid saturation of colors.
- Added path tracing support for directional, point and spot lights, as well as emission from Lit and Unlit.
- Added non temporal version of SSAO.
- Added more detailed ray tracing stats in the debug window
- Added Disc area light (bake only)
- Added a warning in the material UI to prevent transparent + subsurface-scattering combination.
- Added XR single-pass setting into HDRP asset
- Added a penumbra tint option for lights
- Added support for depth copy with XR SDK
- Added debug setting to Render Pipeline Debug Window to list the active XR views
- Added an option to filter the result of the volumetric lighting (off by default).
- Added a transmission multiplier for directional lights
- Added XR single-pass test mode to Render Pipeline Debug Window
- Added debug setting to Render Pipeline Window to list the active XR views
- Added a new refraction mode for the Lit shader (thin). Which is a box refraction with small thickness values
- Added the code to support Barn Doors for Area Lights based on a shaderconfig option.
- Added HDRPCameraBinder property binder for Visual Effect Graph
- Added "Celestial Body" controls to the Directional Light
- Added new parameters to the Physically Based Sky
- Added Reflections to the DXR Wizard
- Added the possibility to have ray traced colored and semi-transparent shadows on directional lights.
- Added a check in the custom post process template to throw an error if the default shader is not found.
- Exposed the debug overlay ratio in the debug menu.
- Added a separate frame settings for tonemapping alongside color grading.
- Added the receive fog option in the material UI for ShaderGraphs.
- Added a public virtual bool in the custom post processes API to specify if a post processes should be executed in the scene view.
- Added a menu option that checks scene issues with ray tracing. Also removed the previously existing warning at runtime.
- Added Contrast Adaptive Sharpen (CAS) Upscaling effect.
- Added APIs to update probe settings at runtime.
- Added documentation for the rayTracingSupported method in HDRP
- Added user-selectable format for the post processing passes.
- Added support for alpha channel in some post-processing passes (DoF, TAA, Uber).
- Added warnings in FrameSettings inspector when using DXR and atempting to use Asynchronous Execution.
- Exposed Stencil bits that can be used by the user.
- Added history rejection based on velocity of intersected objects for directional, point and spot lights.
- Added a affectsVolumetric field to the HDAdditionalLightData API to know if light affects volumetric fog.
- Add OS and Hardware check in the Wizard fixes for DXR.
- Added option to exclude camera motion from motion blur.
- Added semi-transparent shadows for point and spot lights.
- Added support for semi-transparent shadow for unlit shader and unlit shader graph.
- Added the alpha clip enabled toggle to the material UI for all HDRP shader graphs.
- Added Material Samples to explain how to use the lit shader features
- Added an initial implementation of ray traced sub surface scattering
- Added AssetPostprocessors and Shadergraphs to handle Arnold Standard Surface and 3DsMax Physical material import from FBX.
- Added support for Smoothness Fade start work when enabling ray traced reflections.
- Added Contact shadow, Micro shadows and Screen space refraction API documentation.
- Added script documentation for SSR, SSAO (ray tracing), GI, Light Cluster, RayTracingSettings, Ray Counters, etc.
- Added path tracing support for refraction and internal reflections.
- Added support for Thin Refraction Model and Lit's Clear Coat in Path Tracing.
- Added the Tint parameter to Sky Colored Fog.
- Added of Screen Space Reflections for Transparent materials
- Added a fallback for ray traced area light shadows in case the material is forward or the lit mode is forward.
- Added a new debug mode for light layers.
- Added an "enable" toggle to the SSR volume component.
- Added support for anisotropic specular lobes in path tracing.
- Added support for alpha clipping in path tracing.
- Added support for light cookies in path tracing.
- Added support for transparent shadows in path tracing.
- Added support for iridescence in path tracing.
- Added support for background color in path tracing.
- Added a path tracing test to the test suite.
- Added a warning and workaround instructions that appear when you enable XR single-pass after the first frame with the XR SDK.
- Added the exposure sliders to the planar reflection probe preview
- Added support for subsurface scattering in path tracing.
- Added a new mode that improves the filtering of ray traced shadows (directional, point and spot) based on the distance to the occluder.
- Added support of cookie baking and add support on Disc light.
- Added support for fog attenuation in path tracing.
- Added a new debug panel for volumes
- Added XR setting to control camera jitter for temporal effects
- Added an error message in the DrawRenderers custom pass when rendering opaque objects with an HDRP asset in DeferredOnly mode.
- Added API to enable proper recording of path traced scenes (with the Unity recorder or other tools).
- Added support for fog in Recursive rendering, ray traced reflections and ray traced indirect diffuse.
- Added an alpha blend option for recursive rendering
- Added support for stack lit for ray tracing effects.
- Added support for hair for ray tracing effects.
- Added support for alpha to coverage for HDRP shaders and shader graph
- Added support for Quality Levels to Subsurface Scattering.
- Added option to disable XR rendering on the camera settings.
- Added support for specular AA from geometric curvature in AxF
- Added support for baked AO (no input for now) in AxF
- Added an info box to warn about depth test artifacts when rendering object twice in custom passes with MSAA.
- Added a frame setting for alpha to mask.
- Added support for custom passes in the AOV API
- Added Light decomposition lighting debugging modes and support in AOV
- Added exposure compensation to Fixed exposure mode
- Added support for rasterized area light shadows in StackLit
- Added support for texture-weighted automatic exposure
- Added support for POM for emissive map
- Added alpha channel support in motion blur pass.
- Added the HDRP Compositor Tool (in Preview).
- Added a ray tracing mode option in the HDRP asset that allows to override and shader stripping.
- Added support for arbitrary resolution scaling of Volumetric Lighting to the Fog volume component.
- Added range attenuation for box-shaped spotlights.
- Added scenes for hair and fabric and decals with material samples
- Added fabric materials and textures
- Added information for fabric materials in fabric scene
- Added a DisplayInfo attribute to specify a name override and a display order for Volume Component fields (used only in default inspector for now).
- Added Min distance to contact shadows.
- Added support for Depth of Field in path tracing (by sampling the lens aperture).
- Added an API in HDRP to override the camera within the rendering of a frame (mainly for custom pass).
- Added a function (HDRenderPipeline.ResetRTHandleReferenceSize) to reset the reference size of RTHandle systems.
- Added support for AxF measurements importing into texture resources tilings.
- Added Layer parameter on Area Light to modify Layer of generated Emissive Mesh
- Added a flow map parameter to HDRI Sky
- Implemented ray traced reflections for transparent objects.
- Add a new parameter to control reflections in recursive rendering.
- Added an initial version of SSGI.
- Added Virtual Texturing cache settings to control the size of the Streaming Virtual Texturing caches.
- Added back-compatibility with builtin stereo matrices.
- Added CustomPassUtils API to simplify Blur, Copy and DrawRenderers custom passes.
- Added Histogram guided automatic exposure.
- Added few exposure debug modes.
- Added support for multiple path-traced views at once (e.g., scene and game views).
- Added support for 3DsMax's 2021 Simplified Physical Material from FBX files in the Model Importer.
- Added custom target mid grey for auto exposure.
- Added CustomPassUtils API to simplify Blur, Copy and DrawRenderers custom passes.
- Added an API in HDRP to override the camera within the rendering of a frame (mainly for custom pass).
- Added more custom pass API functions, mainly to render objects from another camera.
- Added support for transparent Unlit in path tracing.
- Added a minimal lit used for RTGI in peformance mode.
- Added procedural metering mask that can follow an object
- Added presets quality settings for RTAO and RTGI.
- Added an override for the shadow culling that allows better directional shadow maps in ray tracing effects (RTR, RTGI, RTSSS and RR).
- Added a Cloud Layer volume override.
- Added Fast Memory support for platform that support it.
- Added CPU and GPU timings for ray tracing effects.
- Added support to combine RTSSS and RTGI (1248733).
- Added IES Profile support for Point, Spot and Rectangular-Area lights
- Added support for multiple mapping modes in AxF.
- Add support of lightlayers on indirect lighting controller
- Added compute shader stripping.
- Added Cull Mode option for opaque materials and ShaderGraphs. 
- Added scene view exposure override.
- Added support for exposure curve remapping for min/max limits.
- Added presets for ray traced reflections.
- Added final image histogram debug view (both luminance and RGB).
- Added an example texture and rotation to the Cloud Layer volume override.
- Added an option to extend the camera culling for skinned mesh animation in ray tracing effects (1258547).
- Added decal layer system similar to light layer. Mesh will receive a decal when both decal layer mask matches.
- Added shader graph nodes for rendering a complex eye shader.
- Added more controls to contact shadows and increased quality in some parts. 
- Added a physically based option in DoF volume.
- Added API to check if a Camera, Light or ReflectionProbe is compatible with HDRP.
- Added path tracing test scene for normal mapping.
- Added missing API documentation.
- Remove CloudLayer
- Added quad overdraw and vertex density debug modes.

### Fixed
- fix when saved HDWizard window tab index out of range (1260273)
- Fix when rescale probe all direction below zero (1219246)
- Update documentation of HDRISky-Backplate, precise how to have Ambient Occlusion on the Backplate
- Sorting, undo, labels, layout in the Lighting Explorer.
- Fixed sky settings and materials in Shader Graph Samples package
- Fix/workaround a probable graphics driver bug in the GTAO shader.
- Fixed Hair and PBR shader graphs double sided modes
- Fixed an issue where updating an HDRP asset in the Quality setting panel would not recreate the pipeline.
- Fixed issue with point lights being considered even when occupying less than a pixel on screen (case 1183196)
- Fix a potential NaN source with iridescence (case 1183216)
- Fixed issue of spotlight breaking when minimizing the cone angle via the gizmo (case 1178279)
- Fixed issue that caused decals not to modify the roughness in the normal buffer, causing SSR to not behave correctly (case 1178336)
- Fixed lit transparent refraction with XR single-pass rendering
- Removed extra jitter for TemporalAA in VR
- Fixed ShaderGraph time in main preview
- Fixed issue on some UI elements in HDRP asset not expanding when clicking the arrow (case 1178369)
- Fixed alpha blending in custom post process
- Fixed the modification of the _AlphaCutoff property in the material UI when exposed with a ShaderGraph parameter.
- Fixed HDRP test `1218_Lit_DiffusionProfiles` on Vulkan.
- Fixed an issue where building a player in non-dev mode would generate render target error logs every frame
- Fixed crash when upgrading version of HDRP
- Fixed rendering issues with material previews
- Fixed NPE when using light module in Shuriken particle systems (1173348).
- Refresh cached shadow on editor changes
- Fixed light supported units caching (1182266)
- Fixed an issue where SSAO (that needs temporal reprojection) was still being rendered when Motion Vectors were not available (case 1184998)
- Fixed a nullref when modifying the height parameters inside the layered lit shader UI.
- Fixed Decal gizmo that become white after exiting play mode
- Fixed Decal pivot position to behave like a spotlight
- Fixed an issue where using the LightingOverrideMask would break sky reflection for regular cameras
- Fix DebugMenu FrameSettingsHistory persistency on close
- Fix DensityVolume, ReflectionProbe aned PlanarReflectionProbe advancedControl display
- Fix DXR scene serialization in wizard
- Fixed an issue where Previews would reallocate History Buffers every frame
- Fixed the SetLightLayer function in HDAdditionalLightData setting the wrong light layer
- Fix error first time a preview is created for planar
- Fixed an issue where SSR would use an incorrect roughness value on ForwardOnly (StackLit, AxF, Fabric, etc.) materials when the pipeline is configured to also allow deferred Lit.
- Fixed issues with light explorer (cases 1183468, 1183269)
- Fix dot colors in LayeredLit material inspector
- Fix undo not resetting all value when undoing the material affectation in LayerLit material
- Fix for issue that caused gizmos to render in render textures (case 1174395)
- Fixed the light emissive mesh not updated when the light was disabled/enabled
- Fixed light and shadow layer sync when setting the HDAdditionalLightData.lightlayersMask property
- Fixed a nullref when a custom post process component that was in the HDRP PP list is removed from the project
- Fixed issue that prevented decals from modifying specular occlusion (case 1178272).
- Fixed exposure of volumetric reprojection
- Fixed multi selection support for Scalable Settings in lights
- Fixed font shaders in test projects for VR by using a Shader Graph version
- Fixed refresh of baked cubemap by incrementing updateCount at the end of the bake (case 1158677).
- Fixed issue with rectangular area light when seen from the back
- Fixed decals not affecting lightmap/lightprobe
- Fixed zBufferParams with XR single-pass rendering
- Fixed moving objects not rendered in custom passes
- Fixed abstract classes listed in the + menu of the custom pass list
- Fixed custom pass that was rendered in previews
- Fixed precision error in zero value normals when applying decals (case 1181639)
- Fixed issue that triggered No Scene Lighting view in game view as well (case 1156102)
- Assign default volume profile when creating a new HDRP Asset
- Fixed fov to 0 in planar probe breaking the projection matrix (case 1182014)
- Fixed bugs with shadow caching
- Reassign the same camera for a realtime probe face render request to have appropriate history buffer during realtime probe rendering.
- Fixed issue causing wrong shading when normal map mode is Object space, no normal map is set, but a detail map is present (case 1143352)
- Fixed issue with decal and htile optimization
- Fixed TerrainLit shader compilation error regarding `_Control0_TexelSize` redefinition (case 1178480).
- Fixed warning about duplicate HDRuntimeReflectionSystem when configuring play mode without domain reload.
- Fixed an editor crash when multiple decal projectors were selected and some had null material
- Added all relevant fix actions to FixAll button in Wizard
- Moved FixAll button on top of the Wizard
- Fixed an issue where fog color was not pre-exposed correctly
- Fix priority order when custom passes are overlapping
- Fix cleanup not called when the custom pass GameObject is destroyed
- Replaced most instances of GraphicsSettings.renderPipelineAsset by GraphicsSettings.currentRenderPipeline. This should fix some parameters not working on Quality Settings overrides.
- Fixed an issue with Realtime GI not working on upgraded projects.
- Fixed issue with screen space shadows fallback texture was not set as a texture array.
- Fixed Pyramid Lights bounding box
- Fixed terrain heightmap default/null values and epsilons
- Fixed custom post-processing effects breaking when an abstract class inherited from `CustomPostProcessVolumeComponent`
- Fixed XR single-pass rendering in Editor by using ShaderConfig.s_XrMaxViews to allocate matrix array
- Multiple different skies rendered at the same time by different cameras are now handled correctly without flickering
- Fixed flickering issue happening when different volumes have shadow settings and multiple cameras are present.
- Fixed issue causing planar probes to disappear if there is no light in the scene.
- Fixed a number of issues with the prefab isolation mode (Volumes leaking from the main scene and reflection not working properly)
- Fixed an issue with fog volume component upgrade not working properly
- Fixed Spot light Pyramid Shape has shadow artifacts on aspect ratio values lower than 1
- Fixed issue with AO upsampling in XR
- Fixed camera without HDAdditionalCameraData component not rendering
- Removed the macro ENABLE_RAYTRACING for most of the ray tracing code
- Fixed prefab containing camera reloading in loop while selected in the Project view
- Fixed issue causing NaN wheh the Z scale of an object is set to 0.
- Fixed DXR shader passes attempting to render before pipeline loaded
- Fixed black ambient sky issue when importing a project after deleting Library.
- Fixed issue when upgrading a Standard transparent material (case 1186874)
- Fixed area light cookies not working properly with stack lit
- Fixed material render queue not updated when the shader is changed in the material inspector.
- Fixed a number of issues with full screen debug modes not reseting correctly when setting another mutually exclusive mode
- Fixed compile errors for platforms with no VR support
- Fixed an issue with volumetrics and RTHandle scaling (case 1155236)
- Fixed an issue where sky lighting might be updated uselessly
- Fixed issue preventing to allow setting decal material to none (case 1196129)
- Fixed XR multi-pass decals rendering
- Fixed several fields on Light Inspector that not supported Prefab overrides
- Fixed EOL for some files
- Fixed scene view rendering with volumetrics and XR enabled
- Fixed decals to work with multiple cameras
- Fixed optional clear of GBuffer (Was always on)
- Fixed render target clears with XR single-pass rendering
- Fixed HDRP samples file hierarchy
- Fixed Light units not matching light type
- Fixed QualitySettings panel not displaying HDRP Asset
- Fixed black reflection probes the first time loading a project
- Fixed y-flip in scene view with XR SDK
- Fixed Decal projectors do not immediately respond when parent object layer mask is changed in editor.
- Fixed y-flip in scene view with XR SDK
- Fixed a number of issues with Material Quality setting
- Fixed the transparent Cull Mode option in HD unlit master node settings only visible if double sided is ticked.
- Fixed an issue causing shadowed areas by contact shadows at the edge of far clip plane if contact shadow length is very close to far clip plane.
- Fixed editing a scalable settings will edit all loaded asset in memory instead of targetted asset.
- Fixed Planar reflection default viewer FOV
- Fixed flickering issues when moving the mouse in the editor with ray tracing on.
- Fixed the ShaderGraph main preview being black after switching to SSS in the master node settings
- Fixed custom fullscreen passes in VR
- Fixed camera culling masks not taken in account in custom pass volumes
- Fixed object not drawn in custom pass when using a DrawRenderers with an HDRP shader in a build.
- Fixed injection points for Custom Passes (AfterDepthAndNormal and BeforePreRefraction were missing)
- Fixed a enum to choose shader tags used for drawing objects (DepthPrepass or Forward) when there is no override material.
- Fixed lit objects in the BeforePreRefraction, BeforeTransparent and BeforePostProcess.
- Fixed the None option when binding custom pass render targets to allow binding only depth or color.
- Fixed custom pass buffers allocation so they are not allocated if they're not used.
- Fixed the Custom Pass entry in the volume create asset menu items.
- Fixed Prefab Overrides workflow on Camera.
- Fixed alignment issue in Preset for Camera.
- Fixed alignment issue in Physical part for Camera.
- Fixed FrameSettings multi-edition.
- Fixed a bug happening when denoising multiple ray traced light shadows
- Fixed minor naming issues in ShaderGraph settings
- VFX: Removed z-fight glitches that could appear when using deferred depth prepass and lit quad primitives
- VFX: Preserve specular option for lit outputs (matches HDRP lit shader)
- Fixed an issue with Metal Shader Compiler and GTAO shader for metal
- Fixed resources load issue while upgrading HDRP package.
- Fix LOD fade mask by accounting for field of view
- Fixed spot light missing from ray tracing indirect effects.
- Fixed a UI bug in the diffusion profile list after fixing them from the wizard.
- Fixed the hash collision when creating new diffusion profile assets.
- Fixed a light leaking issue with box light casting shadows (case 1184475)
- Fixed Cookie texture type in the cookie slot of lights (Now displays a warning because it is not supported).
- Fixed a nullref that happens when using the Shuriken particle light module
- Fixed alignment in Wizard
- Fixed text overflow in Wizard's helpbox
- Fixed Wizard button fix all that was not automatically grab all required fixes
- Fixed VR tab for MacOS in Wizard
- Fixed local config package workflow in Wizard
- Fixed issue with contact shadows shifting when MSAA is enabled.
- Fixed EV100 in the PBR sky
- Fixed an issue In URP where sometime the camera is not passed to the volume system and causes a null ref exception (case 1199388)
- Fixed nullref when releasing HDRP with custom pass disabled
- Fixed performance issue derived from copying stencil buffer.
- Fixed an editor freeze when importing a diffusion profile asset from a unity package.
- Fixed an exception when trying to reload a builtin resource.
- Fixed the light type intensity unit reset when switching the light type.
- Fixed compilation error related to define guards and CreateLayoutFromXrSdk()
- Fixed documentation link on CustomPassVolume.
- Fixed player build when HDRP is in the project but not assigned in the graphic settings.
- Fixed an issue where ambient probe would be black for the first face of a baked reflection probe
- VFX: Fixed Missing Reference to Visual Effect Graph Runtime Assembly
- Fixed an issue where rendering done by users in EndCameraRendering would be executed before the main render loop.
- Fixed Prefab Override in main scope of Volume.
- Fixed alignment issue in Presset of main scope of Volume.
- Fixed persistence of ShowChromeGizmo and moved it to toolbar for coherency in ReflectionProbe and PlanarReflectionProbe.
- Fixed Alignement issue in ReflectionProbe and PlanarReflectionProbe.
- Fixed Prefab override workflow issue in ReflectionProbe and PlanarReflectionProbe.
- Fixed empty MoreOptions and moved AdvancedManipulation in a dedicated location for coherency in ReflectionProbe and PlanarReflectionProbe.
- Fixed Prefab override workflow issue in DensityVolume.
- Fixed empty MoreOptions and moved AdvancedManipulation in a dedicated location for coherency in DensityVolume.
- Fix light limit counts specified on the HDRP asset
- Fixed Quality Settings for SSR, Contact Shadows and Ambient Occlusion volume components
- Fixed decalui deriving from hdshaderui instead of just shaderui
- Use DelayedIntField instead of IntField for scalable settings
- Fixed init of debug for FrameSettingsHistory on SceneView camera
- Added a fix script to handle the warning 'referenced script in (GameObject 'SceneIDMap') is missing'
- Fix Wizard load when none selected for RenderPipelineAsset
- Fixed TerrainLitGUI when per-pixel normal property is not present.
- Fixed rendering errors when enabling debug modes with custom passes
- Fix an issue that made PCSS dependent on Atlas resolution (not shadow map res)
- Fixing a bug whith histories when n>4 for ray traced shadows
- Fixing wrong behavior in ray traced shadows for mesh renderers if their cast shadow is shadow only or double sided
- Only tracing rays for shadow if the point is inside the code for spotlight shadows
- Only tracing rays if the point is inside the range for point lights
- Fixing ghosting issues when the screen space shadow  indexes change for a light with ray traced shadows
- Fixed an issue with stencil management and Xbox One build that caused corrupted output in deferred mode.
- Fixed a mismatch in behavior between the culling of shadow maps and ray traced point and spot light shadows
- Fixed recursive ray tracing not working anymore after intermediate buffer refactor.
- Fixed ray traced shadow denoising not working (history rejected all the time).
- Fixed shader warning on xbox one
- Fixed cookies not working for spot lights in ray traced reflections, ray traced GI and recursive rendering
- Fixed an inverted handling of CoatSmoothness for SSR in StackLit.
- Fixed missing distortion inputs in Lit and Unlit material UI.
- Fixed issue that propagated NaNs across multiple frames through the exposure texture.
- Fixed issue with Exclude from TAA stencil ignored.
- Fixed ray traced reflection exposure issue.
- Fixed issue with TAA history not initialising corretly scale factor for first frame
- Fixed issue with stencil test of material classification not using the correct Mask (causing false positive and bad performance with forward material in deferred)
- Fixed issue with History not reset when chaning antialiasing mode on camera
- Fixed issue with volumetric data not being initialized if default settings have volumetric and reprojection off.
- Fixed ray tracing reflection denoiser not applied in tier 1
- Fixed the vibility of ray tracing related methods.
- Fixed the diffusion profile list not saved when clicking the fix button in the material UI.
- Fixed crash when pushing bounce count higher than 1 for ray traced GI or reflections
- Fixed PCSS softness scale so that it better match ray traced reference for punctual lights.
- Fixed exposure management for the path tracer
- Fixed AxF material UI containing two advanced options settings.
- Fixed an issue where cached sky contexts were being destroyed wrongly, breaking lighting in the LookDev
- Fixed issue that clamped PCSS softness too early and not after distance scale.
- Fixed fog affect transparent on HD unlit master node
- Fixed custom post processes re-ordering not saved.
- Fixed NPE when using scalable settings
- Fixed an issue where PBR sky precomputation was reset incorrectly in some cases causing bad performance.
- Fixed a bug due to depth history begin overriden too soon
- Fixed CustomPassSampleCameraColor scale issue when called from Before Transparent injection point.
- Fixed corruption of AO in baked probes.
- Fixed issue with upgrade of projects that still had Very High as shadow filtering quality.
- Fixed issue that caused Distortion UI to appear in Lit.
- Fixed several issues with decal duplicating when editing them.
- Fixed initialization of volumetric buffer params (1204159)
- Fixed an issue where frame count was incorrectly reset for the game view, causing temporal processes to fail.
- Fixed Culling group was not disposed error.
- Fixed issues on some GPU that do not support gathers on integer textures.
- Fixed an issue with ambient probe not being initialized for the first frame after a domain reload for volumetric fog.
- Fixed the scene visibility of decal projectors and density volumes
- Fixed a leak in sky manager.
- Fixed an issue where entering playmode while the light editor is opened would produce null reference exceptions.
- Fixed the debug overlay overlapping the debug menu at runtime.
- Fixed an issue with the framecount when changing scene.
- Fixed errors that occurred when using invalid near and far clip plane values for planar reflections.
- Fixed issue with motion blur sample weighting function.
- Fixed motion vectors in MSAA.
- Fixed sun flare blending (case 1205862).
- Fixed a lot of issues related to ray traced screen space shadows.
- Fixed memory leak caused by apply distortion material not being disposed.
- Fixed Reflection probe incorrectly culled when moving its parent (case 1207660)
- Fixed a nullref when upgrading the Fog volume components while the volume is opened in the inspector.
- Fix issues where decals on PS4 would not correctly write out the tile mask causing bits of the decal to go missing.
- Use appropriate label width and text content so the label is completely visible
- Fixed an issue where final post process pass would not output the default alpha value of 1.0 when using 11_11_10 color buffer format.
- Fixed SSR issue after the MSAA Motion Vector fix.
- Fixed an issue with PCSS on directional light if punctual shadow atlas was not allocated.
- Fixed an issue where shadow resolution would be wrong on the first face of a baked reflection probe.
- Fixed issue with PCSS softness being incorrect for cascades different than the first one.
- Fixed custom post process not rendering when using multiple HDRP asset in quality settings
- Fixed probe gizmo missing id (case 1208975)
- Fixed a warning in raytracingshadowfilter.compute
- Fixed issue with AO breaking with small near plane values.
- Fixed custom post process Cleanup function not called in some cases.
- Fixed shader warning in AO code.
- Fixed a warning in simpledenoiser.compute
- Fixed tube and rectangle light culling to use their shape instead of their range as a bounding box.
- Fixed caused by using gather on a UINT texture in motion blur.
- Fix issue with ambient occlusion breaking when dynamic resolution is active.
- Fixed some possible NaN causes in Depth of Field.
- Fixed Custom Pass nullref due to the new Profiling Sample API changes
- Fixed the black/grey screen issue on after post process Custom Passes in non dev builds.
- Fixed particle lights.
- Improved behavior of lights and probe going over the HDRP asset limits.
- Fixed issue triggered when last punctual light is disabled and more than one camera is used.
- Fixed Custom Pass nullref due to the new Profiling Sample API changes
- Fixed the black/grey screen issue on after post process Custom Passes in non dev builds.
- Fixed XR rendering locked to vsync of main display with Standalone Player.
- Fixed custom pass cleanup not called at the right time when using multiple volumes.
- Fixed an issue on metal with edge of decal having artifact by delaying discard of fragments during decal projection
- Fixed various shader warning
- Fixing unnecessary memory allocations in the ray tracing cluster build
- Fixed duplicate column labels in LightEditor's light tab
- Fixed white and dark flashes on scenes with very high or very low exposure when Automatic Exposure is being used.
- Fixed an issue where passing a null ProfilingSampler would cause a null ref exception.
- Fixed memory leak in Sky when in matcap mode.
- Fixed compilation issues on platform that don't support VR.
- Fixed migration code called when we create a new HDRP asset.
- Fixed RemoveComponent on Camera contextual menu to not remove Camera while a component depend on it.
- Fixed an issue where ambient occlusion and screen space reflections editors would generate null ref exceptions when HDRP was not set as the current pipeline.
- Fixed a null reference exception in the probe UI when no HDRP asset is present.
- Fixed the outline example in the doc (sampling range was dependent on screen resolution)
- Fixed a null reference exception in the HDRI Sky editor when no HDRP asset is present.
- Fixed an issue where Decal Projectors created from script where rotated around the X axis by 90°.
- Fixed frustum used to compute Density Volumes visibility when projection matrix is oblique.
- Fixed a null reference exception in Path Tracing, Recursive Rendering and raytraced Global Illumination editors when no HDRP asset is present.
- Fix for NaNs on certain geometry with Lit shader -- [case 1210058](https://fogbugz.unity3d.com/f/cases/1210058/)
- Fixed an issue where ambient occlusion and screen space reflections editors would generate null ref exceptions when HDRP was not set as the current pipeline.
- Fixed a null reference exception in the probe UI when no HDRP asset is present.
- Fixed the outline example in the doc (sampling range was dependent on screen resolution)
- Fixed a null reference exception in the HDRI Sky editor when no HDRP asset is present.
- Fixed an issue where materials newly created from the contextual menu would have an invalid state, causing various problems until it was edited.
- Fixed transparent material created with ZWrite enabled (now it is disabled by default for new transparent materials)
- Fixed mouseover on Move and Rotate tool while DecalProjector is selected.
- Fixed wrong stencil state on some of the pixel shader versions of deferred shader.
- Fixed an issue where creating decals at runtime could cause a null reference exception.
- Fixed issue that displayed material migration dialog on the creation of new project.
- Fixed various issues with time and animated materials (cases 1210068, 1210064).
- Updated light explorer with latest changes to the Fog and fixed issues when no visual environment was present.
- Fixed not handleling properly the recieve SSR feature with ray traced reflections
- Shadow Atlas is no longer allocated for area lights when they are disabled in the shader config file.
- Avoid MRT Clear on PS4 as it is not implemented yet.
- Fixed runtime debug menu BitField control.
- Fixed the radius value used for ray traced directional light.
- Fixed compilation issues with the layered lit in ray tracing shaders.
- Fixed XR autotests viewport size rounding
- Fixed mip map slider knob displayed when cubemap have no mipmap
- Remove unnecessary skip of material upgrade dialog box.
- Fixed the profiling sample mismatch errors when enabling the profiler in play mode
- Fixed issue that caused NaNs in reflection probes on consoles.
- Fixed adjusting positive axis of Blend Distance slides the negative axis in the density volume component.
- Fixed the blend of reflections based on the weight.
- Fixed fallback for ray traced reflections when denoising is enabled.
- Fixed error spam issue with terrain detail terrainDetailUnsupported (cases 1211848)
- Fixed hardware dynamic resolution causing cropping/scaling issues in scene view (case 1158661)
- Fixed Wizard check order for `Hardware and OS` and `Direct3D12`
- Fix AO issue turning black when Far/Near plane distance is big.
- Fixed issue when opening lookdev and the lookdev volume have not been assigned yet.
- Improved memory usage of the sky system.
- Updated label in HDRP quality preference settings (case 1215100)
- Fixed Decal Projector gizmo not undoing properly (case 1216629)
- Fix a leak in the denoising of ray traced reflections.
- Fixed Alignment issue in Light Preset
- Fixed Environment Header in LightingWindow
- Fixed an issue where hair shader could write garbage in the diffuse lighting buffer, causing NaNs.
- Fixed an exposure issue with ray traced sub-surface scattering.
- Fixed runtime debug menu light hierarchy None not doing anything.
- Fixed the broken ShaderGraph preview when creating a new Lit graph.
- Fix indentation issue in preset of LayeredLit material.
- Fixed minor issues with cubemap preview in the inspector.
- Fixed wrong build error message when building for android on mac.
- Fixed an issue related to denoising ray trace area shadows.
- Fixed wrong build error message when building for android on mac.
- Fixed Wizard persistency of Direct3D12 change on domain reload.
- Fixed Wizard persistency of FixAll on domain reload.
- Fixed Wizard behaviour on domain reload.
- Fixed a potential source of NaN in planar reflection probe atlas.
- Fixed an issue with MipRatio debug mode showing _DebugMatCapTexture not being set.
- Fixed missing initialization of input params in Blit for VR.
- Fix Inf source in LTC for area lights.
- Fix issue with AO being misaligned when multiple view are visible.
- Fix issue that caused the clamp of camera rotation motion for motion blur to be ineffective.
- Fixed issue with AssetPostprocessors dependencies causing models to be imported twice when upgrading the package version.
- Fixed culling of lights with XR SDK
- Fixed memory stomp in shadow caching code, leading to overflow of Shadow request array and runtime errors.
- Fixed an issue related to transparent objects reading the ray traced indirect diffuse buffer
- Fixed an issue with filtering ray traced area lights when the intensity is high or there is an exposure.
- Fixed ill-formed include path in Depth Of Field shader.
- Fixed shader graph and ray tracing after the shader target PR.
- Fixed a bug in semi-transparent shadows (object further than the light casting shadows)
- Fix state enabled of default volume profile when in package.
- Fixed removal of MeshRenderer and MeshFilter on adding Light component.
- Fixed Ray Traced SubSurface Scattering not working with ray traced area lights
- Fixed Ray Traced SubSurface Scattering not working in forward mode.
- Fixed a bug in debug light volumes.
- Fixed a bug related to ray traced area light shadow history.
- Fixed an issue where fog sky color mode could sample NaNs in the sky cubemap.
- Fixed a leak in the PBR sky renderer.
- Added a tooltip to the Ambient Mode parameter in the Visual Envionment volume component.
- Static lighting sky now takes the default volume into account (this fixes discrepancies between baked and realtime lighting).
- Fixed a leak in the sky system.
- Removed MSAA Buffers allocation when lit shader mode is set to "deferred only".
- Fixed invalid cast for realtime reflection probes (case 1220504)
- Fixed invalid game view rendering when disabling all cameras in the scene (case 1105163)
- Hide reflection probes in the renderer components.
- Fixed infinite reload loop while displaying Light's Shadow's Link Light Layer in Inspector of Prefab Asset.
- Fixed the culling was not disposed error in build log.
- Fixed the cookie atlas size and planar atlas size being too big after an upgrade of the HDRP asset.
- Fixed transparent SSR for shader graph.
- Fixed an issue with emissive light meshes not being in the RAS.
- Fixed DXR player build
- Fixed the HDRP asset migration code not being called after an upgrade of the package
- Fixed draw renderers custom pass out of bound exception
- Fixed the PBR shader rendering in deferred
- Fixed some typos in debug menu (case 1224594)
- Fixed ray traced point and spot lights shadows not rejecting istory when semi-transparent or colored.
- Fixed a warning due to StaticLightingSky when reloading domain in some cases.
- Fixed the MaxLightCount being displayed when the light volume debug menu is on ColorAndEdge.
- Fixed issue with unclear naming of debug menu for decals.
- Fixed z-fighting in scene view when scene lighting is off (case 1203927)
- Fixed issue that prevented cubemap thumbnails from rendering (only on D3D11 and Metal).
- Fixed ray tracing with VR single-pass
- Fix an exception in ray tracing that happens if two LOD levels are using the same mesh renderer.
- Fixed error in the console when switching shader to decal in the material UI.
- Fixed an issue with refraction model and ray traced recursive rendering (case 1198578).
- Fixed an issue where a dynamic sky changing any frame may not update the ambient probe.
- Fixed cubemap thumbnail generation at project load time.
- Fixed cubemap thumbnail generation at project load time. 
- Fixed XR culling with multiple cameras
- Fixed XR single-pass with Mock HMD plugin
- Fixed sRGB mismatch with XR SDK
- Fixed an issue where default volume would not update when switching profile.
- Fixed issue with uncached reflection probe cameras reseting the debug mode (case 1224601) 
- Fixed an issue where AO override would not override specular occlusion.
- Fixed an issue where Volume inspector might not refresh correctly in some cases.
- Fixed render texture with XR
- Fixed issue with resources being accessed before initialization process has been performed completely. 
- Half fixed shuriken particle light that cast shadows (only the first one will be correct)
- Fixed issue with atmospheric fog turning black if a planar reflection probe is placed below ground level. (case 1226588)
- Fixed custom pass GC alloc issue in CustomPassVolume.GetActiveVolumes().
- Fixed a bug where instanced shadergraph shaders wouldn't compile on PS4.
- Fixed an issue related to the envlightdatasrt not being bound in recursive rendering.
- Fixed shadow cascade tooltip when using the metric mode (case 1229232)
- Fixed how the area light influence volume is computed to match rasterization.
- Focus on Decal uses the extends of the projectors
- Fixed usage of light size data that are not available at runtime.
- Fixed the depth buffer copy made before custom pass after opaque and normal injection point.
- Fix for issue that prevented scene from being completely saved when baked reflection probes are present and lighting is set to auto generate.
- Fixed drag area width at left of Light's intensity field in Inspector.
- Fixed light type resolution when performing a reset on HDAdditionalLightData (case 1220931)
- Fixed reliance on atan2 undefined behavior in motion vector debug shader.
- Fixed an usage of a a compute buffer not bound (1229964)
- Fixed an issue where changing the default volume profile from another inspector would not update the default volume editor.
- Fix issues in the post process system with RenderTexture being invalid in some cases, causing rendering problems.
- Fixed an issue where unncessarily serialized members in StaticLightingSky component would change each time the scene is changed.
- Fixed a weird behavior in the scalable settings drawing when the space becomes tiny (1212045).
- Fixed a regression in the ray traced indirect diffuse due to the new probe system.
- Fix for range compression factor for probes going negative (now clamped to positive values).
- Fixed path validation when creating new volume profile (case 1229933)
- Fixed a bug where Decal Shader Graphs would not recieve reprojected Position, Normal, or Bitangent data. (1239921)
- Fix reflection hierarchy for CARPAINT in AxF.
- Fix precise fresnel for delta lights for SVBRDF in AxF.
- Fixed the debug exposure mode for display sky reflection and debug view baked lighting
- Fixed MSAA depth resolve when there is no motion vectors
- Fixed various object leaks in HDRP.
- Fixed compile error with XR SubsystemManager.
- Fix for assertion triggering sometimes when saving a newly created lit shader graph (case 1230996)
- Fixed culling of planar reflection probes that change position (case 1218651)
- Fixed null reference when processing lightprobe (case 1235285)
- Fix issue causing wrong planar reflection rendering when more than one camera is present.
- Fix black screen in XR when HDRP package is present but not used.
- Fixed an issue with the specularFGD term being used when the material has a clear coat (lit shader).
- Fixed white flash happening with auto-exposure in some cases (case 1223774)
- Fixed NaN which can appear with real time reflection and inf value
- Fixed an issue that was collapsing the volume components in the HDRP default settings
- Fixed warning about missing bound decal buffer
- Fixed shader warning on Xbox for ResolveStencilBuffer.compute. 
- Fixed PBR shader ZTest rendering in deferred.
- Replaced commands incompatible with async compute in light list build process.
- Diffusion Profile and Material references in HDRP materials are now correctly exported to unity packages. Note that the diffusion profile or the material references need to be edited once before this can work properly.
- Fix MaterialBalls having same guid issue
- Fix spelling and grammatical errors in material samples
- Fixed unneeded cookie texture allocation for cone stop lights.
- Fixed scalarization code for contact shadows.
- Fixed volume debug in playmode
- Fixed issue when toggling anything in HDRP asset that will produce an error (case 1238155)
- Fixed shader warning in PCSS code when using Vulkan.
- Fixed decal that aren't working without Metal and Ambient Occlusion option enabled.
- Fixed an error about procedural sky being logged by mistake.
- Fixed shadowmask UI now correctly showing shadowmask disable
- Made more explicit the warning about raytracing and asynchronous compute. Also fixed the condition in which it appears.
- Fixed a null ref exception in static sky when the default volume profile is invalid.
- DXR: Fixed shader compilation error with shader graph and pathtracer
- Fixed SceneView Draw Modes not being properly updated after opening new scene view panels or changing the editor layout.
- VFX: Removed irrelevant queues in render queue selection from HDRP outputs
- VFX: Motion Vector are correctly renderered with MSAA [Case 1240754](https://issuetracker.unity3d.com/product/unity/issues/guid/1240754/)
- Fixed a cause of NaN when a normal of 0-length is generated (usually via shadergraph). 
- Fixed issue with screen-space shadows not enabled properly when RT is disabled (case 1235821)
- Fixed a performance issue with stochastic ray traced area shadows.
- Fixed cookie texture not updated when changing an import settings (srgb for example).
- Fixed flickering of the game/scene view when lookdev is running.
- Fixed issue with reflection probes in realtime time mode with OnEnable baking having wrong lighting with sky set to dynamic (case 1238047).
- Fixed transparent motion vectors not working when in MSAA.
- Fix error when removing DecalProjector from component contextual menu (case 1243960)
- Fixed issue with post process when running in RGBA16 and an object with additive blending is in the scene.
- Fixed corrupted values on LayeredLit when using Vertex Color multiply mode to multiply and MSAA is activated. 
- Fix conflicts with Handles manipulation when performing a Reset in DecalComponent (case 1238833)
- Fixed depth prepass and postpass being disabled after changing the shader in the material UI.
- Fixed issue with sceneview camera settings not being saved after Editor restart.
- Fixed issue when switching back to custom sensor type in physical camera settings (case 1244350).
- Fixed a null ref exception when running playmode tests with the render pipeline debug window opened.
- Fixed some GCAlloc in the debug window.
- Fixed shader graphs not casting semi-transparent and color shadows (case 1242617)
- Fixed thin refraction mode not working properly.
- Fixed assert on tests caused by probe culling results being requested when culling did not happen. (case 1246169) 
- Fixed over consumption of GPU memory by the Physically Based Sky.
- Fixed an invalid rotation in Planar Reflection Probe editor display, that was causing an error message (case 1182022)
- Put more information in Camera background type tooltip and fixed inconsistent exposure behavior when changing bg type.
- Fixed issue that caused not all baked reflection to be deleted upon clicking "Clear Baked Data" in the lighting menu (case 1136080)
- Fixed an issue where asset preview could be rendered white because of static lighting sky.
- Fixed an issue where static lighting was not updated when removing the static lighting sky profile.
- Fixed the show cookie atlas debug mode not displaying correctly when enabling the clear cookie atlas option.
- Fixed various multi-editing issues when changing Emission parameters.
- Fixed error when undo a Reflection Probe removal in a prefab instance. (case 1244047)
- Fixed Microshadow not working correctly in deferred with LightLayers
- Tentative fix for missing include in depth of field shaders.
- Fixed the light overlap scene view draw mode (wasn't working at all).
- Fixed taaFrameIndex and XR tests 4052 and 4053
- Fixed the prefab integration of custom passes (Prefab Override Highlight not working as expected).
- Cloned volume profile from read only assets are created in the root of the project. (case 1154961)
- Fixed Wizard check on default volume profile to also check it is not the default one in package.
- Fix erroneous central depth sampling in TAA.
- Fixed light layers not correctly disabled when the lightlayers is set to Nothing and Lightlayers isn't enabled in HDRP Asset
- Fixed issue with Model Importer materials falling back to the Legacy default material instead of HDRP's default material when import happens at Editor startup.
- Fixed a wrong condition in CameraSwitcher, potentially causing out of bound exceptions.
- Fixed an issue where editing the Look Dev default profile would not reflect directly in the Look Dev window.
- Fixed a bug where the light list is not cleared but still used when resizing the RT.
- Fixed exposure debug shader with XR single-pass rendering.
- Fixed issues with scene view and transparent motion vectors.
- Fixed black screens for linux/HDRP (1246407)
- Fixed a vulkan and metal warning in the SSGI compute shader.
- Fixed an exception due to the color pyramid not allocated when SSGI is enabled.
- Fixed an issue with the first Depth history was incorrectly copied.
- Fixed path traced DoF focusing issue
- Fix an issue with the half resolution Mode (performance)
- Fix an issue with the color intensity of emissive for performance rtgi
- Fixed issue with rendering being mostly broken when target platform disables VR. 
- Workaround an issue caused by GetKernelThreadGroupSizes  failing to retrieve correct group size. 
- Fix issue with fast memory and rendergraph. 
- Fixed transparent motion vector framesetting not sanitized.
- Fixed wrong order of post process frame settings.
- Fixed white flash when enabling SSR or SSGI.
- The ray traced indrect diffuse and RTGI were combined wrongly with the rest of the lighting (1254318).
- Fixed an exception happening when using RTSSS without using RTShadows.
- Fix inconsistencies with transparent motion vectors and opaque by allowing camera only transparent motion vectors.
- Fix reflection probe frame settings override
- Fixed certain shadow bias artifacts present in volumetric lighting (case 1231885).
- Fixed area light cookie not updated when switch the light type from a spot that had a cookie.
- Fixed issue with dynamic resolution updating when not in play mode.
- Fixed issue with Contrast Adaptive Sharpening upsample mode and preview camera.
- Fix issue causing blocky artifacts when decals affect metallic and are applied on material with specular color workflow.
- Fixed issue with depth pyramid generation and dynamic resolution.
- Fixed an issue where decals were duplicated in prefab isolation mode.
- Fixed an issue where rendering preview with MSAA might generate render graph errors.
- Fixed compile error in PS4 for planar reflection filtering.
- Fixed issue with blue line in prefabs for volume mode.
- Fixing the internsity being applied to RTAO too early leading to unexpected results (1254626).
- Fix issue that caused sky to incorrectly render when using a custom projection matrix.
- Fixed null reference exception when using depth pre/post pass in shadergraph with alpha clip in the material.
- Appropriately constraint blend distance of reflection probe while editing with the inspector (case 1248931)
- Fixed AxF handling of roughness for Blinn-Phong type materials
- Fixed AxF UI errors when surface type is switched to transparent
- Fixed a serialization issue, preventing quality level parameters to undo/redo and update scene view on change.
- Fixed an exception occuring when a camera doesn't have an HDAdditionalCameraData (1254383).
- Fixed ray tracing with XR single-pass.
- Fixed warning in HDAdditionalLightData OnValidate (cases 1250864, 1244578)
- Fixed a bug related to denoising ray traced reflections.
- Fixed nullref in the layered lit material inspector.
- Fixed an issue where manipulating the color wheels in a volume component would reset the cursor every time.
- Fixed an issue where static sky lighting would not be updated for a new scene until it's reloaded at least once.
- Fixed culling for decals when used in prefabs and edited in context.
- Force to rebake probe with missing baked texture. (1253367)
- Fix supported Mac platform detection to handle new major version (11.0) properly
- Fixed typo in the Render Pipeline Wizard under HDRP+VR
- Change transparent SSR name in frame settings to avoid clipping. 
- Fixed missing include guards in shadow hlsl files.
- Repaint the scene view whenever the scene exposure override is changed.
- Fixed an error when clearing the SSGI history texture at creation time (1259930).
- Fixed alpha to mask reset when toggling alpha test in the material UI.
- Fixed an issue where opening the look dev window with the light theme would make the window blink and eventually crash unity.
- Fixed fallback for ray tracing and light layers (1258837).
- Fixed Sorting Priority not displayed correctly in the DrawRenderers custom pass UI.
- Fixed glitch in Project settings window when selecting diffusion profiles in material section (case 1253090)
- Fixed issue with light layers bigger than 8 (and above the supported range). 
- Fixed issue with culling layer mask of area light's emissive mesh 
- Fixed overused the atlas for Animated/Render Target Cookies (1259930).
- Fixed errors when switching area light to disk shape while an area emissive mesh was displayed.
- Fixed default frame settings MSAA toggle for reflection probes (case 1247631)
- Fixed the transparent SSR dependency not being properly disabled according to the asset dependencies (1260271).
- Fixed issue with completely black AO on double sided materials when normal mode is set to None.
- Fixed UI drawing of the quaternion (1251235)
- Fix an issue with the quality mode and perf mode on RTR and RTGI and getting rid of unwanted nans (1256923).
- Fixed unitialized ray tracing resources when using non-default HDRP asset (case 1259467).
- Fixed overused the atlas for Animated/Render Target Cookies (1259930).
- Fixed sky asserts with XR multipass
- Fixed for area light not updating baked light result when modifying with gizmo.
- Fixed robustness issue with GetOddNegativeScale() in ray tracing, which was impacting normal mapping (1261160).
- Fixed regression where moving face of the probe gizmo was not moving its position anymore.
- Fixed XR single-pass macros in tessellation shaders.
- Fixed path-traced subsurface scattering mixing with diffuse and specular BRDFs (1250601).
- Fixed custom pass re-ordering issues.
- Improved robustness of normal mapping when scale is 0, and mapping is extreme (normals in or below the tangent plane).
- Fixed XR Display providers not getting zNear and zFar plane distances passed to them when in HDRP.
- Fixed rendering breaking when disabling tonemapping in the frame settings.
- Fixed issue with serialization of exposure modes in volume profiles not being consistent between HDRP versions (case 1261385).
- Fixed issue with duplicate names in newly created sub-layers in the graphics compositor (case 1263093).
- Remove MSAA debug mode when renderpipeline asset has no MSAA
- Fixed some post processing using motion vectors when they are disabled
- Fixed the multiplier of the environement lights being overriden with a wrong value for ray tracing (1260311).
- Fixed a series of exceptions happening when trying to load an asset during wizard execution (1262171).
- Fixed an issue with Stacklit shader not compiling correctly in player with debug display on (1260579)
- Fixed couple issues in the dependence of building the ray tracing acceleration structure.
- Fix sun disk intensity
- Fixed unwanted ghosting for smooth surfaces.
- Fixing an issue in the recursive rendering flag texture usage.
- Fixed a missing dependecy for choosing to evaluate transparent SSR.
- Fixed issue that failed compilation when XR is disabled.
- Fixed a compilation error in the IES code.
- Fixed issue with dynamic resolution handler when no OnResolutionChange callback is specified. 
- Fixed multiple volumes, planar reflection, and decal projector position when creating them from the menu.
- Reduced the number of global keyword used in deferredTile.shader
- Fixed incorrect processing of Ambient occlusion probe (9% error was introduced)
- Fixed multiedition of framesettings drop down (case 1270044)
- Fixed planar probe gizmo

### Changed
- Improve MIP selection for decals on Transparents
- Color buffer pyramid is not allocated anymore if neither refraction nor distortion are enabled
- Rename Emission Radius to Radius in UI in Point, Spot
- Angular Diameter parameter for directional light is no longuer an advanced property
- DXR: Remove Light Radius and Angular Diamater of Raytrace shadow. Angular Diameter and Radius are used instead.
- Remove MaxSmoothness parameters from UI for point, spot and directional light. The MaxSmoothness is now deduce from Radius Parameters
- DXR: Remove the Ray Tracing Environement Component. Add a Layer Mask to the ray Tracing volume components to define which objects are taken into account for each effect.
- Removed second cubemaps used for shadowing in lookdev
- Disable Physically Based Sky below ground
- Increase max limit of area light and reflection probe to 128
- Change default texture for detailmap to grey
- Optimize Shadow RT load on Tile based architecture platforms.
- Improved quality of SSAO.
- Moved RequestShadowMapRendering() back to public API.
- Update HDRP DXR Wizard with an option to automatically clone the hdrp config package and setup raytracing to 1 in shaders file.
- Added SceneSelection pass for TerrainLit shader.
- Simplified Light's type API regrouping the logic in one place (Check type in HDAdditionalLightData)
- The support of LOD CrossFade (Dithering transition) in master nodes now required to enable it in the master node settings (Save variant)
- Improved shadow bias, by removing constant depth bias and substituting it with slope-scale bias.
- Fix the default stencil values when a material is created from a SSS ShaderGraph.
- Tweak test asset to be compatible with XR: unlit SG material for canvas and double-side font material
- Slightly tweaked the behaviour of bloom when resolution is low to reduce artifacts.
- Hidden fields in Light Inspector that is not relevant while in BakingOnly mode.
- Changed parametrization of PCSS, now softness is derived from angular diameter (for directional lights) or shape radius (for point/spot lights) and min filter size is now in the [0..1] range.
- Moved the copy of the geometry history buffers to right after the depth mip chain generation.
- Rename "Luminance" to "Nits" in UX for physical light unit
- Rename FrameSettings "SkyLighting" to "SkyReflection"
- Reworked XR automated tests
- The ray traced screen space shadow history for directional, spot and point lights is discarded if the light transform has changed.
- Changed the behavior for ray tracing in case a mesh renderer has both transparent and opaque submeshes.
- Improve history buffer management
- Replaced PlayerSettings.virtualRealitySupported with XRGraphics.tryEnable.
- Remove redundant FrameSettings RealTimePlanarReflection
- Improved a bit the GC calls generated during the rendering.
- Material update is now only triggered when the relevant settings are touched in the shader graph master nodes
- Changed the way Sky Intensity (on Sky volume components) is handled. It's now a combo box where users can choose between Exposure, Multiplier or Lux (for HDRI sky only) instead of both multiplier and exposure being applied all the time. Added a new menu item to convert old profiles.
- Change how method for specular occlusions is decided on inspector shader (Lit, LitTesselation, LayeredLit, LayeredLitTessellation)
- Unlocked SSS, SSR, Motion Vectors and Distortion frame settings for reflections probes.
- Hide unused LOD settings in Quality Settings legacy window.
- Reduced the constrained distance for temporal reprojection of ray tracing denoising
- Removed shadow near plane from the Directional Light Shadow UI.
- Improved the performances of custom pass culling.
- The scene view camera now replicates the physical parameters from the camera tagged as "MainCamera".
- Reduced the number of GC.Alloc calls, one simple scene without plarnar / probes, it should be 0B.
- Renamed ProfilingSample to ProfilingScope and unified API. Added GPU Timings.
- Updated macros to be compatible with the new shader preprocessor.
- Ray tracing reflection temporal filtering is now done in pre-exposed space
- Search field selects the appropriate fields in both project settings panels 'HDRP Default Settings' and 'Quality/HDRP'
- Disabled the refraction and transmission map keywords if the material is opaque.
- Keep celestial bodies outside the atmosphere.
- Updated the MSAA documentation to specify what features HDRP supports MSAA for and what features it does not.
- Shader use for Runtime Debug Display are now correctly stripper when doing a release build
- Now each camera has its own Volume Stack. This allows Volume Parameters to be updated as early as possible and be ready for the whole frame without conflicts between cameras.
- Disable Async for SSR, SSAO and Contact shadow when aggregated ray tracing frame setting is on.
- Improved performance when entering play mode without domain reload by a factor of ~25
- Renamed the camera profiling sample to include the camera name
- Discarding the ray tracing history for AO, reflection, diffuse shadows and GI when the viewport size changes.
- Renamed the camera profiling sample to include the camera name
- Renamed the post processing graphic formats to match the new convention.
- The restart in Wizard for DXR will always be last fix from now on
- Refactoring pre-existing materials to share more shader code between rasterization and ray tracing.
- Setting a material's Refraction Model to Thin does not overwrite the Thickness and Transmission Absorption Distance anymore.
- Removed Wind textures from runtime as wind is no longer built into the pipeline
- Changed Shader Graph titles of master nodes to be more easily searchable ("HDRP/x" -> "x (HDRP)")
- Expose StartSinglePass() and StopSinglePass() as public interface for XRPass
- Replaced the Texture array for 2D cookies (spot, area and directional lights) and for planar reflections by an atlas.
- Moved the tier defining from the asset to the concerned volume components.
- Changing from a tier management to a "mode" management for reflection and GI and removing the ability to enable/disable deferred and ray bining (they are now implied by performance mode)
- The default FrameSettings for ScreenSpaceShadows is set to true for Camera in order to give a better workflow for DXR.
- Refactor internal usage of Stencil bits.
- Changed how the material upgrader works and added documentation for it.
- Custom passes now disable the stencil when overwriting the depth and not writing into it.
- Renamed the camera profiling sample to include the camera name
- Changed the way the shadow casting property of transparent and tranmissive materials is handeled for ray tracing.
- Changed inspector materials stencil setting code to have more sharing.
- Updated the default scene and default DXR scene and DefaultVolumeProfile.
- Changed the way the length parameter is used for ray traced contact shadows.
- Improved the coherency of PCSS blur between cascades.
- Updated VR checks in Wizard to reflect new XR System.
- Removing unused alpha threshold depth prepass and post pass for fabric shader graph.
- Transform result from CIE XYZ to sRGB color space in EvalSensitivity for iridescence.
- Moved BeginCameraRendering callback right before culling.
- Changed the visibility of the Indirect Lighting Controller component to public.
- Renamed the cubemap used for diffuse convolution to a more explicit name for the memory profiler.
- Improved behaviour of transmission color on transparent surfaces in path tracing.
- Light dimmer can now get values higher than one and was renamed to multiplier in the UI.
- Removed info box requesting volume component for Visual Environment and updated the documentation with the relevant information.
- Improved light selection oracle for light sampling in path tracing.
- Stripped ray tracing subsurface passes with ray tracing is not enabled.
- Remove LOD cross fade code for ray tracing shaders
- Removed legacy VR code
- Add range-based clipping to box lights (case 1178780)
- Improve area light culling (case 1085873)
- Light Hierarchy debug mode can now adjust Debug Exposure for visualizing high exposure scenes.
- Rejecting history for ray traced reflections based on a threshold evaluated on the neighborhood of the sampled history.
- Renamed "Environment" to "Reflection Probes" in tile/cluster debug menu.
- Utilities namespace is obsolete, moved its content to UnityEngine.Rendering (case 1204677)
- Obsolete Utilities namespace was removed, instead use UnityEngine.Rendering (case 1204677)
- Moved most of the compute shaders to the multi_compile API instead of multiple kernels.
- Use multi_compile API for deferred compute shader with shadow mask.
- Remove the raytracing rendering queue system to make recursive raytraced material work when raytracing is disabled
- Changed a few resources used by ray tracing shaders to be global resources (using register space1) for improved CPU performance.
- All custom pass volumes are now executed for one injection point instead of the first one.
- Hidden unsupported choice in emission in Materials
- Temporal Anti aliasing improvements.
- Optimized PrepareLightsForGPU (cost reduced by over 25%) and PrepareGPULightData (around twice as fast now).
- Moved scene view camera settings for HDRP from the preferences window to the scene view camera settings window.
- Updated shaders to be compatible with Microsoft's DXC.
- Debug exposure in debug menu have been replace to debug exposure compensation in EV100 space and is always visible.
- Further optimized PrepareLightsForGPU (3x faster with few shadows, 1.4x faster with a lot of shadows or equivalently cost reduced by 68% to 37%).
- Raytracing: Replaced the DIFFUSE_LIGHTING_ONLY multicompile by a uniform.
- Raytracing: Removed the dynamic lightmap multicompile.
- Raytracing: Remove the LOD cross fade multi compile for ray tracing.
- Cookie are now supported in lightmaper. All lights casting cookie and baked will now include cookie influence.
- Avoid building the mip chain a second time for SSR for transparent objects.
- Replaced "High Quality" Subsurface Scattering with a set of Quality Levels.
- Replaced "High Quality" Volumetric Lighting with "Screen Resolution Percentage" and "Volume Slice Count" on the Fog volume component.
- Merged material samples and shader samples
- Update material samples scene visuals
- Use multi_compile API for deferred compute shader with shadow mask.
- Made the StaticLightingSky class public so that users can change it by script for baking purpose.
- Shadowmask and realtime reflectoin probe property are hide in Quality settings
- Improved performance of reflection probe management when using a lot of probes.
- Ignoring the disable SSR flags for recursive rendering.
- Removed logic in the UI to disable parameters for contact shadows and fog volume components as it was going against the concept of the volume system.
- Fixed the sub surface mask not being taken into account when computing ray traced sub surface scattering.
- MSAA Within Forward Frame Setting is now enabled by default on Cameras when new Render Pipeline Asset is created
- Slightly changed the TAA anti-flicker mechanism so that it is more aggressive on almost static images (only on High preset for now).
- Changed default exposure compensation to 0.
- Refactored shadow caching system.
- Removed experimental namespace for ray tracing code.
- Increase limit for max numbers of lights in UX
- Removed direct use of BSDFData in the path tracing pass, delegated to the material instead.
- Pre-warm the RTHandle system to reduce the amount of memory allocations and the total memory needed at all points. 
- DXR: Only read the geometric attributes that are required using the share pass info and shader graph defines.
- DXR: Dispatch binned rays in 1D instead of 2D.
- Lit and LayeredLit tessellation cross lod fade don't used dithering anymore between LOD but fade the tessellation height instead. Allow a smoother transition
- Changed the way planar reflections are filtered in order to be a bit more "physically based".
- Increased path tracing BSDFs roughness range from [0.001, 0.999] to [0.00001, 0.99999].
- Changing the default SSGI radius for the all configurations.
- Changed the default parameters for quality RTGI to match expected behavior.
- Add color clear pass while rendering XR occlusion mesh to avoid leaks.
- Only use one texture for ray traced reflection upscaling.
- Adjust the upscale radius based on the roughness value.
- DXR: Changed the way the filter size is decided for directional, point and spot shadows.
- Changed the default exposure mode to "Automatic (Histogram)", along with "Limit Min" to -4 and "Limit Max" to 16.
- Replaced the default scene system with the builtin Scene Template feature.
- Changed extensions of shader CAS include files.
- Making the planar probe atlas's format match the color buffer's format.
- Removing the planarReflectionCacheCompressed setting from asset.
- SHADERPASS for TransparentDepthPrepass and TransparentDepthPostpass identification is using respectively SHADERPASS_TRANSPARENT_DEPTH_PREPASS and SHADERPASS_TRANSPARENT_DEPTH_POSTPASS
- Moved the Parallax Occlusion Mapping node into Shader Graph.
- Renamed the debug name from SSAO to ScreenSpaceAmbientOcclusion (1254974).
- Added missing tooltips and improved the UI of the aperture control (case 1254916).
- Fixed wrong tooltips in the Dof Volume (case 1256641).
- The `CustomPassLoadCameraColor` and `CustomPassSampleCameraColor` functions now returns the correct color buffer when used in after post process instead of the color pyramid (which didn't had post processes).
- PBR Sky now doesn't go black when going below sea level, but it instead freezes calculation as if on the horizon. 
- Fixed an issue with quality setting foldouts not opening when clicking on them (1253088).
- Shutter speed can now be changed by dragging the mouse over the UI label (case 1245007).
- Remove the 'Point Cube Size' for cookie, use the Cubemap size directly.
- VFXTarget with Unlit now allows EmissiveColor output to be consistent with HDRP unlit.
- Only building the RTAS if there is an effect that will require it (1262217).
- Fixed the first ray tracing frame not having the light cluster being set up properly (1260311).
- Render graph pre-setup for ray traced ambient occlusion.
- Avoid casting multiple rays and denoising for hard directional, point and spot ray traced shadows (1261040).
- Making sure the preview cameras do not use ray tracing effects due to a by design issue to build ray tracing acceleration structures (1262166).
- Preparing ray traced reflections for the render graph support (performance and quality).
- Preparing recursive rendering for the render graph port.
- Preparation pass for RTGI, temporal filter and diffuse denoiser for render graph.
- Updated the documentation for the DXR implementation.
- Changed the DXR wizard to support optional checks.
- Changed the DXR wizard steps.
- Preparation pass for RTSSS to be supported by render graph.
- Changed the color space of EmissiveColorLDR property on all shader. Was linear but should have been sRGB. Auto upgrade script handle the conversion.

## [7.1.1] - 2019-09-05

### Added
- Transparency Overdraw debug mode. Allows to visualize transparent objects draw calls as an "heat map".
- Enabled single-pass instancing support for XR SDK with new API cmd.SetInstanceMultiplier()
- XR settings are now available in the HDRP asset
- Support for Material Quality in Shader Graph
- Material Quality support selection in HDRP Asset
- Renamed XR shader macro from UNITY_STEREO_ASSIGN_COMPUTE_EYE_INDEX to UNITY_XR_ASSIGN_VIEW_INDEX
- Raytracing ShaderGraph node for HDRP shaders
- Custom passes volume component with 3 injection points: Before Rendering, Before Transparent and Before Post Process
- Alpha channel is now properly exported to camera render textures when using FP16 color buffer format
- Support for XR SDK mirror view modes
- HD Master nodes in Shader Graph now support Normal and Tangent modification in vertex stage.
- DepthOfFieldCoC option in the fullscreen debug modes.
- Added override Ambient Occlusion option on debug windows
- Added Custom Post Processes with 3 injection points: Before Transparent, Before Post Process and After Post Process
- Added draft of minimal interactive path tracing (experimental) based on DXR API - Support only 4 area light, lit and unlit shader (non-shadergraph)
- Small adjustments to TAA anti flicker (more aggressive on high values).

### Fixed
- Fixed wizard infinite loop on cancellation
- Fixed with compute shader error about too many threads in threadgroup on low GPU
- Fixed invalid contact shadow shaders being created on metal
- Fixed a bug where if Assembly.GetTypes throws an exception due to mis-versioned dlls, then no preprocessors are used in the shader stripper
- Fixed typo in AXF decal property preventing to compile
- Fixed reflection probe with XR single-pass and FPTL
- Fixed force gizmo shown when selecting camera in hierarchy
- Fixed issue with XR occlusion mesh and dynamic resolution
- Fixed an issue where lighting compute buffers were re-created with the wrong size when resizing the window, causing tile artefacts at the top of the screen.
- Fix FrameSettings names and tooltips
- Fixed error with XR SDK when the Editor is not in focus
- Fixed errors with RenderGraph, XR SDK and occlusion mesh
- Fixed shadow routines compilation errors when "real" type is a typedef on "half".
- Fixed toggle volumetric lighting in the light UI
- Fixed post-processing history reset handling rt-scale incorrectly
- Fixed crash with terrain and XR multi-pass
- Fixed ShaderGraph material synchronization issues
- Fixed a null reference exception when using an Emissive texture with Unlit shader (case 1181335)
- Fixed an issue where area lights and point lights where not counted separately with regards to max lights on screen (case 1183196)
- Fixed an SSR and Subsurface Scattering issue (appearing black) when using XR.

### Changed
- Update Wizard layout.
- Remove almost all Garbage collection call within a frame.
- Rename property AdditionalVeclocityChange to AddPrecomputeVelocity
- Call the End/Begin camera rendering callbacks for camera with customRender enabled
- Changeg framesettings migration order of postprocess flags as a pr for reflection settings flags have been backported to 2019.2
- Replaced usage of ENABLE_VR in XRSystem.cs by version defines based on the presence of the built-in VR and XR modules
- Added an update virtual function to the SkyRenderer class. This is called once per frame. This allows a given renderer to amortize heavy computation at the rate it chooses. Currently only the physically based sky implements this.
- Removed mandatory XRPass argument in HDCamera.GetOrCreate()
- Restored the HDCamera parameter to the sky rendering builtin parameters.
- Removed usage of StructuredBuffer for XR View Constants
- Expose Direct Specular Lighting control in FrameSettings
- Deprecated ExponentialFog and VolumetricFog volume components. Now there is only one exponential fog component (Fog) which can add Volumetric Fog as an option. Added a script in Edit -> Render Pipeline -> Upgrade Fog Volume Components.

## [7.0.1] - 2019-07-25

### Added
- Added option in the config package to disable globally Area Lights and to select shadow quality settings for the deferred pipeline.
- When shader log stripping is enabled, shader stripper statistics will be written at `Temp/shader-strip.json`
- Occlusion mesh support from XR SDK

### Fixed
- Fixed XR SDK mirror view blit, cleanup some XRTODO and removed XRDebug.cs
- Fixed culling for volumetrics with XR single-pass rendering
- Fix shadergraph material pass setup not called
- Fixed documentation links in component's Inspector header bar
- Cookies using the render texture output from a camera are now properly updated
- Allow in ShaderGraph to enable pre/post pass when the alpha clip is disabled

### Changed
- RenderQueue for Opaque now start at Background instead of Geometry.
- Clamp the area light size for scripting API when we change the light type
- Added a warning in the material UI when the diffusion profile assigned is not in the HDRP asset


## [7.0.0] - 2019-07-17

### Added
- `Fixed`, `Viewer`, and `Automatic` modes to compute the FOV used when rendering a `PlanarReflectionProbe`
- A checkbox to toggle the chrome gizmo of `ReflectionProbe`and `PlanarReflectionProbe`
- Added a Light layer in shadows that allow for objects to cast shadows without being affected by light (and vice versa).
- You can now access ShaderGraph blend states from the Material UI (for example, **Surface Type**, **Sorting Priority**, and **Blending Mode**). This change may break Materials that use a ShaderGraph, to fix them, select **Edit > Render Pipeline > Reset all ShaderGraph Scene Materials BlendStates**. This syncs the blendstates of you ShaderGraph master nodes with the Material properties.
- You can now control ZTest, ZWrite, and CullMode for transparent Materials.
- Materials that use Unlit Shaders or Unlit Master Node Shaders now cast shadows.
- Added an option to enable the ztest on **After Post Process** materials when TAA is disabled.
- Added a new SSAO (based on Ground Truth Ambient Occlusion algorithm) to replace the previous one.
- Added support for shadow tint on light
- BeginCameraRendering and EndCameraRendering callbacks are now called with probes
- Adding option to update shadow maps only On Enable and On Demand.
- Shader Graphs that use time-dependent vertex modification now generate correct motion vectors.
- Added option to allow a custom spot angle for spot light shadow maps.
- Added frame settings for individual post-processing effects
- Added dither transition between cascades for Low and Medium quality settings
- Added single-pass instancing support with XR SDK
- Added occlusion mesh support with XR SDK
- Added support of Alembic velocity to various shaders
- Added support for more than 2 views for single-pass instancing
- Added support for per punctual/directional light min roughness in StackLit
- Added mirror view support with XR SDK
- Added VR verification in HDRPWizard
- Added DXR verification in HDRPWizard
- Added feedbacks in UI of Volume regarding skies
- Cube LUT support in Tonemapping. Cube LUT helpers for external grading are available in the Post-processing Sample package.

### Fixed
- Fixed an issue with history buffers causing effects like TAA or auto exposure to flicker when more than one camera was visible in the editor
- The correct preview is displayed when selecting multiple `PlanarReflectionProbe`s
- Fixed volumetric rendering with camera-relative code and XR stereo instancing
- Fixed issue with flashing cyan due to async compilation of shader when selecting a mesh
- Fix texture type mismatch when the contact shadow are disabled (causing errors on IOS devices)
- Fixed Generate Shader Includes while in package
- Fixed issue when texture where deleted in ShadowCascadeGUI
- Fixed issue in FrameSettingsHistory when disabling a camera several time without enabling it in between.
- Fixed volumetric reprojection with camera-relative code and XR stereo instancing
- Added custom BaseShaderPreprocessor in HDEditorUtils.GetBaseShaderPreprocessorList()
- Fixed compile issue when USE_XR_SDK is not defined
- Fixed procedural sky sun disk intensity for high directional light intensities
- Fixed Decal mip level when using texture mip map streaming to avoid dropping to lowest permitted mip (now loading all mips)
- Fixed deferred shading for XR single-pass instancing after lightloop refactor
- Fixed cluster and material classification debug (material classification now works with compute as pixel shader lighting)
- Fixed IOS Nan by adding a maximun epsilon definition REAL_EPS that uses HALF_EPS when fp16 are used
- Removed unnecessary GC allocation in motion blur code
- Fixed locked UI with advanded influence volume inspector for probes
- Fixed invalid capture direction when rendering planar reflection probes
- Fixed Decal HTILE optimization with platform not supporting texture atomatic (Disable it)
- Fixed a crash in the build when the contact shadows are disabled
- Fixed camera rendering callbacks order (endCameraRendering was being called before the actual rendering)
- Fixed issue with wrong opaque blending settings for After Postprocess
- Fixed issue with Low resolution transparency on PS4
- Fixed a memory leak on volume profiles
- Fixed The Parallax Occlusion Mappping node in shader graph and it's UV input slot
- Fixed lighting with XR single-pass instancing by disabling deferred tiles
- Fixed the Bloom prefiltering pass
- Fixed post-processing effect relying on Unity's random number generator
- Fixed camera flickering when using TAA and selecting the camera in the editor
- Fixed issue with single shadow debug view and volumetrics
- Fixed most of the problems with light animation and timeline
- Fixed indirect deferred compute with XR single-pass instancing
- Fixed a slight omission in anisotropy calculations derived from HazeMapping in StackLit
- Improved stack computation numerical stability in StackLit
- Fix PBR master node always opaque (wrong blend modes for forward pass)
- Fixed TAA with XR single-pass instancing (missing macros)
- Fixed an issue causing Scene View selection wire gizmo to not appear when using HDRP Shader Graphs.
- Fixed wireframe rendering mode (case 1083989)
- Fixed the renderqueue not updated when the alpha clip is modified in the material UI.
- Fixed the PBR master node preview
- Remove the ReadOnly flag on Reflection Probe's cubemap assets during bake when there are no VCS active.
- Fixed an issue where setting a material debug view would not reset the other exclusive modes
- Spot light shapes are now correctly taken into account when baking
- Now the static lighting sky will correctly take the default values for non-overridden properties
- Fixed material albedo affecting the lux meter
- Extra test in deferred compute shading to avoid shading pixels that were not rendered by the current camera (for camera stacking)

### Changed
- Optimization: Reduce the group size of the deferred lighting pass from 16x16 to 8x8
- Replaced HDCamera.computePassCount by viewCount
- Removed xrInstancing flag in RTHandles (replaced by TextureXR.slices and TextureXR.dimensions)
- Refactor the HDRenderPipeline and lightloop code to preprare for high level rendergraph
- Removed the **Back Then Front Rendering** option in the fabric Master Node settings. Enabling this option previously did nothing.
- Shader type Real translates to FP16 precision on Nintendo Switch.
- Shader framework refactor: Introduce CBSDF, EvaluateBSDF, IsNonZeroBSDF to replace BSDF functions
- Shader framework refactor:  GetBSDFAngles, LightEvaluation and SurfaceShading functions
- Replace ComputeMicroShadowing by GetAmbientOcclusionForMicroShadowing
- Rename WorldToTangent to TangentToWorld as it was incorrectly named
- Remove SunDisk and Sun Halo size from directional light
- Remove all obsolete wind code from shader
- Renamed DecalProjectorComponent into DecalProjector for API alignment.
- Improved the Volume UI and made them Global by default
- Remove very high quality shadow option
- Change default for shadow quality in Deferred to Medium
- Enlighten now use inverse squared falloff (before was using builtin falloff)
- Enlighten is now deprecated. Please use CPU or GPU lightmaper instead.
- Remove the name in the diffusion profile UI
- Changed how shadow map resolution scaling with distance is computed. Now it uses screen space area rather than light range.
- Updated MoreOptions display in UI
- Moved Display Area Light Emissive Mesh script API functions in the editor namespace
- direct strenght properties in ambient occlusion now affect direct specular as well
- Removed advanced Specular Occlusion control in StackLit: SSAO based SO control is hidden and fixed to behave like Lit, SPTD is the only HQ technique shown for baked SO.
- Shader framework refactor: Changed ClampRoughness signature to include PreLightData access.
- HDRPWizard window is now in Window > General > HD Render Pipeline Wizard
- Moved StaticLightingSky to LightingWindow
- Removes the current "Scene Settings" and replace them with "Sky & Fog Settings" (with Physically Based Sky and Volumetric Fog).
- Changed how cached shadow maps are placed inside the atlas to minimize re-rendering of them.

## [6.7.0-preview] - 2019-05-16

### Added
- Added ViewConstants StructuredBuffer to simplify XR rendering
- Added API to render specific settings during a frame
- Added stadia to the supported platforms (2019.3)
- Enabled cascade blends settings in the HD Shadow component
- Added Hardware Dynamic Resolution support.
- Added MatCap debug view to replace the no scene lighting debug view.
- Added clear GBuffer option in FrameSettings (default to false)
- Added preview for decal shader graph (Only albedo, normal and emission)
- Added exposure weight control for decal
- Screen Space Directional Shadow under a define option. Activated for ray tracing
- Added a new abstraction for RendererList that will help transition to Render Graph and future RendererList API
- Added multipass support for VR
- Added XR SDK integration (multipass only)
- Added Shader Graph samples for Hair, Fabric and Decal master nodes.
- Add fade distance, shadow fade distance and light layers to light explorer
- Add method to draw light layer drawer in a rect to HDEditorUtils

### Fixed
- Fixed deserialization crash at runtime
- Fixed for ShaderGraph Unlit masternode not writing velocity
- Fixed a crash when assiging a new HDRP asset with the 'Verify Saving Assets' option enabled
- Fixed exposure to properly support TEXTURE2D_X
- Fixed TerrainLit basemap texture generation
- Fixed a bug that caused nans when material classification was enabled and a tile contained one standard material + a material with transmission.
- Fixed gradient sky hash that was not using the exposure hash
- Fixed displayed default FrameSettings in HDRenderPipelineAsset wrongly updated on scripts reload.
- Fixed gradient sky hash that was not using the exposure hash.
- Fixed visualize cascade mode with exposure.
- Fixed (enabled) exposure on override lighting debug modes.
- Fixed issue with LightExplorer when volume have no profile
- Fixed issue with SSR for negative, infinite and NaN history values
- Fixed LightLayer in HDReflectionProbe and PlanarReflectionProbe inspector that was not displayed as a mask.
- Fixed NaN in transmission when the thickness and a color component of the scattering distance was to 0
- Fixed Light's ShadowMask multi-edition.
- Fixed motion blur and SMAA with VR single-pass instancing
- Fixed NaNs generated by phase functionsin volumetric lighting
- Fixed NaN issue with refraction effect and IOR of 1 at extreme grazing angle
- Fixed nan tracker not using the exposure
- Fixed sorting priority on lit and unlit materials
- Fixed null pointer exception when there are no AOVRequests defined on a camera
- Fixed dirty state of prefab using disabled ReflectionProbes
- Fixed an issue where gizmos and editor grid were not correctly depth tested
- Fixed created default scene prefab non editable due to wrong file extension.
- Fixed an issue where sky convolution was recomputed for nothing when a preview was visible (causing extreme slowness when fabric convolution is enabled)
- Fixed issue with decal that wheren't working currently in player
- Fixed missing stereo rendering macros in some fragment shaders
- Fixed exposure for ReflectionProbe and PlanarReflectionProbe gizmos
- Fixed single-pass instancing on PSVR
- Fixed Vulkan shader issue with Texture2DArray in ScreenSpaceShadow.compute by re-arranging code (workaround)
- Fixed camera-relative issue with lights and XR single-pass instancing
- Fixed single-pass instancing on Vulkan
- Fixed htile synchronization issue with shader graph decal
- Fixed Gizmos are not drawn in Camera preview
- Fixed pre-exposure for emissive decal
- Fixed wrong values computed in PreIntegrateFGD and in the generation of volumetric lighting data by forcing the use of fp32.
- Fixed NaNs arising during the hair lighting pass
- Fixed synchronization issue in decal HTile that occasionally caused rendering artifacts around decal borders
- Fixed QualitySettings getting marked as modified by HDRP (and thus checked out in Perforce)
- Fixed a bug with uninitialized values in light explorer
- Fixed issue with LOD transition
- Fixed shader warnings related to raytracing and TEXTURE2D_X

### Changed
- Refactor PixelCoordToViewDirWS to be VR compatible and to compute it only once per frame
- Modified the variants stripper to take in account multiple HDRP assets used in the build.
- Improve the ray biasing code to avoid self-intersections during the SSR traversal
- Update Pyramid Spot Light to better match emitted light volume.
- Moved _XRViewConstants out of UnityPerPassStereo constant buffer to fix issues with PSSL
- Removed GetPositionInput_Stereo() and single-pass (double-wide) rendering mode
- Changed label width of the frame settings to accommodate better existing options.
- SSR's Default FrameSettings for camera is now enable.
- Re-enabled the sharpening filter on Temporal Anti-aliasing
- Exposed HDEditorUtils.LightLayerMaskDrawer for integration in other packages and user scripting.
- Rename atmospheric scattering in FrameSettings to Fog
- The size modifier in the override for the culling sphere in Shadow Cascades now defaults to 0.6, which is the same as the formerly hardcoded value.
- Moved LOD Bias and Maximum LOD Level from Frame Setting section `Other` to `Rendering`
- ShaderGraph Decal that affect only emissive, only draw in emissive pass (was drawing in dbuffer pass too)
- Apply decal projector fade factor correctly on all attribut and for shader graph decal
- Move RenderTransparentDepthPostpass after all transparent
- Update exposure prepass to interleave XR single-pass instancing views in a checkerboard pattern
- Removed ScriptRuntimeVersion check in wizard.

## [6.6.0-preview] - 2019-04-01

### Added
- Added preliminary changes for XR deferred shading
- Added support of 111110 color buffer
- Added proper support for Recorder in HDRP
- Added depth offset input in shader graph master nodes
- Added a Parallax Occlusion Mapping node
- Added SMAA support
- Added Homothety and Symetry quick edition modifier on volume used in ReflectionProbe, PlanarReflectionProbe and DensityVolume
- Added multi-edition support for DecalProjectorComponent
- Improve hair shader
- Added the _ScreenToTargetScaleHistory uniform variable to be used when sampling HDRP RTHandle history buffers.
- Added settings in `FrameSettings` to change `QualitySettings.lodBias` and `QualitySettings.maximumLODLevel` during a rendering
- Added an exposure node to retrieve the current, inverse and previous frame exposure value.
- Added an HD scene color node which allow to sample the scene color with mips and a toggle to remove the exposure.
- Added safeguard on HD scene creation if default scene not set in the wizard
- Added Low res transparency rendering pass.

### Fixed
- Fixed HDRI sky intensity lux mode
- Fixed dynamic resolution for XR
- Fixed instance identifier semantic string used by Shader Graph
- Fixed null culling result occuring when changing scene that was causing crashes
- Fixed multi-edition light handles and inspector shapes
- Fixed light's LightLayer field when multi-editing
- Fixed normal blend edition handles on DensityVolume
- Fixed an issue with layered lit shader and height based blend where inactive layers would still have influence over the result
- Fixed multi-selection handles color for DensityVolume
- Fixed multi-edition inspector's blend distances for HDReflectionProbe, PlanarReflectionProbe and DensityVolume
- Fixed metric distance that changed along size in DensityVolume
- Fixed DensityVolume shape handles that have not same behaviour in advance and normal edition mode
- Fixed normal map blending in TerrainLit by only blending the derivatives
- Fixed Xbox One rendering just a grey screen instead of the scene
- Fixed probe handles for multiselection
- Fixed baked cubemap import settings for convolution
- Fixed regression causing crash when attempting to open HDRenderPipelineWizard without an HDRenderPipelineAsset setted
- Fixed FullScreenDebug modes: SSAO, SSR, Contact shadow, Prerefraction Color Pyramid, Final Color Pyramid
- Fixed volumetric rendering with stereo instancing
- Fixed shader warning
- Fixed missing resources in existing asset when updating package
- Fixed PBR master node preview in forward rendering or transparent surface
- Fixed deferred shading with stereo instancing
- Fixed "look at" edition mode of Rotation tool for DecalProjectorComponent
- Fixed issue when switching mode in ReflectionProbe and PlanarReflectionProbe
- Fixed issue where migratable component version where not always serialized when part of prefab's instance
- Fixed an issue where shadow would not be rendered properly when light layer are not enabled
- Fixed exposure weight on unlit materials
- Fixed Light intensity not played in the player when recorded with animation/timeline
- Fixed some issues when multi editing HDRenderPipelineAsset
- Fixed emission node breaking the main shader graph preview in certain conditions.
- Fixed checkout of baked probe asset when baking probes.
- Fixed invalid gizmo position for rotated ReflectionProbe
- Fixed multi-edition of material's SurfaceType and RenderingPath
- Fixed whole pipeline reconstruction on selecting for the first time or modifying other than the currently used HDRenderPipelineAsset
- Fixed single shadow debug mode
- Fixed global scale factor debug mode when scale > 1
- Fixed debug menu material overrides not getting applied to the Terrain Lit shader
- Fixed typo in computeLightVariants
- Fixed deferred pass with XR instancing by disabling ComputeLightEvaluation
- Fixed bloom resolution independence
- Fixed lens dirt intensity not behaving properly
- Fixed the Stop NaN feature
- Fixed some resources to handle more than 2 instanced views for XR
- Fixed issue with black screen (NaN) produced on old GPU hardware or intel GPU hardware with gaussian pyramid
- Fixed issue with disabled punctual light would still render when only directional light is present

### Changed
- DensityVolume scripting API will no longuer allow to change between advance and normal edition mode
- Disabled depth of field, lens distortion and panini projection in the scene view
- TerrainLit shaders and includes are reorganized and made simpler.
- TerrainLit shader GUI now allows custom properties to be displayed in the Terrain fold-out section.
- Optimize distortion pass with stencil
- Disable SceneSelectionPass in shader graph preview
- Control punctual light and area light shadow atlas separately
- Move SMAA anti-aliasing option to after Temporal Anti Aliasing one, to avoid problem with previously serialized project settings
- Optimize rendering with static only lighting and when no cullable lights/decals/density volumes are present.
- Updated handles for DecalProjectorComponent for enhanced spacial position readability and have edition mode for better SceneView management
- DecalProjectorComponent are now scale independent in order to have reliable metric unit (see new Size field for changing the size of the volume)
- Restructure code from HDCamera.Update() by adding UpdateAntialiasing() and UpdateViewConstants()
- Renamed velocity to motion vectors
- Objects rendered during the After Post Process pass while TAA is enabled will not benefit from existing depth buffer anymore. This is done to fix an issue where those object would wobble otherwise
- Removed usage of builtin unity matrix for shadow, shadow now use same constant than other view
- The default volume layer mask for cameras & probes is now `Default` instead of `Everything`

## [6.5.0-preview] - 2019-03-07

### Added
- Added depth-of-field support with stereo instancing
- Adding real time area light shadow support
- Added a new FrameSettings: Specular Lighting to toggle the specular during the rendering

### Fixed
- Fixed diffusion profile upgrade breaking package when upgrading to a new version
- Fixed decals cropped by gizmo not updating correctly if prefab
- Fixed an issue when enabling SSR on multiple view
- Fixed edition of the intensity's unit field while selecting multiple lights
- Fixed wrong calculation in soft voxelization for density volume
- Fixed gizmo not working correctly with pre-exposure
- Fixed issue with setting a not available RT when disabling motion vectors
- Fixed planar reflection when looking at mirror normal
- Fixed mutiselection issue with HDLight Inspector
- Fixed HDAdditionalCameraData data migration
- Fixed failing builds when light explorer window is open
- Fixed cascade shadows border sometime causing artefacts between cascades
- Restored shadows in the Cascade Shadow debug visualization
- `camera.RenderToCubemap` use proper face culling

### Changed
- When rendering reflection probe disable all specular lighting and for metals use fresnelF0 as diffuse color for bake lighting.

## [6.4.0-preview] - 2019-02-21

### Added
- VR: Added TextureXR system to selectively expand TEXTURE2D macros to texture array for single-pass stereo instancing + Convert textures call to these macros
- Added an unit selection dropdown next to shutter speed (camera)
- Added error helpbox when trying to use a sub volume component that require the current HDRenderPipelineAsset to support a feature that it is not supporting.
- Add mesh for tube light when display emissive mesh is enabled

### Fixed
- Fixed Light explorer. The volume explorer used `profile` instead of `sharedProfile` which instantiate a custom volume profile instead of editing the asset itself.
- Fixed UI issue where all is displayed using metric unit in shadow cascade and Percent is set in the unit field (happening when opening the inspector).
- Fixed inspector event error when double clicking on an asset (diffusion profile/material).
- Fixed nullref on layered material UI when the material is not an asset.
- Fixed nullref exception when undo/redo a light property.
- Fixed visual bug when area light handle size is 0.

### Changed
- Update UI for 32bit/16bit shadow precision settings in HDRP asset
- Object motion vectors have been disabled in all but the game view. Camera motion vectors are still enabled everywhere, allowing TAA and Motion Blur to work on static objects.
- Enable texture array by default for most rendering code on DX11 and unlock stereo instancing (DX11 only for now)

## [6.3.0-preview] - 2019-02-18

### Added
- Added emissive property for shader graph decals
- Added a diffusion profile override volume so the list of diffusion profile assets to use can be chanaged without affecting the HDRP asset
- Added a "Stop NaNs" option on cameras and in the Scene View preferences.
- Added metric display option in HDShadowSettings and improve clamping
- Added shader parameter mapping in DebugMenu
- Added scripting API to configure DebugData for DebugMenu

### Fixed
- Fixed decals in forward
- Fixed issue with stencil not correctly setup for various master node and shader for the depth pass, motion vector pass and GBuffer/Forward pass
- Fixed SRP batcher and metal
- Fixed culling and shadows for Pyramid, Box, Rectangle and Tube lights
- Fixed an issue where scissor render state leaking from the editor code caused partially black rendering

### Changed
- When a lit material has a clear coat mask that is not null, we now use the clear coat roughness to compute the screen space reflection.
- Diffusion profiles are now limited to one per asset and can be referenced in materials, shader graphs and vfx graphs. Materials will be upgraded automatically except if they are using a shader graph, in this case it will display an error message.

## [6.2.0-preview] - 2019-02-15

### Added
- Added help box listing feature supported in a given HDRenderPipelineAsset alongs with the drawbacks implied.
- Added cascade visualizer, supporting disabled handles when not overriding.

### Fixed
- Fixed post processing with stereo double-wide
- Fixed issue with Metal: Use sign bit to find the cache type instead of lowest bit.
- Fixed invalid state when creating a planar reflection for the first time
- Fix FrameSettings's LitShaderMode not restrained by supported LitShaderMode regression.

### Changed
- The default value roughness value for the clearcoat has been changed from 0.03 to 0.01
- Update default value of based color for master node
- Update Fabric Charlie Sheen lighting model - Remove Fresnel component that wasn't part of initial model + Remap smoothness to [0.0 - 0.6] range for more artist friendly parameter

### Changed
- Code refactor: all macros with ARGS have been swapped with macros with PARAM. This is because the ARGS macros were incorrectly named.

## [6.1.0-preview] - 2019-02-13

### Added
- Added support for post-processing anti-aliasing in the Scene View (FXAA and TAA). These can be set in Preferences.
- Added emissive property for decal material (non-shader graph)

### Fixed
- Fixed a few UI bugs with the color grading curves.
- Fixed "Post Processing" in the scene view not toggling post-processing effects
- Fixed bake only object with flag `ReflectionProbeStaticFlag` when baking a `ReflectionProbe`

### Changed
- Removed unsupported Clear Depth checkbox in Camera inspector
- Updated the toggle for advanced mode in inspectors.

## [6.0.0-preview] - 2019-02-23

### Added
- Added new API to perform a camera rendering
- Added support for hair master node (Double kajiya kay - Lambert)
- Added Reset behaviour in DebugMenu (ingame mapping is right joystick + B)
- Added Default HD scene at new scene creation while in HDRP
- Added Wizard helping to configure HDRP project
- Added new UI for decal material to allow remapping and scaling of some properties
- Added cascade shadow visualisation toggle in HD shadow settings
- Added icons for assets
- Added replace blending mode for distortion
- Added basic distance fade for density volumes
- Added decal master node for shader graph
- Added HD unlit master node (Cross Pipeline version is name Unlit)
- Added new Rendering Queue in materials
- Added post-processing V3 framework embed in HDRP, remove postprocess V2 framework
- Post-processing now uses the generic volume framework
-   New depth-of-field, bloom, panini projection effects, motion blur
-   Exposure is now done as a pre-exposition pass, the whole system has been revamped
-   Exposure now use EV100 everywhere in the UI (Sky, Emissive Light)
- Added emissive intensity (Luminance and EV100 control) control for Emissive
- Added pre-exposure weigth for Emissive
- Added an emissive color node and a slider to control the pre-exposure percentage of emission color
- Added physical camera support where applicable
- Added more color grading tools
- Added changelog level for Shader Variant stripping
- Added Debug mode for validation of material albedo and metalness/specularColor values
- Added a new dynamic mode for ambient probe and renamed BakingSky to StaticLightingSky
- Added command buffer parameter to all Bind() method of material
- Added Material validator in Render Pipeline Debug
- Added code to future support of DXR (not enabled)
- Added support of multiviewport
- Added HDRenderPipeline.RequestSkyEnvironmentUpdate function to force an update from script when sky is set to OnDemand
- Added a Lighting and BackLighting slots in Lit, StackLit, Fabric and Hair master nodes
- Added support for overriding terrain detail rendering shaders, via the render pipeline editor resources asset
- Added xrInstancing flag support to RTHandle
- Added support for cullmask for decal projectors
- Added software dynamic resolution support
- Added support for "After Post-Process" render pass for unlit shader
- Added support for textured rectangular area lights
- Added stereo instancing macros to MSAA shaders
- Added support for Quarter Res Raytraced Reflections (not enabled)
- Added fade factor for decal projectors.
- Added stereo instancing macros to most shaders used in VR
- Added multi edition support for HDRenderPipelineAsset

### Fixed
- Fixed logic to disable FPTL with stereo rendering
- Fixed stacklit transmission and sun highlight
- Fixed decals with stereo rendering
- Fixed sky with stereo rendering
- Fixed flip logic for postprocessing + VR
- Fixed copyStencilBuffer pass for Switch
- Fixed point light shadow map culling that wasn't taking into account far plane
- Fixed usage of SSR with transparent on all master node
- Fixed SSR and microshadowing on fabric material
- Fixed blit pass for stereo rendering
- Fixed lightlist bounds for stereo rendering
- Fixed windows and in-game DebugMenu sync.
- Fixed FrameSettings' LitShaderMode sync when opening DebugMenu.
- Fixed Metal specific issues with decals, hitting a sampler limit and compiling AxF shader
- Fixed an issue with flipped depth buffer during postprocessing
- Fixed normal map use for shadow bias with forward lit - now use geometric normal
- Fixed transparent depth prepass and postpass access so they can be use without alpha clipping for lit shader
- Fixed support of alpha clip shadow for lit master node
- Fixed unlit master node not compiling
- Fixed issue with debug display of reflection probe
- Fixed issue with phong tessellations not working with lit shader
- Fixed issue with vertex displacement being affected by heightmap setting even if not heightmap where assign
- Fixed issue with density mode on Lit terrain producing NaN
- Fixed issue when going back and forth from Lit to LitTesselation for displacement mode
- Fixed issue with ambient occlusion incorrectly applied to emissiveColor with light layers in deferred
- Fixed issue with fabric convolution not using the correct convolved texture when fabric convolution is enabled
- Fixed issue with Thick mode for Transmission that was disabling transmission with directional light
- Fixed shutdown edge cases with HDRP tests
- Fixed slowdow when enabling Fabric convolution in HDRP asset
- Fixed specularAA not compiling in StackLit Master node
- Fixed material debug view with stereo rendering
- Fixed material's RenderQueue edition in default view.
- Fixed banding issues within volumetric density buffer
- Fixed missing multicompile for MSAA for AxF
- Fixed camera-relative support for stereo rendering
- Fixed remove sync with render thread when updating decal texture atlas.
- Fixed max number of keyword reach [256] issue. Several shader feature are now local
- Fixed Scene Color and Depth nodes
- Fixed SSR in forward
- Fixed custom editor of Unlit, HD Unlit and PBR shader graph master node
- Fixed issue with NewFrame not correctly calculated in Editor when switching scene
- Fixed issue with TerrainLit not compiling with depth only pass and normal buffer
- Fixed geometric normal use for shadow bias with PBR master node in forward
- Fixed instancing macro usage for decals
- Fixed error message when having more than one directional light casting shadow
- Fixed error when trying to display preview of Camera or PlanarReflectionProbe
- Fixed LOAD_TEXTURE2D_ARRAY_MSAA macro
- Fixed min-max and amplitude clamping value in inspector of vertex displacement materials
- Fixed issue with alpha shadow clip (was incorrectly clipping object shadow)
- Fixed an issue where sky cubemap would not be cleared correctly when setting the current sky to None
- Fixed a typo in Static Lighting Sky component UI
- Fixed issue with incorrect reset of RenderQueue when switching shader in inspector GUI
- Fixed issue with variant stripper stripping incorrectly some variants
- Fixed a case of ambient lighting flickering because of previews
- Fixed Decals when rendering multiple camera in a single frame
- Fixed cascade shadow count in shader
- Fixed issue with Stacklit shader with Haze effect
- Fixed an issue with the max sample count for the TAA
- Fixed post-process guard band for XR
- Fixed exposure of emissive of Unlit
- Fixed depth only and motion vector pass for Unlit not working correctly with MSAA
- Fixed an issue with stencil buffer copy causing unnecessary compute dispatches for lighting
- Fixed multi edition issue in FrameSettings
- Fixed issue with SRP batcher and DebugDisplay variant of lit shader
- Fixed issue with debug material mode not doing alpha test
- Fixed "Attempting to draw with missing UAV bindings" errors on Vulkan
- Fixed pre-exposure incorrectly apply to preview
- Fixed issue with duplicate 3D texture in 3D texture altas of volumetric?
- Fixed Camera rendering order (base on the depth parameter)
- Fixed shader graph decals not being cropped by gizmo
- Fixed "Attempting to draw with missing UAV bindings" errors on Vulkan.


### Changed
- ColorPyramid compute shader passes is swapped to pixel shader passes on platforms where the later is faster (Nintendo Switch).
- Removing the simple lightloop used by the simple lit shader
- Whole refactor of reflection system: Planar and reflection probe
- Separated Passthrough from other RenderingPath
- Update several properties naming and caption based on feedback from documentation team
- Remove tile shader variant for transparent backface pass of lit shader
- Rename all HDRenderPipeline to HDRP folder for shaders
- Rename decal property label (based on doc team feedback)
- Lit shader mode now default to Deferred to reduce build time
- Update UI of Emission parameters in shaders
- Improve shader variant stripping including shader graph variant
- Refactored render loop to render realtime probes visible per camera
- Enable SRP batcher by default
- Shader code refactor: Rename LIGHTLOOP_SINGLE_PASS => LIGHTLOOP_DISABLE_TILE_AND_CLUSTER and clean all usage of LIGHTLOOP_TILE_PASS
- Shader code refactor: Move pragma definition of vertex and pixel shader inside pass + Move SURFACE_GRADIENT definition in XXXData.hlsl
- Micro-shadowing in Lit forward now use ambientOcclusion instead of SpecularOcclusion
- Upgraded FrameSettings workflow, DebugMenu and Inspector part relative to it
- Update build light list shader code to support 32 threads in wavefronts on Switch
- LayeredLit layers' foldout are now grouped in one main foldout per layer
- Shadow alpha clip can now be enabled on lit shader and haor shader enven for opaque
- Temporal Antialiasing optimization for Xbox One X
- Parameter depthSlice on SetRenderTarget functions now defaults to -1 to bind the entire resource
- Rename SampleCameraDepth() functions to LoadCameraDepth() and SampleCameraDepth(), same for SampleCameraColor() functions
- Improved Motion Blur quality.
- Update stereo frame settings values for single-pass instancing and double-wide
- Rearrange FetchDepth functions to prepare for stereo-instancing
- Remove unused _ComputeEyeIndex
- Updated HDRenderPipelineAsset inspector
- Re-enable SRP batcher for metal

## [5.2.0-preview] - 2018-11-27

### Added
- Added option to run Contact Shadows and Volumetrics Voxelization stage in Async Compute
- Added camera freeze debug mode - Allow to visually see culling result for a camera
- Added support of Gizmo rendering before and after postprocess in Editor
- Added support of LuxAtDistance for punctual lights

### Fixed
- Fixed Debug.DrawLine and Debug.Ray call to work in game view
- Fixed DebugMenu's enum resetted on change
- Fixed divide by 0 in refraction causing NaN
- Fixed disable rough refraction support
- Fixed refraction, SSS and atmospheric scattering for VR
- Fixed forward clustered lighting for VR (double-wide).
- Fixed Light's UX to not allow negative intensity
- Fixed HDRenderPipelineAsset inspector broken when displaying its FrameSettings from project windows.
- Fixed forward clustered lighting for VR (double-wide).
- Fixed HDRenderPipelineAsset inspector broken when displaying its FrameSettings from project windows.
- Fixed Decals and SSR diable flags for all shader graph master node (Lit, Fabric, StackLit, PBR)
- Fixed Distortion blend mode for shader graph master node (Lit, StackLit)
- Fixed bent Normal for Fabric master node in shader graph
- Fixed PBR master node lightlayers
- Fixed shader stripping for built-in lit shaders.

### Changed
- Rename "Regular" in Diffusion profile UI "Thick Object"
- Changed VBuffer depth parametrization for volumetric from distanceRange to depthExtent - Require update of volumetric settings - Fog start at near plan
- SpotLight with box shape use Lux unit only

## [5.1.0-preview] - 2018-11-19

### Added

- Added a separate Editor resources file for resources Unity does not take when it builds a Player.
- You can now disable SSR on Materials in Shader Graph.
- Added support for MSAA when the Supported Lit Shader Mode is set to Both. Previously HDRP only supported MSAA for Forward mode.
- You can now override the emissive color of a Material when in debug mode.
- Exposed max light for Light Loop Settings in HDRP asset UI.
- HDRP no longer performs a NormalDBuffer pass update if there are no decals in the Scene.
- Added distant (fall-back) volumetric fog and improved the fog evaluation precision.
- Added an option to reflect sky in SSR.
- Added a y-axis offset for the PlanarReflectionProbe and offset tool.
- Exposed the option to run SSR and SSAO on async compute.
- Added support for the _GlossMapScale parameter in the Legacy to HDRP Material converter.
- Added wave intrinsic instructions for use in Shaders (for AMD GCN).


### Fixed
- Fixed sphere shaped influence handles clamping in Reflection Probes.
- Fixed Reflection Probe data migration for projects created before using HDRP.
- Fixed UI of Layered Material where Unity previously rendered the scrollbar above the Copy button.
- Fixed Material tessellations parameters Start fade distance and End fade distance. Originally, Unity clamped these values when you modified them.
- Fixed various distortion and refraction issues - handle a better fall-back.
- Fixed SSR for multiple views.
- Fixed SSR issues related to self-intersections.
- Fixed shape density volume handle speed.
- Fixed density volume shape handle moving too fast.
- Fixed the Camera velocity pass that we removed by mistake.
- Fixed some null pointer exceptions when disabling motion vectors support.
- Fixed viewports for both the Subsurface Scattering combine pass and the transparent depth prepass.
- Fixed the blend mode pop-up in the UI. It previously did not appear when you enabled pre-refraction.
- Fixed some null pointer exceptions that previously occurred when you disabled motion vectors support.
- Fixed Layered Lit UI issue with scrollbar.
- Fixed cubemap assignation on custom ReflectionProbe.
- Fixed Reflection Probes’ capture settings' shadow distance.
- Fixed an issue with the SRP batcher and Shader variables declaration.
- Fixed thickness and subsurface slots for fabric Shader master node that wasn't appearing with the right combination of flags.
- Fixed d3d debug layer warning.
- Fixed PCSS sampling quality.
- Fixed the Subsurface and transmission Material feature enabling for fabric Shader.
- Fixed the Shader Graph UV node’s dimensions when using it in a vertex Shader.
- Fixed the planar reflection mirror gizmo's rotation.
- Fixed HDRenderPipelineAsset's FrameSettings not showing the selected enum in the Inspector drop-down.
- Fixed an error with async compute.
- MSAA now supports transparency.
- The HDRP Material upgrader tool now converts metallic values correctly.
- Volumetrics now render in Reflection Probes.
- Fixed a crash that occurred whenever you set a viewport size to 0.
- Fixed the Camera physic parameter that the UI previously did not display.
- Fixed issue in pyramid shaped spotlight handles manipulation

### Changed

- Renamed Line shaped Lights to Tube Lights.
- HDRP now uses mean height fog parametrization.
- Shadow quality settings are set to All when you use HDRP (This setting is not visible in the UI when using SRP). This avoids Legacy Graphics Quality Settings disabling the shadows and give SRP full control over the Shadows instead.
- HDRP now internally uses premultiplied alpha for all fog.
- Updated default FrameSettings used for realtime Reflection Probes when you create a new HDRenderPipelineAsset.
- Remove multi-camera support. LWRP and HDRP will not support multi-camera layered rendering.
- Updated Shader Graph subshaders to use the new instancing define.
- Changed fog distance calculation from distance to plane to distance to sphere.
- Optimized forward rendering using AMD GCN by scalarizing the light loop.
- Changed the UI of the Light Editor.
- Change ordering of includes in HDRP Materials in order to reduce iteration time for faster compilation.
- Added a StackLit master node replacing the InspectorUI version. IMPORTANT: All previously authored StackLit Materials will be lost. You need to recreate them with the master node.

## [5.0.0-preview] - 2018-09-28

### Added
- Added occlusion mesh to depth prepass for VR (VR still disabled for now)
- Added a debug mode to display only one shadow at once
- Added controls for the highlight created by directional lights
- Added a light radius setting to punctual lights to soften light attenuation and simulate fill lighting
- Added a 'minRoughness' parameter to all non-area lights (was previously only available for certain light types)
- Added separate volumetric light/shadow dimmers
- Added per-pixel jitter to volumetrics to reduce aliasing artifacts
- Added a SurfaceShading.hlsl file, which implements material-agnostic shading functionality in an efficient manner
- Added support for shadow bias for thin object transmission
- Added FrameSettings to control realtime planar reflection
- Added control for SRPBatcher on HDRP Asset
- Added an option to clear the shadow atlases in the debug menu
- Added a color visualization of the shadow atlas rescale in debug mode
- Added support for disabling SSR on materials
- Added intrinsic for XBone
- Added new light volume debugging tool
- Added a new SSR debug view mode
- Added translaction's scale invariance on DensityVolume
- Added multiple supported LitShadermode and per renderer choice in case of both Forward and Deferred supported
- Added custom specular occlusion mode to Lit Shader Graph Master node

### Fixed
- Fixed a normal bias issue with Stacklit (Was causing light leaking)
- Fixed camera preview outputing an error when both scene and game view where display and play and exit was call
- Fixed override debug mode not apply correctly on static GI
- Fixed issue where XRGraphicsConfig values set in the asset inspector GUI weren't propagating correctly (VR still disabled for now)
- Fixed issue with tangent that was using SurfaceGradient instead of regular normal decoding
- Fixed wrong error message display when switching to unsupported target like IOS
- Fixed an issue with ambient occlusion texture sometimes not being created properly causing broken rendering
- Shadow near plane is no longer limited at 0.1
- Fixed decal draw order on transparent material
- Fixed an issue where sometime the lookup texture used for GGX convolution was broken, causing broken rendering
- Fixed an issue where you wouldn't see any fog for certain pipeline/scene configurations
- Fixed an issue with volumetric lighting where the anisotropy value of 0 would not result in perfectly isotropic lighting
- Fixed shadow bias when the atlas is rescaled
- Fixed shadow cascade sampling outside of the atlas when cascade count is inferior to 4
- Fixed shadow filter width in deferred rendering not matching shader config
- Fixed stereo sampling of depth texture in MSAA DepthValues.shader
- Fixed box light UI which allowed negative and zero sizes, thus causing NaNs
- Fixed stereo rendering in HDRISky.shader (VR)
- Fixed normal blend and blend sphere influence for reflection probe
- Fixed distortion filtering (was point filtering, now trilinear)
- Fixed contact shadow for large distance
- Fixed depth pyramid debug view mode
- Fixed sphere shaped influence handles clamping in reflection probes
- Fixed reflection probes data migration for project created before using hdrp
- Fixed ambient occlusion for Lit Master Node when slot is connected

### Changed
- Use samplerunity_ShadowMask instead of samplerunity_samplerLightmap for shadow mask
- Allow to resize reflection probe gizmo's size
- Improve quality of screen space shadow
- Remove support of projection model for ScreenSpaceLighting (SSR always use HiZ and refraction always Proxy)
- Remove all the debug mode from SSR that are obsolete now
- Expose frameSettings and Capture settings for reflection and planar probe
- Update UI for reflection probe, planar probe, camera and HDRP Asset
- Implement proper linear blending for volumetric lighting via deep compositing as described in the paper "Deep Compositing Using Lie Algebras"
- Changed  planar mapping to match terrain convention (XZ instead of ZX)
- XRGraphicsConfig is no longer Read/Write. Instead, it's read-only. This improves consistency of XR behavior between the legacy render pipeline and SRP
- Change reflection probe data migration code (to update old reflection probe to new one)
- Updated gizmo for ReflectionProbes
- Updated UI and Gizmo of DensityVolume

## [4.0.0-preview] - 2018-09-28

### Added
- Added a new TerrainLit shader that supports rendering of Unity terrains.
- Added controls for linear fade at the boundary of density volumes
- Added new API to control decals without monobehaviour object
- Improve Decal Gizmo
- Implement Screen Space Reflections (SSR) (alpha version, highly experimental)
- Add an option to invert the fade parameter on a Density Volume
- Added a Fabric shader (experimental) handling cotton and silk
- Added support for MSAA in forward only for opaque only
- Implement smoothness fade for SSR
- Added support for AxF shader (X-rite format - require special AxF importer from Unity not part of HDRP)
- Added control for sundisc on directional light (hack)
- Added a new HD Lit Master node that implements Lit shader support for Shader Graph
- Added Micro shadowing support (hack)
- Added an event on HDAdditionalCameraData for custom rendering
- HDRP Shader Graph shaders now support 4-channel UVs.

### Fixed
- Fixed an issue where sometimes the deferred shadow texture would not be valid, causing wrong rendering.
- Stencil test during decals normal buffer update is now properly applied
- Decals corectly update normal buffer in forward
- Fixed a normalization problem in reflection probe face fading causing artefacts in some cases
- Fix multi-selection behavior of Density Volumes overwriting the albedo value
- Fixed support of depth texture for RenderTexture. HDRP now correctly output depth to user depth buffer if RenderTexture request it.
- Fixed multi-selection behavior of Density Volumes overwriting the albedo value
- Fixed support of depth for RenderTexture. HDRP now correctly output depth to user depth buffer if RenderTexture request it.
- Fixed support of Gizmo in game view in the editor
- Fixed gizmo for spot light type
- Fixed issue with TileViewDebug mode being inversed in gameview
- Fixed an issue with SAMPLE_TEXTURECUBE_SHADOW macro
- Fixed issue with color picker not display correctly when game and scene view are visible at the same time
- Fixed an issue with reflection probe face fading
- Fixed camera motion vectors shader and associated matrices to update correctly for single-pass double-wide stereo rendering
- Fixed light attenuation functions when range attenuation is disabled
- Fixed shadow component algorithm fixup not dirtying the scene, so changes can be saved to disk.
- Fixed some GC leaks for HDRP
- Fixed contact shadow not affected by shadow dimmer
- Fixed GGX that works correctly for the roughness value of 0 (mean specular highlgiht will disappeard for perfect mirror, we rely on maxSmoothness instead to always have a highlight even on mirror surface)
- Add stereo support to ShaderPassForward.hlsl. Forward rendering now seems passable in limited test scenes with camera-relative rendering disabled.
- Add stereo support to ProceduralSky.shader and OpaqueAtmosphericScattering.shader.
- Added CullingGroupManager to fix more GC.Alloc's in HDRP
- Fixed rendering when multiple cameras render into the same render texture

### Changed
- Changed the way depth & color pyramids are built to be faster and better quality, thus improving the look of distortion and refraction.
- Stabilize the dithered LOD transition mask with respect to the camera rotation.
- Avoid multiple depth buffer copies when decals are present
- Refactor code related to the RT handle system (No more normal buffer manager)
- Remove deferred directional shadow and move evaluation before lightloop
- Add a function GetNormalForShadowBias() that material need to implement to return the normal used for normal shadow biasing
- Remove Jimenez Subsurface scattering code (This code was disabled by default, now remove to ease maintenance)
- Change Decal API, decal contribution is now done in Material. Require update of material using decal
- Move a lot of files from CoreRP to HDRP/CoreRP. All moved files weren't used by Ligthweight pipeline. Long term they could move back to CoreRP after CoreRP become out of preview
- Updated camera inspector UI
- Updated decal gizmo
- Optimization: The objects that are rendered in the Motion Vector Pass are not rendered in the prepass anymore
- Removed setting shader inclue path via old API, use package shader include paths
- The default value of 'maxSmoothness' for punctual lights has been changed to 0.99
- Modified deferred compute and vert/frag shaders for first steps towards stereo support
- Moved material specific Shader Graph files into corresponding material folders.
- Hide environment lighting settings when enabling HDRP (Settings are control from sceneSettings)
- Update all shader includes to use absolute path (allow users to create material in their Asset folder)
- Done a reorganization of the files (Move ShaderPass to RenderPipeline folder, Move all shadow related files to Lighting/Shadow and others)
- Improved performance and quality of Screen Space Shadows

## [3.3.0-preview] - 2018-01-01

### Added
- Added an error message to say to use Metal or Vulkan when trying to use OpenGL API
- Added a new Fabric shader model that supports Silk and Cotton/Wool
- Added a new HDRP Lighting Debug mode to visualize Light Volumes for Point, Spot, Line, Rectangular and Reflection Probes
- Add support for reflection probe light layers
- Improve quality of anisotropic on IBL

### Fixed
- Fix an issue where the screen where darken when rendering camera preview
- Fix display correct target platform when showing message to inform user that a platform is not supported
- Remove workaround for metal and vulkan in normal buffer encoding/decoding
- Fixed an issue with color picker not working in forward
- Fixed an issue where reseting HDLight do not reset all of its parameters
- Fixed shader compile warning in DebugLightVolumes.shader

### Changed
- Changed default reflection probe to be 256x256x6 and array size to be 64
- Removed dependence on the NdotL for thickness evaluation for translucency (based on artist's input)
- Increased the precision when comparing Planar or HD reflection probe volumes
- Remove various GC alloc in C#. Slightly better performance

## [3.2.0-preview] - 2018-01-01

### Added
- Added a luminance meter in the debug menu
- Added support of Light, reflection probe, emissive material, volume settings related to lighting to Lighting explorer
- Added support for 16bit shadows

### Fixed
- Fix issue with package upgrading (HDRP resources asset is now versionned to worarkound package manager limitation)
- Fix HDReflectionProbe offset displayed in gizmo different than what is affected.
- Fix decals getting into a state where they could not be removed or disabled.
- Fix lux meter mode - The lux meter isn't affected by the sky anymore
- Fix area light size reset when multi-selected
- Fix filter pass number in HDUtils.BlitQuad
- Fix Lux meter mode that was applying SSS
- Fix planar reflections that were not working with tile/cluster (olbique matrix)
- Fix debug menu at runtime not working after nested prefab PR come to trunk
- Fix scrolling issue in density volume

### Changed
- Shader code refactor: Split MaterialUtilities file in two parts BuiltinUtilities (independent of FragInputs) and MaterialUtilities (Dependent of FragInputs)
- Change screen space shadow rendertarget format from ARGB32 to RG16

## [3.1.0-preview] - 2018-01-01

### Added
- Decal now support per channel selection mask. There is now two mode. One with BaseColor, Normal and Smoothness and another one more expensive with BaseColor, Normal, Smoothness, Metal and AO. Control is on HDRP Asset. This may require to launch an update script for old scene: 'Edit/Render Pipeline/Single step upgrade script/Upgrade all DecalMaterial MaskBlendMode'.
- Decal now supports depth bias for decal mesh, to prevent z-fighting
- Decal material now supports draw order for decal projectors
- Added LightLayers support (Base on mask from renderers name RenderingLayers and mask from light name LightLayers - if they match, the light apply) - cost an extra GBuffer in deferred (more bandwidth)
- When LightLayers is enabled, the AmbientOclusion is store in the GBuffer in deferred path allowing to avoid double occlusion with SSAO. In forward the double occlusion is now always avoided.
- Added the possibility to add an override transform on the camera for volume interpolation
- Added desired lux intensity and auto multiplier for HDRI sky
- Added an option to disable light by type in the debug menu
- Added gradient sky
- Split EmissiveColor and bakeDiffuseLighting in forward avoiding the emissiveColor to be affect by SSAO
- Added a volume to control indirect light intensity
- Added EV 100 intensity unit for area lights
- Added support for RendererPriority on Renderer. This allow to control order of transparent rendering manually. HDRP have now two stage of sorting for transparent in addition to bact to front. Material have a priority then Renderer have a priority.
- Add Coupling of (HD)Camera and HDAdditionalCameraData for reset and remove in inspector contextual menu of Camera
- Add Coupling of (HD)ReflectionProbe and HDAdditionalReflectionData for reset and remove in inspector contextual menu of ReflectoinProbe
- Add macro to forbid unity_ObjectToWorld/unity_WorldToObject to be use as it doesn't handle camera relative rendering
- Add opacity control on contact shadow

### Fixed
- Fixed an issue with PreIntegratedFGD texture being sometimes destroyed and not regenerated causing rendering to break
- PostProcess input buffers are not copied anymore on PC if the viewport size matches the final render target size
- Fixed an issue when manipulating a lot of decals, it was displaying a lot of errors in the inspector
- Fixed capture material with reflection probe
- Refactored Constant Buffers to avoid hitting the maximum number of bound CBs in some cases.
- Fixed the light range affecting the transform scale when changed.
- Snap to grid now works for Decal projector resizing.
- Added a warning for 128x128 cookie texture without mipmaps
- Replace the sampler used for density volumes for correct wrap mode handling

### Changed
- Move Render Pipeline Debug "Windows from Windows->General-> Render Pipeline debug windows" to "Windows from Windows->Analysis-> Render Pipeline debug windows"
- Update detail map formula for smoothness and albedo, goal it to bright and dark perceptually and scale factor is use to control gradient speed
- Refactor the Upgrade material system. Now a material can be update from older version at any time. Call Edit/Render Pipeline/Upgrade all Materials to newer version
- Change name EnableDBuffer to EnableDecals at several place (shader, hdrp asset...), this require a call to Edit/Render Pipeline/Upgrade all Materials to newer version to have up to date material.
- Refactor shader code: BakeLightingData structure have been replace by BuiltinData. Lot of shader code have been remove/change.
- Refactor shader code: All GBuffer are now handled by the deferred material. Mean ShadowMask and LightLayers are control by lit material in lit.hlsl and not outside anymore. Lot of shader code have been remove/change.
- Refactor shader code: Rename GetBakedDiffuseLighting to ModifyBakedDiffuseLighting. This function now handle lighting model for transmission too. Lux meter debug mode is factor outisde.
- Refactor shader code: GetBakedDiffuseLighting is not call anymore in GBuffer or forward pass, including the ConvertSurfaceDataToBSDFData and GetPreLightData, this is done in ModifyBakedDiffuseLighting now
- Refactor shader code: Added a backBakeDiffuseLighting to BuiltinData to handle lighting for transmission
- Refactor shader code: Material must now call InitBuiltinData (Init all to zero + init bakeDiffuseLighting and backBakeDiffuseLighting ) and PostInitBuiltinData

## [3.0.0-preview] - 2018-01-01

### Fixed
- Fixed an issue with distortion that was using previous frame instead of current frame
- Fixed an issue where disabled light where not upgrade correctly to the new physical light unit system introduce in 2.0.5-preview

### Changed
- Update assembly definitions to output assemblies that match Unity naming convention (Unity.*).

## [2.0.5-preview] - 2018-01-01

### Added
- Add option supportDitheringCrossFade on HDRP Asset to allow to remove shader variant during player build if needed
- Add contact shadows for punctual lights (in additional shadow settings), only one light is allowed to cast contact shadows at the same time and so at each frame a dominant light is choosed among all light with contact shadows enabled.
- Add PCSS shadow filter support (from SRP Core)
- Exposed shadow budget parameters in HDRP asset
- Add an option to generate an emissive mesh for area lights (currently rectangle light only). The mesh fits the size, intensity and color of the light.
- Add an option to the HDRP asset to increase the resolution of volumetric lighting.
- Add additional ligth unit support for punctual light (Lumens, Candela) and area lights (Lumens, Luminance)
- Add dedicated Gizmo for the box Influence volume of HDReflectionProbe / PlanarReflectionProbe

### Changed
- Re-enable shadow mask mode in debug view
- SSS and Transmission code have been refactored to be able to share it between various material. Guidelines are in SubsurfaceScattering.hlsl
- Change code in area light with LTC for Lit shader. Magnitude is now take from FGD texture instead of a separate texture
- Improve camera relative rendering: We now apply camera translation on the model matrix, so before the TransformObjectToWorld(). Note: unity_WorldToObject and unity_ObjectToWorld must never be used directly.
- Rename positionWS to positionRWS (Camera relative world position) at a lot of places (mainly in interpolator and FragInputs). In case of custom shader user will be required to update their code.
- Rename positionWS, capturePositionWS, proxyPositionWS, influencePositionWS to positionRWS, capturePositionRWS, proxyPositionRWS, influencePositionRWS (Camera relative world position) in LightDefinition struct.
- Improve the quality of trilinear filtering of density volume textures.
- Improve UI for HDReflectionProbe / PlanarReflectionProbe

### Fixed
- Fixed a shader preprocessor issue when compiling DebugViewMaterialGBuffer.shader against Metal target
- Added a temporary workaround to Lit.hlsl to avoid broken lighting code with Metal/AMD
- Fixed issue when using more than one volume texture mask with density volumes.
- Fixed an error which prevented volumetric lighting from working if no density volumes with 3D textures were present.
- Fix contact shadows applied on transmission
- Fix issue with forward opaque lit shader variant being removed by the shader preprocessor
- Fixed compilation errors on Nintendo Switch (limited XRSetting support).
- Fixed apply range attenuation option on punctual light
- Fixed issue with color temperature not take correctly into account with static lighting
- Don't display fog when diffuse lighting, specular lighting, or lux meter debug mode are enabled.

## [2.0.4-preview] - 2018-01-01

### Fixed
- Fix issue when disabling rough refraction and building a player. Was causing a crash.

## [2.0.3-preview] - 2018-01-01

### Added
- Increased debug color picker limit up to 260k lux

## [2.0.2-preview] - 2018-01-01

### Added
- Add Light -> Planar Reflection Probe command
- Added a false color mode in rendering debug
- Add support for mesh decals
- Add flag to disable projector decals on transparent geometry to save performance and decal texture atlas space
- Add ability to use decal diffuse map as mask only
- Add visualize all shadow masks in lighting debug
- Add export of normal and roughness buffer for forwardOnly and when in supportOnlyForward mode for forward
- Provide a define in lit.hlsl (FORWARD_MATERIAL_READ_FROM_WRITTEN_NORMAL_BUFFER) when output buffer normal is used to read the normal and roughness instead of caclulating it (can save performance, but lower quality due to compression)
- Add color swatch to decal material

### Changed
- Change Render -> Planar Reflection creation to 3D Object -> Mirror
- Change "Enable Reflector" name on SpotLight to "Angle Affect Intensity"
- Change prototype of BSDFData ConvertSurfaceDataToBSDFData(SurfaceData surfaceData) to BSDFData ConvertSurfaceDataToBSDFData(uint2 positionSS, SurfaceData surfaceData)

### Fixed
- Fix issue with StackLit in deferred mode with deferredDirectionalShadow due to GBuffer not being cleared. Gbuffer is still not clear and issue was fix with the new Output of normal buffer.
- Fixed an issue where interpolation volumes were not updated correctly for reflection captures.
- Fixed an exception in Light Loop settings UI

## [2.0.1-preview] - 2018-01-01

### Added
- Add stripper of shader variant when building a player. Save shader compile time.
- Disable per-object culling that was executed in C++ in HD whereas it was not used (Optimization)
- Enable texture streaming debugging (was not working before 2018.2)
- Added Screen Space Reflection with Proxy Projection Model
- Support correctly scene selection for alpha tested object
- Add per light shadow mask mode control (i.e shadow mask distance and shadow mask). It use the option NonLightmappedOnly
- Add geometric filtering to Lit shader (allow to reduce specular aliasing)
- Add shortcut to create DensityVolume and PlanarReflection in hierarchy
- Add a DefaultHDMirrorMaterial material for PlanarReflection
- Added a script to be able to upgrade material to newer version of HDRP
- Removed useless duplication of ForwardError passes.
- Add option to not compile any DEBUG_DISPLAY shader in the player (Faster build) call Support Runtime Debug display

### Changed
- Changed SupportForwardOnly to SupportOnlyForward in render pipeline settings
- Changed versioning variable name in HDAdditionalXXXData from m_version to version
- Create unique name when creating a game object in the rendering menu (i.e Density Volume(2))
- Re-organize various files and folder location to clean the repository
- Change Debug windows name and location. Now located at:  Windows -> General -> Render Pipeline Debug

### Removed
- Removed GlobalLightLoopSettings.maxPlanarReflectionProbes and instead use value of GlobalLightLoopSettings.planarReflectionProbeCacheSize
- Remove EmissiveIntensity parameter and change EmissiveColor to be HDR (Matching Builtin Unity behavior) - Data need to be updated - Launch Edit -> Single Step Upgrade Script -> Upgrade all Materials emissionColor

### Fixed
- Fix issue with LOD transition and instancing
- Fix discrepency between object motion vector and camera motion vector
- Fix issue with spot and dir light gizmo axis not highlighted correctly
- Fix potential crash while register debug windows inputs at startup
- Fix warning when creating Planar reflection
- Fix specular lighting debug mode (was rendering black)
- Allow projector decal with null material to allow to configure decal when HDRP is not set
- Decal atlas texture offset/scale is updated after allocations (used to be before so it was using date from previous frame)

## [0.0.0-preview] - 2018-01-01

### Added
- Configure the VolumetricLightingSystem code path to be on by default
- Trigger a build exception when trying to build an unsupported platform
- Introduce the VolumetricLightingController component, which can (and should) be placed on the camera, and allows one to control the near and the far plane of the V-Buffer (volumetric "froxel" buffer) along with the depth distribution (from logarithmic to linear)
- Add 3D texture support for DensityVolumes
- Add a better mapping of roughness to mipmap for planar reflection
- The VolumetricLightingSystem now uses RTHandles, which allows to save memory by sharing buffers between different cameras (history buffers are not shared), and reduce reallocation frequency by reallocating buffers only if the rendering resolution increases (and suballocating within existing buffers if the rendering resolution decreases)
- Add a Volumetric Dimmer slider to lights to control the intensity of the scattered volumetric lighting
- Add UV tiling and offset support for decals.
- Add mipmapping support for volume 3D mask textures

### Changed
- Default number of planar reflection change from 4 to 2
- Rename _MainDepthTexture to _CameraDepthTexture
- The VolumetricLightingController has been moved to the Interpolation Volume framework and now functions similarly to the VolumetricFog settings
- Update of UI of cookie, CubeCookie, Reflection probe and planar reflection probe to combo box
- Allow enabling/disabling shadows for area lights when they are set to baked.
- Hide applyRangeAttenuation and FadeDistance for directional shadow as they are not used

### Removed
- Remove Resource folder of PreIntegratedFGD and add the resource to RenderPipeline Asset

### Fixed
- Fix ConvertPhysicalLightIntensityToLightIntensity() function used when creating light from script to match HDLightEditor behavior
- Fix numerical issues with the default value of mean free path of volumetric fog
- Fix the bug preventing decals from coexisting with density volumes
- Fix issue with alpha tested geometry using planar/triplanar mapping not render correctly or flickering (due to being wrongly alpha tested in depth prepass)
- Fix meta pass with triplanar (was not handling correctly the normal)
- Fix preview when a planar reflection is present
- Fix Camera preview, it is now a Preview cameraType (was a SceneView)
- Fix handling unknown GPUShadowTypes in the shadow manager.
- Fix area light shapes sent as point lights to the baking backends when they are set to baked.
- Fix unnecessary division by PI for baked area lights.
- Fix line lights sent to the lightmappers. The backends don't support this light type.
- Fix issue with shadow mask framesettings not correctly taken into account when shadow mask is enabled for lighting.
- Fix directional light and shadow mask transition, they are now matching making smooth transition
- Fix banding issues caused by high intensity volumetric lighting
- Fix the debug window being emptied on SRP asset reload
- Fix issue with debug mode not correctly clearing the GBuffer in editor after a resize
- Fix issue with ResetMaterialKeyword not resetting correctly ToggleOff/Roggle Keyword
- Fix issue with motion vector not render correctly if there is no depth prepass in deferred

## [0.0.0-preview] - 2018-01-01

### Added
- Screen Space Refraction projection model (Proxy raycasting, HiZ raymarching)
- Screen Space Refraction settings as volume component
- Added buffered frame history per camera
- Port Global Density Volumes to the Interpolation Volume System.
- Optimize ImportanceSampleLambert() to not require the tangent frame.
- Generalize SampleVBuffer() to handle different sampling and reconstruction methods.
- Improve the quality of volumetric lighting reprojection.
- Optimize Morton Order code in the Subsurface Scattering pass.
- Planar Reflection Probe support roughness (gaussian convolution of captured probe)
- Use an atlas instead of a texture array for cluster transparent decals
- Add a debug view to visualize the decal atlas
- Only store decal textures to atlas if decal is visible, debounce out of memory decal atlas warning.
- Add manipulator gizmo on decal to improve authoring workflow
- Add a minimal StackLit material (work in progress, this version can be used as template to add new material)

### Changed
- EnableShadowMask in FrameSettings (But shadowMaskSupport still disable by default)
- Forced Planar Probe update modes to (Realtime, Every Update, Mirror Camera)
- Screen Space Refraction proxy model uses the proxy of the first environment light (Reflection probe/Planar probe) or the sky
- Moved RTHandle static methods to RTHandles
- Renamed RTHandle to RTHandleSystem.RTHandle
- Move code for PreIntegratedFDG (Lit.shader) into its dedicated folder to be share with other material
- Move code for LTCArea (Lit.shader) into its dedicated folder to be share with other material

### Removed
- Removed Planar Probe mirror plane position and normal fields in inspector, always display mirror plane and normal gizmos

### Fixed
- Fix fog flags in scene view is now taken into account
- Fix sky in preview windows that were disappearing after a load of a new level
- Fix numerical issues in IntersectRayAABB().
- Fix alpha blending of volumetric lighting with transparent objects.
- Fix the near plane of the V-Buffer causing out-of-bounds look-ups in the clustered data structure.
- Depth and color pyramid are properly computed and sampled when the camera renders inside a viewport of a RTHandle.
- Fix decal atlas debug view to work correctly when shadow atlas view is also enabled
- Fix TransparentSSR with non-rendergraph.
- Fix shader compilation warning on SSR compute shader.<|MERGE_RESOLUTION|>--- conflicted
+++ resolved
@@ -34,14 +34,11 @@
 - Fixed Clearcoat on Stacklit or Lit breaks when URP is imported into the project (case 1297806)
 - Fixed timing issues with accumulation motion blur
 - Fixed an issue with the frame count management for the volumetric fog (case 1299251).
-<<<<<<< HEAD
+- Fixed an issue with material using distortion from ShaderGraph init after Material creation (case 1294026)
+- Fixed issues with path-traced volumetric scattering (cases 1295222, 1295234).
 - Fixed issue with shadow mask and area lights.
 - Fixed an issue with the capture callback (now includes post processing results).
 - Fixed decal draw order for ShaderGraph decal materials.
-=======
-- Fixed an issue with material using distortion from ShaderGraph init after Material creation (case 1294026)
-- Fixed issues with path-traced volumetric scattering (cases 1295222, 1295234).
->>>>>>> 24b8ad90
 
 ### Changed
 - Removed the material pass probe volumes evaluation mode.
