# Changelog
All notable changes to this package will be documented in this file.

The format is based on [Keep a Changelog](http://keepachangelog.com/en/1.0.0/)
and this project adheres to [Semantic Versioning](http://semver.org/spec/v2.0.0.html).

## [Unreleased]

### Added
- Ray tracing support for VR single-pass
- Added sharpen filter shader parameter and UI for TemporalAA to control image quality instead of hardcoded value
- Added frame settings option for custom post process and custom passes as well as custom color buffer format option.
- Add check in wizard on SRP Batcher enabled.
- Added default implementations of OnPreprocessMaterialDescription for FBX, Obj, Sketchup and 3DS file formats.
- Added custom pass fade radius
- Added after post process injection point for custom passes
- Added basic alpha compositing support - Alpha is available afterpostprocess when using FP16 buffer format.
- Added falloff distance on Reflection Probe and Planar Reflection Probe
- Added Backplate projection from the HDRISky
- Added Shadow Matte in UnlitMasterNode, which only received shadow without lighting
- Added hability to name LightLayers in HDRenderPipelineAsset
- Added a range compression factor for Reflection Probe and Planar Reflection Probe to avoid saturation of colors.
- Added path tracing support for directional, point and spot lights, as well as emission from Lit and Unlit.
- Added non temporal version of SSAO.
- Added more detailed ray tracing stats in the debug window
- Added Disc area light (bake only)
- Added a warning in the material UI to prevent transparent + subsurface-scattering combination.
- Added XR single-pass setting into HDRP asset
- Added a penumbra tint option for lights
- Added support for depth copy with XR SDK
- Added debug setting to Render Pipeline Debug Window to list the active XR views
- Added an option to filter the result of the volumetric lighting (off by default).
- Added a transmission multiplier for directional lights
- Added XR single-pass test mode to Render Pipeline Debug Window
- Added debug setting to Render Pipeline Window to list the active XR views
- Added a new refraction mode for the Lit shader (thin). Which is a box refraction with small thickness values
- Added the code to support Barn Doors for Area Lights based on a shaderconfig option.
- Added HDRPCameraBinder property binder for Visual Effect Graph
- Added "Celestial Body" controls to the Directional Light
- Added new parameters to the Physically Based Sky
- Added Reflections to the DXR Wizard
- Added the possibility to have ray traced colored and semi-transparent shadows on directional lights.
- Added a check in the custom post process template to throw an error if the default shader is not found.
- Exposed the debug overlay ratio in the debug menu.
- Added a separate frame settings for tonemapping alongside color grading.
- Added the receive fog option in the material UI for ShaderGraphs.
- Added a public virtual bool in the custom post processes API to specify if a post processes should be executed in the scene view.

### Fixed
- Sorting, undo, labels, layout in the Lighting Explorer.
- Fixed sky settings and materials in Shader Graph Samples package
- Fix/workaround a probable graphics driver bug in the GTAO shader.
- Fixed Hair and PBR shader graphs double sided modes
- Fixed an issue where updating an HDRP asset in the Quality setting panel would not recreate the pipeline.
- Fixed issue with point lights being considered even when occupying less than a pixel on screen (case 1183196)
- Fix a potential NaN source with iridescence (case 1183216)
- Fixed issue of spotlight breaking when minimizing the cone angle via the gizmo (case 1178279)
- Fixed issue that caused decals not to modify the roughness in the normal buffer, causing SSR to not behave correctly (case 1178336)
- Fixed lit transparent refraction with XR single-pass rendering
- Removed extra jitter for TemporalAA in VR
- Fixed ShaderGraph time in main preview
- Fixed issue on some UI elements in HDRP asset not expanding when clicking the arrow (case 1178369)
- Fixed alpha blending in custom post process
- Fixed the modification of the _AlphaCutoff property in the material UI when exposed with a ShaderGraph parameter.
- Fixed HDRP test `1218_Lit_DiffusionProfiles` on Vulkan.
- Fixed an issue where building a player in non-dev mode would generate render target error logs every frame
- Fixed crash when upgrading version of HDRP
- Fixed rendering issues with material previews
- Fixed NPE when using light module in Shuriken particle systems (1173348).
- Refresh cached shadow on editor changes
- Fixed light supported units caching (1182266)
- Fixed an issue where SSAO (that needs temporal reprojection) was still being rendered when Motion Vectors were not available (case 1184998)
- Fixed a nullref when modifying the height parameters inside the layered lit shader UI.
- Fixed Decal gizmo that become white after exiting play mode
- Fixed Decal pivot position to behave like a spotlight
- Fixed an issue where using the LightingOverrideMask would break sky reflection for regular cameras
- Fix DebugMenu FrameSettingsHistory persistency on close
- Fix DensityVolume, ReflectionProbe aned PlanarReflectionProbe advancedControl display
- Fix DXR scene serialization in wizard
- Fixed an issue where Previews would reallocate History Buffers every frame
- Fixed the SetLightLayer function in HDAdditionalLightData setting the wrong light layer
- Fix error first time a preview is created for planar
- Fixed an issue where SSR would use an incorrect roughness value on ForwardOnly (StackLit, AxF, Fabric, etc.) materials when the pipeline is configured to also allow deferred Lit.
- Fixed issues with light explorer (cases 1183468, 1183269)
- Fix dot colors in LayeredLit material inspector
- Fix undo not resetting all value when undoing the material affectation in LayerLit material
- Fix for issue that caused gizmos to render in render textures (case 1174395)
- Fixed the light emissive mesh not updated when the light was disabled/enabled
- Fixed light and shadow layer sync when setting the HDAdditionalLightData.lightlayersMask property
- Fixed a nullref when a custom post process component that was in the HDRP PP list is removed from the project
- Fixed issue that prevented decals from modifying specular occlusion (case 1178272).
- Fixed exposure of volumetric reprojection
- Fixed multi selection support for Scalable Settings in lights
- Fixed font shaders in test projects for VR by using a Shader Graph version
- Fixed refresh of baked cubemap by incrementing updateCount at the end of the bake (case 1158677).
- Fixed issue with rectangular area light when seen from the back
- Fixed decals not affecting lightmap/lightprobe
- Fixed zBufferParams with XR single-pass rendering
- Fixed moving objects not rendered in custom passes
- Fixed abstract classes listed in the + menu of the custom pass list
- Fixed custom pass that was rendered in previews
- Fixed precision error in zero value normals when applying decals (case 1181639)
- Fixed issue that triggered No Scene Lighting view in game view as well (case 1156102)
- Assign default volume profile when creating a new HDRP Asset
- Fixed fov to 0 in planar probe breaking the projection matrix (case 1182014)
- Fixed bugs with shadow caching
- Reassign the same camera for a realtime probe face render request to have appropriate history buffer during realtime probe rendering.
- Fixed issue causing wrong shading when normal map mode is Object space, no normal map is set, but a detail map is present (case 1143352)
- Fixed issue with decal and htile optimization
- Fixed TerrainLit shader compilation error regarding `_Control0_TexelSize` redefinition (case 1178480).
- Fixed warning about duplicate HDRuntimeReflectionSystem when configuring play mode without domain reload.
- Fixed an editor crash when multiple decal projectors were selected and some had null material
- Added all relevant fix actions to FixAll button in Wizard
- Moved FixAll button on top of the Wizard
- Fixed an issue where fog color was not pre-exposed correctly
- Fix priority order when custom passes are overlapping
- Fix cleanup not called when the custom pass GameObject is destroyed
- Replaced most instances of GraphicsSettings.renderPipelineAsset by GraphicsSettings.currentRenderPipeline. This should fix some parameters not working on Quality Settings overrides.
- Fixed an issue with Realtime GI not working on upgraded projects.
- Fixed issue with screen space shadows fallback texture was not set as a texture array.
- Fixed Pyramid Lights bounding box
- Fixed terrain heightmap default/null values and epsilons
- Fixed custom post-processing effects breaking when an abstract class inherited from `CustomPostProcessVolumeComponent`
- Fixed XR single-pass rendering in Editor by using ShaderConfig.s_XrMaxViews to allocate matrix array
- Multiple different skies rendered at the same time by different cameras are now handled correctly without flickering
- Fixed flickering issue happening when different volumes have shadow settings and multiple cameras are present. 
- Fixed issue causing planar probes to disappear if there is no light in the scene.
- Fixed a number of issues with the prefab isolation mode (Volumes leaking from the main scene and reflection not working properly)
- Fixed an issue with fog volume component upgrade not working properly
- Fixed Spot light Pyramid Shape has shadow artifacts on aspect ratio values lower than 1
- Fixed issue with AO upsampling in XR
- Fixed camera without HDAdditionalCameraData component not rendering
- Removed the macro ENABLE_RAYTRACING for most of the ray tracing code
- Fixed prefab containing camera reloading in loop while selected in the Project view
- Fixed issue causing NaN wheh the Z scale of an object is set to 0.
- Fixed DXR shader passes attempting to render before pipeline loaded
- Fixed black ambient sky issue when importing a project after deleting Library.
- Fixed issue when upgrading a Standard transparent material (case 1186874)
- Fixed area light cookies not working properly with stack lit
- Fixed material render queue not updated when the shader is changed in the material inspector.
- Fixed a number of issues with full screen debug modes not reseting correctly when setting another mutually exclusive mode
- Fixed compile errors for platforms with no VR support
- Fixed an issue with volumetrics and RTHandle scaling (case 1155236)
- Fixed an issue where sky lighting might be updated uselessly
- Fixed issue preventing to allow setting decal material to none (case 1196129)
- Fixed XR multi-pass decals rendering
- Fixed several fields on Light Inspector that not supported Prefab overrides
- Fixed EOL for some files
- Fixed scene view rendering with volumetrics and XR enabled
- Fixed decals to work with multiple cameras
- Fixed optional clear of GBuffer (Was always on)
- Fixed render target clears with XR single-pass rendering
- Fixed HDRP samples file hierarchy
- Fixed Light units not matching light type
- Fixed QualitySettings panel not displaying HDRP Asset
- Fixed black reflection probes the first time loading a project
- Fixed y-flip in scene view with XR SDK
- Fixed Decal projectors do not immediately respond when parent object layer mask is changed in editor.
- Fixed y-flip in scene view with XR SDK
- Fixed a number of issues with Material Quality setting
- Fixed the transparent Cull Mode option in HD unlit master node settings only visible if double sided is ticked.
- Fixed an issue causing shadowed areas by contact shadows at the edge of far clip plane if contact shadow length is very close to far clip plane.
- Fixed editing a scalable settings will edit all loaded asset in memory instead of targetted asset.
- Fixed Planar reflection default viewer FOV
- Fixed flickering issues when moving the mouse in the editor with ray tracing on.
- Fixed the ShaderGraph main preview being black after switching to SSS in the master node settings
- Fixed custom fullscreen passes in VR
- Fixed camera culling masks not taken in account in custom pass volumes
- Fixed object not drawn in custom pass when using a DrawRenderers with an HDRP shader in a build.
- Fixed injection points for Custom Passes (AfterDepthAndNormal and BeforePreRefraction were missing)
- Fixed a enum to choose shader tags used for drawing objects (DepthPrepass or Forward) when there is no override material.
- Fixed lit objects in the BeforePreRefraction, BeforeTransparent and BeforePostProcess.
- Fixed the None option when binding custom pass render targets to allow binding only depth or color.
- Fixed custom pass buffers allocation so they are not allocated if they're not used.
- Fixed the Custom Pass entry in the volume create asset menu items.
- Fixed Prefab Overrides workflow on Camera.
- Fixed alignment issue in Preset for Camera.
- Fixed alignment issue in Physical part for Camera.
- Fixed FrameSettings multi-edition.
- Fixed a bug happening when denoising multiple ray traced light shadows
- Fixed minor naming issues in ShaderGraph settings
- VFX: Removed z-fight glitches that could appear when using deferred depth prepass and lit quad primitives
- VFX: Preserve specular option for lit outputs (matches HDRP lit shader)
- Fixed an issue with Metal Shader Compiler and GTAO shader for metal
- Fixed resources load issue while upgrading HDRP package.
- Fix LOD fade mask by accounting for field of view
- Fixed spot light missing from ray tracing indirect effects.
- Fixed a UI bug in the diffusion profile list after fixing them from the wizard.
- Fixed the hash collision when creating new diffusion profile assets.
- Fixed a light leaking issue with box light casting shadows (case 1184475)
- Fixed Cookie texture type in the cookie slot of lights (Now displays a warning because it is not supported).
- Fixed a nullref that happens when using the Shuriken particle light module
- Fixed alignment in Wizard
- Fixed text overflow in Wizard's helpbox
- Fixed Wizard button fix all that was not automatically grab all required fixes
- Fixed VR tab for MacOS in Wizard
- Fixed local config package workflow in Wizard
- Fixed issue with contact shadows shifting when MSAA is enabled.
- Fixed EV100 in the PBR sky
- Fixed an issue In URP where sometime the camera is not passed to the volume system and causes a null ref exception (case 1199388)
- Fixed nullref when releasing HDRP with custom pass disabled
- Fixed performance issue derived from copying stencil buffer.
- Fixed an editor freeze when importing a diffusion profile asset from a unity package.
- Fixed an exception when trying to reload a builtin resource.
- Fixed the light type intensity unit reset when switching the light type.
- Fixed compilation error related to define guards and CreateLayoutFromXrSdk()
- Fixed documentation link on CustomPassVolume.
- Fixed player build when HDRP is in the project but not assigned in the graphic settings.
- Fixed an issue where ambient probe would be black for the first face of a baked reflection probe
- VFX: Fixed Missing Reference to Visual Effect Graph Runtime Assembly
- Fixed an issue where rendering done by users in EndCameraRendering would be executed before the main render loop.
- Fixed Prefab Override in main scope of Volume.
- Fixed alignment issue in Presset of main scope of Volume.
- Fixed persistence of ShowChromeGizmo and moved it to toolbar for coherency in ReflectionProbe and PlanarReflectionProbe.
- Fixed Alignement issue in ReflectionProbe and PlanarReflectionProbe.
- Fixed Prefab override workflow issue in ReflectionProbe and PlanarReflectionProbe.
- Fixed empty MoreOptions and moved AdvancedManipulation in a dedicated location for coherency in ReflectionProbe and PlanarReflectionProbe.
- Fixed Prefab override workflow issue in DensityVolume.
- Fixed empty MoreOptions and moved AdvancedManipulation in a dedicated location for coherency in DensityVolume.
- Fix light limit counts specified on the HDRP asset
- Fixed Quality Settings for SSR, Contact Shadows and Ambient Occlusion volume components
- Fixed decalui deriving from hdshaderui instead of just shaderui
- Use DelayedIntField instead of IntField for scalable settings
- Fixed init of debug for FrameSettingsHistory on SceneView camera
- Added a fix script to handle the warning 'referenced script in (GameObject 'SceneIDMap') is missing'
- Fix Wizard load when none selected for RenderPipelineAsset
- Fixed TerrainLitGUI when per-pixel normal property is not present.
- Fixed rendering errors when enabling debug modes with custom passes
- Fix an issue that made PCSS dependent on Atlas resolution (not shadow map res)
- Fixing a bug whith histories when n>4 for ray traced shadows
- Fixing wrong behavior in ray traced shadows for mesh renderers if their cast shadow is shadow only or double sided
- Only tracing rays for shadow if the point is inside the code for spotlight shadows
- Only tracing rays if the point is inside the range for point lights
- Fixing ghosting issues when the screen space shadow  indexes change for a light with ray traced shadows
- Fixed an issue with stencil management and Xbox One build that caused corrupted output in deferred mode.
- Fixed a mismatch in behavior between the culling of shadow maps and ray traced point and spot light shadows
- Fixed recursive ray tracing not working anymore after intermediate buffer refactor.
- Fixed ray traced shadow denoising not working (history rejected all the time).
- Fixed shader warning on xbox one
- Fixed cookies not working for spot lights in ray traced reflections, ray traced GI and recursive rendering
- Fixed an inverted handling of CoatSmoothness for SSR in StackLit.
- Fixed missing distortion inputs in Lit and Unlit material UI.
- Fixed issue that propagated NaNs across multiple frames through the exposure texture. 
- Fixed issue with Exclude from TAA stencil ignored. 
- Fixed ray traced reflection exposure issue.
- Fixed issue with TAA history not initialising corretly scale factor for first frame
- Fixed issue with stencil test of material classification not using the correct Mask (causing false positive and bad performance with forward material in deferred)
- Fixed issue with History not reset when chaning antialiasing mode on camera
- Fixed issue with volumetric data not being initialized if default settings have volumetric and reprojection off. 
- Fixed ray tracing reflection denoiser not applied in tier 1
- Fixed the vibility of ray tracing related methods.
- Fixed the diffusion profile list not saved when clicking the fix button in the material UI.
- Fixed crash when pushing bounce count higher than 1 for ray traced GI or reflections
- Fixed PCSS softness scale so that it better match ray traced reference for punctual lights. 
- Fixed exposure management for the path tracer
- Fixed AxF material UI containing two advanced options settings.
- Fixed an issue where cached sky contexts were being destroyed wrongly, breaking lighting in the LookDev
- Fixed issue that clamped PCSS softness too early and not after distance scale.
- Fixed fog affect transparent on HD unlit master node
- Fixed custom post processes re-ordering not saved.
- Fixed NPE when using scalable settings
- Fixed an issue where PBR sky precomputation was reset incorrectly in some cases causing bad performance.
- Fixed a bug due to depth history begin overriden too soon
- Fixed CustomPassSampleCameraColor scale issue when called from Before Transparent injection point.
- Fixed corruption of AO in baked probes.
- Fixed issue with upgrade of projects that still had Very High as shadow filtering quality.
- Fixed issue that caused Distortion UI to appear in Lit.
- Fixed several issues with decal duplicating when editing them.
- Fixed initialization of volumetric buffer params (1204159)
- Fixed an issue where frame count was incorrectly reset for the game view, causing temporal processes to fail.
- Fixed Culling group was not disposed error.
- Fixed issues on some GPU that do not support gathers on integer textures.
- Fixed an issue with ambient probe not being initialized for the first frame after a domain reload for volumetric fog.
- Fixed the scene visibility of decal projectors and density volumes
- Fixed a leak in sky manager.
- Fixed an issue where entering playmode while the light editor is opened would produce null reference exceptions.
- Fixed the debug overlay overlapping the debug menu at runtime.
- Fixed an issue with the framecount when changing scene.
- Fixed errors that occurred when using invalid near and far clip plane values for planar reflections.
- Fixed issue with motion blur sample weighting function.
- Fixed motion vectors in MSAA.
- Fixed sun flare blending (case 1205862).
- Fixed a lot of issues related to ray traced screen space shadows.
- Fixed memory leak caused by apply distortion material not being disposed.
- Fixed Reflection probe incorrectly culled when moving its parent (case 1207660)
- Fixed a nullref when upgrading the Fog volume components while the volume is opened in the inspector.
- Fix issues where decals on PS4 would not correctly write out the tile mask causing bits of the decal to go missing.
<<<<<<< HEAD
- Fixed SSR issue after the MSAA Motion Vector fix.
=======
- Use appropriate label width and text content so the label is completely visible
- Fixed an issue where final post process pass would not output the default alpha value of 1.0 when using 11_11_10 color buffer format.
>>>>>>> d0151b20

### Changed
- Color buffer pyramid is not allocated anymore if neither refraction nor distortion are enabled
- Rename Emission Radius to Radius in UI in Point, Spot
- Angular Diameter parameter for directional light is no longuer an advanced property
- DXR: Remove Light Radius and Angular Diamater of Raytrace shadow. Angular Diameter and Radius are used instead.
- Remove MaxSmoothness parameters from UI for point, spot and directional light. The MaxSmoothness is now deduce from Radius Parameters
- DXR: Remove the Ray Tracing Environement Component. Add a Layer Mask to the ray Tracing volume components to define which objects are taken into account for each effect.
- Removed second cubemaps used for shadowing in lookdev
- Disable Physically Based Sky below ground
- Increase max limit of area light and reflection probe to 128
- Change default texture for detailmap to grey
- Optimize Shadow RT load on Tile based architecture platforms. 
- Improved quality of SSAO.
- Moved RequestShadowMapRendering() back to public API.
- Update HDRP DXR Wizard with an option to automatically clone the hdrp config package and setup raytracing to 1 in shaders file.
- Added SceneSelection pass for TerrainLit shader.
- Simplified Light's type API regrouping the logic in one place (Check type in HDAdditionalLightData)
- The support of LOD CrossFade (Dithering transition) in master nodes now required to enable it in the master node settings (Save variant)
- Improved shadow bias, by removing constant depth bias and substituting it with slope-scale bias. 
- Fix the default stencil values when a material is created from a SSS ShaderGraph.
- Tweak test asset to be compatible with XR: unlit SG material for canvas and double-side font material
- Slightly tweaked the behaviour of bloom when resolution is low to reduce artifacts.
- Hidden fields in Light Inspector that is not relevant while in BakingOnly mode.
- Changed parametrization of PCSS, now softness is derived from angular diameter (for directional lights) or shape radius (for point/spot lights) and min filter size is now in the [0..1] range.
- Moved the copy of the geometry history buffers to right after the depth mip chain generation.
- Rename "Luminance" to "Nits" in UX for physical light unit
- Rename FrameSettings "SkyLighting" to "SkyReflection"
- Reworked XR automated tests
- The ray traced screen space shadow history for directional, spot and point lights is discarded if the light transform has changed.
- Changed the behavior for ray tracing in case a mesh renderer has both transparent and opaque submeshes.
- Improve history buffer management
- Replaced PlayerSettings.virtualRealitySupported with XRGraphics.tryEnable.
- Remove redundant FrameSettings RealTimePlanarReflection
- Improved a bit the GC calls generated during the rendering.
- Material update is now only triggered when the relevant settings are touched in the shader graph master nodes
- Changed the way Sky Intensity (on Sky volume components) is handled. It's now a combo box where users can choose between Exposure, Multiplier or Lux (for HDRI sky only) instead of both multiplier and exposure being applied all the time. Added a new menu item to convert old profiles.
- Change how method for specular occlusions is decided on inspector shader (Lit, LitTesselation, LayeredLit, LayeredLitTessellation)
- Unlocked SSS, SSR, Motion Vectors and Distortion frame settings for reflections probes.
- Hide unused LOD settings in Quality Settings legacy window.
- Reduced the constrained distance for temporal reprojection of ray tracing denoising
- Removed shadow near plane from the Directional Light Shadow UI.
- Improved the performances of custom pass culling.
- The scene view camera now replicates the physical parameters from the camera tagged as "MainCamera".
- Reduced the number of GC.Alloc calls, one simple scene without plarnar / probes, it should be 0B.
- Renamed ProfilingSample to ProfilingScope and unified API. Added GPU Timings.
- Ray tracing reflection temporal filtering is now done in pre-exposed space
- Search field selects the appropriate fields in both project settings panels 'HDRP Default Settings' and 'Quality/HDRP'
- Disabled the refraction and transmission map keywords if the material is opaque.
- Keep celestial bodies outside the atmosphere.
- Updated the MSAA documentation to specify what features HDRP supports MSAA for and what features it does not.
- Shader use for Runtime Debug Display are now correctly stripper when doing a release build

## [7.1.1] - 2019-09-05

### Added
- Transparency Overdraw debug mode. Allows to visualize transparent objects draw calls as an "heat map".
- Enabled single-pass instancing support for XR SDK with new API cmd.SetInstanceMultiplier()
- XR settings are now available in the HDRP asset
- Support for Material Quality in Shader Graph
- Material Quality support selection in HDRP Asset
- Renamed XR shader macro from UNITY_STEREO_ASSIGN_COMPUTE_EYE_INDEX to UNITY_XR_ASSIGN_VIEW_INDEX
- Raytracing ShaderGraph node for HDRP shaders
- Custom passes volume component with 3 injection points: Before Rendering, Before Transparent and Before Post Process
- Alpha channel is now properly exported to camera render textures when using FP16 color buffer format
- Support for XR SDK mirror view modes
- HD Master nodes in Shader Graph now support Normal and Tangent modification in vertex stage.
- DepthOfFieldCoC option in the fullscreen debug modes.
- Added override Ambient Occlusion option on debug windows
- Added Custom Post Processes with 3 injection points: Before Transparent, Before Post Process and After Post Process
- Added draft of minimal interactive path tracing (experimental) based on DXR API - Support only 4 area light, lit and unlit shader (non-shadergraph)

### Fixed
- Fixed wizard infinite loop on cancellation
- Fixed with compute shader error about too many threads in threadgroup on low GPU
- Fixed invalid contact shadow shaders being created on metal
- Fixed a bug where if Assembly.GetTypes throws an exception due to mis-versioned dlls, then no preprocessors are used in the shader stripper
- Fixed typo in AXF decal property preventing to compile
- Fixed reflection probe with XR single-pass and FPTL
- Fixed force gizmo shown when selecting camera in hierarchy
- Fixed issue with XR occlusion mesh and dynamic resolution
- Fixed an issue where lighting compute buffers were re-created with the wrong size when resizing the window, causing tile artefacts at the top of the screen.
- Fix FrameSettings names and tooltips
- Fixed error with XR SDK when the Editor is not in focus
- Fixed errors with RenderGraph, XR SDK and occlusion mesh
- Fixed shadow routines compilation errors when "real" type is a typedef on "half".
- Fixed toggle volumetric lighting in the light UI
- Fixed post-processing history reset handling rt-scale incorrectly
- Fixed crash with terrain and XR multi-pass
- Fixed ShaderGraph material synchronization issues
- Fixed a null reference exception when using an Emissive texture with Unlit shader (case 1181335)
- Fixed an issue where area lights and point lights where not counted separately with regards to max lights on screen (case 1183196)

### Changed
- Update Wizard layout.
- Remove almost all Garbage collection call within a frame.
- Rename property AdditionalVeclocityChange to AddPrecomputeVelocity
- Call the End/Begin camera rendering callbacks for camera with customRender enabled
- Changeg framesettings migration order of postprocess flags as a pr for reflection settings flags have been backported to 2019.2
- Replaced usage of ENABLE_VR in XRSystem.cs by version defines based on the presence of the built-in VR and XR modules
- Added an update virtual function to the SkyRenderer class. This is called once per frame. This allows a given renderer to amortize heavy computation at the rate it chooses. Currently only the physically based sky implements this.
- Removed mandatory XRPass argument in HDCamera.GetOrCreate()
- Restored the HDCamera parameter to the sky rendering builtin parameters.
- Removed usage of StructuredBuffer for XR View Constants
- Expose Direct Specular Lighting control in FrameSettings
- Deprecated ExponentialFog and VolumetricFog volume components. Now there is only one exponential fog component (Fog) which can add Volumetric Fog as an option. Added a script in Edit -> Render Pipeline -> Upgrade Fog Volume Components.

## [7.0.1] - 2019-07-25

### Added
- Added option in the config package to disable globally Area Lights and to select shadow quality settings for the deferred pipeline.
- When shader log stripping is enabled, shader stripper statistics will be written at `Temp/shader-strip.json`
- Occlusion mesh support from XR SDK

### Fixed
- Fixed XR SDK mirror view blit, cleanup some XRTODO and removed XRDebug.cs
- Fixed culling for volumetrics with XR single-pass rendering
- Fix shadergraph material pass setup not called
- Fixed documentation links in component's Inspector header bar
- Cookies using the render texture output from a camera are now properly updated
- Allow in ShaderGraph to enable pre/post pass when the alpha clip is disabled

### Changed
- RenderQueue for Opaque now start at Background instead of Geometry.
- Clamp the area light size for scripting API when we change the light type
- Added a warning in the material UI when the diffusion profile assigned is not in the HDRP asset


## [7.0.0] - 2019-07-17

### Added
- `Fixed`, `Viewer`, and `Automatic` modes to compute the FOV used when rendering a `PlanarReflectionProbe`
- A checkbox to toggle the chrome gizmo of `ReflectionProbe`and `PlanarReflectionProbe`
- Added a Light layer in shadows that allow for objects to cast shadows without being affected by light (and vice versa).
- You can now access ShaderGraph blend states from the Material UI (for example, **Surface Type**, **Sorting Priority**, and **Blending Mode**). This change may break Materials that use a ShaderGraph, to fix them, select **Edit > Render Pipeline > Reset all ShaderGraph Scene Materials BlendStates**. This syncs the blendstates of you ShaderGraph master nodes with the Material properties.
- You can now control ZTest, ZWrite, and CullMode for transparent Materials.
- Materials that use Unlit Shaders or Unlit Master Node Shaders now cast shadows.
- Added an option to enable the ztest on **After Post Process** materials when TAA is disabled.
- Added a new SSAO (based on Ground Truth Ambient Occlusion algorithm) to replace the previous one.
- Added support for shadow tint on light
- BeginCameraRendering and EndCameraRendering callbacks are now called with probes
- Adding option to update shadow maps only On Enable and On Demand.
- Shader Graphs that use time-dependent vertex modification now generate correct motion vectors.
- Added option to allow a custom spot angle for spot light shadow maps.
- Added frame settings for individual post-processing effects
- Added dither transition between cascades for Low and Medium quality settings
- Added single-pass instancing support with XR SDK
- Added occlusion mesh support with XR SDK
- Added support of Alembic velocity to various shaders
- Added support for more than 2 views for single-pass instancing
- Added support for per punctual/directional light min roughness in StackLit
- Added mirror view support with XR SDK
- Added VR verification in HDRPWizard
- Added DXR verification in HDRPWizard
- Added feedbacks in UI of Volume regarding skies
- Cube LUT support in Tonemapping. Cube LUT helpers for external grading are available in the Post-processing Sample package.

### Fixed
- Fixed an issue with history buffers causing effects like TAA or auto exposure to flicker when more than one camera was visible in the editor
- The correct preview is displayed when selecting multiple `PlanarReflectionProbe`s
- Fixed volumetric rendering with camera-relative code and XR stereo instancing
- Fixed issue with flashing cyan due to async compilation of shader when selecting a mesh
- Fix texture type mismatch when the contact shadow are disabled (causing errors on IOS devices)
- Fixed Generate Shader Includes while in package
- Fixed issue when texture where deleted in ShadowCascadeGUI
- Fixed issue in FrameSettingsHistory when disabling a camera several time without enabling it in between.
- Fixed volumetric reprojection with camera-relative code and XR stereo instancing
- Added custom BaseShaderPreprocessor in HDEditorUtils.GetBaseShaderPreprocessorList()
- Fixed compile issue when USE_XR_SDK is not defined
- Fixed procedural sky sun disk intensity for high directional light intensities
- Fixed Decal mip level when using texture mip map streaming to avoid dropping to lowest permitted mip (now loading all mips)
- Fixed deferred shading for XR single-pass instancing after lightloop refactor
- Fixed cluster and material classification debug (material classification now works with compute as pixel shader lighting)
- Fixed IOS Nan by adding a maximun epsilon definition REAL_EPS that uses HALF_EPS when fp16 are used
- Removed unnecessary GC allocation in motion blur code
- Fixed locked UI with advanded influence volume inspector for probes
- Fixed invalid capture direction when rendering planar reflection probes
- Fixed Decal HTILE optimization with platform not supporting texture atomatic (Disable it)
- Fixed a crash in the build when the contact shadows are disabled
- Fixed camera rendering callbacks order (endCameraRendering was being called before the actual rendering)
- Fixed issue with wrong opaque blending settings for After Postprocess
- Fixed issue with Low resolution transparency on PS4
- Fixed a memory leak on volume profiles
- Fixed The Parallax Occlusion Mappping node in shader graph and it's UV input slot
- Fixed lighting with XR single-pass instancing by disabling deferred tiles
- Fixed the Bloom prefiltering pass
- Fixed post-processing effect relying on Unity's random number generator
- Fixed camera flickering when using TAA and selecting the camera in the editor
- Fixed issue with single shadow debug view and volumetrics
- Fixed most of the problems with light animation and timeline
- Fixed indirect deferred compute with XR single-pass instancing
- Fixed a slight omission in anisotropy calculations derived from HazeMapping in StackLit
- Improved stack computation numerical stability in StackLit
- Fix PBR master node always opaque (wrong blend modes for forward pass)
- Fixed TAA with XR single-pass instancing (missing macros)
- Fixed an issue causing Scene View selection wire gizmo to not appear when using HDRP Shader Graphs.
- Fixed wireframe rendering mode (case 1083989)
- Fixed the renderqueue not updated when the alpha clip is modified in the material UI.
- Fixed the PBR master node preview
- Remove the ReadOnly flag on Reflection Probe's cubemap assets during bake when there are no VCS active.
- Fixed an issue where setting a material debug view would not reset the other exclusive modes
- Spot light shapes are now correctly taken into account when baking
- Now the static lighting sky will correctly take the default values for non-overridden properties
- Fixed material albedo affecting the lux meter

### Changed
- Optimization: Reduce the group size of the deferred lighting pass from 16x16 to 8x8
- Replaced HDCamera.computePassCount by viewCount
- Removed xrInstancing flag in RTHandles (replaced by TextureXR.slices and TextureXR.dimensions)
- Refactor the HDRenderPipeline and lightloop code to preprare for high level rendergraph
- Removed the **Back Then Front Rendering** option in the fabric Master Node settings. Enabling this option previously did nothing.
- Shader type Real translates to FP16 precision on Nintendo Switch.
- Shader framework refactor: Introduce CBSDF, EvaluateBSDF, IsNonZeroBSDF to replace BSDF functions
- Shader framework refactor:  GetBSDFAngles, LightEvaluation and SurfaceShading functions
- Replace ComputeMicroShadowing by GetAmbientOcclusionForMicroShadowing
- Rename WorldToTangent to TangentToWorld as it was incorrectly named
- Remove SunDisk and Sun Halo size from directional light
- Remove all obsolete wind code from shader
- Renamed DecalProjectorComponent into DecalProjector for API alignment.
- Improved the Volume UI and made them Global by default
- Remove very high quality shadow option
- Change default for shadow quality in Deferred to Medium
- Enlighten now use inverse squared falloff (before was using builtin falloff)
- Enlighten is now deprecated. Please use CPU or GPU lightmaper instead.
- Remove the name in the diffusion profile UI
- Changed how shadow map resolution scaling with distance is computed. Now it uses screen space area rather than light range.
- Updated MoreOptions display in UI
- Moved Display Area Light Emissive Mesh script API functions in the editor namespace
- direct strenght properties in ambient occlusion now affect direct specular as well
- Removed advanced Specular Occlusion control in StackLit: SSAO based SO control is hidden and fixed to behave like Lit, SPTD is the only HQ technique shown for baked SO.
- Shader framework refactor: Changed ClampRoughness signature to include PreLightData access.
- HDRPWizard window is now in Window > General > HD Render Pipeline Wizard
- Moved StaticLightingSky to LightingWindow
- Removes the current "Scene Settings" and replace them with "Sky & Fog Settings" (with Physically Based Sky and Volumetric Fog).
- Changed how cached shadow maps are placed inside the atlas to minimize re-rendering of them.

## [6.7.0-preview] - 2019-05-16

### Added
- Added ViewConstants StructuredBuffer to simplify XR rendering
- Added API to render specific settings during a frame
- Added stadia to the supported platforms (2019.3)
- Enabled cascade blends settings in the HD Shadow component
- Added Hardware Dynamic Resolution support.
- Added MatCap debug view to replace the no scene lighting debug view.
- Added clear GBuffer option in FrameSettings (default to false)
- Added preview for decal shader graph (Only albedo, normal and emission)
- Added exposure weight control for decal
- Screen Space Directional Shadow under a define option. Activated for ray tracing
- Added a new abstraction for RendererList that will help transition to Render Graph and future RendererList API
- Added multipass support for VR
- Added XR SDK integration (multipass only)
- Added Shader Graph samples for Hair, Fabric and Decal master nodes.
- Add fade distance, shadow fade distance and light layers to light explorer
- Add method to draw light layer drawer in a rect to HDEditorUtils

### Fixed
- Fixed deserialization crash at runtime
- Fixed for ShaderGraph Unlit masternode not writing velocity
- Fixed a crash when assiging a new HDRP asset with the 'Verify Saving Assets' option enabled
- Fixed exposure to properly support TEXTURE2D_X
- Fixed TerrainLit basemap texture generation
- Fixed a bug that caused nans when material classification was enabled and a tile contained one standard material + a material with transmission.
- Fixed gradient sky hash that was not using the exposure hash
- Fixed displayed default FrameSettings in HDRenderPipelineAsset wrongly updated on scripts reload.
- Fixed gradient sky hash that was not using the exposure hash.
- Fixed visualize cascade mode with exposure.
- Fixed (enabled) exposure on override lighting debug modes.
- Fixed issue with LightExplorer when volume have no profile
- Fixed issue with SSR for negative, infinite and NaN history values
- Fixed LightLayer in HDReflectionProbe and PlanarReflectionProbe inspector that was not displayed as a mask.
- Fixed NaN in transmission when the thickness and a color component of the scattering distance was to 0
- Fixed Light's ShadowMask multi-edition.
- Fixed motion blur and SMAA with VR single-pass instancing
- Fixed NaNs generated by phase functionsin volumetric lighting
- Fixed NaN issue with refraction effect and IOR of 1 at extreme grazing angle
- Fixed nan tracker not using the exposure
- Fixed sorting priority on lit and unlit materials
- Fixed null pointer exception when there are no AOVRequests defined on a camera
- Fixed dirty state of prefab using disabled ReflectionProbes
- Fixed an issue where gizmos and editor grid were not correctly depth tested
- Fixed created default scene prefab non editable due to wrong file extension.
- Fixed an issue where sky convolution was recomputed for nothing when a preview was visible (causing extreme slowness when fabric convolution is enabled)
- Fixed issue with decal that wheren't working currently in player
- Fixed missing stereo rendering macros in some fragment shaders
- Fixed exposure for ReflectionProbe and PlanarReflectionProbe gizmos
- Fixed single-pass instancing on PSVR
- Fixed Vulkan shader issue with Texture2DArray in ScreenSpaceShadow.compute by re-arranging code (workaround)
- Fixed camera-relative issue with lights and XR single-pass instancing
- Fixed single-pass instancing on Vulkan
- Fixed htile synchronization issue with shader graph decal
- Fixed Gizmos are not drawn in Camera preview
- Fixed pre-exposure for emissive decal
- Fixed wrong values computed in PreIntegrateFGD and in the generation of volumetric lighting data by forcing the use of fp32.
- Fixed NaNs arising during the hair lighting pass
- Fixed synchronization issue in decal HTile that occasionally caused rendering artifacts around decal borders
- Fixed QualitySettings getting marked as modified by HDRP (and thus checked out in Perforce)
- Fixed a bug with uninitialized values in light explorer
- Fixed issue with LOD transition
- Fixed shader warnings related to raytracing and TEXTURE2D_X

### Changed
- Refactor PixelCoordToViewDirWS to be VR compatible and to compute it only once per frame
- Modified the variants stripper to take in account multiple HDRP assets used in the build.
- Improve the ray biasing code to avoid self-intersections during the SSR traversal
- Update Pyramid Spot Light to better match emitted light volume.
- Moved _XRViewConstants out of UnityPerPassStereo constant buffer to fix issues with PSSL
- Removed GetPositionInput_Stereo() and single-pass (double-wide) rendering mode
- Changed label width of the frame settings to accommodate better existing options.
- SSR's Default FrameSettings for camera is now enable.
- Re-enabled the sharpening filter on Temporal Anti-aliasing
- Exposed HDEditorUtils.LightLayerMaskDrawer for integration in other packages and user scripting.
- Rename atmospheric scattering in FrameSettings to Fog
- The size modifier in the override for the culling sphere in Shadow Cascades now defaults to 0.6, which is the same as the formerly hardcoded value.
- Moved LOD Bias and Maximum LOD Level from Frame Setting section `Other` to `Rendering`
- ShaderGraph Decal that affect only emissive, only draw in emissive pass (was drawing in dbuffer pass too)
- Apply decal projector fade factor correctly on all attribut and for shader graph decal
- Move RenderTransparentDepthPostpass after all transparent
- Update exposure prepass to interleave XR single-pass instancing views in a checkerboard pattern
- Removed ScriptRuntimeVersion check in wizard.

## [6.6.0-preview] - 2019-04-01

### Added
- Added preliminary changes for XR deferred shading
- Added support of 111110 color buffer
- Added proper support for Recorder in HDRP
- Added depth offset input in shader graph master nodes
- Added a Parallax Occlusion Mapping node
- Added SMAA support
- Added Homothety and Symetry quick edition modifier on volume used in ReflectionProbe, PlanarReflectionProbe and DensityVolume
- Added multi-edition support for DecalProjectorComponent
- Improve hair shader
- Added the _ScreenToTargetScaleHistory uniform variable to be used when sampling HDRP RTHandle history buffers.
- Added settings in `FrameSettings` to change `QualitySettings.lodBias` and `QualitySettings.maximumLODLevel` during a rendering
- Added an exposure node to retrieve the current, inverse and previous frame exposure value.
- Added an HD scene color node which allow to sample the scene color with mips and a toggle to remove the exposure.
- Added safeguard on HD scene creation if default scene not set in the wizard
- Added Low res transparency rendering pass.

### Fixed
- Fixed HDRI sky intensity lux mode
- Fixed dynamic resolution for XR
- Fixed instance identifier semantic string used by Shader Graph
- Fixed null culling result occuring when changing scene that was causing crashes
- Fixed multi-edition light handles and inspector shapes
- Fixed light's LightLayer field when multi-editing
- Fixed normal blend edition handles on DensityVolume
- Fixed an issue with layered lit shader and height based blend where inactive layers would still have influence over the result
- Fixed multi-selection handles color for DensityVolume
- Fixed multi-edition inspector's blend distances for HDReflectionProbe, PlanarReflectionProbe and DensityVolume
- Fixed metric distance that changed along size in DensityVolume
- Fixed DensityVolume shape handles that have not same behaviour in advance and normal edition mode
- Fixed normal map blending in TerrainLit by only blending the derivatives
- Fixed Xbox One rendering just a grey screen instead of the scene
- Fixed probe handles for multiselection
- Fixed baked cubemap import settings for convolution
- Fixed regression causing crash when attempting to open HDRenderPipelineWizard without an HDRenderPipelineAsset setted
- Fixed FullScreenDebug modes: SSAO, SSR, Contact shadow, Prerefraction Color Pyramid, Final Color Pyramid
- Fixed volumetric rendering with stereo instancing
- Fixed shader warning
- Fixed missing resources in existing asset when updating package
- Fixed PBR master node preview in forward rendering or transparent surface
- Fixed deferred shading with stereo instancing
- Fixed "look at" edition mode of Rotation tool for DecalProjectorComponent
- Fixed issue when switching mode in ReflectionProbe and PlanarReflectionProbe
- Fixed issue where migratable component version where not always serialized when part of prefab's instance
- Fixed an issue where shadow would not be rendered properly when light layer are not enabled
- Fixed exposure weight on unlit materials
- Fixed Light intensity not played in the player when recorded with animation/timeline
- Fixed some issues when multi editing HDRenderPipelineAsset
- Fixed emission node breaking the main shader graph preview in certain conditions.
- Fixed checkout of baked probe asset when baking probes.
- Fixed invalid gizmo position for rotated ReflectionProbe
- Fixed multi-edition of material's SurfaceType and RenderingPath
- Fixed whole pipeline reconstruction on selecting for the first time or modifying other than the currently used HDRenderPipelineAsset
- Fixed single shadow debug mode
- Fixed global scale factor debug mode when scale > 1
- Fixed debug menu material overrides not getting applied to the Terrain Lit shader
- Fixed typo in computeLightVariants
- Fixed deferred pass with XR instancing by disabling ComputeLightEvaluation
- Fixed bloom resolution independence
- Fixed lens dirt intensity not behaving properly
- Fixed the Stop NaN feature
- Fixed some resources to handle more than 2 instanced views for XR
- Fixed issue with black screen (NaN) produced on old GPU hardware or intel GPU hardware with gaussian pyramid
- Fixed issue with disabled punctual light would still render when only directional light is present

### Changed
- DensityVolume scripting API will no longuer allow to change between advance and normal edition mode
- Disabled depth of field, lens distortion and panini projection in the scene view
- TerrainLit shaders and includes are reorganized and made simpler.
- TerrainLit shader GUI now allows custom properties to be displayed in the Terrain fold-out section.
- Optimize distortion pass with stencil
- Disable SceneSelectionPass in shader graph preview
- Control punctual light and area light shadow atlas separately
- Move SMAA anti-aliasing option to after Temporal Anti Aliasing one, to avoid problem with previously serialized project settings
- Optimize rendering with static only lighting and when no cullable lights/decals/density volumes are present.
- Updated handles for DecalProjectorComponent for enhanced spacial position readability and have edition mode for better SceneView management
- DecalProjectorComponent are now scale independent in order to have reliable metric unit (see new Size field for changing the size of the volume)
- Restructure code from HDCamera.Update() by adding UpdateAntialiasing() and UpdateViewConstants()
- Renamed velocity to motion vectors
- Objects rendered during the After Post Process pass while TAA is enabled will not benefit from existing depth buffer anymore. This is done to fix an issue where those object would wobble otherwise
- Removed usage of builtin unity matrix for shadow, shadow now use same constant than other view
- The default volume layer mask for cameras & probes is now `Default` instead of `Everything`

## [6.5.0-preview] - 2019-03-07

### Added
- Added depth-of-field support with stereo instancing
- Adding real time area light shadow support
- Added a new FrameSettings: Specular Lighting to toggle the specular during the rendering

### Fixed
- Fixed diffusion profile upgrade breaking package when upgrading to a new version
- Fixed decals cropped by gizmo not updating correctly if prefab
- Fixed an issue when enabling SSR on multiple view
- Fixed edition of the intensity's unit field while selecting multiple lights
- Fixed wrong calculation in soft voxelization for density volume
- Fixed gizmo not working correctly with pre-exposure
- Fixed issue with setting a not available RT when disabling motion vectors
- Fixed planar reflection when looking at mirror normal
- Fixed mutiselection issue with HDLight Inspector
- Fixed HDAdditionalCameraData data migration
- Fixed failing builds when light explorer window is open
- Fixed cascade shadows border sometime causing artefacts between cascades
- Restored shadows in the Cascade Shadow debug visualization
- `camera.RenderToCubemap` use proper face culling

### Changed
- When rendering reflection probe disable all specular lighting and for metals use fresnelF0 as diffuse color for bake lighting.

## [6.4.0-preview] - 2019-02-21

### Added
- VR: Added TextureXR system to selectively expand TEXTURE2D macros to texture array for single-pass stereo instancing + Convert textures call to these macros
- Added an unit selection dropdown next to shutter speed (camera)
- Added error helpbox when trying to use a sub volume component that require the current HDRenderPipelineAsset to support a feature that it is not supporting.
- Add mesh for tube light when display emissive mesh is enabled

### Fixed
- Fixed Light explorer. The volume explorer used `profile` instead of `sharedProfile` which instantiate a custom volume profile instead of editing the asset itself.
- Fixed UI issue where all is displayed using metric unit in shadow cascade and Percent is set in the unit field (happening when opening the inspector).
- Fixed inspector event error when double clicking on an asset (diffusion profile/material).
- Fixed nullref on layered material UI when the material is not an asset.
- Fixed nullref exception when undo/redo a light property.
- Fixed visual bug when area light handle size is 0.

### Changed
- Update UI for 32bit/16bit shadow precision settings in HDRP asset
- Object motion vectors have been disabled in all but the game view. Camera motion vectors are still enabled everywhere, allowing TAA and Motion Blur to work on static objects.
- Enable texture array by default for most rendering code on DX11 and unlock stereo instancing (DX11 only for now)

## [6.3.0-preview] - 2019-02-18

### Added
- Added emissive property for shader graph decals
- Added a diffusion profile override volume so the list of diffusion profile assets to use can be chanaged without affecting the HDRP asset
- Added a "Stop NaNs" option on cameras and in the Scene View preferences.
- Added metric display option in HDShadowSettings and improve clamping
- Added shader parameter mapping in DebugMenu
- Added scripting API to configure DebugData for DebugMenu

### Fixed
- Fixed decals in forward
- Fixed issue with stencil not correctly setup for various master node and shader for the depth pass, motion vector pass and GBuffer/Forward pass
- Fixed SRP batcher and metal
- Fixed culling and shadows for Pyramid, Box, Rectangle and Tube lights
- Fixed an issue where scissor render state leaking from the editor code caused partially black rendering

### Changed
- When a lit material has a clear coat mask that is not null, we now use the clear coat roughness to compute the screen space reflection.
- Diffusion profiles are now limited to one per asset and can be referenced in materials, shader graphs and vfx graphs. Materials will be upgraded automatically except if they are using a shader graph, in this case it will display an error message.

## [6.2.0-preview] - 2019-02-15

### Added
- Added help box listing feature supported in a given HDRenderPipelineAsset alongs with the drawbacks implied.
- Added cascade visualizer, supporting disabled handles when not overriding.

### Fixed
- Fixed post processing with stereo double-wide
- Fixed issue with Metal: Use sign bit to find the cache type instead of lowest bit.
- Fixed invalid state when creating a planar reflection for the first time
- Fix FrameSettings's LitShaderMode not restrained by supported LitShaderMode regression.

### Changed
- The default value roughness value for the clearcoat has been changed from 0.03 to 0.01
- Update default value of based color for master node
- Update Fabric Charlie Sheen lighting model - Remove Fresnel component that wasn't part of initial model + Remap smoothness to [0.0 - 0.6] range for more artist friendly parameter

### Changed
- Code refactor: all macros with ARGS have been swapped with macros with PARAM. This is because the ARGS macros were incorrectly named.

## [6.1.0-preview] - 2019-02-13

### Added
- Added support for post-processing anti-aliasing in the Scene View (FXAA and TAA). These can be set in Preferences.
- Added emissive property for decal material (non-shader graph)

### Fixed
- Fixed a few UI bugs with the color grading curves.
- Fixed "Post Processing" in the scene view not toggling post-processing effects
- Fixed bake only object with flag `ReflectionProbeStaticFlag` when baking a `ReflectionProbe`

### Changed
- Removed unsupported Clear Depth checkbox in Camera inspector
- Updated the toggle for advanced mode in inspectors.

## [6.0.0-preview] - 2019-02-23

### Added
- Added new API to perform a camera rendering
- Added support for hair master node (Double kajiya kay - Lambert)
- Added Reset behaviour in DebugMenu (ingame mapping is right joystick + B)
- Added Default HD scene at new scene creation while in HDRP
- Added Wizard helping to configure HDRP project
- Added new UI for decal material to allow remapping and scaling of some properties
- Added cascade shadow visualisation toggle in HD shadow settings
- Added icons for assets
- Added replace blending mode for distortion
- Added basic distance fade for density volumes
- Added decal master node for shader graph
- Added HD unlit master node (Cross Pipeline version is name Unlit)
- Added new Rendering Queue in materials
- Added post-processing V3 framework embed in HDRP, remove postprocess V2 framework
- Post-processing now uses the generic volume framework
-   New depth-of-field, bloom, panini projection effects, motion blur
-   Exposure is now done as a pre-exposition pass, the whole system has been revamped
-   Exposure now use EV100 everywhere in the UI (Sky, Emissive Light)
- Added emissive intensity (Luminance and EV100 control) control for Emissive
- Added pre-exposure weigth for Emissive
- Added an emissive color node and a slider to control the pre-exposure percentage of emission color
- Added physical camera support where applicable
- Added more color grading tools
- Added changelog level for Shader Variant stripping
- Added Debug mode for validation of material albedo and metalness/specularColor values
- Added a new dynamic mode for ambient probe and renamed BakingSky to StaticLightingSky
- Added command buffer parameter to all Bind() method of material
- Added Material validator in Render Pipeline Debug
- Added code to future support of DXR (not enabled)
- Added support of multiviewport
- Added HDRenderPipeline.RequestSkyEnvironmentUpdate function to force an update from script when sky is set to OnDemand
- Added a Lighting and BackLighting slots in Lit, StackLit, Fabric and Hair master nodes
- Added support for overriding terrain detail rendering shaders, via the render pipeline editor resources asset
- Added xrInstancing flag support to RTHandle
- Added support for cullmask for decal projectors
- Added software dynamic resolution support
- Added support for "After Post-Process" render pass for unlit shader
- Added support for textured rectangular area lights
- Added stereo instancing macros to MSAA shaders
- Added support for Quarter Res Raytraced Reflections (not enabled)
- Added fade factor for decal projectors.
- Added stereo instancing macros to most shaders used in VR
- Added multi edition support for HDRenderPipelineAsset

### Fixed
- Fixed logic to disable FPTL with stereo rendering
- Fixed stacklit transmission and sun highlight
- Fixed decals with stereo rendering
- Fixed sky with stereo rendering
- Fixed flip logic for postprocessing + VR
- Fixed copyStencilBuffer pass for Switch
- Fixed point light shadow map culling that wasn't taking into account far plane
- Fixed usage of SSR with transparent on all master node
- Fixed SSR and microshadowing on fabric material
- Fixed blit pass for stereo rendering
- Fixed lightlist bounds for stereo rendering
- Fixed windows and in-game DebugMenu sync.
- Fixed FrameSettings' LitShaderMode sync when opening DebugMenu.
- Fixed Metal specific issues with decals, hitting a sampler limit and compiling AxF shader
- Fixed an issue with flipped depth buffer during postprocessing
- Fixed normal map use for shadow bias with forward lit - now use geometric normal
- Fixed transparent depth prepass and postpass access so they can be use without alpha clipping for lit shader
- Fixed support of alpha clip shadow for lit master node
- Fixed unlit master node not compiling
- Fixed issue with debug display of reflection probe
- Fixed issue with phong tessellations not working with lit shader
- Fixed issue with vertex displacement being affected by heightmap setting even if not heightmap where assign
- Fixed issue with density mode on Lit terrain producing NaN
- Fixed issue when going back and forth from Lit to LitTesselation for displacement mode
- Fixed issue with ambient occlusion incorrectly applied to emissiveColor with light layers in deferred
- Fixed issue with fabric convolution not using the correct convolved texture when fabric convolution is enabled
- Fixed issue with Thick mode for Transmission that was disabling transmission with directional light
- Fixed shutdown edge cases with HDRP tests
- Fixed slowdow when enabling Fabric convolution in HDRP asset
- Fixed specularAA not compiling in StackLit Master node
- Fixed material debug view with stereo rendering
- Fixed material's RenderQueue edition in default view.
- Fixed banding issues within volumetric density buffer
- Fixed missing multicompile for MSAA for AxF
- Fixed camera-relative support for stereo rendering
- Fixed remove sync with render thread when updating decal texture atlas.
- Fixed max number of keyword reach [256] issue. Several shader feature are now local
- Fixed Scene Color and Depth nodes
- Fixed SSR in forward
- Fixed custom editor of Unlit, HD Unlit and PBR shader graph master node
- Fixed issue with NewFrame not correctly calculated in Editor when switching scene
- Fixed issue with TerrainLit not compiling with depth only pass and normal buffer
- Fixed geometric normal use for shadow bias with PBR master node in forward
- Fixed instancing macro usage for decals
- Fixed error message when having more than one directional light casting shadow
- Fixed error when trying to display preview of Camera or PlanarReflectionProbe
- Fixed LOAD_TEXTURE2D_ARRAY_MSAA macro
- Fixed min-max and amplitude clamping value in inspector of vertex displacement materials
- Fixed issue with alpha shadow clip (was incorrectly clipping object shadow)
- Fixed an issue where sky cubemap would not be cleared correctly when setting the current sky to None
- Fixed a typo in Static Lighting Sky component UI
- Fixed issue with incorrect reset of RenderQueue when switching shader in inspector GUI
- Fixed issue with variant stripper stripping incorrectly some variants
- Fixed a case of ambient lighting flickering because of previews
- Fixed Decals when rendering multiple camera in a single frame
- Fixed cascade shadow count in shader
- Fixed issue with Stacklit shader with Haze effect
- Fixed an issue with the max sample count for the TAA
- Fixed post-process guard band for XR
- Fixed exposure of emissive of Unlit
- Fixed depth only and motion vector pass for Unlit not working correctly with MSAA
- Fixed an issue with stencil buffer copy causing unnecessary compute dispatches for lighting
- Fixed multi edition issue in FrameSettings
- Fixed issue with SRP batcher and DebugDisplay variant of lit shader
- Fixed issue with debug material mode not doing alpha test
- Fixed "Attempting to draw with missing UAV bindings" errors on Vulkan
- Fixed pre-exposure incorrectly apply to preview
- Fixed issue with duplicate 3D texture in 3D texture altas of volumetric?
- Fixed Camera rendering order (base on the depth parameter)
- Fixed shader graph decals not being cropped by gizmo
- Fixed "Attempting to draw with missing UAV bindings" errors on Vulkan.


### Changed
- ColorPyramid compute shader passes is swapped to pixel shader passes on platforms where the later is faster (Nintendo Switch).
- Removing the simple lightloop used by the simple lit shader
- Whole refactor of reflection system: Planar and reflection probe
- Separated Passthrough from other RenderingPath
- Update several properties naming and caption based on feedback from documentation team
- Remove tile shader variant for transparent backface pass of lit shader
- Rename all HDRenderPipeline to HDRP folder for shaders
- Rename decal property label (based on doc team feedback)
- Lit shader mode now default to Deferred to reduce build time
- Update UI of Emission parameters in shaders
- Improve shader variant stripping including shader graph variant
- Refactored render loop to render realtime probes visible per camera
- Enable SRP batcher by default
- Shader code refactor: Rename LIGHTLOOP_SINGLE_PASS => LIGHTLOOP_DISABLE_TILE_AND_CLUSTER and clean all usage of LIGHTLOOP_TILE_PASS
- Shader code refactor: Move pragma definition of vertex and pixel shader inside pass + Move SURFACE_GRADIENT definition in XXXData.hlsl
- Micro-shadowing in Lit forward now use ambientOcclusion instead of SpecularOcclusion
- Upgraded FrameSettings workflow, DebugMenu and Inspector part relative to it
- Update build light list shader code to support 32 threads in wavefronts on Switch
- LayeredLit layers' foldout are now grouped in one main foldout per layer
- Shadow alpha clip can now be enabled on lit shader and haor shader enven for opaque
- Temporal Antialiasing optimization for Xbox One X
- Parameter depthSlice on SetRenderTarget functions now defaults to -1 to bind the entire resource
- Rename SampleCameraDepth() functions to LoadCameraDepth() and SampleCameraDepth(), same for SampleCameraColor() functions
- Improved Motion Blur quality.
- Update stereo frame settings values for single-pass instancing and double-wide
- Rearrange FetchDepth functions to prepare for stereo-instancing
- Remove unused _ComputeEyeIndex
- Updated HDRenderPipelineAsset inspector
- Re-enable SRP batcher for metal

## [5.2.0-preview] - 2018-11-27

### Added
- Added option to run Contact Shadows and Volumetrics Voxelization stage in Async Compute
- Added camera freeze debug mode - Allow to visually see culling result for a camera
- Added support of Gizmo rendering before and after postprocess in Editor
- Added support of LuxAtDistance for punctual lights

### Fixed
- Fixed Debug.DrawLine and Debug.Ray call to work in game view
- Fixed DebugMenu's enum resetted on change
- Fixed divide by 0 in refraction causing NaN
- Fixed disable rough refraction support
- Fixed refraction, SSS and atmospheric scattering for VR
- Fixed forward clustered lighting for VR (double-wide).
- Fixed Light's UX to not allow negative intensity
- Fixed HDRenderPipelineAsset inspector broken when displaying its FrameSettings from project windows.
- Fixed forward clustered lighting for VR (double-wide).
- Fixed HDRenderPipelineAsset inspector broken when displaying its FrameSettings from project windows.
- Fixed Decals and SSR diable flags for all shader graph master node (Lit, Fabric, StackLit, PBR)
- Fixed Distortion blend mode for shader graph master node (Lit, StackLit)
- Fixed bent Normal for Fabric master node in shader graph
- Fixed PBR master node lightlayers
- Fixed shader stripping for built-in lit shaders.

### Changed
- Rename "Regular" in Diffusion profile UI "Thick Object"
- Changed VBuffer depth parametrization for volumetric from distanceRange to depthExtent - Require update of volumetric settings - Fog start at near plan
- SpotLight with box shape use Lux unit only

## [5.1.0-preview] - 2018-11-19

### Added

- Added a separate Editor resources file for resources Unity does not take when it builds a Player.
- You can now disable SSR on Materials in Shader Graph.
- Added support for MSAA when the Supported Lit Shader Mode is set to Both. Previously HDRP only supported MSAA for Forward mode.
- You can now override the emissive color of a Material when in debug mode.
- Exposed max light for Light Loop Settings in HDRP asset UI.
- HDRP no longer performs a NormalDBuffer pass update if there are no decals in the Scene.
- Added distant (fall-back) volumetric fog and improved the fog evaluation precision.
- Added an option to reflect sky in SSR.
- Added a y-axis offset for the PlanarReflectionProbe and offset tool.
- Exposed the option to run SSR and SSAO on async compute.
- Added support for the _GlossMapScale parameter in the Legacy to HDRP Material converter.
- Added wave intrinsic instructions for use in Shaders (for AMD GCN).


### Fixed
- Fixed sphere shaped influence handles clamping in Reflection Probes.
- Fixed Reflection Probe data migration for projects created before using HDRP.
- Fixed UI of Layered Material where Unity previously rendered the scrollbar above the Copy button.
- Fixed Material tessellations parameters Start fade distance and End fade distance. Originally, Unity clamped these values when you modified them.
- Fixed various distortion and refraction issues - handle a better fall-back.
- Fixed SSR for multiple views.
- Fixed SSR issues related to self-intersections.
- Fixed shape density volume handle speed.
- Fixed density volume shape handle moving too fast.
- Fixed the Camera velocity pass that we removed by mistake.
- Fixed some null pointer exceptions when disabling motion vectors support.
- Fixed viewports for both the Subsurface Scattering combine pass and the transparent depth prepass.
- Fixed the blend mode pop-up in the UI. It previously did not appear when you enabled pre-refraction.
- Fixed some null pointer exceptions that previously occurred when you disabled motion vectors support.
- Fixed Layered Lit UI issue with scrollbar.
- Fixed cubemap assignation on custom ReflectionProbe.
- Fixed Reflection Probes’ capture settings' shadow distance.
- Fixed an issue with the SRP batcher and Shader variables declaration.
- Fixed thickness and subsurface slots for fabric Shader master node that wasn't appearing with the right combination of flags.
- Fixed d3d debug layer warning.
- Fixed PCSS sampling quality.
- Fixed the Subsurface and transmission Material feature enabling for fabric Shader.
- Fixed the Shader Graph UV node’s dimensions when using it in a vertex Shader.
- Fixed the planar reflection mirror gizmo's rotation.
- Fixed HDRenderPipelineAsset's FrameSettings not showing the selected enum in the Inspector drop-down.
- Fixed an error with async compute.
- MSAA now supports transparency.
- The HDRP Material upgrader tool now converts metallic values correctly.
- Volumetrics now render in Reflection Probes.
- Fixed a crash that occurred whenever you set a viewport size to 0.
- Fixed the Camera physic parameter that the UI previously did not display.
- Fixed issue in pyramid shaped spotlight handles manipulation

### Changed

- Renamed Line shaped Lights to Tube Lights.
- HDRP now uses mean height fog parametrization.
- Shadow quality settings are set to All when you use HDRP (This setting is not visible in the UI when using SRP). This avoids Legacy Graphics Quality Settings disabling the shadows and give SRP full control over the Shadows instead.
- HDRP now internally uses premultiplied alpha for all fog.
- Updated default FrameSettings used for realtime Reflection Probes when you create a new HDRenderPipelineAsset.
- Remove multi-camera support. LWRP and HDRP will not support multi-camera layered rendering.
- Updated Shader Graph subshaders to use the new instancing define.
- Changed fog distance calculation from distance to plane to distance to sphere.
- Optimized forward rendering using AMD GCN by scalarizing the light loop.
- Changed the UI of the Light Editor.
- Change ordering of includes in HDRP Materials in order to reduce iteration time for faster compilation.
- Added a StackLit master node replacing the InspectorUI version. IMPORTANT: All previously authored StackLit Materials will be lost. You need to recreate them with the master node.

## [5.0.0-preview] - 2018-09-28

### Added
- Added occlusion mesh to depth prepass for VR (VR still disabled for now)
- Added a debug mode to display only one shadow at once
- Added controls for the highlight created by directional lights
- Added a light radius setting to punctual lights to soften light attenuation and simulate fill lighting
- Added a 'minRoughness' parameter to all non-area lights (was previously only available for certain light types)
- Added separate volumetric light/shadow dimmers
- Added per-pixel jitter to volumetrics to reduce aliasing artifacts
- Added a SurfaceShading.hlsl file, which implements material-agnostic shading functionality in an efficient manner
- Added support for shadow bias for thin object transmission
- Added FrameSettings to control realtime planar reflection
- Added control for SRPBatcher on HDRP Asset
- Added an option to clear the shadow atlases in the debug menu
- Added a color visualization of the shadow atlas rescale in debug mode
- Added support for disabling SSR on materials
- Added intrinsic for XBone
- Added new light volume debugging tool
- Added a new SSR debug view mode
- Added translaction's scale invariance on DensityVolume
- Added multiple supported LitShadermode and per renderer choice in case of both Forward and Deferred supported
- Added custom specular occlusion mode to Lit Shader Graph Master node

### Fixed
- Fixed a normal bias issue with Stacklit (Was causing light leaking)
- Fixed camera preview outputing an error when both scene and game view where display and play and exit was call
- Fixed override debug mode not apply correctly on static GI
- Fixed issue where XRGraphicsConfig values set in the asset inspector GUI weren't propagating correctly (VR still disabled for now)
- Fixed issue with tangent that was using SurfaceGradient instead of regular normal decoding
- Fixed wrong error message display when switching to unsupported target like IOS
- Fixed an issue with ambient occlusion texture sometimes not being created properly causing broken rendering
- Shadow near plane is no longer limited at 0.1
- Fixed decal draw order on transparent material
- Fixed an issue where sometime the lookup texture used for GGX convolution was broken, causing broken rendering
- Fixed an issue where you wouldn't see any fog for certain pipeline/scene configurations
- Fixed an issue with volumetric lighting where the anisotropy value of 0 would not result in perfectly isotropic lighting
- Fixed shadow bias when the atlas is rescaled
- Fixed shadow cascade sampling outside of the atlas when cascade count is inferior to 4
- Fixed shadow filter width in deferred rendering not matching shader config
- Fixed stereo sampling of depth texture in MSAA DepthValues.shader
- Fixed box light UI which allowed negative and zero sizes, thus causing NaNs
- Fixed stereo rendering in HDRISky.shader (VR)
- Fixed normal blend and blend sphere influence for reflection probe
- Fixed distortion filtering (was point filtering, now trilinear)
- Fixed contact shadow for large distance
- Fixed depth pyramid debug view mode
- Fixed sphere shaped influence handles clamping in reflection probes
- Fixed reflection probes data migration for project created before using hdrp
- Fixed ambient occlusion for Lit Master Node when slot is connected

### Changed
- Use samplerunity_ShadowMask instead of samplerunity_samplerLightmap for shadow mask
- Allow to resize reflection probe gizmo's size
- Improve quality of screen space shadow
- Remove support of projection model for ScreenSpaceLighting (SSR always use HiZ and refraction always Proxy)
- Remove all the debug mode from SSR that are obsolete now
- Expose frameSettings and Capture settings for reflection and planar probe
- Update UI for reflection probe, planar probe, camera and HDRP Asset
- Implement proper linear blending for volumetric lighting via deep compositing as described in the paper "Deep Compositing Using Lie Algebras"
- Changed  planar mapping to match terrain convention (XZ instead of ZX)
- XRGraphicsConfig is no longer Read/Write. Instead, it's read-only. This improves consistency of XR behavior between the legacy render pipeline and SRP
- Change reflection probe data migration code (to update old reflection probe to new one)
- Updated gizmo for ReflectionProbes
- Updated UI and Gizmo of DensityVolume

## [4.0.0-preview] - 2018-09-28

### Added
- Added a new TerrainLit shader that supports rendering of Unity terrains.
- Added controls for linear fade at the boundary of density volumes
- Added new API to control decals without monobehaviour object
- Improve Decal Gizmo
- Implement Screen Space Reflections (SSR) (alpha version, highly experimental)
- Add an option to invert the fade parameter on a Density Volume
- Added a Fabric shader (experimental) handling cotton and silk
- Added support for MSAA in forward only for opaque only
- Implement smoothness fade for SSR
- Added support for AxF shader (X-rite format - require special AxF importer from Unity not part of HDRP)
- Added control for sundisc on directional light (hack)
- Added a new HD Lit Master node that implements Lit shader support for Shader Graph
- Added Micro shadowing support (hack)
- Added an event on HDAdditionalCameraData for custom rendering
- HDRP Shader Graph shaders now support 4-channel UVs.

### Fixed
- Fixed an issue where sometimes the deferred shadow texture would not be valid, causing wrong rendering.
- Stencil test during decals normal buffer update is now properly applied
- Decals corectly update normal buffer in forward
- Fixed a normalization problem in reflection probe face fading causing artefacts in some cases
- Fix multi-selection behavior of Density Volumes overwriting the albedo value
- Fixed support of depth texture for RenderTexture. HDRP now correctly output depth to user depth buffer if RenderTexture request it.
- Fixed multi-selection behavior of Density Volumes overwriting the albedo value
- Fixed support of depth for RenderTexture. HDRP now correctly output depth to user depth buffer if RenderTexture request it.
- Fixed support of Gizmo in game view in the editor
- Fixed gizmo for spot light type
- Fixed issue with TileViewDebug mode being inversed in gameview
- Fixed an issue with SAMPLE_TEXTURECUBE_SHADOW macro
- Fixed issue with color picker not display correctly when game and scene view are visible at the same time
- Fixed an issue with reflection probe face fading
- Fixed camera motion vectors shader and associated matrices to update correctly for single-pass double-wide stereo rendering
- Fixed light attenuation functions when range attenuation is disabled
- Fixed shadow component algorithm fixup not dirtying the scene, so changes can be saved to disk.
- Fixed some GC leaks for HDRP
- Fixed contact shadow not affected by shadow dimmer
- Fixed GGX that works correctly for the roughness value of 0 (mean specular highlgiht will disappeard for perfect mirror, we rely on maxSmoothness instead to always have a highlight even on mirror surface)
- Add stereo support to ShaderPassForward.hlsl. Forward rendering now seems passable in limited test scenes with camera-relative rendering disabled.
- Add stereo support to ProceduralSky.shader and OpaqueAtmosphericScattering.shader.
- Added CullingGroupManager to fix more GC.Alloc's in HDRP
- Fixed rendering when multiple cameras render into the same render texture

### Changed
- Changed the way depth & color pyramids are built to be faster and better quality, thus improving the look of distortion and refraction.
- Stabilize the dithered LOD transition mask with respect to the camera rotation.
- Avoid multiple depth buffer copies when decals are present
- Refactor code related to the RT handle system (No more normal buffer manager)
- Remove deferred directional shadow and move evaluation before lightloop
- Add a function GetNormalForShadowBias() that material need to implement to return the normal used for normal shadow biasing
- Remove Jimenez Subsurface scattering code (This code was disabled by default, now remove to ease maintenance)
- Change Decal API, decal contribution is now done in Material. Require update of material using decal
- Move a lot of files from CoreRP to HDRP/CoreRP. All moved files weren't used by Ligthweight pipeline. Long term they could move back to CoreRP after CoreRP become out of preview
- Updated camera inspector UI
- Updated decal gizmo
- Optimization: The objects that are rendered in the Motion Vector Pass are not rendered in the prepass anymore
- Removed setting shader inclue path via old API, use package shader include paths
- The default value of 'maxSmoothness' for punctual lights has been changed to 0.99
- Modified deferred compute and vert/frag shaders for first steps towards stereo support
- Moved material specific Shader Graph files into corresponding material folders.
- Hide environment lighting settings when enabling HDRP (Settings are control from sceneSettings)
- Update all shader includes to use absolute path (allow users to create material in their Asset folder)
- Done a reorganization of the files (Move ShaderPass to RenderPipeline folder, Move all shadow related files to Lighting/Shadow and others)
- Improved performance and quality of Screen Space Shadows

## [3.3.0-preview]

### Added
- Added an error message to say to use Metal or Vulkan when trying to use OpenGL API
- Added a new Fabric shader model that supports Silk and Cotton/Wool
- Added a new HDRP Lighting Debug mode to visualize Light Volumes for Point, Spot, Line, Rectangular and Reflection Probes
- Add support for reflection probe light layers
- Improve quality of anisotropic on IBL

### Fixed
- Fix an issue where the screen where darken when rendering camera preview
- Fix display correct target platform when showing message to inform user that a platform is not supported
- Remove workaround for metal and vulkan in normal buffer encoding/decoding
- Fixed an issue with color picker not working in forward
- Fixed an issue where reseting HDLight do not reset all of its parameters
- Fixed shader compile warning in DebugLightVolumes.shader

### Changed
- Changed default reflection probe to be 256x256x6 and array size to be 64
- Removed dependence on the NdotL for thickness evaluation for translucency (based on artist's input)
- Increased the precision when comparing Planar or HD reflection probe volumes
- Remove various GC alloc in C#. Slightly better performance

## [3.2.0-preview]

### Added
- Added a luminance meter in the debug menu
- Added support of Light, reflection probe, emissive material, volume settings related to lighting to Lighting explorer
- Added support for 16bit shadows

### Fixed
- Fix issue with package upgrading (HDRP resources asset is now versionned to worarkound package manager limitation)
- Fix HDReflectionProbe offset displayed in gizmo different than what is affected.
- Fix decals getting into a state where they could not be removed or disabled.
- Fix lux meter mode - The lux meter isn't affected by the sky anymore
- Fix area light size reset when multi-selected
- Fix filter pass number in HDUtils.BlitQuad
- Fix Lux meter mode that was applying SSS
- Fix planar reflections that were not working with tile/cluster (olbique matrix)
- Fix debug menu at runtime not working after nested prefab PR come to trunk
- Fix scrolling issue in density volume

### Changed
- Shader code refactor: Split MaterialUtilities file in two parts BuiltinUtilities (independent of FragInputs) and MaterialUtilities (Dependent of FragInputs)
- Change screen space shadow rendertarget format from ARGB32 to RG16

## [3.1.0-preview]

### Added
- Decal now support per channel selection mask. There is now two mode. One with BaseColor, Normal and Smoothness and another one more expensive with BaseColor, Normal, Smoothness, Metal and AO. Control is on HDRP Asset. This may require to launch an update script for old scene: 'Edit/Render Pipeline/Single step upgrade script/Upgrade all DecalMaterial MaskBlendMode'.
- Decal now supports depth bias for decal mesh, to prevent z-fighting
- Decal material now supports draw order for decal projectors
- Added LightLayers support (Base on mask from renderers name RenderingLayers and mask from light name LightLayers - if they match, the light apply) - cost an extra GBuffer in deferred (more bandwidth)
- When LightLayers is enabled, the AmbientOclusion is store in the GBuffer in deferred path allowing to avoid double occlusion with SSAO. In forward the double occlusion is now always avoided.
- Added the possibility to add an override transform on the camera for volume interpolation
- Added desired lux intensity and auto multiplier for HDRI sky
- Added an option to disable light by type in the debug menu
- Added gradient sky
- Split EmissiveColor and bakeDiffuseLighting in forward avoiding the emissiveColor to be affect by SSAO
- Added a volume to control indirect light intensity
- Added EV 100 intensity unit for area lights
- Added support for RendererPriority on Renderer. This allow to control order of transparent rendering manually. HDRP have now two stage of sorting for transparent in addition to bact to front. Material have a priority then Renderer have a priority.
- Add Coupling of (HD)Camera and HDAdditionalCameraData for reset and remove in inspector contextual menu of Camera
- Add Coupling of (HD)ReflectionProbe and HDAdditionalReflectionData for reset and remove in inspector contextual menu of ReflectoinProbe
- Add macro to forbid unity_ObjectToWorld/unity_WorldToObject to be use as it doesn't handle camera relative rendering
- Add opacity control on contact shadow

### Fixed
- Fixed an issue with PreIntegratedFGD texture being sometimes destroyed and not regenerated causing rendering to break
- PostProcess input buffers are not copied anymore on PC if the viewport size matches the final render target size
- Fixed an issue when manipulating a lot of decals, it was displaying a lot of errors in the inspector
- Fixed capture material with reflection probe
- Refactored Constant Buffers to avoid hitting the maximum number of bound CBs in some cases.
- Fixed the light range affecting the transform scale when changed.
- Snap to grid now works for Decal projector resizing.
- Added a warning for 128x128 cookie texture without mipmaps
- Replace the sampler used for density volumes for correct wrap mode handling

### Changed
- Move Render Pipeline Debug "Windows from Windows->General-> Render Pipeline debug windows" to "Windows from Windows->Analysis-> Render Pipeline debug windows"
- Update detail map formula for smoothness and albedo, goal it to bright and dark perceptually and scale factor is use to control gradient speed
- Refactor the Upgrade material system. Now a material can be update from older version at any time. Call Edit/Render Pipeline/Upgrade all Materials to newer version
- Change name EnableDBuffer to EnableDecals at several place (shader, hdrp asset...), this require a call to Edit/Render Pipeline/Upgrade all Materials to newer version to have up to date material.
- Refactor shader code: BakeLightingData structure have been replace by BuiltinData. Lot of shader code have been remove/change.
- Refactor shader code: All GBuffer are now handled by the deferred material. Mean ShadowMask and LightLayers are control by lit material in lit.hlsl and not outside anymore. Lot of shader code have been remove/change.
- Refactor shader code: Rename GetBakedDiffuseLighting to ModifyBakedDiffuseLighting. This function now handle lighting model for transmission too. Lux meter debug mode is factor outisde.
- Refactor shader code: GetBakedDiffuseLighting is not call anymore in GBuffer or forward pass, including the ConvertSurfaceDataToBSDFData and GetPreLightData, this is done in ModifyBakedDiffuseLighting now
- Refactor shader code: Added a backBakeDiffuseLighting to BuiltinData to handle lighting for transmission
- Refactor shader code: Material must now call InitBuiltinData (Init all to zero + init bakeDiffuseLighting and backBakeDiffuseLighting ) and PostInitBuiltinData

## [3.0.0-preview]

### Fixed
- Fixed an issue with distortion that was using previous frame instead of current frame
- Fixed an issue where disabled light where not upgrade correctly to the new physical light unit system introduce in 2.0.5-preview

### Changed
- Update assembly definitions to output assemblies that match Unity naming convention (Unity.*).

## [2.0.5-preview]

### Added
- Add option supportDitheringCrossFade on HDRP Asset to allow to remove shader variant during player build if needed
- Add contact shadows for punctual lights (in additional shadow settings), only one light is allowed to cast contact shadows at the same time and so at each frame a dominant light is choosed among all light with contact shadows enabled.
- Add PCSS shadow filter support (from SRP Core)
- Exposed shadow budget parameters in HDRP asset
- Add an option to generate an emissive mesh for area lights (currently rectangle light only). The mesh fits the size, intensity and color of the light.
- Add an option to the HDRP asset to increase the resolution of volumetric lighting.
- Add additional ligth unit support for punctual light (Lumens, Candela) and area lights (Lumens, Luminance)
- Add dedicated Gizmo for the box Influence volume of HDReflectionProbe / PlanarReflectionProbe

### Changed
- Re-enable shadow mask mode in debug view
- SSS and Transmission code have been refactored to be able to share it between various material. Guidelines are in SubsurfaceScattering.hlsl
- Change code in area light with LTC for Lit shader. Magnitude is now take from FGD texture instead of a separate texture
- Improve camera relative rendering: We now apply camera translation on the model matrix, so before the TransformObjectToWorld(). Note: unity_WorldToObject and unity_ObjectToWorld must never be used directly.
- Rename positionWS to positionRWS (Camera relative world position) at a lot of places (mainly in interpolator and FragInputs). In case of custom shader user will be required to update their code.
- Rename positionWS, capturePositionWS, proxyPositionWS, influencePositionWS to positionRWS, capturePositionRWS, proxyPositionRWS, influencePositionRWS (Camera relative world position) in LightDefinition struct.
- Improve the quality of trilinear filtering of density volume textures.
- Improve UI for HDReflectionProbe / PlanarReflectionProbe

### Fixed
- Fixed a shader preprocessor issue when compiling DebugViewMaterialGBuffer.shader against Metal target
- Added a temporary workaround to Lit.hlsl to avoid broken lighting code with Metal/AMD
- Fixed issue when using more than one volume texture mask with density volumes.
- Fixed an error which prevented volumetric lighting from working if no density volumes with 3D textures were present.
- Fix contact shadows applied on transmission
- Fix issue with forward opaque lit shader variant being removed by the shader preprocessor
- Fixed compilation errors on Nintendo Switch (limited XRSetting support).
- Fixed apply range attenuation option on punctual light
- Fixed issue with color temperature not take correctly into account with static lighting
- Don't display fog when diffuse lighting, specular lighting, or lux meter debug mode are enabled.

## [2.0.4-preview]

### Fixed
- Fix issue when disabling rough refraction and building a player. Was causing a crash.

## [2.0.3-preview]

### Added
- Increased debug color picker limit up to 260k lux

## [2.0.2-preview]

### Added
- Add Light -> Planar Reflection Probe command
- Added a false color mode in rendering debug
- Add support for mesh decals
- Add flag to disable projector decals on transparent geometry to save performance and decal texture atlas space
- Add ability to use decal diffuse map as mask only
- Add visualize all shadow masks in lighting debug
- Add export of normal and roughness buffer for forwardOnly and when in supportOnlyForward mode for forward
- Provide a define in lit.hlsl (FORWARD_MATERIAL_READ_FROM_WRITTEN_NORMAL_BUFFER) when output buffer normal is used to read the normal and roughness instead of caclulating it (can save performance, but lower quality due to compression)
- Add color swatch to decal material

### Changed
- Change Render -> Planar Reflection creation to 3D Object -> Mirror
- Change "Enable Reflector" name on SpotLight to "Angle Affect Intensity"
- Change prototype of BSDFData ConvertSurfaceDataToBSDFData(SurfaceData surfaceData) to BSDFData ConvertSurfaceDataToBSDFData(uint2 positionSS, SurfaceData surfaceData)

### Fixed
- Fix issue with StackLit in deferred mode with deferredDirectionalShadow due to GBuffer not being cleared. Gbuffer is still not clear and issue was fix with the new Output of normal buffer.
- Fixed an issue where interpolation volumes were not updated correctly for reflection captures.
- Fixed an exception in Light Loop settings UI

## [2.0.1-preview]

### Added
- Add stripper of shader variant when building a player. Save shader compile time.
- Disable per-object culling that was executed in C++ in HD whereas it was not used (Optimization)
- Enable texture streaming debugging (was not working before 2018.2)
- Added Screen Space Reflection with Proxy Projection Model
- Support correctly scene selection for alpha tested object
- Add per light shadow mask mode control (i.e shadow mask distance and shadow mask). It use the option NonLightmappedOnly
- Add geometric filtering to Lit shader (allow to reduce specular aliasing)
- Add shortcut to create DensityVolume and PlanarReflection in hierarchy
- Add a DefaultHDMirrorMaterial material for PlanarReflection
- Added a script to be able to upgrade material to newer version of HDRP
- Removed useless duplication of ForwardError passes.
- Add option to not compile any DEBUG_DISPLAY shader in the player (Faster build) call Support Runtime Debug display

### Changed
- Changed SupportForwardOnly to SupportOnlyForward in render pipeline settings
- Changed versioning variable name in HDAdditionalXXXData from m_version to version
- Create unique name when creating a game object in the rendering menu (i.e Density Volume(2))
- Re-organize various files and folder location to clean the repository
- Change Debug windows name and location. Now located at:  Windows -> General -> Render Pipeline Debug

### Removed
- Removed GlobalLightLoopSettings.maxPlanarReflectionProbes and instead use value of GlobalLightLoopSettings.planarReflectionProbeCacheSize
- Remove EmissiveIntensity parameter and change EmissiveColor to be HDR (Matching Builtin Unity behavior) - Data need to be updated - Launch Edit -> Single Step Upgrade Script -> Upgrade all Materials emissionColor

### Fixed
- Fix issue with LOD transition and instancing
- Fix discrepency between object motion vector and camera motion vector
- Fix issue with spot and dir light gizmo axis not highlighted correctly
- Fix potential crash while register debug windows inputs at startup
- Fix warning when creating Planar reflection
- Fix specular lighting debug mode (was rendering black)
- Allow projector decal with null material to allow to configure decal when HDRP is not set
- Decal atlas texture offset/scale is updated after allocations (used to be before so it was using date from previous frame)

## [2018.1 experimental]

### Added
- Configure the VolumetricLightingSystem code path to be on by default
- Trigger a build exception when trying to build an unsupported platform
- Introduce the VolumetricLightingController component, which can (and should) be placed on the camera, and allows one to control the near and the far plane of the V-Buffer (volumetric "froxel" buffer) along with the depth distribution (from logarithmic to linear)
- Add 3D texture support for DensityVolumes
- Add a better mapping of roughness to mipmap for planar reflection
- The VolumetricLightingSystem now uses RTHandles, which allows to save memory by sharing buffers between different cameras (history buffers are not shared), and reduce reallocation frequency by reallocating buffers only if the rendering resolution increases (and suballocating within existing buffers if the rendering resolution decreases)
- Add a Volumetric Dimmer slider to lights to control the intensity of the scattered volumetric lighting
- Add UV tiling and offset support for decals.
- Add mipmapping support for volume 3D mask textures

### Changed
- Default number of planar reflection change from 4 to 2
- Rename _MainDepthTexture to _CameraDepthTexture
- The VolumetricLightingController has been moved to the Interpolation Volume framework and now functions similarly to the VolumetricFog settings
- Update of UI of cookie, CubeCookie, Reflection probe and planar reflection probe to combo box
- Allow enabling/disabling shadows for area lights when they are set to baked.
- Hide applyRangeAttenuation and FadeDistance for directional shadow as they are not used

### Removed
- Remove Resource folder of PreIntegratedFGD and add the resource to RenderPipeline Asset

### Fixed
- Fix ConvertPhysicalLightIntensityToLightIntensity() function used when creating light from script to match HDLightEditor behavior
- Fix numerical issues with the default value of mean free path of volumetric fog
- Fix the bug preventing decals from coexisting with density volumes
- Fix issue with alpha tested geometry using planar/triplanar mapping not render correctly or flickering (due to being wrongly alpha tested in depth prepass)
- Fix meta pass with triplanar (was not handling correctly the normal)
- Fix preview when a planar reflection is present
- Fix Camera preview, it is now a Preview cameraType (was a SceneView)
- Fix handling unknown GPUShadowTypes in the shadow manager.
- Fix area light shapes sent as point lights to the baking backends when they are set to baked.
- Fix unnecessary division by PI for baked area lights.
- Fix line lights sent to the lightmappers. The backends don't support this light type.
- Fix issue with shadow mask framesettings not correctly taken into account when shadow mask is enabled for lighting.
- Fix directional light and shadow mask transition, they are now matching making smooth transition
- Fix banding issues caused by high intensity volumetric lighting
- Fix the debug window being emptied on SRP asset reload
- Fix issue with debug mode not correctly clearing the GBuffer in editor after a resize
- Fix issue with ResetMaterialKeyword not resetting correctly ToggleOff/Roggle Keyword
- Fix issue with motion vector not render correctly if there is no depth prepass in deferred

## [2018.1.0f2]

### Added
- Screen Space Refraction projection model (Proxy raycasting, HiZ raymarching)
- Screen Space Refraction settings as volume component
- Added buffered frame history per camera
- Port Global Density Volumes to the Interpolation Volume System.
- Optimize ImportanceSampleLambert() to not require the tangent frame.
- Generalize SampleVBuffer() to handle different sampling and reconstruction methods.
- Improve the quality of volumetric lighting reprojection.
- Optimize Morton Order code in the Subsurface Scattering pass.
- Planar Reflection Probe support roughness (gaussian convolution of captured probe)
- Use an atlas instead of a texture array for cluster transparent decals
- Add a debug view to visualize the decal atlas
- Only store decal textures to atlas if decal is visible, debounce out of memory decal atlas warning.
- Add manipulator gizmo on decal to improve authoring workflow
- Add a minimal StackLit material (work in progress, this version can be used as template to add new material)

### Changed
- EnableShadowMask in FrameSettings (But shadowMaskSupport still disable by default)
- Forced Planar Probe update modes to (Realtime, Every Update, Mirror Camera)
- Screen Space Refraction proxy model uses the proxy of the first environment light (Reflection probe/Planar probe) or the sky
- Moved RTHandle static methods to RTHandles
- Renamed RTHandle to RTHandleSystem.RTHandle
- Move code for PreIntegratedFDG (Lit.shader) into its dedicated folder to be share with other material
- Move code for LTCArea (Lit.shader) into its dedicated folder to be share with other material

### Removed
- Removed Planar Probe mirror plane position and normal fields in inspector, always display mirror plane and normal gizmos

### Fixed
- Fix fog flags in scene view is now taken into account
- Fix sky in preview windows that were disappearing after a load of a new level
- Fix numerical issues in IntersectRayAABB().
- Fix alpha blending of volumetric lighting with transparent objects.
- Fix the near plane of the V-Buffer causing out-of-bounds look-ups in the clustered data structure.
- Depth and color pyramid are properly computed and sampled when the camera renders inside a viewport of a RTHandle.
- Fix decal atlas debug view to work correctly when shadow atlas view is also enabled

## [2018.1.0b13]

...<|MERGE_RESOLUTION|>--- conflicted
+++ resolved
@@ -285,12 +285,9 @@
 - Fixed Reflection probe incorrectly culled when moving its parent (case 1207660)
 - Fixed a nullref when upgrading the Fog volume components while the volume is opened in the inspector.
 - Fix issues where decals on PS4 would not correctly write out the tile mask causing bits of the decal to go missing.
-<<<<<<< HEAD
-- Fixed SSR issue after the MSAA Motion Vector fix.
-=======
 - Use appropriate label width and text content so the label is completely visible
 - Fixed an issue where final post process pass would not output the default alpha value of 1.0 when using 11_11_10 color buffer format.
->>>>>>> d0151b20
+- Fixed SSR issue after the MSAA Motion Vector fix.
 
 ### Changed
 - Color buffer pyramid is not allocated anymore if neither refraction nor distortion are enabled
