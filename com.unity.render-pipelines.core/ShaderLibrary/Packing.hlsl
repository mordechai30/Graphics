#ifndef UNITY_PACKING_INCLUDED
#define UNITY_PACKING_INCLUDED

#if SHADER_API_MOBILE || SHADER_API_GLES || SHADER_API_GLES3
#pragma warning (disable : 3205) // conversion of larger type to smaller
#endif

//-----------------------------------------------------------------------------
// Normal packing
//-----------------------------------------------------------------------------

real3 PackNormalMaxComponent(real3 n)
{
    return (n / Max3(abs(n.x), abs(n.y), abs(n.z))) * 0.5 + 0.5;
}

real3 UnpackNormalMaxComponent(real3 n)
{
    return normalize(n * 2.0 - 1.0);
}

// Ref: http://www.vis.uni-stuttgart.de/~engelhts/paper/vmvOctaMaps.pdf "Octahedron Environment Maps"
// Encode with Oct, this function work with any size of output
// return real between [-1, 1]
real2 PackNormalOctRectEncode(real3 n)
{
    // Perform planar projection.
    real3 p = n * rcp(dot(abs(n), 1.0));
    real  x = p.x, y = p.y, z = p.z;

    // Unfold the octahedron.
    // Also correct the aspect ratio from 2:1 to 1:1.
    real r = saturate(0.5 - 0.5 * x + 0.5 * y);
    real g = x + y;

    // Negative hemisphere on the left, positive on the right.
    return real2(CopySign(r, z), g);
}

real3 UnpackNormalOctRectEncode(real2 f)
{
    real r = f.r, g = f.g;

    // Solve for {x, y, z} given {r, g}.
    real x = 0.5 + 0.5 * g - abs(r);
    real y = g - x;
    real z = max(1.0 - abs(x) - abs(y), REAL_EPS); // EPS is absolutely crucial for anisotropy

    real3 p = real3(x, y, CopySign(z, r));

    return normalize(p);
}

// Ref: http://jcgt.org/published/0003/02/01/paper.pdf "A Survey of Efficient Representations for Independent Unit Vectors"
// Encode with Oct, this function work with any size of output
// return float between [-1, 1]
float2 PackNormalOctQuadEncode(float3 n)
{
    //float l1norm    = dot(abs(n), 1.0);
    //float2 res0     = n.xy * (1.0 / l1norm);

    //float2 val      = 1.0 - abs(res0.yx);
    //return (n.zz < float2(0.0, 0.0) ? (res0 >= 0.0 ? val : -val) : res0);

    // Optimized version of above code:
    n *= rcp(max(dot(abs(n), 1.0), 1e-6));
    float t = saturate(-n.z);
    return n.xy + (n.xy >= 0.0 ? t : -t);
}

float3 UnpackNormalOctQuadEncode(float2 f)
{
    float3 n = float3(f.x, f.y, 1.0 - abs(f.x) - abs(f.y));

    //float2 val = 1.0 - abs(n.yx);
    //n.xy = (n.zz < float2(0.0, 0.0) ? (n.xy >= 0.0 ? val : -val) : n.xy);

    // Optimized version of above code:
    float t = max(-n.z, 0.0);
    n.xy += n.xy >= 0.0 ? -t.xx : t.xx;

    return normalize(n);
}

real2 PackNormalHemiOctEncode(real3 n)
{
    real l1norm = dot(abs(n), 1.0);
    real2 res = n.xy * (1.0 / l1norm);

    return real2(res.x + res.y, res.x - res.y);
}

real3 UnpackNormalHemiOctEncode(real2 f)
{
    real2 val = real2(f.x + f.y, f.x - f.y) * 0.5;
    real3 n = real3(val, 1.0 - dot(abs(val), 1.0));

    return normalize(n);
}

// Tetrahedral encoding - Looks like Tetra encoding 10:10 + 2 is similar to oct 11:11, as oct is cheaper prefer it
// To generate the basisNormal below we use these 4 vertex of a regular tetrahedron
// v0 = float3(1.0, 0.0, -1.0 / sqrt(2.0));
// v1 = float3(-1.0, 0.0, -1.0 / sqrt(2.0));
// v2 = float3(0.0, 1.0, 1.0 / sqrt(2.0));
// v3 = float3(0.0, -1.0, 1.0 / sqrt(2.0));
// Then we normalize the average of each face's vertices
// normalize(v0 + v1 + v2), etc...
static const real3 tetraBasisNormal[4] =
{
    real3(0., 0.816497, -0.57735),
    real3(-0.816497, 0., 0.57735),
    real3(0.816497, 0., 0.57735),
    real3(0., -0.816497, -0.57735)
};

// Then to get the local matrix (with z axis rotate to basisNormal) use GetLocalFrame(basisNormal[xxx])
static const real3x3 tetraBasisArray[4] =
{
    real3x3(-1., 0., 0.,0., 0.57735, 0.816497,0., 0.816497, -0.57735),
    real3x3(0., -1., 0.,0.57735, 0., 0.816497,-0.816497, 0., 0.57735),
    real3x3(0., 1., 0.,-0.57735, 0., 0.816497,0.816497, 0., 0.57735),
    real3x3(1., 0., 0.,0., -0.57735, 0.816497,0., -0.816497, -0.57735)
};

// Return [-1..1] vector2 oriented in plane of the faceIndex of a regular tetrahedron
real2 PackNormalTetraEncode(float3 n, out uint faceIndex)
{
    // Retrieve the tetrahedra's face for the normal direction
    // It is the one with the greatest dot value with face normal
    real dot0 = dot(n, tetraBasisNormal[0]);
    real dot1 = dot(n, tetraBasisNormal[1]);
    real dot2 = dot(n, tetraBasisNormal[2]);
    real dot3 = dot(n, tetraBasisNormal[3]);

    real maxi0 = max(dot0, dot1);
    real maxi1 = max(dot2, dot3);
    real maxi = max(maxi0, maxi1);

    // Get the index from the greatest dot
    if (maxi == dot0)
        faceIndex = 0;
    else if (maxi == dot1)
        faceIndex = 1;
    else if (maxi == dot2)
        faceIndex = 2;
    else //(maxi == dot3)
        faceIndex = 3;

    // Rotate n into this local basis
    n = mul(tetraBasisArray[faceIndex], n);

    // Project n onto the local plane
    return n.xy;
}

// Assume f [-1..1]
real3 UnpackNormalTetraEncode(real2 f, uint faceIndex)
{
    // Recover n from local plane
    real3 n = real3(f.xy, sqrt(1.0 - dot(f.xy, f.xy)));
    // Inverse of transform PackNormalTetraEncode (just swap order in mul as we have a rotation)
    return mul(n, tetraBasisArray[faceIndex]);
}

// Unpack from normal map
real3 UnpackNormalRGB(real4 packedNormal, real scale = 1.0)
{
    real3 normal;
    normal.xyz = packedNormal.rgb * 2.0 - 1.0;
    normal.xy *= scale;
    return normal;
}

real3 UnpackNormalRGBNoScale(real4 packedNormal)
{
    return packedNormal.rgb * 2.0 - 1.0;
}

real3 PackNormalRGB(real3 normal, real scale = 1.0)
{
    normal = normal * 0.5 + 0.5;
    normal.xy *= scale;
    return normal;
}

real3 UnpackNormalAG(real4 packedNormal, real scale = 1.0)
{
    real3 normal;
    normal.xy = packedNormal.ag * 2.0 - 1.0;
    normal.z = max(1.0e-16, sqrt(1.0 - saturate(dot(normal.xy, normal.xy))));

    // must scale after reconstruction of normal.z which also
    // mirrors UnpackNormalRGB(). This does imply normal is not returned
    // as a unit length vector but doesn't need it since it will get normalized after TBN transformation.
    // If we ever need to blend contributions with built-in shaders for URP
    // then we should consider using UnpackDerivativeNormalAG() instead like
    // HDRP does since derivatives do not use renormalization and unlike tangent space
    // normals allow you to blend, accumulate and scale contributions correctly.
    normal.xy *= scale;
    return normal;
}

// Unpack normal as DXT5nm (1, y, 0, x) or BC5 (x, y, 0, 1)
real3 UnpackNormalmapRGorAG(real4 packedNormal, real scale = 1.0)
{
    // Convert to (?, y, 0, x)
    packedNormal.a *= packedNormal.r;
    return UnpackNormalAG(packedNormal, scale);
}

#ifndef BUILTIN_TARGET_API
real3 UnpackNormal(real4 packedNormal)
{
#if defined(UNITY_ASTC_NORMALMAP_ENCODING)
    return UnpackNormalAG(packedNormal, 1.0);
#elif defined(UNITY_NO_DXT5nm)
    return UnpackNormalRGBNoScale(packedNormal);
#else
    // Compiler will optimize the scale away
    return UnpackNormalmapRGorAG(packedNormal, 1.0);
#endif
}
#endif

real3 UnpackNormalScale(real4 packedNormal, real bumpScale)
{
#if defined(UNITY_ASTC_NORMALMAP_ENCODING)
    return UnpackNormalAG(packedNormal, bumpScale);
#elif defined(UNITY_NO_DXT5nm)
    return UnpackNormalRGB(packedNormal, bumpScale);
#else
    return UnpackNormalmapRGorAG(packedNormal, bumpScale);
#endif
}

//-----------------------------------------------------------------------------
// HDR packing
//-----------------------------------------------------------------------------

// HDR Packing not defined in GLES2
#if !defined(SHADER_API_GLES)

// Ref: http://realtimecollisiondetection.net/blog/?p=15
real4 PackToLogLuv(real3 vRGB)
{
    // M matrix, for encoding
    const real3x3 M = real3x3(
        0.2209, 0.3390, 0.4184,
        0.1138, 0.6780, 0.7319,
        0.0102, 0.1130, 0.2969);

    real4 vResult;
    real3 Xp_Y_XYZp = mul(vRGB, M);
    Xp_Y_XYZp = max(Xp_Y_XYZp, real3(1e-6, 1e-6, 1e-6));
    vResult.xy = Xp_Y_XYZp.xy / Xp_Y_XYZp.z;
    real Le = 2.0 * log2(Xp_Y_XYZp.y) + 127.0;
    vResult.w = frac(Le);
    vResult.z = (Le - (floor(vResult.w * 255.0)) / 255.0) / 255.0;
    return vResult;
}

real3 UnpackFromLogLuv(real4 vLogLuv)
{
    // Inverse M matrix, for decoding
    const real3x3 InverseM = real3x3(
        6.0014, -2.7008, -1.7996,
        -1.3320, 3.1029, -5.7721,
        0.3008, -1.0882, 5.6268);

    real Le = vLogLuv.z * 255.0 + vLogLuv.w;
    real3 Xp_Y_XYZp;
    Xp_Y_XYZp.y = exp2((Le - 127.0) / 2.0);
    Xp_Y_XYZp.z = Xp_Y_XYZp.y / vLogLuv.y;
    Xp_Y_XYZp.x = vLogLuv.x * Xp_Y_XYZp.z;
    real3 vRGB = mul(Xp_Y_XYZp, InverseM);
    return max(vRGB, real3(0.0, 0.0, 0.0));
}

// The standard 32-bit HDR color format
uint PackToR11G11B10f(float3 rgb)
{
    uint r = (f32tof16(rgb.x) << 17) & 0xFFE00000;
    uint g = (f32tof16(rgb.y) << 6) & 0x001FFC00;
    uint b = (f32tof16(rgb.z) >> 5) & 0x000003FF;
    return r | g | b;
}

float3 UnpackFromR11G11B10f(uint rgb)
{
    float r = f16tof32((rgb >> 17) & 0x7FF0);
    float g = f16tof32((rgb >> 6) & 0x7FF0);
    float b = f16tof32((rgb << 5) & 0x7FE0);
    return float3(r, g, b);
}

#endif // SHADER_API_GLES

//-----------------------------------------------------------------------------
// Color packing
//-----------------------------------------------------------------------------

float4 UnpackFromR8G8B8A8(uint rgba)
{
    return float4(rgba & 255, (rgba >> 8) & 255, (rgba >> 16) & 255, (rgba >> 24) & 255) * (1.0 / 255);
}

//-----------------------------------------------------------------------------
// Quaternion packing
//-----------------------------------------------------------------------------

// Ref: https://cedec.cesa.or.jp/2015/session/ENG/14698.html The Rendering Materials of Far Cry 4

/*
// This is GCN intrinsic
uint FindBiggestComponent(real4 q)
{
    uint xyzIndex = CubeMapFaceID(q.x, q.y, q.z) * 0.5f;
    uint wIndex = 3;

    bool wBiggest = abs(q.w) > max3(abs(q.x), qbs(q.y), qbs(q.z));

    return wBiggest ? wIndex : xyzIndex;
}

// Pack a quaternion into a 10:10:10:2
real4  PackQuat(real4 quat)
{
    uint index = FindBiggestComponent(quat);

    if (index == 0) quat = quat.yzwx;
    if (index == 1) quat = quat.xzwy;
    if (index == 2) quat = quat.xywz;

    real4 packedQuat;
    packedQuat.xyz = quat.xyz * FastSign(quat.w) * sqrt(0.5) + 0.5;
    packedQuat.w = index / 3.0;

    return packedQuat;
}
*/

// Unpack a quaternion from a 10:10:10:2
real4 UnpackQuat(real4 packedQuat)
{
    uint index = (uint)(packedQuat.w * 3.0);

    real4 quat;
    quat.xyz = packedQuat.xyz * sqrt(2.0) - (1.0 / sqrt(2.0));
    quat.w = sqrt(1.0 - saturate(dot(quat.xyz, quat.xyz)));

    if (index == 0) quat = quat.wxyz;
    if (index == 1) quat = quat.xwyz;
    if (index == 2) quat = quat.xywz;

    return quat;
}

// Integer and Float packing not defined in GLES2
#if !defined(SHADER_API_GLES)

//-----------------------------------------------------------------------------
// Integer packing
//-----------------------------------------------------------------------------

// Packs an integer stored using at most 'numBits' into a [0..1] real.
real PackInt(uint i, uint numBits)
{
    uint maxInt = (1u << numBits) - 1u;
    return saturate(i * rcp(maxInt));
}

// Unpacks a [0..1] real into an integer of size 'numBits'.
uint UnpackInt(real f, uint numBits)
{
    uint maxInt = (1u << numBits) - 1u;
    return (uint)(f * maxInt + 0.5); // Round instead of truncating
}

// Packs a [0..255] integer into a [0..1] real.
real PackByte(uint i)
{
    return PackInt(i, 8);
}

// Unpacks a [0..1] real into a [0..255] integer.
uint UnpackByte(real f)
{
    return UnpackInt(f, 8);
}

// Packs a [0..65535] integer into a [0..1] real.
real PackShort(uint i)
{
    return PackInt(i, 16);
}

// Unpacks a [0..1] real into a [0..65535] integer.
uint UnpackShort(real f)
{
    return UnpackInt(f, 16);
}

// Packs 8 lowermost bits of a [0..65535] integer into a [0..1] real.
real PackShortLo(uint i)
{
    uint lo = BitFieldExtract(i, 0u, 8u);
    return PackInt(lo, 8);
}

// Packs 8 uppermost bits of a [0..65535] integer into a [0..1] real.
real PackShortHi(uint i)
{
    uint hi = BitFieldExtract(i, 8u, 8u);
    return PackInt(hi, 8);
}

real Pack2Byte(real2 inputs)
{
    real2 temp = inputs * real2(255.0, 255.0);
    temp.x *= 256.0;
    temp = round(temp);
    real combined = temp.x + temp.y;
    return combined * (1.0 / 65535.0);
}

real2 Unpack2Byte(real inputs)
{
    real temp = round(inputs * 65535.0);
    real ipart;
    real fpart = modf(temp / 256.0, ipart);
    real2 result = real2(ipart, round(256.0 * fpart));
    return result * (1.0 / real2(255.0, 255.0));
}

// Encode a real in [0..1] and an int in [0..maxi - 1] as a real [0..1] to be store in log2(precision) bit
// maxi must be a power of two and define the number of bit dedicated 0..1 to the int part (log2(maxi))
// Example: precision is 256.0, maxi is 2, i is [0..1] encode on 1 bit. f is [0..1] encode on 7 bit.
// Example: precision is 256.0, maxi is 4, i is [0..3] encode on 2 bit. f is [0..1] encode on 6 bit.
// Example: precision is 256.0, maxi is 8, i is [0..7] encode on 3 bit. f is [0..1] encode on 5 bit.
// ...
// Example: precision is 1024.0, maxi is 8, i is [0..7] encode on 3 bit. f is [0..1] encode on 7 bit.
//...
real PackFloatInt(real f, uint i, real maxi, real precision)
{
    // Constant
    real precisionMinusOne = precision - 1.0;
    real t1 = ((precision / maxi) - 1.0) / precisionMinusOne;
    real t2 = (precision / maxi) / precisionMinusOne;

    return t1 * f + t2 * real(i);
}

void UnpackFloatInt(real val, real maxi, real precision, out real f, out uint i)
{
    // Constant
    real precisionMinusOne = precision - 1.0;
    real t1 = ((precision / maxi) - 1.0) / precisionMinusOne;
    real t2 = (precision / maxi) / precisionMinusOne;

    // extract integer part
    i = int((val / t2) + rcp(precisionMinusOne)); // + rcp(precisionMinusOne) to deal with precision issue (can't use round() as val contain the floating number
    // Now that we have i, solve formula in PackFloatInt for f
    //f = (val - t2 * real(i)) / t1 => convert in mads form
    f = saturate((-t2 * real(i) + val) / t1); // Saturate in case of precision issue
}

// Define various variante for ease of read
real PackFloatInt8bit(real f, uint i, real maxi)
{
    return PackFloatInt(f, i, maxi, 256.0);
}

void UnpackFloatInt8bit(real val, real maxi, out real f, out uint i)
{
    UnpackFloatInt(val, maxi, 256.0, f, i);
}

real PackFloatInt10bit(real f, uint i, real maxi)
{
    return PackFloatInt(f, i, maxi, 1024.0);
}

void UnpackFloatInt10bit(real val, real maxi, out real f, out uint i)
{
    UnpackFloatInt(val, maxi, 1024.0, f, i);
}

real PackFloatInt16bit(real f, uint i, real maxi)
{
    return PackFloatInt(f, i, maxi, 65536.0);
}

void UnpackFloatInt16bit(real val, real maxi, out real f, out uint i)
{
    UnpackFloatInt(val, maxi, 65536.0, f, i);
}

//-----------------------------------------------------------------------------
// Float packing
//-----------------------------------------------------------------------------

// src must be between 0.0 and 1.0
uint PackFloatToUInt(real src, uint offset, uint numBits)
{
    return UnpackInt(src, numBits) << offset;
}

real UnpackUIntToFloat(uint src, uint offset, uint numBits)
{
    uint maxInt = (1u << numBits) - 1u;
    return real(BitFieldExtract(src, offset, numBits)) * rcp(maxInt);
}

uint PackToR10G10B10A2(real4 rgba)
{
    return (PackFloatToUInt(rgba.x, 0,  10) |
            PackFloatToUInt(rgba.y, 10, 10) |
            PackFloatToUInt(rgba.z, 20, 10) |
            PackFloatToUInt(rgba.w, 30, 2));
}

real4 UnpackFromR10G10B10A2(uint rgba)
{
    real4 output;
    output.x = UnpackUIntToFloat(rgba, 0,  10);
    output.y = UnpackUIntToFloat(rgba, 10, 10);
    output.z = UnpackUIntToFloat(rgba, 20, 10);
    output.w = UnpackUIntToFloat(rgba, 30, 2);
    return output;
}

// Both the input and the output are in the [0, 1] range.
real2 PackFloatToR8G8(real f)
{
    uint i = UnpackShort(f);
    return real2(PackShortLo(i), PackShortHi(i));
}

// Both the input and the output are in the [0, 1] range.
real UnpackFloatFromR8G8(real2 f)
{
    uint lo = UnpackByte(f.x);
    uint hi = UnpackByte(f.y);
    uint cb = (hi << 8) + lo;
    return PackShort(cb);
}

// Pack float2 (each of 12 bit) in 888
uint3 PackFloat2To888UInt(float2 f)
{
    uint2 i = (uint2)(f * 4095.5);
    uint2 hi = i >> 8;
    uint2 lo = i & 255;
    // 8 bit in lo, 4 bit in hi
    uint3 cb = uint3(lo, hi.x | (hi.y << 4));
    return cb;
}

// Pack float2 (each of 12 bit) in 888
float3 PackFloat2To888(float2 f)
{
    return PackFloat2To888UInt(f) / 255.0;
}

// Unpack 2 float of 12bit packed into a 888
float2 Unpack888UIntToFloat2(uint3 x)
{
    // 8 bit in lo, 4 bit in hi
    uint hi = x.z >> 4;
    uint lo = x.z & 15;
    uint2 cb = x.xy | uint2(lo << 8, hi << 8);

    return cb / 4095.0;
}

<<<<<<< HEAD
// Pack a 32-bit integer into four 8-bit color channels such that the integer can be
// exactly reconstructed afterwards.
float4 PackId32ToRGBA8888(uint id32)
{
    uint b0 = (id32 >>  0) & 0xff;
    uint b1 = (id32 >>  8) & 0xff;
    uint b2 = (id32 >> 16) & 0xff;
    uint b3 = (id32 >> 24) & 0xff;
    float f0 = (float)b0 / 255.0f;
    float f1 = (float)b1 / 255.0f;
    float f2 = (float)b2 / 255.0f;
    float f3 = (float)b3 / 255.0f;
    return float4(f0, f1, f2, f3);
=======
// Unpack 2 float of 12bit packed into a 888
float2 Unpack888ToFloat2(float3 x)
{
    uint3 i = (uint3)(x * 255.5); // +0.5 to fix precision error on iOS
    return Unpack888UIntToFloat2(i);
>>>>>>> 8ad73009
}

#endif // SHADER_API_GLES

// Pack 2 float values from the [0, 1] range, to an 8 bits float from the [0, 1] range
float PackFloat2To8(float2 f)
{
    float x_expanded = f.x * 15.0;                        // f.x encoded over 4 bits, can have 2^4 = 16 distinct values mapped to [0, 1, ..., 15]
    float y_expanded = f.y * 15.0;                        // f.y encoded over 4 bits, can have 2^4 = 16 distinct values mapped to [0, 1, ..., 15]
    float x_y_expanded = x_expanded * 16.0 + y_expanded;  // f.x encoded over higher bits, f.y encoded over the lower bits - x_y values in range [0, 1, ..., 255]
    return x_y_expanded / 255.0;

    // above 4 lines equivalent to:
    //return (16.0 * f.x + f.y) / 17.0;
}

// Unpack 2 float values from the [0, 1] range, packed in an 8 bits float from the [0, 1] range
float2 Unpack8ToFloat2(float f)
{
    float x_y_expanded = 255.0 * f;
    float x_expanded = floor(x_y_expanded / 16.0);
    float y_expanded = x_y_expanded - 16.0 * x_expanded;
    float x = x_expanded / 15.0;
    float y = y_expanded / 15.0;
    return float2(x, y);
}

#if SHADER_API_MOBILE || SHADER_API_GLES || SHADER_API_GLES3
#pragma warning (enable : 3205) // conversion of larger type to smaller
#endif

#endif // UNITY_PACKING_INCLUDED<|MERGE_RESOLUTION|>--- conflicted
+++ resolved
@@ -574,7 +574,13 @@
     return cb / 4095.0;
 }
 
-<<<<<<< HEAD
+// Unpack 2 float of 12bit packed into a 888
+float2 Unpack888ToFloat2(float3 x)
+{
+    uint3 i = (uint3)(x * 255.5); // +0.5 to fix precision error on iOS
+    return Unpack888UIntToFloat2(i);
+}
+
 // Pack a 32-bit integer into four 8-bit color channels such that the integer can be
 // exactly reconstructed afterwards.
 float4 PackId32ToRGBA8888(uint id32)
@@ -588,13 +594,6 @@
     float f2 = (float)b2 / 255.0f;
     float f3 = (float)b3 / 255.0f;
     return float4(f0, f1, f2, f3);
-=======
-// Unpack 2 float of 12bit packed into a 888
-float2 Unpack888ToFloat2(float3 x)
-{
-    uint3 i = (uint3)(x * 255.5); // +0.5 to fix precision error on iOS
-    return Unpack888UIntToFloat2(i);
->>>>>>> 8ad73009
 }
 
 #endif // SHADER_API_GLES
