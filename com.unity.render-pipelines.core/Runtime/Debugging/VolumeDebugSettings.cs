--- conflicted
+++ resolved
@@ -17,34 +17,10 @@
         /// <summary>Current volume component to debug.</summary>
         public int selectedComponent { get; set; } = 0;
 
-<<<<<<< HEAD
+        private Camera m_SelectedCamera;
+
         [NotNull]
         public abstract VolumeComponentArchetype archetype { get; }
-
-        /// <summary>
-        /// The current selected camera index
-        /// </summary>
-        protected int m_SelectedCameraIndex = 0;
-
-        /// <summary>Selected camera index.</summary>
-        public int selectedCameraIndex
-        {
-            get
-            {
-#if UNITY_EDITOR
-                if (m_SelectedCameraIndex < 0 || m_SelectedCameraIndex > additionalCameraDatas.Count + 1)
-                    return 0;
-#else
-                if (m_SelectedCameraIndex < 0 || m_SelectedCameraIndex > additionalCameraDatas.Count)
-                    return 0;
-#endif
-                return m_SelectedCameraIndex;
-            }
-            set { m_SelectedCameraIndex = value; }
-        }
-=======
-        private Camera m_SelectedCamera;
->>>>>>> fdf3d177
 
         /// <summary>Current camera to debug.</summary>
         public Camera selectedCamera
@@ -105,16 +81,8 @@
 
         /// <summary>
         /// Specifies the render pipeline for this volume settings
-<<<<<<< HEAD
         /// </summary>
         public abstract Type targetRenderPipeline { get; }
-
-        /// <summary>
-        /// The list of the additional camera datas
-=======
->>>>>>> fdf3d177
-        /// </summary>
-        protected static List<T> additionalCameraDatas { get; private set; } = new List<T>();
 
         internal VolumeParameter GetParameter(VolumeComponent component, FieldInfo field)
         {
