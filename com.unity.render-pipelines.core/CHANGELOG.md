--- conflicted
+++ resolved
@@ -18,14 +18,9 @@
 - Fixed ACES tonemaping for Nintendo Switch by forcing some shader color conversion functions to full float precision.
 - Fixed a bug in FreeCamera which would only provide a speed boost for the first frame when pressing the Shfit key.
 
-<<<<<<< HEAD
-## Added
-- New function in GeometryTools.hlsl to calculate triangle edge and full triangle culling.
-
-=======
 ### Added
 - New View Lighting Tool, a component which allow to setup light in the camera space
->>>>>>> 027cb377
+- New function in GeometryTools.hlsl to calculate triangle edge and full triangle culling.
 
 ## [10.2.0] - 2020-10-19
 
