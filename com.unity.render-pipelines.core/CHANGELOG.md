# Changelog
All notable changes to this package will be documented in this file.

The format is based on [Keep a Changelog](http://keepachangelog.com/en/1.0.0/)
and this project adheres to [Semantic Versioning](http://semver.org/spec/v2.0.0.html).

## [13.1.2] - 2021-11-05

### Added
- Added function to allocate RTHandles using `RenderTextureDescriptor`.
- Added `vrUsage` support for RTHandles allocation.

### Fixed
- Fixed issue when changing volume profiles at runtime with a script (case 1364256).
<<<<<<< HEAD
- Fixed an issue causing Render Graph execution errors after a random amount of time.
=======
- Fixed XR support in CoreUtils.DrawFullscreen function.
>>>>>>> 0d9cb812

## [13.1.1] - 2021-10-04

### Added
- Added support for high performant unsafe (uint only) Radix, Merge and Insertion sort algorithms on CoreUnsafeUtils.
- Context menu on Volume Parameters to restore them to their default values.
- Added DebugFrameTiming class that can be used by render pipelines to display CPU/GPU frame timings and bottlenecks in Rendering Debugger.
- Added new DebugUI widget types: ProgressBarValue and ValueTuple
- Added common support code for FSR

## [13.1.0] - 2021-09-24

### Added
- Debug Panels Framework See `IDebugDisplaySettingsQuery`.

### Fixed
- Fixed keyword and float property upgrading in SpeedTree8MaterialUpgrader

## [13.0.0] - 2021-09-01

Version Updated
The version number for this package has increased due to a version update of a related graphics package.

### Added
- New `IVolumeDebugSettings` interface and `VolumeDebugSettings<T>` class that stores the information for the Volumes Debug Panel.
- Added AMD FidelityFX shaders which were originally in HDRP
- Added support for high performant unsafe (uint only) Radix, Merge and Insertion sort algorithms on CoreUnsafeUtils.

### Fixed
- Fixed black pixel issue in AMD FidelityFX RCAS implementation
- Fixed a critical issue on android devices & lens flares. Accidentally creating a 16 bit texture was causing gpus not supporting them to fail.
- Fixed serialization of DebugStateFlags, the internal Enum was not being serialized.

## [12.0.0] - 2021-01-11

### Added
- Support for the PlayStation 5 platform has been added.
- Support for additional properties for Volume Components without custom editor
- Added VolumeComponentMenuForRenderPipelineAttribute to specify a volume component only for certain RenderPipelines.
- Calculating correct rtHandleScale by considering the possible pixel rounding when DRS is on
- Support for the PlayStation 5 platform has been added.
- Support for the XboxSeries platform has been added.
- Added Editor window that allow showing an icon to browse the documentation
- New method DrawHeaders for VolumeComponentsEditors
- Unification of Material Editor Headers Scopes
- New API functions with no side effects in DynamicResolutionHandler, to retrieve resolved drs scale and to apply DRS on a size.
- Added helper for Volumes (Enable All Overrides, Disable All Overrides, Remove All Overrides).
- Added a blitter utility class. Moved from HDRP to RP core.
- Added a realtime 2D texture atlas utility classes. Moved from HDRP to RP core.
- New methods on CoreEditorDrawers, to allow adding a label on a group before rendering the internal drawers
- Method to generate a Texture2D of 1x1 with a plain color
- Red, Green, Blue Texture2D on CoreEditorStyles
- New API in DynamicResolutionHandler to handle multicamera rendering for hardware mode. Changing cameras and resetting scaling per camera should be safe.
- Added SpeedTree8MaterialUpgrader, which provides utilities for upgrading and importing SpeedTree 8 assets to scriptable render pipelines.
- Adding documentation links to Light Sections
- Support for Lens Flare Data Driven (from images and Procedural shapes), on HDRP
- New SRPLensFlareData Asset
- Adding documentation links to Light Sections.
- Added sampling noise to probe volume sampling position to hide seams between subdivision levels.
- Added DebugUI.Foldout.isHeader property to allow creating full-width header foldouts in Rendering Debugger.
- Added DebugUI.Flags.IsHidden to allow conditional display of widgets in Rendering Debugger.
- Added "Expand/Collapse All" buttons to Rendering Debugger window menu.
- Added mouse & touch input support for Rendering Debugger runtime UI, and fix problems when InputSystem package is used.
- Add automatic spaces to enum display names used in Rendering Debugger and add support for InspectorNameAttribute.
- Adding new API functions inside DynamicResolutionHandler to get mip bias. This allows dynamic resolution scaling applying a bias on the frame to improve on texture sampling detail.
- Added a reminder if the data of probe volume might be obsolete.
- Added new API function inside DynamicResolutionHandler and new settings in GlobalDynamicResolutionSettings to control low res transparency thresholds. This should help visuals when the screen percentage is too low.
- Added common include file for meta pass functionality (case 1211436)
- Added OverridablePropertyScope (for VolumeComponentEditor child class only) to handle the Additional Property, the override checkbox and disable display and decorator attributes in one scope.
- Added IndentLevelScope (for VolumeComponentEditor child class only) to handle indentation of the field and the checkbox.
- Added an option to change the visibilty of the Volumes Gizmos (Solid, Wireframe, Everything), available at Preferences > Core Render Pipeline
- Added class for drawing shadow cascades `UnityEditor.Rendering.ShadowCascadeGUI.DrawShadowCascades`.
- Added UNITY_PREV_MATRIX_M and UNITY_PREV_MATRIX_I_M shader macros to support instanced motion vector rendering
- Added new API to customize the rtHandleProperties of a particular RTHandle. This is a temporary work around to assist with viewport setup of Custom post process when dealing with DLSS or TAAU
- Added `IAdditionalData` interface to identify the additional datas on the core package.
- Added new API to draw color temperature for Lights.

### Fixed
- Help boxes with fix buttons do not crop the label.
- Fixed missing warning UI about Projector component being unsupported (case 1300327).
- Fixed the display name of a Volume Parameter when is defined the attribute InspectorName
- Calculating correct rtHandleScale by considering the possible pixel rounding when DRS is on
- Problem on domain reload of Volume Parameter Ranges and UI values
- Fixed Right Align of additional properties on Volume Components Editors
- Fixed normal bias field of reference volume being wrong until the profile UI was displayed.
- Fixed L2 for Probe Volumes.
- When adding Overrides to the Volume Profile, only show Volume Components from the current Pipeline.
- Fixed assertion on compression of L1 coefficients for Probe Volume.
- Explicit half precision not working even when Unified Shader Precision Model is enabled.
- Fixed ACES filter artefact due to half float error on some mobile platforms.
- Fixed issue displaying a warning of different probe reference volume profiles even when they are equivalent.
- Fixed missing increment/decrement controls from DebugUIIntField & DebugUIUIntField widget prefabs.
- Fixed IES Importer related to new API on core.
- Fixed a large, visible stretch ratio in a LensFlare Image thumbnail.
- Fixed Undo from script refreshing thumbnail.
- Fixed cropped thumbnail for Image with non-uniform scale and rotation
- Skip wind calculations for Speed Tree 8 when wind vector is zero (case 1343002)
- Fixed memory leak when changing SRP pipeline settings, and having the player in pause mode.
- Fixed alignment in Volume Components
- Virtual Texturing fallback texture sampling code correctly honors the enableGlobalMipBias when virtual texturing is disabled.
- Fixed LightAnchor too much error message, became a HelpBox on the Inspector.
- Fixed library function SurfaceGradientFromTriplanarProjection to match the mapping convention used in SampleUVMappingNormalInternal.hlsl and fix its description.
- Fixed Volume Gizmo size when rescaling parent GameObject
- Fixed rotation issue now all flare rotate on positive direction (1348570)
- Fixed error when change Lens Flare Element Count followed by undo (1346894)
- Fixed Lens Flare Thumbnails
- Fixed Lens Flare 'radialScreenAttenuationCurve invisible'
- Fixed Lens Flare rotation for Curve Distribution
- Fixed potentially conflicting runtime Rendering Debugger UI command by adding an option to disable runtime UI altogether (1345783).
- Fixed Lens Flare position for celestial at very far camera distances. It now locks correctly into the celestial position regardless of camera distance (1363291)
- Fixed issues caused by automatically added EventSystem component, required to support Rendering Debugger Runtime UI input. (1361901)

### Changed
- Improved the warning messages for Volumes and their Colliders.
- Changed Window/Render Pipeline/Render Pipeline Debug to Window/Analysis/Rendering Debugger
- Changed Window/Render Pipeline/Look Dev to Window/Analysis/Look Dev
- Changed Window/Render Pipeline/Render Graph Viewer to Window/Analysis/Render Graph Viewer
- Changed Window/Render Pipeline/Graphics Compositor to Window/Rendering/Graphics Compositor
- Volume Gizmo Color setting is now under Colors->Scene->Volume Gizmo
- Volume Gizmo alpha changed from 0.5 to 0.125
- Moved Edit/Render Pipeline/Generate Shader Includes to Edit/Rendering/Generate Shader Includes
- Moved Assets/Create/LookDev/Environment Library to Assets/Create/Rendering/Environment Library (Look Dev)
- Changed Nintendo Switch specific half float fixes in color conversion routines to all platforms.
- Improved load asset time for probe volumes.
- ClearFlag.Depth does not implicitely clear stencil anymore. ClearFlag.Stencil added.
- The RTHandleSystem no longer requires a specific number of sample for MSAA textures. Number of samples can be chosen independently for all textures.
- Platform ShaderLibrary API headers now have a new macro layer for 2d texture sampling macros. This layer starts with PLATFORM_SAMPLE2D definition, and it gives the possibility of injecting sampling behavior on a render pipeline level. For example: being able to a global mip bias for temporal upscalers.
- Update icon for IES, LightAnchor and LensFlare
- LensFlare (SRP) can be now disabled per element
- LensFlare (SRP) tooltips now refer to meters.
- Serialize the Probe Volume asset as binary to improve footprint on disk and loading speed.
- LensFlare Element editor now have Thumbnail preview
- Improved IntegrateLDCharlie() to use uniform stratified sampling for faster convergence towards the ground truth
- DynamicResolutionHandler.GetScaledSize function now clamps, and never allows to return a size greater than its input.
- Removed DYNAMIC_RESOLUTION snippet on lens flare common shader. Its not necessary any more on HDRP, which simplifies the shader.
- Made occlusion Radius for lens flares in directional lights, be independant of the camera's far plane.

## [11.0.0] - 2020-10-21

### Fixed
- Fixed the default background color for previews to use the original color.
- Fixed spacing between property fields on the Volume Component Editors.
- Fixed ALL/NONE to maintain the state on the Volume Component Editors.
- Fixed the selection of the Additional properties from ALL/NONE when the option "Show additional properties" is disabled
- Fixed ACES tonemaping for Nintendo Switch by forcing some shader color conversion functions to full float precision.
- Fixed a bug in FreeCamera which would only provide a speed boost for the first frame when pressing the Shfit key.

### Added
- New View Lighting Tool, a component which allow to setup light in the camera space
- New function in GeometryTools.hlsl to calculate triangle edge and full triangle culling.
- Several utils functions to access SphericalHarmonicsL2 in a more verbose and intuitive fashion.

## [10.2.0] - 2020-10-19

Version Updated
The version number for this package has increased due to a version update of a related graphics package.

## [10.1.0] - 2020-10-12

### Added
- Added context options "Move to Top", "Move to Bottom", "Expand All" and "Collapse All" for volume components.
- Added the support of input system V2

### Fixed
- Fixed the scene view to scale correctly when hardware dynamic resolution is enabled (case 1158661)
- Fixed game view artifacts on resizing when hardware dynamic resolution was enabled
- Fixed issue that caused `UNITY_REVERSED_Z` and `UNITY_UV_STARTS_AT_TOP` being defined in platforms that don't support it.

### Changed
- LookDev menu item entry is now disabled if the current pipeline does not support it.

## [10.0.0] - 2019-06-10

### Added
- Add rough version of ContextualMenuDispatcher to solve conflict amongst SRP.
- Add api documentation for TextureCombiner.
- Add tooltips in LookDev's toolbar.
- Add XRGraphicsAutomatedTests helper class.

### Fixed
- Fixed compile errors for platforms with no VR support
- Replaced reference to Lightweight Render Pipeline by Universal Render Pipeline in the package description
- Fixed LighProbes when using LookDev.
- Fix LookDev minimal window size.
- Fix object rotation at instentiation to keep the one in prefab or used in hierarchy.
- Fixed shader compile errors when trying to use tessellation shaders with PlayStation VR on PS4.
- Fixed shader compile errors about LODDitheringTransition not being supported in GLES2.
- Fix `WaveIsFirstLane()` to ignore helper lanes in fragment shaders on PS4.
- Fixed a bug where Unity would crash if you tried to remove a Camera component from a GameObject using the Inspector window, while other components dependended on the Camera component.
- Fixed errors due to the debug menu when enabling the new input system.
- Fix LookDev FPS manipulation in view
- Fix LookDev zoom being stuck when going near camera pivot position
- Fix LookDev manipulation in view non responsive if directly using an HDRI
- Fix LookDev behaviour when user delete the EnvironmentLibrary asset
- Fix LookDev SunPosition button position
- Fix LookDev EnvironmentLibrary tab when asset is deleted
- Fix LookDev used Cubemap when asset is deleted
- Fixed the definition of `rcp()` for GLES2.
- Fixed copy/pasting of Volume Components when loading a new scene
- Fix LookDev issue when adding a GameObject containing a Volume into the LookDev's view.
- Fixed duplicated entry for com.unity.modules.xr in the runtime asmdef file
- Fixed the texture curve being destroyed from another thread than main (case 1211754)
- Fixed unreachable code in TextureXR.useTexArray
- Fixed GC pressure caused by `VolumeParameter<T>.GetHashCode()`
- Fixed issue when LookDev window is opened and the CoreRP Package is updated to a newer version.
- Fix LookDev's camera button layout.
- Fix LookDev's layout vanishing on domain reload.
- Fixed issue with the shader TransformWorldToHClipDir function computing the wrong result.
- Fixed division by zero in `V_SmithJointGGX` function.
- Fixed null reference exception in LookDev when setting the SRP to one not implementing LookDev (case 1245086)
- Fix LookDev's undo/redo on EnvironmentLibrary (case 1234725)
- Fix a compil error on OpenGL ES2 in directional lightmap sampling shader code
- Fix hierarchicalbox gizmo outside facing check in symetry or homothety mode no longer move the center
- Fix artifacts on Adreno 630 GPUs when using ACES Tonemapping
- Fixed a null ref in the volume component list when there is no volume components in the project.
- Fixed issue with volume manager trying to access a null volume.
- HLSL codegen will work with C# file using both the `GenerateHLSL` and C# 7 features.

### Changed
- Restored usage of ENABLE_VR to fix compilation errors on some platforms.
- Only call SetDirty on an object when actually modifying it in SRP updater utility
- Set depthSlice to -1 by default on SetRenderTarget() to clear all slices of Texture2DArray by default.
- ResourceReloader will now add additional InvalidImport check while it cannot load due to AssetDatabase not available.
- Replaced calls to deprecated PlayerSettings.virtualRealitySupported property.
- Enable RWTexture2D, RWTexture2DArray, RWTexture3D in gles 3.1
- Updated macros to be compatible with the new shader preprocessor.
- Updated shaders to be compatible with Microsoft's DXC.
- Changed CommandBufferPool.Get() to create an unnamed CommandBuffer. (No profiling markers)
- Deprecating VolumeComponentDeprecad, using HideInInspector or Obsolete instead

## [7.1.1] - 2019-09-05

### Added
- Add separated debug mode in LookDev.

### Changed
- Replaced usage of ENABLE_VR in XRGraphics.cs by a version define (ENABLE_VR_MODULE) based on the presence of the built-in VR module
- `ResourceReloader` now works on non-public fields.
- Removed `normalize` from `UnpackNormalRGB` to match `UnpackNormalAG`.
- Fixed shadow routines compilation errors when "real" type is a typedef on "half".
- Removed debug menu in non development build.


## [7.0.1] - 2019-07-25

### Fixed
- Fixed a precision issue with the ACES tonemapper on mobile platforms.

## [7.0.0] - 2019-07-17

### Added
- First experimental version of the LookDev. Works with all SRP. Only branched on HDRP at the moment.
- LookDev out of experimental

## [6.7.0-preview] - 2019-05-16

## [6.6.0] - 2019-04-01
### Fixed
- Fixed compile errors in XRGraphics.cs when ENABLE_VR is not defined

## [6.5.0] - 2019-03-07

## [6.4.0] - 2019-02-21
### Added
- Enabled support for CBUFFER on OpenGL Core and OpenGL ES 3 backends.

## [6.3.0] - 2019-02-18

## [6.2.0] - 2019-02-15

## [6.1.0] - 2019-02-13

## [6.0.0] - 2019-02-23
### Fixed
- Fixed a typo in ERROR_ON_UNSUPPORTED_FUNCTION() that was causing the shader compiler to run out of memory in GLES2. [Case 1104271] (https://issuetracker.unity3d.com/issues/mobile-os-restarts-because-of-high-memory-usage-when-compiling-shaders-for-opengles2)

## [5.2.0] - 2018-11-27

## [5.1.0] - 2018-11-19
### Added
- Added a define for determining if any instancing path is taken.

### Changed
- The Core SRP package is no longer in preview.

## [5.0.0-preview] - 2018-10-18
### Changed
- XRGraphicConfig has been changed from a read-write control of XRSettings to XRGraphics, a read-only accessor to XRSettings. This improves consistency of XR behavior between the legacy render pipeline and SRP.
- XRGraphics members have been renamed to match XRSettings, and XRGraphics has been modified to only contain accessors potentially useful to SRP
- You can now have up to 16 additional shadow-casting lights.
### Fixed
- LWRP no longer executes shadow passes when there are no visible shadow casters in a Scene. Previously, this made the Scene render as too dark, overall.


## [4.0.0-preview] - 2018-09-28
### Added
- Space transform functions are now defined in `ShaderLibrary/SpaceTransforms.hlsl`.
### Changed
- Removed setting shader inclue path via old API, use package shader include paths

## [3.3.0] - 2018-01-01

## [3.2.0] - 2018-01-01

## [3.1.0] - 2018-01-01

### Added
- Add PCSS shadow filter
- Added Core EditMode tests
- Added Core unsafe utilities

### Improvements
- Improved volume UI & styling
- Fixed CoreUtils.QuickSort infinite loop when two elements in the list are equals.

### Changed
- Moved root files into folders for easier maintenance<|MERGE_RESOLUTION|>--- conflicted
+++ resolved
@@ -12,11 +12,8 @@
 
 ### Fixed
 - Fixed issue when changing volume profiles at runtime with a script (case 1364256).
-<<<<<<< HEAD
+- Fixed XR support in CoreUtils.DrawFullscreen function.
 - Fixed an issue causing Render Graph execution errors after a random amount of time.
-=======
-- Fixed XR support in CoreUtils.DrawFullscreen function.
->>>>>>> 0d9cb812
 
 ## [13.1.1] - 2021-10-04
 
