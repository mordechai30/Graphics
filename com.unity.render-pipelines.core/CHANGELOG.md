--- conflicted
+++ resolved
@@ -63,13 +63,10 @@
 - Skip wind calculations for Speed Tree 8 when wind vector is zero (case 1343002)
 - Fixed memory leak when changing SRP pipeline settings, and having the player in pause mode.
 - Fixed alignment in Volume Components
-<<<<<<< HEAD
-- Fixed Volume Gizmo size when rescaling parent GameObject
-=======
 - Virtual Texturing fallback texture sampling code correctly honors the enableGlobalMipBias when virtual texturing is disabled.
 - Fixed LightAnchor too much error message, became a HelpBox on the Inspector.
 - Fixed library function SurfaceGradientFromTriplanarProjection to match the mapping convention used in SampleUVMappingNormalInternal.hlsl and fix its description.
->>>>>>> 9e4d8cc5
+- Fixed Volume Gizmo size when rescaling parent GameObject
 
 ### Changed
 - Changed Window/Render Pipeline/Render Pipeline Debug to Window/Analysis/Rendering Debugger
