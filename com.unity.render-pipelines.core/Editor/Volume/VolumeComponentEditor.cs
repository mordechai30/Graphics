--- conflicted
+++ resolved
@@ -355,16 +355,10 @@
         public virtual GUIContent GetDisplayTitle()
         {
             var targetType = target.GetType();
-<<<<<<< HEAD
-            string title = string.IsNullOrEmpty(target.displayName) ? ObjectNames.NicifyVariableName(target.GetType().Name) : target.displayName;
+            string title = string.IsNullOrEmpty(volumeComponent.displayName) ? ObjectNames.NicifyVariableName(volumeComponent.GetType().Name) : volumeComponent.displayName;
             var supportedTypes = targetType.GetCustomAttributes<SupportedOnAttribute>().Select(attr => ObjectNames.NicifyVariableName(attr.target.Name)).ToArray();
             string tooltip = supportedTypes.Length > 0
                 ? string.Join(", ", supportedTypes)
-=======
-            string title = string.IsNullOrEmpty(volumeComponent.displayName) ? ObjectNames.NicifyVariableName(volumeComponent.GetType().Name) : volumeComponent.displayName;
-            string tooltip = targetType.GetCustomAttribute(typeof(VolumeComponentMenuForRenderPipeline), false) is VolumeComponentMenuForRenderPipeline supportedOn
-                ? string.Join(", ", supportedOn.pipelineTypes.Select(t => ObjectNames.NicifyVariableName(t.Name)))
->>>>>>> e6d77246
                 : string.Empty;
             return EditorGUIUtility.TrTextContent(title, tooltip);
         }
